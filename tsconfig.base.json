--- conflicted
+++ resolved
@@ -20,26 +20,6 @@
     "resolveJsonModule": false,
     "downlevelIteration": true,
     "noImplicitReturns": false,
-<<<<<<< HEAD
-    "baseUrl": ".",
-    "paths": {
-      "@microsoft/chatbot": ["libs/chatbot/src/index.ts"],
-      "@microsoft/designer-ui": ["libs/designer-ui/src/index.ts"],
-      "@microsoft/intl-logic-apps": [
-        "libs/logic-apps-shared/src/intl/src/index.ts"
-      ],
-      "@microsoft/logic-apps-data-mapper": ["libs/data-mapper/src/index.ts"],
-      "@microsoft/logic-apps-data-mapper-v2": ["libs/data-mapper-v2/src/index.ts"],
-      "@microsoft/logic-apps-designer": ["libs/designer/src/index.ts"],
-      "@microsoft/logic-apps-shared": ["libs/logic-apps-shared/src/index.ts"],
-      "@microsoft/nx-playwright": ["libs/plugins/playwright/src/index.ts"],
-      "@microsoft/utils-logic-apps": [
-        "libs/logic-apps-shared/src/utils/src/index.ts"
-      ],
-      "@microsoft/vscode-extension": ["libs/vscode-extension/src/index.ts"]
-    }
-=======
->>>>>>> 86fafd0a
   },
   "exclude": [
     "node_modules",
