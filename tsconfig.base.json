--- conflicted
+++ resolved
@@ -21,30 +21,13 @@
     "noImplicitReturns": false,
     "baseUrl": ".",
     "paths": {
-<<<<<<< HEAD
-      "@microsoft-logic-apps/intl": [
-        "libs/services/intl/src/index.ts"
-      ],
-      "@microsoft-logic-apps/resolution-service": [
-        "libs/services/resolution-service/src/index.ts"
-      ],
-      "@microsoft-logic-apps/utils": [
-        "libs/utils/src/index.ts"
-      ],
-      "@microsoft/designer-ui": [
-        "libs/designer-ui/src/index.ts"
-      ],
-      "@microsoft/logic-apps-designer": [
-        "libs/designer/src/index.ts"
-      ]
-=======
       "@microsoft-logic-apps/designer-client-services": ["libs/services/designer-client-services/src/index.ts"],
       "@microsoft-logic-apps/intl": ["libs/services/intl/src/index.ts"],
       "@microsoft-logic-apps/resolution-service": ["libs/services/resolution-service/src/index.ts"],
+      "@microsoft-logic-apps/designer-tools": ["libs/services/designer-tools/src/index.ts"],
       "@microsoft-logic-apps/utils": ["libs/utils/src/index.ts"],
       "@microsoft/designer-ui": ["libs/designer-ui/src/index.ts"],
       "@microsoft/logic-apps-designer": ["libs/designer/src/index.ts"]
->>>>>>> 1405869e
     }
   },
   "exclude": [
