name: Designer Publish
on:
  repository_dispatch:
    types: [release_npm_packages]

jobs:
  bump-version:
    runs-on: ubuntu-latest
    steps:
      - name: 'Checkout Github Action'
        uses: actions/checkout@master
        with:
          token: ${{ secrets.AUTOMATION_PAT }}

      - name: Set up Node.js
        uses: actions/setup-node@v1
        with:
          node-version: 16

      - run: npm ci
      - name: 'Version Bump'
        run: git config --global user.email $GITHUB_ACTOR && git config --global user.name release-automation-${GITHUB_ACTOR}@microsoft.com && npm run bump

      - name: Push changes
        uses: ad-m/github-push-action@master
        with:
          github_token: ${{ secrets.AUTOMATION_PAT }}
          branch: ${{ github.ref }}

  publish:
    needs: bump-version
    runs-on: ubuntu-latest
    strategy:
      matrix:
        lib:
          [
            { dist: './dist/libs/data-mapper', package: 'data-mapper' },
            { dist: './dist/libs/designer', package: 'designer' },
            { dist: './dist/libs/utils', package: 'utils' },
            { dist: './dist/libs/designer-ui', package: 'designer-ui' },
<<<<<<< HEAD
            { dist: './dist/libs/services/designer-client-services', package: 'designer-client-services' },
            { dist: './dist/libs/services/parsers', package: 'parsers' },
=======
            { dist: './dist/libs/services/designer-client-services', package: 'services-designer-client-services' },
            { dist: './dist/libs/parsers', package: 'parsers' },
>>>>>>> 5a3320ff
            { dist: './dist/libs/services/intl', package: 'services-intl' },
          ]
    steps:
      - name: 'Checkout Github Action'
        uses: actions/checkout@master
        with:
          token: ${{ secrets.AUTOMATION_PAT }}

      - name: Set up Node.js
        uses: actions/setup-node@v1
        with:
          node-version: 16

      - run: npm ci
      - name: 'Local Version Bump'
        run: npm run bump -- --skip.commit --skip.tag

      - run: npm ci
      - run: npx nx build ${{ matrix.lib.package }}

      - name: Use .npmrc
        uses: bduff9/use-npmrc@v1.1
        with:
          dot-npmrc: ${{ secrets.PUBLISHING_PAT }}
          working-directory: ${{ matrix.lib.dist }}

      - run: cd ${{ matrix.lib.dist }} && npm publish<|MERGE_RESOLUTION|>--- conflicted
+++ resolved
@@ -38,13 +38,8 @@
             { dist: './dist/libs/designer', package: 'designer' },
             { dist: './dist/libs/utils', package: 'utils' },
             { dist: './dist/libs/designer-ui', package: 'designer-ui' },
-<<<<<<< HEAD
-            { dist: './dist/libs/services/designer-client-services', package: 'designer-client-services' },
-            { dist: './dist/libs/services/parsers', package: 'parsers' },
-=======
             { dist: './dist/libs/services/designer-client-services', package: 'services-designer-client-services' },
             { dist: './dist/libs/parsers', package: 'parsers' },
->>>>>>> 5a3320ff
             { dist: './dist/libs/services/intl', package: 'services-intl' },
           ]
     steps:
