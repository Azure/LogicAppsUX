name: PR AI Validation

on:
  pull_request_target:
    types: [opened, edited, synchronize, labeled, unlabeled]
  workflow_dispatch:

permissions:
  pull-requests: write
  issues: write

jobs:
  validate-pr:
    runs-on: ubuntu-latest
    steps:
      - name: Check if contributor is trusted
        uses: actions/github-script@v7
        with:
          script: |
            const authorAssociation = context.payload.pull_request.author_association;
            const trustedAssociations = ['COLLABORATOR', 'MEMBER', 'OWNER', 'CONTRIBUTOR'];
            
            if (trustedAssociations.includes(authorAssociation)) {
              console.log(`Trusted contributor (${authorAssociation}), proceeding with validation...`);
            } else {
              console.log(`External contributor (${authorAssociation}) - validation requires manual approval`);
              
              // Create a comment to inform about the restriction
              await github.rest.issues.createComment({
                owner: context.repo.owner,
                repo: context.repo.repo,
                issue_number: context.payload.pull_request.number,
                body: `## 🔒 AI Validation Pending\n\nThis PR is from an external contributor. AI validation will be performed after manual review by a maintainer.\n\nMaintainers: Re-run this workflow after reviewing the changes if you want to enable AI validation.`
              });
              
              core.setFailed('External contributor - requires manual approval before AI validation');
            }
      - name: Validate PR with AI Agent
        uses: actions/github-script@v7
        env:
          LOGIC_APP_URL: ${{ vars.PR_VALIDATION_LOGIC_APP_URL }}
        with:
          script: |
            const pr_number = context.payload.pull_request.number;
            const botCommentIdentifier = '## 🤖 AI PR Validation Report';
            
            // Check if the Logic App URL is configured
            if (!process.env.LOGIC_APP_URL) {
              console.log('PR_VALIDATION_LOGIC_APP_URL secret not configured. Skipping AI validation.');
              return;
            }
            
            try {
              // Call the AI validation endpoint
              const response = await fetch(process.env.LOGIC_APP_URL, {
                method: 'POST',
                headers: {
                  'Content-Type': 'application/json'
                },
                body: JSON.stringify({
                  pr_id: pr_number
                })
              });
              
              if (!response.ok) {
<<<<<<< HEAD
                if(response.status === '502' || response.status === 502) {
=======
                if(response.status === 502) {
>>>>>>> 6bb91483
                  console.log('PR_VALIDATION Bad Gateway - The AI service is currently unavailable. Skipping AI validation.');
                  return;
                }
                throw new Error(`API request failed with status ${response.status}`);
              }
              
              const result = await response.json();
              
              // Check if we got a valid response with the expected properties
              if (!result.hasOwnProperty('passes') || !result.hasOwnProperty('message')) {
                throw new Error('Invalid API response format');
              }
              
              // Find existing bot comment
              const comments = await github.rest.issues.listComments({
                owner: context.repo.owner,
                repo: context.repo.repo,
                issue_number: pr_number
              });
              
              const botComment = comments.data.find(comment => 
                comment.user.type === 'Bot' && 
                comment.body.includes(botCommentIdentifier)
              );
              
              const commentBody = `${botCommentIdentifier}\n\n${result.message}\n\n---\n*Last updated: ${new Date().toUTCString()}*`;
              
              if (botComment) {
                // Update existing comment
                await github.rest.issues.updateComment({
                  owner: context.repo.owner,
                  repo: context.repo.repo,
                  comment_id: botComment.id,
                  body: commentBody
                });
              } else {
                // Create new comment
                await github.rest.issues.createComment({
                  owner: context.repo.owner,
                  repo: context.repo.repo,
                  issue_number: pr_number,
                  body: commentBody
                });
              }
              
              // Manage labels based on the passes property
              if (result.passes === true) {
                // Add success label
                try {
                  await github.rest.issues.addLabels({
                    owner: context.repo.owner,
                    repo: context.repo.repo,
                    issue_number: pr_number,
                    labels: ['pr-validated']
                  });
                } catch (e) {
                  console.log('Error adding pr-validated label:', e.message);
                }
                
                // Remove failure labels if they exist
                const labelsToRemove = ['needs-pr-update', 'needs-title-update', 'needs-description-update'];
                for (const label of labelsToRemove) {
                  try {
                    await github.rest.issues.removeLabel({
                      owner: context.repo.owner,
                      repo: context.repo.repo,
                      issue_number: pr_number,
                      name: label
                    });
                  } catch (e) {
                    // Label might not exist, that's okay
                  }
                }
              } else {
                // Add failure label
                try {
                  await github.rest.issues.addLabels({
                    owner: context.repo.owner,
                    repo: context.repo.repo,
                    issue_number: pr_number,
                    labels: ['needs-pr-update']
                  });
                } catch (e) {
                  console.log('Error adding needs-pr-update label:', e.message);
                }
                
                // Remove success label if it exists
                try {
                  await github.rest.issues.removeLabel({
                    owner: context.repo.owner,
                    repo: context.repo.repo,
                    issue_number: pr_number,
                    name: 'pr-validated'
                  });
                } catch (e) {
                  // Label might not exist, that's okay
                }
                
                // Fail the workflow
                core.setFailed('PR validation failed. Please address the issues mentioned in the validation report.');
              }
              
            } catch (error) {
              console.error('Error during PR validation:', error);
              
              // Post an error comment
              await github.rest.issues.createComment({
                owner: context.repo.owner,
                repo: context.repo.repo,
                issue_number: pr_number,
                body: `## ❌ PR Validation Error\n\nAn error occurred while validating your PR. Please try again later or contact the maintainers.\n\nError: ${error.message}`
              });
              
              core.setFailed(`PR validation error: ${error.message}`);
            }<|MERGE_RESOLUTION|>--- conflicted
+++ resolved
@@ -63,11 +63,7 @@
               });
               
               if (!response.ok) {
-<<<<<<< HEAD
-                if(response.status === '502' || response.status === 502) {
-=======
                 if(response.status === 502) {
->>>>>>> 6bb91483
                   console.log('PR_VALIDATION Bad Gateway - The AI service is currently unavailable. Skipping AI validation.');
                   return;
                 }
