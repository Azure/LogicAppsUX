import type { RootState } from '../state/Store';
import { HttpClient } from './httpClient';
import {
  StandardConnectionService,
  StandardGatewayService,
  StandardOAuthService,
  StandardOperationManifestService,
  StandardSearchService,
} from '@microsoft-logic-apps/designer-client-services';
import { ResourceIdentityType } from '@microsoft-logic-apps/utils';
import { DesignerProvider, BJSWorkflowProvider, Designer } from '@microsoft/logic-apps-designer';
import { useSelector } from 'react-redux';

const httpClient = new HttpClient();

export const App = () => {
  const vscodeState = useSelector((state: RootState) => state.designer);
  const { panelMetaData, connectionReferences, baseUrl, apiHubServiceDetails } = vscodeState;
  const codelessApp = panelMetaData?.codelessApp;

  const connectionService = new StandardConnectionService({
    baseUrl,
    apiVersion: '2018-11-01',
    httpClient,
    apiHubServiceDetails: apiHubServiceDetails,
    workflowAppDetails: { appName: 'app', identity: { type: ResourceIdentityType.SYSTEM_ASSIGNED } },
    readConnections: () => Promise.resolve({}),
  });

  const searchService = new StandardSearchService({
    baseUrl,
    apiVersion: '2018-11-01',
    httpClient,
    apiHubServiceDetails: {
      apiVersion: '2018-07-01-preview',
      subscriptionId: '',
      location: '',
    },
    isDev: true,
  });

  const operationManifestService = new StandardOperationManifestService({
    apiVersion: '2018-11-01',
    baseUrl,
    httpClient,
  });

  const oAuthService = new StandardOAuthService({
    baseUrl,
    apiVersion: '2018-11-01',
    httpClient,
    subscriptionId: '',
    resourceGroup: '',
    location: '',
<<<<<<< HEAD
  });

=======
  },
  workflowAppDetails: { appName: 'app', identity: { type: ResourceIdentityType.SYSTEM_ASSIGNED } },
  readConnections: () => Promise.resolve({}),
});
const operationManifestService = new StandardOperationManifestService({
  apiVersion: '2018-11-01',
  baseUrl: 'url',
  httpClient,
});
const searchService = new StandardSearchService({
  baseUrl: '/url',
  apiVersion: '2018-11-01',
  httpClient,
  apiHubServiceDetails: {
    apiVersion: '2018-07-01-preview',
    subscriptionId: '',
    location: '',
  },
  isDev: true,
});
const oAuthService = new StandardOAuthService({
  baseUrl: '/url',
  apiVersion: '2018-11-01',
  httpClient,
  subscriptionId: '',
  resourceGroup: '',
  location: '',
});
const gatewayService = new StandardGatewayService({
  baseUrl: '/url',
  httpClient,
  apiVersions: {
    subscription: '2018-11-01',
    gateway: '2016-06-01',
  },
});
const workflowService = { getCallbackUrl: () => Promise.resolve({ method: 'POST', value: 'Dummy url' }) };

export const App = () => {
>>>>>>> dd46d718
  return (
    <DesignerProvider
      locale="en-US"
      options={{
        services: {
          connectionService,
          operationManifestService,
          searchService,
          oAuthService,
          gatewayService,
          workflowService,
        },
      }}
    >
      {codelessApp ? (
        <BJSWorkflowProvider workflow={{ definition: codelessApp.definition, connectionReferences: connectionReferences }}>
          <Designer></Designer>
        </BJSWorkflowProvider>
      ) : null}
    </DesignerProvider>
  );
};<|MERGE_RESOLUTION|>--- conflicted
+++ resolved
@@ -22,27 +22,23 @@
     baseUrl,
     apiVersion: '2018-11-01',
     httpClient,
-    apiHubServiceDetails: apiHubServiceDetails,
+    apiHubServiceDetails,
     workflowAppDetails: { appName: 'app', identity: { type: ResourceIdentityType.SYSTEM_ASSIGNED } },
     readConnections: () => Promise.resolve({}),
+  });
+
+  const operationManifestService = new StandardOperationManifestService({
+    apiVersion: '2018-11-01',
+    baseUrl,
+    httpClient,
   });
 
   const searchService = new StandardSearchService({
     baseUrl,
     apiVersion: '2018-11-01',
     httpClient,
-    apiHubServiceDetails: {
-      apiVersion: '2018-07-01-preview',
-      subscriptionId: '',
-      location: '',
-    },
+    apiHubServiceDetails,
     isDev: true,
-  });
-
-  const operationManifestService = new StandardOperationManifestService({
-    apiVersion: '2018-11-01',
-    baseUrl,
-    httpClient,
   });
 
   const oAuthService = new StandardOAuthService({
@@ -52,50 +48,19 @@
     subscriptionId: '',
     resourceGroup: '',
     location: '',
-<<<<<<< HEAD
   });
 
-=======
-  },
-  workflowAppDetails: { appName: 'app', identity: { type: ResourceIdentityType.SYSTEM_ASSIGNED } },
-  readConnections: () => Promise.resolve({}),
-});
-const operationManifestService = new StandardOperationManifestService({
-  apiVersion: '2018-11-01',
-  baseUrl: 'url',
-  httpClient,
-});
-const searchService = new StandardSearchService({
-  baseUrl: '/url',
-  apiVersion: '2018-11-01',
-  httpClient,
-  apiHubServiceDetails: {
-    apiVersion: '2018-07-01-preview',
-    subscriptionId: '',
-    location: '',
-  },
-  isDev: true,
-});
-const oAuthService = new StandardOAuthService({
-  baseUrl: '/url',
-  apiVersion: '2018-11-01',
-  httpClient,
-  subscriptionId: '',
-  resourceGroup: '',
-  location: '',
-});
-const gatewayService = new StandardGatewayService({
-  baseUrl: '/url',
-  httpClient,
-  apiVersions: {
-    subscription: '2018-11-01',
-    gateway: '2016-06-01',
-  },
-});
-const workflowService = { getCallbackUrl: () => Promise.resolve({ method: 'POST', value: 'Dummy url' }) };
+  const gatewayService = new StandardGatewayService({
+    baseUrl,
+    httpClient,
+    apiVersions: {
+      subscription: '2018-11-01',
+      gateway: '2016-06-01',
+    },
+  });
 
-export const App = () => {
->>>>>>> dd46d718
+  const workflowService = { getCallbackUrl: () => Promise.resolve({ method: 'POST', value: 'Dummy url' }) };
+
   return (
     <DesignerProvider
       locale="en-US"
