import { clientSupportedOperations } from './constants';
import { HttpClient } from './services/httpClient';
import { StandardOAuthService } from './services/oAuth';
import { resolveConnectionsReferences } from './utilities/workflow';
import {
  StandardConnectionService,
  StandardConnectorService,
  StandardOperationManifestService,
  StandardSearchService,
<<<<<<< HEAD
  BaseOAuthService,
  BaseGatewayService,
=======
  StandardGatewayService,
  StandardRunService,
>>>>>>> c0b4f5ce
} from '@microsoft/designer-client-services-logic-apps';
import type {
  IApiHubServiceDetails,
  ConnectionCreationInfo,
  ContentType,
  IHostService,
  IWorkflowService,
} from '@microsoft/designer-client-services-logic-apps';
import { HTTP_METHODS } from '@microsoft/utils-logic-apps';
import type { ConnectionAndAppSetting, ConnectionsData, IDesignerPanelMetadata } from '@microsoft/vscode-extension';
import { ExtensionCommand } from '@microsoft/vscode-extension';
import type { WebviewApi } from 'vscode-webview';

export const getDesignerServices = (
  baseUrl: string,
  apiVersion: string,
  apiHubServiceDetails: IApiHubServiceDetails,
  tenantId: string | undefined,
  isLocal: boolean,
  connectionData: ConnectionsData,
  panelMetadata: IDesignerPanelMetadata | null,
  createFileSystemConnection: (connectionInfo: ConnectionCreationInfo, connectionName: string) => Promise<ConnectionCreationInfo>,
  vscode: WebviewApi<unknown>,
  oauthRedirectUrl: string
): {
  connectionService: StandardConnectionService;
  connectorService: StandardConnectorService;
  operationManifestService: StandardOperationManifestService;
  searchService: StandardSearchService;
  oAuthService: StandardOAuthService;
  gatewayService: StandardGatewayService;
  workflowService: IWorkflowService;
  hostService: IHostService;
  runService: StandardRunService;
} => {
  let authToken = '',
    panelId = '',
    workflowDetails: Record<string, any> = {},
    appSettings = {};

  if (panelMetadata) {
    authToken = panelMetadata.accessToken ?? '';
    panelId = panelMetadata.panelId;
    workflowDetails = panelMetadata.workflowDetails;
    appSettings = panelMetadata.localSettings;
  }

  const addConnectionData = async (connectionAndSetting: ConnectionAndAppSetting): Promise<void> => {
    return vscode.postMessage({
      command: ExtensionCommand.addConnection,
      connectionAndSetting,
    });
  };

  const httpClient = new HttpClient({ accessToken: authToken, baseUrl, apiHubBaseUrl: apiHubServiceDetails.baseUrl });
  const connectionService = new StandardConnectionService({
    baseUrl,
    apiVersion,
    httpClient,
    apiHubServiceDetails,
    tenantId,
    readConnections: () => Promise.resolve(connectionData),
    writeConnection: (connectionAndSetting: ConnectionAndAppSetting) => {
      return addConnectionData(connectionAndSetting);
    },
    connectionCreationClients: {
      FileSystem: {
        connectionCreationFunc: createFileSystemConnection,
      },
    },
  });

  const manualWorkflows = Object.keys(workflowDetails).map((name) => ({ value: name, displayName: name }));

  const connectorService = new StandardConnectorService({
    apiVersion,
    baseUrl,
    httpClient,
    clientSupportedOperations: clientSupportedOperations,
    getConfiguration: async (connectionId: string): Promise<any> => {
      if (!connectionId) {
        return Promise.resolve();
      }

      const connectionName = connectionId.split('/').splice(-1)[0];
      const connectionInfo = connectionData?.serviceProviderConnections?.[connectionName];

      if (connectionInfo) {
        const resolvedConnectionInfo = resolveConnectionsReferences(JSON.stringify(connectionInfo), {}, appSettings);
        delete resolvedConnectionInfo.displayName;

        return {
          connection: resolvedConnectionInfo,
        };
      }

      return undefined;
    },
    schemaClient: {
      getWorkflowSwagger: (args) => {
        const workflowName = args.parameters.name;
        const workflowSchemas = JSON.stringify(workflowDetails);
        return Promise.resolve(workflowSchemas[workflowName] || {});
      },
    },
    // TODO ValuesClient needs to be implemented
    valuesClient: {
      getWorkflows: () => Promise.resolve(manualWorkflows),
      getMapArtifacts: () => Promise.resolve([]),
      getSchemaArtifacts: () => Promise.resolve([]),
    },
    apiHubServiceDetails,
    workflowReferenceId: '',
  });

  const operationManifestService = new StandardOperationManifestService({
    apiVersion,
    baseUrl,
    httpClient,
  });

  const searchService = new StandardSearchService({
    baseUrl,
    apiVersion,
    httpClient,
    apiHubServiceDetails,
    isDev: false,
  });

<<<<<<< HEAD
  const oAuthService = new BaseOAuthService({
    baseUrl,
    apiVersion,
=======
  const { subscriptionId, resourceGroup, location } = apiHubServiceDetails;

  const oAuthService = new StandardOAuthService({
    vscode,
    panelId,
    authToken,
    oauthRedirectUrl,
    baseUrl: apiHubServiceDetails.baseUrl,
    apiVersion: '2018-07-01-preview',
>>>>>>> c0b4f5ce
    httpClient,
    subscriptionId,
    resourceGroup,
    location,
  });

  const gatewayService = new BaseGatewayService({
    baseUrl,
    httpClient,
    apiVersions: {
      subscription: apiVersion,
      gateway: '2016-06-01',
    },
  });

  // Workflow service needs to be implemented to get the callback url for azure resources
  const workflowService: IWorkflowService = {
    getCallbackUrl: async () => {
      if (isLocal) {
        return Promise.resolve({
          method: HTTP_METHODS.POST,
          value: 'Url not available during authoring in local project. Check Overview page.',
        });
      } else {
        return Promise.resolve({ method: HTTP_METHODS.POST, value: 'Dummy url' });
      }
    },
  };

  const hostService: IHostService = {
    fetchAndDisplayContent: async (title: string, url: string, type: ContentType) => {
      const content = await httpClient.get({ uri: url });
      return vscode.postMessage({
        command: ExtensionCommand.showContent,
        content: JSON.stringify(content, null, 4),
        header: type,
        id: title,
        title,
      });
    },
  };

  const runService = new StandardRunService({
    apiVersion,
    baseUrl,
    workflowName: panelMetadata?.workflowName ?? '',
    httpClient,
  });

  return {
    connectionService,
    connectorService,
    operationManifestService,
    searchService,
    oAuthService,
    gatewayService,
    workflowService,
    hostService,
    runService,
  };
};<|MERGE_RESOLUTION|>--- conflicted
+++ resolved
@@ -7,13 +7,8 @@
   StandardConnectorService,
   StandardOperationManifestService,
   StandardSearchService,
-<<<<<<< HEAD
-  BaseOAuthService,
   BaseGatewayService,
-=======
-  StandardGatewayService,
   StandardRunService,
->>>>>>> c0b4f5ce
 } from '@microsoft/designer-client-services-logic-apps';
 import type {
   IApiHubServiceDetails,
@@ -44,7 +39,7 @@
   operationManifestService: StandardOperationManifestService;
   searchService: StandardSearchService;
   oAuthService: StandardOAuthService;
-  gatewayService: StandardGatewayService;
+  gatewayService: BaseGatewayService;
   workflowService: IWorkflowService;
   hostService: IHostService;
   runService: StandardRunService;
@@ -143,11 +138,6 @@
     isDev: false,
   });
 
-<<<<<<< HEAD
-  const oAuthService = new BaseOAuthService({
-    baseUrl,
-    apiVersion,
-=======
   const { subscriptionId, resourceGroup, location } = apiHubServiceDetails;
 
   const oAuthService = new StandardOAuthService({
@@ -157,7 +147,6 @@
     oauthRedirectUrl,
     baseUrl: apiHubServiceDetails.baseUrl,
     apiVersion: '2018-07-01-preview',
->>>>>>> c0b4f5ce
     httpClient,
     subscriptionId,
     resourceGroup,
