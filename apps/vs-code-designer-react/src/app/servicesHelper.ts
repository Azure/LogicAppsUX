import { clientSupportedOperations } from './constants';
import { HttpClient } from './services/httpClient';
import { StandardOAuthService } from './services/oAuth';
import { resolveConnectionsReferences } from './utilities/workflow';
import {
  StandardConnectionService,
  StandardConnectorService,
  StandardOperationManifestService,
  StandardSearchService,
  StandardGatewayService,
  StandardRunService,
} from '@microsoft/designer-client-services-logic-apps';
<<<<<<< HEAD
import type { IApiHubServiceDetails, ContentType, IHostService, IWorkflowService } from '@microsoft/designer-client-services-logic-apps';
import { ResourceIdentityType, HTTP_METHODS } from '@microsoft/utils-logic-apps';
import { ExtensionCommand } from '@microsoft/vscode-extension';
import type { WebviewApi } from 'vscode-webview';

const httpClient = new HttpClient();
=======
import type { IApiHubServiceDetails, ConnectionCreationInfo } from '@microsoft/designer-client-services-logic-apps';
import { HTTP_METHODS } from '@microsoft/utils-logic-apps';
import type { ConnectionAndAppSetting, ConnectionsData, IDesignerPanelMetadata } from '@microsoft/vscode-extension';
import { ExtensionCommand } from '@microsoft/vscode-extension';
>>>>>>> 26d75042

export const getDesignerServices = (
  baseUrl: string,
  apiVersion: string,
  apiHubServiceDetails: IApiHubServiceDetails,
<<<<<<< HEAD
  isLocal: boolean,
  vscode: WebviewApi<unknown>
): {
  connectionService: StandardConnectionService;
  connectorService: StandardConnectorService;
  operationManifestService: StandardOperationManifestService;
  searchService: StandardSearchService;
  oAuthService: StandardOAuthService;
  gatewayService: StandardGatewayService;
  workflowService: IWorkflowService;
  hostService: IHostService;
  runService: StandardRunService;
} => {
=======
  tenantId: string | undefined,
  isLocal: boolean,
  connectionData: ConnectionsData,
  panelMetadata: IDesignerPanelMetadata | null,
  createFileSystemConnection: (connectionInfo: ConnectionCreationInfo, connectionName: string) => Promise<ConnectionCreationInfo>,
  vscode: any,
  oauthRedirectUrl: string
): any => {
  let authToken = '',
    panelId = '',
    workflowDetails: Record<string, any> = {},
    appSettings = {};

  if (panelMetadata) {
    authToken = panelMetadata.accessToken ?? '';
    panelId = panelMetadata.panelId;
    workflowDetails = panelMetadata.workflowDetails;
    appSettings = panelMetadata.localSettings;
  }

  const addConnectionData = async (connectionAndSetting: ConnectionAndAppSetting): Promise<void> => {
    return vscode.postMessage({
      command: ExtensionCommand.addConnection,
      connectionAndSetting,
    });
  };

  const httpClient = new HttpClient({ accessToken: authToken, baseUrl, apiHubBaseUrl: apiHubServiceDetails.baseUrl });
>>>>>>> 26d75042
  const connectionService = new StandardConnectionService({
    baseUrl,
    apiVersion,
    httpClient,
    apiHubServiceDetails,
    tenantId,
    readConnections: () => Promise.resolve(connectionData),
    writeConnection: (connectionAndSetting: ConnectionAndAppSetting) => {
      return addConnectionData(connectionAndSetting);
    },
    connectionCreationClients: {
      FileSystem: {
        connectionCreationFunc: createFileSystemConnection,
      },
    },
  });

  const manualWorkflows = Object.keys(workflowDetails).map((name) => ({ value: name, displayName: name }));

  const connectorService = new StandardConnectorService({
    apiVersion,
    baseUrl,
    httpClient,
    clientSupportedOperations: clientSupportedOperations,
    getConfiguration: async (connectionId: string): Promise<any> => {
      if (!connectionId) {
        return Promise.resolve();
      }

      const connectionName = connectionId.split('/').splice(-1)[0];
      const connectionInfo = connectionData?.serviceProviderConnections?.[connectionName];

      if (connectionInfo) {
        const resolvedConnectionInfo = resolveConnectionsReferences(JSON.stringify(connectionInfo), {}, appSettings);
        delete resolvedConnectionInfo.displayName;

        return {
          connection: resolvedConnectionInfo,
        };
      }

      return undefined;
    },
    schemaClient: {
      getWorkflowSwagger: (args) => {
        const workflowName = args.parameters.name;
        const workflowSchemas = JSON.stringify(workflowDetails);
        return Promise.resolve(workflowSchemas[workflowName] || {});
      },
    },
    // TODO ValuesClient needs to be implemented
    valuesClient: {
      getWorkflows: () => Promise.resolve(manualWorkflows),
      getMapArtifacts: () => Promise.resolve([]),
      getSchemaArtifacts: () => Promise.resolve([]),
    },
    apiHubServiceDetails,
    workflowReferenceId: '',
  });

  const operationManifestService = new StandardOperationManifestService({
    apiVersion,
    baseUrl,
    httpClient,
  });

  const searchService = new StandardSearchService({
    baseUrl,
    apiVersion,
    httpClient,
    apiHubServiceDetails,
    isDev: false,
  });

  const { subscriptionId, resourceGroup, location } = apiHubServiceDetails;

  const oAuthService = new StandardOAuthService({
    vscode,
    panelId,
    authToken,
    oauthRedirectUrl,
    baseUrl: apiHubServiceDetails.baseUrl,
    apiVersion: '2018-07-01-preview',
    httpClient,
    subscriptionId,
    resourceGroup,
    location,
  });

  const gatewayService = new StandardGatewayService({
    baseUrl,
    httpClient,
    apiVersions: {
      subscription: apiVersion,
      gateway: '2016-06-01',
    },
  });

  // Workflow service needs to be implemented to get the callback url for azure resources
  const workflowService = {
    getCallbackUrl: async () => {
      if (isLocal) {
        return Promise.resolve({
          method: HTTP_METHODS.POST,
          value: 'Url not available during authoring in local project. Check Overview page.',
        });
      } else {
        return Promise.resolve({ method: HTTP_METHODS.POST, value: 'Dummy url' });
      }
    },
  };

  const hostService = {
    fetchAndDisplayContent: async (title: string, url: string, type: ContentType) => {
      const response = (await httpClient.get({ uri: url })) as any;
      const content = await response.json();
      return vscode.postMessage({
        command: ExtensionCommand.showContent,
        content: JSON.stringify(content, null, 4),
        header: type,
        id: title,
        title,
      });
    },
  };

  const runService = new StandardRunService({
    apiVersion,
    baseUrl,
    workflowName: 'app',
    httpClient,
    isDev: true,
  });

  return {
    connectionService,
    connectorService,
    operationManifestService,
    searchService,
    oAuthService,
    gatewayService,
    workflowService,
    hostService,
    runService,
  };
};<|MERGE_RESOLUTION|>--- conflicted
+++ resolved
@@ -10,45 +10,22 @@
   StandardGatewayService,
   StandardRunService,
 } from '@microsoft/designer-client-services-logic-apps';
-<<<<<<< HEAD
-import type { IApiHubServiceDetails, ContentType, IHostService, IWorkflowService } from '@microsoft/designer-client-services-logic-apps';
-import { ResourceIdentityType, HTTP_METHODS } from '@microsoft/utils-logic-apps';
-import { ExtensionCommand } from '@microsoft/vscode-extension';
-import type { WebviewApi } from 'vscode-webview';
-
-const httpClient = new HttpClient();
-=======
-import type { IApiHubServiceDetails, ConnectionCreationInfo } from '@microsoft/designer-client-services-logic-apps';
+import type { IApiHubServiceDetails, ConnectionCreationInfo, ContentType } from '@microsoft/designer-client-services-logic-apps';
 import { HTTP_METHODS } from '@microsoft/utils-logic-apps';
 import type { ConnectionAndAppSetting, ConnectionsData, IDesignerPanelMetadata } from '@microsoft/vscode-extension';
 import { ExtensionCommand } from '@microsoft/vscode-extension';
->>>>>>> 26d75042
+import type { WebviewApi } from 'vscode-webview';
 
 export const getDesignerServices = (
   baseUrl: string,
   apiVersion: string,
   apiHubServiceDetails: IApiHubServiceDetails,
-<<<<<<< HEAD
-  isLocal: boolean,
-  vscode: WebviewApi<unknown>
-): {
-  connectionService: StandardConnectionService;
-  connectorService: StandardConnectorService;
-  operationManifestService: StandardOperationManifestService;
-  searchService: StandardSearchService;
-  oAuthService: StandardOAuthService;
-  gatewayService: StandardGatewayService;
-  workflowService: IWorkflowService;
-  hostService: IHostService;
-  runService: StandardRunService;
-} => {
-=======
   tenantId: string | undefined,
   isLocal: boolean,
   connectionData: ConnectionsData,
   panelMetadata: IDesignerPanelMetadata | null,
   createFileSystemConnection: (connectionInfo: ConnectionCreationInfo, connectionName: string) => Promise<ConnectionCreationInfo>,
-  vscode: any,
+  vscode: WebviewApi<unknown>,
   oauthRedirectUrl: string
 ): any => {
   let authToken = '',
@@ -71,7 +48,6 @@
   };
 
   const httpClient = new HttpClient({ accessToken: authToken, baseUrl, apiHubBaseUrl: apiHubServiceDetails.baseUrl });
->>>>>>> 26d75042
   const connectionService = new StandardConnectionService({
     baseUrl,
     apiVersion,
