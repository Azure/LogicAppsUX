--- conflicted
+++ resolved
@@ -61,11 +61,7 @@
     panelId = panelMetadata.panelId;
     workflowDetails = panelMetadata.workflowDetails;
     appSettings = panelMetadata.localSettings;
-<<<<<<< HEAD
-    isStateful = panelMetadata.standardApp?.stateful ?? false;
-=======
-    isStateful = panelMetadata.standardApp.kind === 'Stateful';
->>>>>>> 403e96ca
+    isStateful = panelMetadata.standardApp?.stateful ?? true;
   }
 
   const addConnectionData = async (connectionAndSetting: ConnectionAndAppSetting): Promise<void> => {
