import type { RootState } from '../../../../libs/designer/src/lib/core/store';
import { baseUrl } from '../utils';
import { test, expect } from '@playwright/test';

test('Should be able to drag and drop operations', async ({ page }) => {
  await page.goto(baseUrl);

<<<<<<< HEAD
  // await page.locator('[aria-label="Close React Query Devtools"]').click();
=======
>>>>>>> e55c27c1
  await page.locator('div[role="button"]:has-text("🧰")').click();
  await page.locator('text=Simple Big Workflow').click();

  await page.locator('button[role="option"]:has-text("Simple Big Workflow")').click();
  await page.locator('div[role="button"]:has-text("🧰")').click();
  const originElement = await page.waitForSelector('div[role="button"]:has-text("Increment variable55")');
  const destinationElement = await page.waitForSelector('g:nth-child(51) > .edgebutton-foreignobject > div > .msla-drop-zone-viewmanager2');

  await originElement.hover();
  await page.mouse.down();
  // eslint-disable-next-line @typescript-eslint/no-non-null-assertion
  const box = (await destinationElement.boundingBox())!;
  await page.mouse.move(box.x + box.width / 2, box.y + box.height / 2);
  await destinationElement.hover();
  await page.mouse.up();

  const currentAppState: RootState = await page.evaluate(() => {
    return (window as any).DesignerStore.getState();
  });

  const obj = {
    Increment_variable55: {
      runAfter: {
        Response: ['SUCCEEDED'],
      },
    },
    Increment_variable: {
      runAfter: {
        Initialize_variable: ['SUCCEEDED'],
      },
    },
    Initialize_variable: {
      runAfter: {
        Increment_variable55: ['SUCCEEDED'],
      },
    },
    Response: {},
  };
  expect(currentAppState.workflow.operations).toMatchObject(obj);
});<|MERGE_RESOLUTION|>--- conflicted
+++ resolved
@@ -5,10 +5,6 @@
 test('Should be able to drag and drop operations', async ({ page }) => {
   await page.goto(baseUrl);
 
-<<<<<<< HEAD
-  // await page.locator('[aria-label="Close React Query Devtools"]').click();
-=======
->>>>>>> e55c27c1
   await page.locator('div[role="button"]:has-text("🧰")').click();
   await page.locator('text=Simple Big Workflow').click();
 
