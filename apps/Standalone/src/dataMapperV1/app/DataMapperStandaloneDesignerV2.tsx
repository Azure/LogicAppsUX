import { DevToolbox } from '../components/DevToolbox';
import { dataMapDataLoaderSlice } from '../state/DataMapDataLoader';
import {
  DataMapperDesigner as DataMapperDesignerV2,
  DataMapDataProvider as DataMapDataProviderV2,
  DataMapperDesignerProvider as DataMapperDesignerProviderV2,
} from '@microsoft/logic-apps-data-mapper-v2';
import type { AppDispatch, RootState } from '../state/Store';
import { AzureThemeDark } from '@fluentui/azure-themes/lib/azure/AzureThemeDark';
import { AzureThemeLight } from '@fluentui/azure-themes/lib/azure/AzureThemeLight';
import { ThemeProvider } from '@fluentui/react';
import { FluentProvider, webDarkTheme, webLightTheme } from '@fluentui/react-components';
import { PortalCompatProvider } from '@fluentui/react-portal-compat';
import { InitDataMapperApiService, defaultDataMapperApiServiceOptions, getFunctions } from '@microsoft/logic-apps-data-mapper';
import { Theme as ThemeType } from '@microsoft/logic-apps-shared';
import { useEffect } from 'react';
import { useDispatch, useSelector } from 'react-redux';
import { IFileSysTreeItem } from '@microsoft/logic-apps-data-mapper-v2/src/models/Tree';

const mockFileItems: IFileSysTreeItem[] = [
  {
    name: 'Child1.xsd',
    type: 'file',
    fullPath: '/Artifacts/Schemas/Child1.xsd',
  },
  {
    name: 'Folder',
    type: 'directory',
    children: [
      {
        name: 'Abc.json',
        type: 'file',
        fullPath: '/Artifacts/Schemas/Folder/Abc.json',
      },
    ],
  },
  {
    name: 'sourceSchema.json',
    type: 'file',
    fullPath: '/Artifacts/Schemas/sourceSchema.json',
  },
];


const customXsltPath = ['folder/file.xslt', 'file2.xslt'];

export const DataMapperStandaloneDesignerV2 = () => {
  const dispatch = useDispatch<AppDispatch>();
  const theme = useSelector((state: RootState) => state.dataMapDataLoader.theme);
  const armToken = useSelector((state: RootState) => state.dataMapDataLoader.armToken);

  const xsltFilename = useSelector((state: RootState) => state.dataMapDataLoader.xsltFilename);
  const xsltContent = useSelector((state: RootState) => state.dataMapDataLoader.xsltContent);
  const mapDefinition = useSelector((state: RootState) => state.dataMapDataLoader.mapDefinition);
  const mapMetadata = useSelector((state: RootState) => state.dataMapDataLoader.mapMetadata);
  const fetchedFunctions = useSelector((state: RootState) => state.dataMapDataLoader.fetchedFunctions);
  const sourceSchema = useSelector((state: RootState) => state.schemaDataLoader.sourceSchema);
  const targetSchema = useSelector((state: RootState) => state.schemaDataLoader.targetSchema);

  // Standalone uses default/dev runtime settings - can just run 'func host start' in the workflow root
  InitDataMapperApiService({
    ...defaultDataMapperApiServiceOptions,
    accessToken: armToken,
  });

  const saveMapDefinitionCall = (dataMapDefinition: string, mapMetadata: string) => {
    console.log('Map Definition\n===============');
    console.log(dataMapDefinition);

    console.log('Map Metadata\n===============');
    console.log(mapMetadata);
  };

  const saveXsltCall = (dataMapXslt: string) => {
    console.log('\nXSLT\n===============');
    console.log(dataMapXslt);
  };

  useEffect(() => {
    const fetchFunctionList = async () => {
      const fnManifest = await getFunctions();

      if (typeof fnManifest !== 'string') {
        dispatch(dataMapDataLoaderSlice.actions.changeFetchedFunctions(fnManifest));
      }
    };

    fetchFunctionList();
  }, [dispatch, armToken]);

  const isLightMode = theme === ThemeType.Light;

  return (
<<<<<<< HEAD
    <div
      style={{
        flex: '1 1 1px',
        display: 'flex',
        flexDirection: 'column',
        height: '100vh',
      }}
    >
      <div style={{ flex: '0 1 1px', height: '30vh%' }}>
=======
    <div style={{ flex: '1 1 1px', display: 'flex', flexDirection: 'column', height: '100%' }}>
      <div style={{ flex: '0 1 1px' }}>
>>>>>>> 41ca0694
        <ThemeProvider theme={isLightMode ? AzureThemeLight : AzureThemeDark}>
          <FluentProvider theme={isLightMode ? webLightTheme : webDarkTheme}>
            {/* eslint-disable-next-line @typescript-eslint/ban-ts-comment */}
            {/* @ts-ignore */}
            <PortalCompatProvider>
              <DevToolbox />
            </PortalCompatProvider>
          </FluentProvider>
        </ThemeProvider>
      </div>

      <div
        style={{
          flex: '1 1 1px',
          display: 'flex',
          flexDirection: 'column',
          height: '70vh',
          overflow: 'hidden',
        }}
      >
        <DataMapperDesignerProviderV2 locale="en-US" theme={theme} options={{}}>
          <DataMapDataProviderV2
            xsltFilename={xsltFilename}
            xsltContent={xsltContent}
            mapDefinition={mapDefinition}
            dataMapMetadata={mapMetadata}
            sourceSchema={sourceSchema}
            targetSchema={targetSchema}
            availableSchemas={mockFileItems}
            customXsltPaths={customXsltPath}
            fetchedFunctions={fetchedFunctions}
            theme={theme}
          >
            <DataMapperDesignerV2 saveMapDefinitionCall={saveMapDefinitionCall} saveXsltCall={saveXsltCall} readCurrentSchemaOptions={() => null}/>
          </DataMapDataProviderV2>
        </DataMapperDesignerProviderV2>
      </div>
    </div>
  );
};<|MERGE_RESOLUTION|>--- conflicted
+++ resolved
@@ -15,7 +15,7 @@
 import { Theme as ThemeType } from '@microsoft/logic-apps-shared';
 import { useEffect } from 'react';
 import { useDispatch, useSelector } from 'react-redux';
-import { IFileSysTreeItem } from '@microsoft/logic-apps-data-mapper-v2/src/models/Tree';
+import type { IFileSysTreeItem } from '@microsoft/logic-apps-data-mapper-v2/src/models/Tree';
 
 const mockFileItems: IFileSysTreeItem[] = [
   {
@@ -40,7 +40,6 @@
     fullPath: '/Artifacts/Schemas/sourceSchema.json',
   },
 ];
-
 
 const customXsltPath = ['folder/file.xslt', 'file2.xslt'];
 
@@ -91,7 +90,6 @@
   const isLightMode = theme === ThemeType.Light;
 
   return (
-<<<<<<< HEAD
     <div
       style={{
         flex: '1 1 1px',
@@ -101,10 +99,6 @@
       }}
     >
       <div style={{ flex: '0 1 1px', height: '30vh%' }}>
-=======
-    <div style={{ flex: '1 1 1px', display: 'flex', flexDirection: 'column', height: '100%' }}>
-      <div style={{ flex: '0 1 1px' }}>
->>>>>>> 41ca0694
         <ThemeProvider theme={isLightMode ? AzureThemeLight : AzureThemeDark}>
           <FluentProvider theme={isLightMode ? webLightTheme : webDarkTheme}>
             {/* eslint-disable-next-line @typescript-eslint/ban-ts-comment */}
@@ -138,7 +132,11 @@
             fetchedFunctions={fetchedFunctions}
             theme={theme}
           >
-            <DataMapperDesignerV2 saveMapDefinitionCall={saveMapDefinitionCall} saveXsltCall={saveXsltCall} readCurrentSchemaOptions={() => null}/>
+            <DataMapperDesignerV2
+              saveMapDefinitionCall={saveMapDefinitionCall}
+              saveXsltCall={saveXsltCall}
+              readCurrentSchemaOptions={() => null}
+            />
           </DataMapDataProviderV2>
         </DataMapperDesignerProviderV2>
       </div>
