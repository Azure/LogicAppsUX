import { DevToolbox } from '../components/DevToolbox';
import { dataMapDataLoaderSlice } from '../state/DataMapDataLoader';
import {
  DataMapperDesigner as DataMapperDesignerV2,
  DataMapDataProvider as DataMapDataProviderV2,
  DataMapperDesignerProvider as DataMapperDesignerProviderV2,
  IDataMapperFileService,
} from '@microsoft/logic-apps-data-mapper-v2';
import type { AppDispatch, RootState } from '../state/Store';
import { AzureThemeDark } from '@fluentui/azure-themes/lib/azure/AzureThemeDark';
import { AzureThemeLight } from '@fluentui/azure-themes/lib/azure/AzureThemeLight';
import { ThemeProvider } from '@fluentui/react';
import { FluentProvider, webDarkTheme, webLightTheme } from '@fluentui/react-components';
import { PortalCompatProvider } from '@fluentui/react-portal-compat';
import { InitDataMapperApiService, defaultDataMapperApiServiceOptions, getFunctions } from '@microsoft/logic-apps-data-mapper';
import { Theme as ThemeType } from '@microsoft/logic-apps-shared';
import { useEffect } from 'react';
import { useDispatch, useSelector } from 'react-redux';
import type { IFileSysTreeItem } from '@microsoft/logic-apps-data-mapper-v2/src/models/Tree';

const mockFileItems: IFileSysTreeItem[] = [
  {
    name: 'Child1.xsd',
    type: 'file',
    fullPath: '/Artifacts/Schemas/Child1.xsd',
  },
  {
    name: 'Folder',
    type: 'directory',
    children: [
      {
        name: 'Abc.json',
        type: 'file',
        fullPath: '/Artifacts/Schemas/Folder/Abc.json',
      },
    ],
  },
  {
    name: 'sourceSchema.json',
    type: 'file',
    fullPath: '/Artifacts/Schemas/sourceSchema.json',
  },
];

<<<<<<< HEAD
=======
class DataMapperFileService implements IDataMapperFileService {
  private verbose: boolean;

  constructor(verbose: boolean) {
    this.verbose = verbose
  }

  public saveMapDefinitionCall = (
    dataMapDefinition: string,
    mapMetadata: string
  ) => {
    if (this.verbose) {
      console.log('Saved definition: ' + dataMapDefinition)
      console.log('Saved metadata: ' + mapMetadata)
    }
  };

  public readCurrentSchemaOptions = () => {
    return;
  };
}



>>>>>>> 9bfc3f0e
const customXsltPath = ['folder/file.xslt', 'file2.xslt'];

export const DataMapperStandaloneDesignerV2 = () => {
  const dispatch = useDispatch<AppDispatch>();
  const theme = useSelector((state: RootState) => state.dataMapDataLoader.theme);
  const armToken = useSelector((state: RootState) => state.dataMapDataLoader.armToken);

  const xsltFilename = useSelector((state: RootState) => state.dataMapDataLoader.xsltFilename);
  const xsltContent = useSelector((state: RootState) => state.dataMapDataLoader.xsltContent);
  const mapDefinition = useSelector((state: RootState) => state.dataMapDataLoader.mapDefinition);
  const mapMetadata = useSelector((state: RootState) => state.dataMapDataLoader.mapMetadata);
  const fetchedFunctions = useSelector((state: RootState) => state.dataMapDataLoader.fetchedFunctions);
  const sourceSchema = useSelector((state: RootState) => state.schemaDataLoader.sourceSchema);
  const targetSchema = useSelector((state: RootState) => state.schemaDataLoader.targetSchema);

  // Standalone uses default/dev runtime settings - can just run 'func host start' in the workflow root
  InitDataMapperApiService({
    ...defaultDataMapperApiServiceOptions,
    accessToken: armToken,
  });

  const dataMapperFileService = new DataMapperFileService(true);

  const saveXsltCall = (dataMapXslt: string) => {
    console.log('\nXSLT\n===============');
    console.log(dataMapXslt);
  };

  useEffect(() => {
    const fetchFunctionList = async () => {
      const fnManifest = await getFunctions();

      if (typeof fnManifest !== 'string') {
        dispatch(dataMapDataLoaderSlice.actions.changeFetchedFunctions(fnManifest));
      }
    };

    fetchFunctionList();
  }, [dispatch, armToken]);

  const isLightMode = theme === ThemeType.Light;

  return (
    <div
      style={{
        flex: '1 1 1px',
        display: 'flex',
        flexDirection: 'column',
        height: '100vh',
      }}
    >
      <div style={{ flex: '0 1 1px', height: '30vh%' }}>
        <ThemeProvider theme={isLightMode ? AzureThemeLight : AzureThemeDark}>
          <FluentProvider theme={isLightMode ? webLightTheme : webDarkTheme}>
            {/* eslint-disable-next-line @typescript-eslint/ban-ts-comment */}
            {/* @ts-ignore */}
            <PortalCompatProvider>
              <DevToolbox />
            </PortalCompatProvider>
          </FluentProvider>
        </ThemeProvider>
      </div>

      <div
        style={{
          flex: '1 1 1px',
          display: 'flex',
          flexDirection: 'column',
          height: '70vh',
          overflow: 'hidden',
        }}
      >
        <DataMapperDesignerProviderV2 locale="en-US" theme={theme} options={{}}>
          <DataMapDataProviderV2
            xsltFilename={xsltFilename}
            xsltContent={xsltContent}
            mapDefinition={mapDefinition}
            dataMapMetadata={mapMetadata}
            sourceSchema={sourceSchema}
            targetSchema={targetSchema}
            availableSchemas={mockFileItems}
            customXsltPaths={customXsltPath}
            fetchedFunctions={fetchedFunctions}
            theme={theme}
          >
<<<<<<< HEAD
            <DataMapperDesignerV2
              saveMapDefinitionCall={saveMapDefinitionCall}
              saveXsltCall={saveXsltCall}
              readCurrentSchemaOptions={() => null}
            />
=======
            <DataMapperDesignerV2 fileService={dataMapperFileService} saveXsltCall={saveXsltCall} />
>>>>>>> 9bfc3f0e
          </DataMapDataProviderV2>
        </DataMapperDesignerProviderV2>
      </div>
    </div>
  );
};<|MERGE_RESOLUTION|>--- conflicted
+++ resolved
@@ -4,7 +4,7 @@
   DataMapperDesigner as DataMapperDesignerV2,
   DataMapDataProvider as DataMapDataProviderV2,
   DataMapperDesignerProvider as DataMapperDesignerProviderV2,
-  IDataMapperFileService,
+  type IDataMapperFileService,
 } from '@microsoft/logic-apps-data-mapper-v2';
 import type { AppDispatch, RootState } from '../state/Store';
 import { AzureThemeDark } from '@fluentui/azure-themes/lib/azure/AzureThemeDark';
@@ -42,22 +42,17 @@
   },
 ];
 
-<<<<<<< HEAD
-=======
 class DataMapperFileService implements IDataMapperFileService {
   private verbose: boolean;
 
   constructor(verbose: boolean) {
-    this.verbose = verbose
+    this.verbose = verbose;
   }
 
-  public saveMapDefinitionCall = (
-    dataMapDefinition: string,
-    mapMetadata: string
-  ) => {
+  public saveMapDefinitionCall = (dataMapDefinition: string, mapMetadata: string) => {
     if (this.verbose) {
-      console.log('Saved definition: ' + dataMapDefinition)
-      console.log('Saved metadata: ' + mapMetadata)
+      console.log('Saved definition: ', dataMapDefinition);
+      console.log('Saved metadata: ', mapMetadata);
     }
   };
 
@@ -66,9 +61,6 @@
   };
 }
 
-
-
->>>>>>> 9bfc3f0e
 const customXsltPath = ['folder/file.xslt', 'file2.xslt'];
 
 export const DataMapperStandaloneDesignerV2 = () => {
@@ -154,15 +146,7 @@
             fetchedFunctions={fetchedFunctions}
             theme={theme}
           >
-<<<<<<< HEAD
-            <DataMapperDesignerV2
-              saveMapDefinitionCall={saveMapDefinitionCall}
-              saveXsltCall={saveXsltCall}
-              readCurrentSchemaOptions={() => null}
-            />
-=======
             <DataMapperDesignerV2 fileService={dataMapperFileService} saveXsltCall={saveXsltCall} />
->>>>>>> 9bfc3f0e
           </DataMapDataProviderV2>
         </DataMapperDesignerProviderV2>
       </div>
