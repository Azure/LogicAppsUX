import { comprehensiveMapDefinition, fullTranscriptMapDefinitionString, transcriptJsonMapDefinitionString } from '../mapDefinitions';
import { testMetadata } from '../mapMetadata';
import { LoadingMethod, dataMapDataLoaderSlice, loadDataMap } from '../state/DataMapDataLoader';
import { loadSourceSchema, loadTargetSchema, schemaDataLoaderSlice } from '../state/SchemaDataLoader';
import type { AppDispatch, RootState } from '../state/Store';
import { DevApiTester } from './DevApiTester';
import { DevSerializationTester } from './DevSerializationTester';
import type { IDropdownOption } from '@fluentui/react';
import { Checkbox, Dropdown, Stack, StackItem, TextField } from '@fluentui/react';
import { Accordion, AccordionHeader, AccordionItem, AccordionPanel, Tooltip, tokens } from '@fluentui/react-components';
import { SchemaFileFormat, Theme as ThemeType } from '@microsoft/logic-apps-shared';
import { useCallback, useMemo, useState } from 'react';
import { useDispatch, useSelector } from 'react-redux';

const themeDropdownOptions = [
  { key: ThemeType.Light, text: 'Light' },
  { key: ThemeType.Dark, text: 'Dark' },
];

interface MapDefDropdownData {
  mapDefinitionString: string;
  mapMetadataString?: string;
  associatedSchemaIdx: number;
}
export type MapDefDropdownOption = IDropdownOption<MapDefDropdownData>;
const mapDefinitionDropdownOptions: MapDefDropdownOption[] = [
  {
    key: 'fullDemoScriptMapDefinition',
    text: 'Transcript',
    data: {
      mapDefinitionString: fullTranscriptMapDefinitionString,
      mapMetadataString: JSON.stringify(testMetadata),
      associatedSchemaIdx: 2,
    },
  },
  {
    key: 'comprehensiveMapDefinition',
    text: 'Comprehensive',
    data: { mapDefinitionString: comprehensiveMapDefinition, associatedSchemaIdx: 2 },
  },
  {
    key: 'jsonTranscriptMapDefinition',
    text: 'JSON Transcript',
    data: { mapDefinitionString: transcriptJsonMapDefinitionString, associatedSchemaIdx: 3 },
  },
];

interface SchemaFileData {
  filename: string;
  schemaFormat: SchemaFileFormat;
}
const sourceSchemaFileOptions: SchemaFileData[] = [
  { filename: 'PlaygroundSourceSchema.json', schemaFormat: SchemaFileFormat.XML },
  { filename: 'SourceSchema.json', schemaFormat: SchemaFileFormat.XML },
  { filename: 'ComprehensiveSourceSchema.json', schemaFormat: SchemaFileFormat.XML },
  { filename: 'SourceSchemaJson.json', schemaFormat: SchemaFileFormat.JSON },
  { filename: 'ProjectRequest.json', schemaFormat: SchemaFileFormat.XML },
];
const targetSchemaFileOptions: SchemaFileData[] = [
  { filename: 'PlaygroundTargetSchema.json', schemaFormat: SchemaFileFormat.XML },
<<<<<<< HEAD
=======
  { filename: 'OebsProjectRequest.json', schemaFormat: SchemaFileFormat.XML },
>>>>>>> 230c7762
  { filename: 'TargetSchema.json', schemaFormat: SchemaFileFormat.XML },
  { filename: 'ComprehensiveTargetSchema.json', schemaFormat: SchemaFileFormat.XML },
  { filename: 'TargetSchemaJson.json', schemaFormat: SchemaFileFormat.JSON },
  { filename: 'OebsProjectRequest.json', schemaFormat: SchemaFileFormat.XML },
];
const mapSchemaFileOptionsToDropdownOptions = (schemaFileData: SchemaFileData[]) =>
  schemaFileData.map<IDropdownOption>((schemaOpt) => ({
    key: schemaOpt.filename,
    text: `[${schemaOpt.schemaFormat}] ${schemaOpt.filename.substring(0, schemaOpt.filename.lastIndexOf('.'))}`,
  }));
const sourceSchemaDropdownOptions = mapSchemaFileOptionsToDropdownOptions(sourceSchemaFileOptions);
const targetSchemaDropdownOptions = mapSchemaFileOptionsToDropdownOptions(targetSchemaFileOptions);

export const DevToolbox = () => {
  const dispatch = useDispatch<AppDispatch>();

  const { theme, rawDefinition, armToken, loadingMethod, xsltFilename } = useSelector((state: RootState) => state.dataMapDataLoader);
  const { inputResourcePath, outputResourcePath } = useSelector((state: RootState) => state.schemaDataLoader);

  const [isTooltipVisible, setIsTooltipVisible] = useState<boolean>(false);

  const changeResourcePathCB = useCallback(
    // eslint-disable-next-line @typescript-eslint/no-unused-vars
    () => {
      dispatch(dataMapDataLoaderSlice.actions.changeRawDefinition({} as MapDefDropdownOption));
      dispatch(loadDataMap());
    },
    [dispatch]
  );

  const resetToUseARM = useCallback(() => {
    dispatch(dataMapDataLoaderSlice.actions.changeRawDefinition({} as MapDefDropdownOption));
    dispatch(loadDataMap());
  }, [dispatch]);

  const changeMapXsltFilenameCB = useCallback(
    (newFilename?: string) => {
      dispatch(dataMapDataLoaderSlice.actions.changeXsltFilename(newFilename ?? ''));
    },
    [dispatch]
  );

  const changeMapDefinitionResourcePathDropdownCB = useCallback(
    (_: unknown, item: MapDefDropdownOption | undefined) => {
      if (!item?.data) {
        return;
      }

      dispatch(dataMapDataLoaderSlice.actions.changeRawDefinition(item));
      const srcSchemaRscPath = sourceSchemaFileOptions[item.data.associatedSchemaIdx].filename;
      const tgtSchemaRscPath = targetSchemaFileOptions[item.data.associatedSchemaIdx].filename;

      dispatch(schemaDataLoaderSlice.actions.changeInputResourcePath(srcSchemaRscPath));
      dispatch(schemaDataLoaderSlice.actions.changeOutputResourcePath(tgtSchemaRscPath));
      dispatch(loadSourceSchema());
      dispatch(loadTargetSchema());

      dispatch(loadDataMap());
    },
    [dispatch]
  );

  const changeSourceSchemaResourcePathDropdownCB = useCallback(
    (_: unknown, item: IDropdownOption | undefined) => {
      dispatch(schemaDataLoaderSlice.actions.changeInputResourcePath((item?.key as string) ?? ''));
      dispatch(loadSourceSchema());
    },
    [dispatch]
  );

  const changeTargetSchemaResourcePathDropdownCB = useCallback(
    (_: unknown, item: IDropdownOption | undefined) => {
      dispatch(schemaDataLoaderSlice.actions.changeOutputResourcePath((item?.key as string) ?? ''));
      dispatch(loadTargetSchema());
    },
    [dispatch]
  );

  const changeArmTokenCB = useCallback(
    (_: unknown, newValue?: string) => {
      dispatch(dataMapDataLoaderSlice.actions.changeArmToken(newValue ?? ''));
      dispatch(schemaDataLoaderSlice.actions.changeArmToken(newValue ?? ''));
      dispatch(loadDataMap());
      dispatch(loadSourceSchema());
      dispatch(loadTargetSchema());
    },
    [dispatch]
  );

  const changeLoadingMethodCB = useCallback(
    (_: unknown, checked?: boolean) => {
      dispatch(dataMapDataLoaderSlice.actions.changeLoadingMethod(checked ? LoadingMethod.Arm : LoadingMethod.File));
      dispatch(schemaDataLoaderSlice.actions.changeLoadingMethod(checked ? LoadingMethod.Arm : LoadingMethod.File));
      dispatch(loadDataMap());
      dispatch(loadSourceSchema());
      dispatch(loadTargetSchema());
    },
    [dispatch]
  );

  const changeThemeCB = useCallback(
    (_: unknown, item: IDropdownOption | undefined) => {
      dispatch(dataMapDataLoaderSlice.actions.changeTheme((item?.key as ThemeType) ?? ''));
    },
    [dispatch]
  );

  const toolboxItems = useMemo(() => {
    const newToolboxItems = [];

    if (loadingMethod === LoadingMethod.File) {
      newToolboxItems.push(
        <StackItem key={'mapDefinitionDropDown'} style={{ width: '250px' }}>
          <Dropdown
            label="Map Definition"
            selectedKey={rawDefinition?.key}
            onChange={changeMapDefinitionResourcePathDropdownCB}
            placeholder="Select a map definition"
            options={mapDefinitionDropdownOptions}
          />
        </StackItem>
      );
      newToolboxItems.push(
        <StackItem key={'sourceSchemaDropDown'} style={{ width: '250px' }}>
          <Dropdown
            label="Source Schema"
            selectedKey={inputResourcePath}
            onChange={changeSourceSchemaResourcePathDropdownCB}
            placeholder="Select a source schema"
            options={sourceSchemaDropdownOptions}
          />
        </StackItem>
      );
      newToolboxItems.push(
        <StackItem key={'targetSchemaDropDown'} style={{ width: '250px' }}>
          <Dropdown
            label="Target Schema"
            selectedKey={outputResourcePath}
            onChange={changeTargetSchemaResourcePathDropdownCB}
            placeholder="Select a target schema"
            options={targetSchemaDropdownOptions}
          />
        </StackItem>
      );
      newToolboxItems.push(
        <StackItem key={'mapXsltFilenameTextField'} style={{ width: '250px' }}>
          <TextField label="XSLT Filename" value={xsltFilename} onChange={(_e, newValue) => changeMapXsltFilenameCB(newValue)} />
        </StackItem>
      );
    } else {
      newToolboxItems.push(
        <StackItem key={'resourceUriTextField'} style={{ width: '250px' }}>
          <TextField
            label="Resource Uri"
            description="/subscriptions/{SubscriptionId}/resourceGroups/{ResourceGroupName}/providers/Microsoft.Web/sites/{LogicAppResource}"
            onChange={changeResourcePathCB}
            value={rawDefinition?.data?.mapDefinitionString ?? ''}
          />
        </StackItem>
      );
      newToolboxItems.push(
        <StackItem key={'armTokenTextField'} style={{ width: '250px' }}>
          <TextField
            label="ARM Token"
            description="Auth token: include 'bearer' when pasting"
            onChange={changeArmTokenCB}
            value={armToken ?? ''}
          />
        </StackItem>
      );
      newToolboxItems.push(
        <StackItem key={'resetArmButton'} style={{ width: '250px' }}>
          <button onClick={resetToUseARM}>Set</button>
        </StackItem>
      );
    }

    return newToolboxItems;
  }, [
    loadingMethod,
    armToken,
    changeArmTokenCB,
    changeMapDefinitionResourcePathDropdownCB,
    changeResourcePathCB,
    changeSourceSchemaResourcePathDropdownCB,
    changeTargetSchemaResourcePathDropdownCB,
    inputResourcePath,
    outputResourcePath,
    rawDefinition,
    resetToUseARM,
    changeMapXsltFilenameCB,
    xsltFilename,
  ]);

  return (
    <div style={{ marginBottom: '8px', backgroundColor: tokens.colorNeutralBackground2, padding: 4 }}>
      <Accordion defaultOpenItems={'1'} collapsible style={{ position: 'relative' }}>
        <Tooltip
          content="Clippy says hello!"
          relationship="label"
          positioning="below-start"
          withArrow
          showDelay={100}
          hideDelay={500}
          onVisibleChange={(_e, data) => setIsTooltipVisible(data.visible)}
        >
          <div
            style={{
              position: 'absolute',
              top: 8,
              right: 12,
              padding: 4,
              backgroundColor: tokens.colorNeutralBackground4,
              borderRadius: tokens.borderRadiusMedium,
              zIndex: 10,
              cursor: 'pointer',
            }}
          >
            <span role="img" aria-label="Clippy!" style={{ fontSize: 20 }}>
              📎
            </span>{' '}
            Tooltip tester! It&apos;s {isTooltipVisible ? 'visible' : 'hidden'}
          </div>
        </Tooltip>

        <AccordionItem value="1">
          <AccordionHeader>Dev Toolbox</AccordionHeader>
          <AccordionPanel>
            <Stack horizontal tokens={{ childrenGap: '12px' }} wrap>
              <StackItem key={'themeDropDown'} style={{ width: '250px' }}>
                <Dropdown
                  label="Theme"
                  selectedKey={theme}
                  onChange={changeThemeCB}
                  placeholder="Select a theme"
                  options={themeDropdownOptions}
                  style={{ marginBottom: '12px' }}
                />
                <Checkbox label="Load From Arm" checked={loadingMethod === LoadingMethod.Arm} onChange={changeLoadingMethodCB} disabled />
              </StackItem>

              {toolboxItems}
            </Stack>

            <DevApiTester />
            <DevSerializationTester />
          </AccordionPanel>
        </AccordionItem>
      </Accordion>
    </div>
  );
};<|MERGE_RESOLUTION|>--- conflicted
+++ resolved
@@ -58,10 +58,7 @@
 ];
 const targetSchemaFileOptions: SchemaFileData[] = [
   { filename: 'PlaygroundTargetSchema.json', schemaFormat: SchemaFileFormat.XML },
-<<<<<<< HEAD
-=======
   { filename: 'OebsProjectRequest.json', schemaFormat: SchemaFileFormat.XML },
->>>>>>> 230c7762
   { filename: 'TargetSchema.json', schemaFormat: SchemaFileFormat.XML },
   { filename: 'ComprehensiveTargetSchema.json', schemaFormat: SchemaFileFormat.XML },
   { filename: 'TargetSchemaJson.json', schemaFormat: SchemaFileFormat.JSON },
