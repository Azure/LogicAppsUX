import type { AppDispatch } from '../../state/store';
import {
  useAreCustomEditorsEnabled,
  useIsDarkMode,
  useIsMonitoringView,
  useIsReadOnly,
  useShowConnectionsPanel,
  useHostOptions,
  useShowPerformanceDebug,
  useSuppressDefaultNodeSelect,
  useStringOverrides,
  useQueryCachePersist,
<<<<<<< HEAD
=======
  useIsMultiVariableEnabled,
>>>>>>> 9a973d80
  useIsAgenticLoopEnabled,
} from '../../state/workflowLoadingSelectors';
import {
  setDarkMode,
  setMonitoringView,
  setReadOnly,
  loadWorkflow,
  setAreCustomEditorsEnabled,
  setShowConnectionsPanel,
  setHostOptions,
  setShowPerformanceDebug,
  setSuppressDefaultNodeSelect,
  setStringOverrides,
  setQueryCachePersist,
<<<<<<< HEAD
=======
  setEnableMultiVariable,
>>>>>>> 9a973d80
  setEnableAgenticLoops,
} from '../../state/workflowLoadingSlice';
import { Checkbox, TextField } from '@fluentui/react';
import { useCallback } from 'react';
import { useDispatch } from 'react-redux';

const ContextSettings = () => {
  const isReadOnly = useIsReadOnly();
  const isMonitoringView = useIsMonitoringView();
  const isDarkMode = useIsDarkMode();
  const showConnectionsPanel = useShowConnectionsPanel();
  const areCustomEditorsEnabled = useAreCustomEditorsEnabled();
  const suppressDefaultNodeSelect = useSuppressDefaultNodeSelect();
  const hostOptions = useHostOptions();
  const showPerformanceDebug = useShowPerformanceDebug();
  const showTestStringOverride = useStringOverrides();
  const queryCachePersist = useQueryCachePersist();
<<<<<<< HEAD
=======
  const isMultiVariableEnabled = useIsMultiVariableEnabled();
>>>>>>> 9a973d80
  const isAgenticLoopEnabled = useIsAgenticLoopEnabled();
  const dispatch = useDispatch<AppDispatch>();

  const changeMonitoringView = useCallback(
    (_: unknown, checked?: boolean) => {
      dispatch(setMonitoringView(!!checked));
      if (checked) {
        dispatch(loadWorkflow(_));
      }
    },
    [dispatch]
  );

  return (
    <div style={{ display: 'flex', gap: '24px', flexWrap: 'wrap' }}>
      <Checkbox
        label="Read Only"
        disabled={isMonitoringView}
        checked={isReadOnly}
        onChange={(_, checked) => dispatch(setReadOnly(!!checked))}
      />
      <Checkbox label="Monitoring View" checked={isMonitoringView} onChange={changeMonitoringView} />
      <Checkbox label="Dark Mode" checked={isDarkMode} onChange={(_, checked) => dispatch(setDarkMode(!!checked))} />
      <Checkbox
        label="Custom Editors"
        checked={areCustomEditorsEnabled}
        onChange={(_, checked) => dispatch(setAreCustomEditorsEnabled(!!checked))}
      />
      <Checkbox
        label="Connections Panel"
        checked={showConnectionsPanel}
        onChange={(_, checked) => dispatch(setShowConnectionsPanel(!!checked))}
      />
      <Checkbox
        label="Display Runtime Info"
        checked={hostOptions.displayRuntimeInfo}
        onChange={(_, checked) => dispatch(setHostOptions({ displayRuntimeInfo: !!checked }))}
      />
      <Checkbox
        label="Collapse Graphs"
        checked={hostOptions.collapseGraphsByDefault}
        onChange={(_, checked) => dispatch(setHostOptions({ collapseGraphsByDefault: !!checked }))}
      />
      <Checkbox
        label="Suppress default node click"
        checked={suppressDefaultNodeSelect}
        onChange={(_, checked) => dispatch(setSuppressDefaultNodeSelect(!!checked))}
      />
      <Checkbox
        label="Show Performance Debug"
        checked={showPerformanceDebug}
        onChange={(_, checked) => dispatch(setShowPerformanceDebug(!!checked))}
      />
      <Checkbox
        label="Test String Override"
        checked={showTestStringOverride}
        onChange={(_, checked) => {
          dispatch(
            setStringOverrides(
              checked
                ? {
                    g5A6Bn: 'Connector Type',
                    TRpSCQ: 'Action or Trigger',
                  }
                : undefined
            )
          );
        }}
      />
      <Checkbox
        label="Query Cache Persist"
        checked={queryCachePersist}
        onChange={(_, checked) => dispatch(setQueryCachePersist(!!checked))}
      />
      <Checkbox
<<<<<<< HEAD
=======
        label="Enable Multivariable"
        checked={isMultiVariableEnabled}
        onChange={(_, checked) => dispatch(setEnableMultiVariable(!!checked))}
      />
      <Checkbox
>>>>>>> 9a973d80
        label="Enable Agentic Loops"
        checked={isAgenticLoopEnabled}
        onChange={(_, checked) => dispatch(setEnableAgenticLoops(!!checked))}
      />
      <TextField
        label="Max State History Size"
        onChange={(_, newValue) => dispatch(setHostOptions({ maxStateHistorySize: Number.parseInt(newValue || '0') }))}
      />
    </div>
  );
};

export default ContextSettings;<|MERGE_RESOLUTION|>--- conflicted
+++ resolved
@@ -10,10 +10,7 @@
   useSuppressDefaultNodeSelect,
   useStringOverrides,
   useQueryCachePersist,
-<<<<<<< HEAD
-=======
   useIsMultiVariableEnabled,
->>>>>>> 9a973d80
   useIsAgenticLoopEnabled,
 } from '../../state/workflowLoadingSelectors';
 import {
@@ -28,10 +25,7 @@
   setSuppressDefaultNodeSelect,
   setStringOverrides,
   setQueryCachePersist,
-<<<<<<< HEAD
-=======
   setEnableMultiVariable,
->>>>>>> 9a973d80
   setEnableAgenticLoops,
 } from '../../state/workflowLoadingSlice';
 import { Checkbox, TextField } from '@fluentui/react';
@@ -49,10 +43,7 @@
   const showPerformanceDebug = useShowPerformanceDebug();
   const showTestStringOverride = useStringOverrides();
   const queryCachePersist = useQueryCachePersist();
-<<<<<<< HEAD
-=======
   const isMultiVariableEnabled = useIsMultiVariableEnabled();
->>>>>>> 9a973d80
   const isAgenticLoopEnabled = useIsAgenticLoopEnabled();
   const dispatch = useDispatch<AppDispatch>();
 
@@ -128,14 +119,11 @@
         onChange={(_, checked) => dispatch(setQueryCachePersist(!!checked))}
       />
       <Checkbox
-<<<<<<< HEAD
-=======
         label="Enable Multivariable"
         checked={isMultiVariableEnabled}
         onChange={(_, checked) => dispatch(setEnableMultiVariable(!!checked))}
       />
       <Checkbox
->>>>>>> 9a973d80
         label="Enable Agentic Loops"
         checked={isAgenticLoopEnabled}
         onChange={(_, checked) => dispatch(setEnableAgenticLoops(!!checked))}
