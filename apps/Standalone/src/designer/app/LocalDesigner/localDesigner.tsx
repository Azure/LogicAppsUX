import type { RootState } from '../../state/store';
import { CustomConnectionParameterEditorService } from './customConnection/customConnectionParameterEditorService';
import { CustomEditorService } from './customEditorService';
import { HttpClient } from './httpClient';
import { PseudoCommandBar } from './pseudoCommandBar';
import {
  StandardConnectionService,
  StandardOperationManifestService,
  StandardSearchService,
  BaseOAuthService,
  BaseGatewayService,
  ConsumptionSearchService,
  BaseFunctionService,
  BaseAppServiceService,
  StandardRunService,
  ConsumptionOperationManifestService,
  ConsumptionConnectionService,
  StandardCustomCodeService,
  ResourceIdentityType,
<<<<<<< HEAD
  // Uncomment to use dummy version of copilot expression assistant
  // BaseCopilotService,
=======
  BaseTenantService,
>>>>>>> add402f9
} from '@microsoft/logic-apps-shared';
import type { ContentType } from '@microsoft/logic-apps-shared';
import { DesignerProvider, BJSWorkflowProvider, Designer } from '@microsoft/logic-apps-designer';
import { useSelector } from 'react-redux';

const httpClient = new HttpClient();
const connectionServiceStandard = new StandardConnectionService({
  baseUrl: '/url',
  apiVersion: '2018-11-01',
  httpClient,
  apiHubServiceDetails: {
    apiVersion: '2018-07-01-preview',
    baseUrl: '/baseUrl',
    subscriptionId: '',
    resourceGroup: '',
    location: '',
    httpClient,
  },
  workflowAppDetails: {
    appName: 'app',
    identity: { type: ResourceIdentityType.SYSTEM_ASSIGNED },
  },
  readConnections: () => Promise.resolve({}),
});

const connectionServiceConsumption = new ConsumptionConnectionService({
  apiVersion: '2018-07-01-preview',
  baseUrl: '/baseUrl',
  subscriptionId: '',
  resourceGroup: '',
  location: '',
  httpClient,
});

const operationManifestServiceStandard = new StandardOperationManifestService({
  apiVersion: '2018-11-01',
  baseUrl: '/url',
  httpClient,
});

// Uncomment to use dummy version of copilot expression assistant
// const baseCopilotService = new BaseCopilotService({isDev: true});

const operationManifestServiceConsumption = new ConsumptionOperationManifestService({
  apiVersion: '2018-11-01',
  baseUrl: '/url',
  httpClient,
  subscriptionId: 'subid',
  location: 'location',
});

const searchServiceStandard = new StandardSearchService({
  baseUrl: '/url',
  apiVersion: '2018-11-01',
  httpClient,
  apiHubServiceDetails: {
    apiVersion: '2018-07-01-preview',
    subscriptionId: '',
    location: '',
  },
  isDev: true,
  showStatefulOperations: true,
});

const searchServiceConsumption = new ConsumptionSearchService({
  httpClient,
  apiHubServiceDetails: {
    apiVersion: '2018-07-01-preview',
    subscriptionId: '',
    location: '',
  },
  isDev: true,
});

const oAuthService = new BaseOAuthService({
  apiVersion: '2018-11-01',
  baseUrl: '/url',
  httpClient,
  subscriptionId: '',
  resourceGroup: '',
  location: '',
});

const gatewayService = new BaseGatewayService({
  baseUrl: '/url',
  httpClient,
  apiVersions: {
    subscription: '2018-11-01',
    gateway: '2016-06-01',
  },
});

const tenantService = new BaseTenantService({
  baseUrl: '/url',
  apiVersion: '2017-08-01',
  httpClient,
});

const functionService = new BaseFunctionService({
  baseUrl: '/url',
  apiVersion: '2018-11-01',
  httpClient,
  subscriptionId: 'test',
});

const appServiceService = new BaseAppServiceService({
  baseUrl: '/url',
  apiVersion: '2018-11-01',
  httpClient,
  subscriptionId: 'test',
});

const runService = new StandardRunService({
  apiVersion: '2018-11-01',
  baseUrl: '/url',
  workflowName: 'app',
  httpClient,
  isDev: true,
});

const customCodeService = new StandardCustomCodeService({
  apiVersion: '2018-11-01',
  baseUrl: '/url',
  subscriptionId: 'test',
  resourceGroup: 'test',
  appName: 'app',
  workflowName: 'workflow',
  httpClient,
});

const workflowService = {
  getCallbackUrl: () => Promise.resolve({ method: 'POST', value: 'Dummy url' }),
};

const hostService = {
  fetchAndDisplayContent: (title: string, url: string, type: ContentType) => console.log(title, url, type),
  openWorkflowParametersBlade: () => console.log('openWorkflowParametersBlade'),
  openConnectionResource: (connectionId: string) => console.log('openConnectionResource:', connectionId),
};
const editorService = new CustomEditorService();

const connectionParameterEditorService = new CustomConnectionParameterEditorService();

export const LocalDesigner = () => {
  const {
    workflowDefinition,
    parameters,
    isReadOnly,
    isMonitoringView,
    isDarkMode,
    hostingPlan,
    connections,
    runInstance,
    workflowKind,
    language,
    areCustomEditorsEnabled,
    showConnectionsPanel,
    hostOptions,
    suppressDefaultNodeSelect,
  } = useSelector((state: RootState) => state.workflowLoader);
  editorService.areCustomEditorsEnabled = !!areCustomEditorsEnabled;
  connectionParameterEditorService.areCustomEditorsEnabled = !!areCustomEditorsEnabled;
  const isConsumption = hostingPlan === 'consumption';
  const designerProviderProps = {
    services: {
      connectionService: isConsumption ? connectionServiceConsumption : connectionServiceStandard,
      operationManifestService: isConsumption ? operationManifestServiceConsumption : operationManifestServiceStandard,
      searchService: isConsumption ? searchServiceConsumption : searchServiceStandard,
      // Uncomment to use dummy version of copilot expression assistant
      // copilotService: baseCopilotService,
      oAuthService,
      gatewayService,
      tenantService,
      functionService,
      appServiceService,
      workflowService,
      hostService,
      runService,
      editorService,
      connectionParameterEditorService,
      customCodeService,
    },
    readOnly: isReadOnly,
    isMonitoringView,
    isDarkMode,
    useLegacyWorkflowParameters: isConsumption,
    showConnectionsPanel,
    suppressDefaultNodeSelectFunctionality: suppressDefaultNodeSelect,
    hostOptions,
  };

  return (
    <DesignerProvider locale={language} options={{ ...designerProviderProps }}>
      {workflowDefinition ? (
        <BJSWorkflowProvider
          workflow={{
            definition: workflowDefinition,
            connectionReferences: connections,
            parameters: parameters,
            kind: workflowKind,
          }}
          runInstance={runInstance}
        >
          <PseudoCommandBar />
          <Designer />
        </BJSWorkflowProvider>
      ) : null}
    </DesignerProvider>
  );
};<|MERGE_RESOLUTION|>--- conflicted
+++ resolved
@@ -17,12 +17,9 @@
   ConsumptionConnectionService,
   StandardCustomCodeService,
   ResourceIdentityType,
-<<<<<<< HEAD
   // Uncomment to use dummy version of copilot expression assistant
   // BaseCopilotService,
-=======
   BaseTenantService,
->>>>>>> add402f9
 } from '@microsoft/logic-apps-shared';
 import type { ContentType } from '@microsoft/logic-apps-shared';
 import { DesignerProvider, BJSWorkflowProvider, Designer } from '@microsoft/logic-apps-designer';
