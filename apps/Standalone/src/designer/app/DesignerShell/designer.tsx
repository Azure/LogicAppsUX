import type { ReactNode } from 'react';
import { loadToken } from '../../../environments/environment';
import { SettingsBox } from '../../components/settings_box';
import { useHostingPlan, useIsLocal, useResourcePath } from '../../state/workflowLoadingSelectors';
import LogicAppsDesignerStandard from '../AzureLogicAppsDesigner/laDesigner';
import LogicAppsDesignerConsumption from '../AzureLogicAppsDesigner/laDesignerConsumption';
import { LocalDesigner } from '../LocalDesigner/localDesigner';
import { ReactQueryProvider } from '@microsoft/logic-apps-designer';
import { useQuery } from '@tanstack/react-query';

const LoadWhenArmTokenIsLoaded = ({ children }: { children: ReactNode }) => {
  const { isLoading } = useQuery(['armToken'], loadToken);
  return isLoading ? null : <>{children}</>;
};
export const DesignerWrapper = () => {
  const resourcePath = useResourcePath();
  const isLocal = useIsLocal();
  const hostingPlan = useHostingPlan();

  return (
    <ReactQueryProvider>
      <LoadWhenArmTokenIsLoaded>
<<<<<<< HEAD
        <SettingsBox />
        {isLocal ? (
          <LocalDesigner />
        ) : resourcePath ? (
          hostingPlan === 'consumption' ? (
            <LogicAppsDesignerConsumption />
          ) : (
            <LogicAppsDesignerStandard />
          )
        ) : null}
=======
        <div style={{ height: '100vh' }}>
          <SettingsBox />
          {isLocal ? (
            <LocalDesigner />
          ) : resourcePath ? (
            hostingPlan === 'consumption' ? (
              <LogicAppsDesignerConsumption />
            ) : (
              <LogicAppsDesignerStandard />
            )
          ) : null}
        </div>
>>>>>>> becf7d8d
      </LoadWhenArmTokenIsLoaded>
    </ReactQueryProvider>
  );
};<|MERGE_RESOLUTION|>--- conflicted
+++ resolved
@@ -20,18 +20,6 @@
   return (
     <ReactQueryProvider>
       <LoadWhenArmTokenIsLoaded>
-<<<<<<< HEAD
-        <SettingsBox />
-        {isLocal ? (
-          <LocalDesigner />
-        ) : resourcePath ? (
-          hostingPlan === 'consumption' ? (
-            <LogicAppsDesignerConsumption />
-          ) : (
-            <LogicAppsDesignerStandard />
-          )
-        ) : null}
-=======
         <div style={{ height: '100vh' }}>
           <SettingsBox />
           {isLocal ? (
@@ -44,7 +32,6 @@
             )
           ) : null}
         </div>
->>>>>>> becf7d8d
       </LoadWhenArmTokenIsLoaded>
     </ReactQueryProvider>
   );
