import { environment } from '../../../environments/environment';
import type { AppDispatch, RootState } from '../../state/store';
import { changeRunId, setIsChatBotEnabled, setMonitoringView, setReadOnly, setRunHistoryEnabled } from '../../state/workflowLoadingSlice';
import { DesignerCommandBar } from './DesignerCommandBarV2';
import type { ConnectionAndAppSetting, ConnectionReferenceModel, ConnectionsData, NotesData, ParametersData } from './Models/Workflow';
import { Artifact, VfsArtifact } from './Models/Workflow';
import type { WorkflowApp } from './Models/WorkflowApp';
import { ArtifactService } from './Services/Artifact';
import { ChildWorkflowService } from './Services/ChildWorkflow';
import { FileSystemConnectionCreationClient } from './Services/FileSystemConnectionCreationClient';
import { HttpClient, getExtraHeaders, getRequestUrl, isSuccessResponse } from './Services/HttpClient';
import { StandaloneOAuthService } from './Services/OAuthService';
import {
  getConnectionStandard,
  getCustomCodeAppFiles,
  listCallbackUrl,
  saveWorkflowStandard,
  fetchAgentUrl,
  useAllCustomCodeFiles,
  useAppSettings,
  useCurrentObjectId,
  useCurrentTenantId,
  useWorkflowAndArtifactsStandard,
  useWorkflowApp,
  validateWorkflowStandard,
  deployArtifacts,
} from './Services/WorkflowAndArtifacts';
import { ArmParser } from './Utilities/ArmParser';
import { WorkflowUtility, addConnectionInJson, addOrUpdateAppSettings } from './Utilities/Workflow';
import { CoPilotChatbot } from '@microsoft/logic-apps-chatbot';
import {
  BaseApiManagementService,
  BaseAppServiceService,
  BaseChatbotService,
  BaseExperimentationService,
  BaseUserPreferenceService,
  BaseFunctionService,
  BaseGatewayService,
  BaseRoleService,
  BaseTenantService,
  StandardConnectionService,
  StandardConnectorService,
  StandardCustomCodeService,
  StandardOperationManifestService,
  StandardRunService,
  StandardSearchService,
  clone,
  equals,
  guid,
  isArmResourceId,
  optional,
  BaseCognitiveServiceService,
  RoleService,
  resolveConnectionsReferences,
} from '@microsoft/logic-apps-shared';
import type { ContentType, IHostService, IWorkflowService } from '@microsoft/logic-apps-shared';
import type { AllCustomCodeFiles, CustomCodeFileNameMapping, Workflow } from '@microsoft/logic-apps-designer-v2';
import {
  DesignerProvider,
  BJSWorkflowProvider,
  Designer,
  getReactQueryClient,
  serializeBJSWorkflow,
  store as DesignerStore,
  Constants,
  getSKUDefaultHostOptions,
  CombineInitializeVariableDialog,
  TriggerDescriptionDialog,
  getMissingRoleDefinitions,
  roleQueryKeys,
  isAgentWorkflow,
  useRun,
} from '@microsoft/logic-apps-designer-v2';
import axios from 'axios';
import isEqual from 'lodash.isequal';
import { useCallback, useEffect, useMemo, useRef, useState } from 'react';
import type { QueryClient } from '@tanstack/react-query';
import { useDispatch, useSelector } from 'react-redux';
import { useHostingPlan } from '../../state/workflowLoadingSelectors';
import CodeViewEditor from './CodeViewV2';
import { CustomConnectionParameterEditorService } from './Services/customConnectionParameterEditorService';
import { CustomEditorService } from './Services/customEditorService';
import { FloatingRunButton } from '../../../../../../libs/designer-v2/src/lib/ui/FloatingRunButton';

const apiVersion = '2020-06-01';
const httpClient = new HttpClient();

const DesignerEditor = () => {
  const { id: workflowId } = useSelector((state: RootState) => ({
    // eslint-disable-next-line @typescript-eslint/no-non-null-assertion
    id: state.workflowLoader.resourcePath!,
  }));

  const dispatch = useDispatch<AppDispatch>();
  const {
    isReadOnly,
    isDarkMode,
    isUnitTest,
    isMonitoringView,
    runId,
    appId,
    showChatBot,
    language,
    hostOptions,
    hostingPlan,
    showPerformanceDebug,
    suppressDefaultNodeSelect,
  } = useSelector((state: RootState) => state.workflowLoader);
  const isHybridLogicApp = hostingPlan === 'hybrid';
  const workflowName = workflowId.split('/').splice(-1)[0];
  const siteResourceId = new ArmParser(workflowId).topmostResourceId;
  const {
    data: customCodeData,
    isLoading: customCodeLoading,
    refetch: customCodeRefetch,
  } = useAllCustomCodeFiles(appId, workflowName, isHybridLogicApp);
  const { data: artifactData, isLoading: artifactsLoading, isError, error } = useWorkflowAndArtifactsStandard(workflowId);
  const { data: settingsData, isLoading: settingsLoading, isError: settingsIsError, error: settingsError } = useAppSettings(siteResourceId);
  const { data: workflowAppData, isLoading: appLoading } = useWorkflowApp(siteResourceId, useHostingPlan());
  const { data: tenantId } = useCurrentTenantId();
  const { data: objectId } = useCurrentObjectId();

  // State props
  const [designerID, setDesignerID] = useState(guid());
  const [workflow, setWorkflow] = useState<Workflow>(); // Current workflow on the designer
  const [isDesignerView, setIsDesignerView] = useState(true);
  const [isCodeView, setIsCodeView] = useState(false);
  const [isDraftMode, setIsDraftMode] = useState(true);

  const codeEditorRef = useRef<{ getValue: () => string | undefined; hasChanges: () => boolean }>(null);
  const originalConnectionsData = useMemo(
    () => artifactData?.properties.files[Artifact.ConnectionsFile] ?? {},
    [artifactData?.properties.files]
  );
  const originalCustomCodeData = useMemo(() => Object.keys(customCodeData ?? {}), [customCodeData]);
  const prodWorkflow = useMemo(() => artifactData?.properties.files[Artifact.WorkflowFile], [artifactData?.properties.files]);
  const draftWorkflow = useMemo(() => customCodeData?.[Artifact.DraftFile], [customCodeData]);
  const parameters = useMemo(() => artifactData?.properties.files[Artifact.ParametersFile] ?? {}, [artifactData?.properties.files]);
  const notes = useMemo(() => customCodeData?.[VfsArtifact.NotesFile] ?? {}, [customCodeData]);
  const queryClient = getReactQueryClient();
  const displayCopilotChatbot = showChatBot && isDesignerView;
  const connectionsData = useMemo(
    () => resolveConnectionsReferences(JSON.stringify(clone(originalConnectionsData ?? {})), parameters, settingsData?.properties ?? {}),
    [originalConnectionsData, parameters, settingsData?.properties]
  );
  const connectionReferences = WorkflowUtility.convertConnectionsDataToReferences(connectionsData);
  const { data: runInstanceData } = useRun(runId);

  const addConnectionDataInternal = async (connectionAndSetting: ConnectionAndAppSetting): Promise<void> => {
    addConnectionInJson(connectionAndSetting, connectionsData ?? {});
    addOrUpdateAppSettings(connectionAndSetting.settings, settingsData?.properties ?? {});
  };

  const switchWorkflowMode = useCallback((draftMode: boolean) => {
    setIsDraftMode(draftMode);
  }, []);

  const toggleMonitoringView = useCallback(() => {
    dispatch(setMonitoringView(!isMonitoringView));
    dispatch(setReadOnly(!isMonitoringView));
    dispatch(setRunHistoryEnabled(!isMonitoringView));
    if (runId) {
      dispatch(changeRunId(undefined));
    }
  }, [dispatch, isMonitoringView, runId]);

  const showMonitoringView = useCallback(() => {
    if (!isMonitoringView) {
      setIsDesignerView(false);
      setIsCodeView(false);
      toggleMonitoringView();
    }
  }, [isMonitoringView, toggleMonitoringView]);

  const hideMonitoringView = useCallback(() => {
    if (isMonitoringView) {
      toggleMonitoringView();
      setWorkflow({
        ...artifactData?.properties.files[Artifact.WorkflowFile],
        id: guid(),
      });
    }
  }, [artifactData?.properties.files, isMonitoringView, toggleMonitoringView]);

  const onRunSelected = useCallback(
    (runId: string) => {
      dispatch(changeRunId(runId));
    },
    [dispatch]
  );

  const onRun = useCallback(
    (runId: string | undefined) => {
      showMonitoringView();
      dispatch(changeRunId(runId));
    },
    [dispatch, showMonitoringView]
  );

  const getConnectionConfiguration = async (connectionId: string): Promise<any> => {
    if (!connectionId) {
      return Promise.resolve();
    }

    const connectionName = connectionId.split('/').splice(-1)[0];
    const connectionInfo =
      connectionsData?.serviceProviderConnections?.[connectionName] ?? connectionsData?.apiManagementConnections?.[connectionName];

    if (connectionInfo) {
      // TODO(psamband): Add new settings in this blade so that we do not resolve all the appsettings in the connectionInfo.
      const resolvedConnectionInfo = resolveConnectionsReferences(JSON.stringify(connectionInfo), {}, settingsData?.properties);
      delete resolvedConnectionInfo.displayName;

      return {
        connection: resolvedConnectionInfo,
      };
    }

    return undefined;
  };

  const saveDraftWorkflow = useCallback(
    (workflow: Workflow) => {
      return deployArtifacts(siteResourceId, workflowName, workflow, undefined, undefined, undefined, true);
    },
    [siteResourceId, workflowName]
  );

  const resetDraftWorkflow = useCallback(async () => {
    const response = await saveDraftWorkflow(prodWorkflow);

    if (response.status >= 200 && response.status < 300) {
      // Draft created successfully
      customCodeRefetch();
      return Promise.resolve();
    }
    return Promise.reject(`Error resetting draft workflow: ${response.status} - ${response.statusText}`);
  }, [customCodeRefetch, prodWorkflow, saveDraftWorkflow]);

  const discardAllChanges = useCallback(() => {
    setDesignerID(guid());

    if (isDraftMode) {
      // Need to reset draft workflow to Production workflow
      resetDraftWorkflow();
    }
  }, [isDraftMode, resetDraftWorkflow]);

  const canonicalLocation = WorkflowUtility.convertToCanonicalFormat(workflowAppData?.location ?? '');
  const supportsStateful = !equals(workflow?.kind, 'stateless');
  const services = useMemo(
    () =>
      getDesignerServices(
        workflowId,
        supportsStateful,
        isHybridLogicApp,
        connectionsData ?? {},
        workflowAppData as WorkflowApp,
        addConnectionDataInternal,
        getConnectionConfiguration,
        tenantId,
        objectId,
        canonicalLocation,
        language,
        queryClient,
        settingsData?.properties ?? {},
        dispatch,
        onRunSelected
      ),
    // eslint-disable-next-line react-hooks/exhaustive-deps
    [workflow, workflowId, connectionsData, settingsData, workflowAppData, tenantId, designerID, runId, language]
  );

<<<<<<< HEAD
  const originalSettings: Record<string, string> = {
    ...(settingsData?.properties ?? {}),
  };
=======
  // RUN HISTORY

  const toggleMonitoringView = useCallback(() => {
    dispatch(setMonitoringView(!isMonitoringView));
    dispatch(setReadOnly(!isMonitoringView));
    dispatch(setRunHistoryEnabled(!isMonitoringView));
    if (runId) {
      dispatch(changeRunId(undefined));
    }
  }, [dispatch, isMonitoringView, runId]);

  const showMonitoringView = useCallback(() => {
    if (!isMonitoringView) {
      setIsDesignerView(false);
      setIsCodeView(false);
      toggleMonitoringView();
    }
  }, [isMonitoringView, toggleMonitoringView]);

  const hideMonitoringView = useCallback(() => {
    if (isMonitoringView) {
      toggleMonitoringView();
      setWorkflow({
        ...artifactData?.properties.files[Artifact.WorkflowFile],
        id: guid(),
      });
    }
  }, [artifactData?.properties.files, isMonitoringView, toggleMonitoringView]);

  const onRunSelected = useCallback(
    (runId: string) => {
      dispatch(changeRunId(runId));
    },
    [dispatch]
  );

  const onRun = useCallback(
    (runId: string | undefined) => {
      showMonitoringView();
      dispatch(changeRunId(runId));
    },
    [dispatch, showMonitoringView]
  );

  const originalSettings: Record<string, string> = useMemo(() => {
    return { ...(settingsData?.properties ?? {}) };
  }, [settingsData?.properties]);

>>>>>>> 5a589a47
  const originalParametersData: ParametersData = clone(parameters ?? {});
  const originalNotesData: NotesData = clone(notes ?? {});

  const saveWorkflowFromDesigner = useCallback(
    async (
      workflowFromDesigner: Workflow,
      customCode: CustomCodeFileNameMapping | undefined,
      clearDirtyState: () => void,
      autoSave?: boolean
    ): Promise<any> => {
      const { definition, connectionReferences, parameters, notes } = workflowFromDesigner;
      const workflowToSave = {
        ...workflow,
        definition,
      };

      delete workflowToSave.id;

      const newManagedApiConnections = {
        ...(connectionsData?.managedApiConnections ?? {}),
      };
      const newServiceProviderConnections: Record<string, any> = {};
      const newAgentConnections: Record<string, any> = {};

      const referenceKeys = Object.keys(connectionReferences ?? {});
      if (referenceKeys.length) {
        await Promise.all(
          referenceKeys.map(async (referenceKey) => {
            const reference = connectionReferences[referenceKey];
            if (isArmResourceId(reference?.connection?.id) && !newManagedApiConnections[referenceKey]) {
              // Managed API Connection
              const {
                api: { id: apiId },
                connection: { id: connectionId },
                connectionProperties,
              } = reference;
              const connection = await getConnectionStandard(connectionId);
              const userIdentity = connectionProperties?.authentication?.identity;
              const newConnectionObj = {
                api: { id: apiId },
                connection: { id: connectionId },
                authentication: {
                  type: 'ManagedServiceIdentity',
                  ...optional('identity', userIdentity),
                },
                connectionRuntimeUrl: connection?.properties?.connectionRuntimeUrl ?? '',
                connectionProperties,
              };
              newManagedApiConnections[referenceKey] = newConnectionObj;
            } else if (reference?.connection?.id.startsWith('/connectionProviders/agent/')) {
              // Service Provider Connection
              const connectionKey = reference.connection.id.split('/').splice(-1)[0];
              // We can't apply this directly in case there is a temporary key overlap
              // We need to move the data out to a new object, delete the old data, then apply the new data at the end
              newAgentConnections[referenceKey] = connectionsData?.agentConnections?.[connectionKey];
              delete connectionsData?.agentConnections?.[connectionKey];
            } else if (reference?.connection?.id.startsWith('/serviceProviders/')) {
              // Service Provider Connection
              const connectionKey = reference.connection.id.split('/').splice(-1)[0];
              // We can't apply this directly in case there is a temporary key overlap
              // We need to move the data out to a new object, delete the old data, then apply the new data at the end
              newServiceProviderConnections[referenceKey] = connectionsData?.serviceProviderConnections?.[connectionKey];
              delete connectionsData?.serviceProviderConnections?.[connectionKey];
            }
          })
        );
        (connectionsData as ConnectionsData).managedApiConnections = newManagedApiConnections;
        (connectionsData as ConnectionsData).serviceProviderConnections = {
          ...connectionsData?.serviceProviderConnections,
          ...newServiceProviderConnections,
        };
        if (isAgentWorkflow(workflow?.kind ?? '')) {
          (connectionsData as ConnectionsData).agentConnections = {
            ...connectionsData?.agentConnections,
            ...newAgentConnections,
          };

          // Assign MSI roles if needed
          /**
           *  This is currently only for Agentic workflows,
           *    but we should work to make this generic in the future
           *  The issue with making it generic is that we don't have a good way of getting the required definition names for any given connection reference
           *  The required roles are listed on connection parameters which we don't have access to here,
           *    and would take several requests to check for each connection, when most will not need it, leading to unnecessary slowdown during save
           *  One option is to populate that info somewhere in the connection reference for use here,
           *    but that is unavailable at authoring time when we are populating the values that require the roles
           */
          for (const [_refKey, agentConnection] of Object.entries(newAgentConnections)) {
            if (agentConnection?.authentication?.type === 'ManagedServiceIdentity') {
              const definitionNames = ['Azure AI User', 'Azure AI Administrator', 'Cognitive Services Contributor'];
              const missingRoleAssignments = await getMissingRoleDefinitions(agentConnection?.resourceId, definitionNames);
              const assignmentPromises = [];
              for (const roleDefinition of missingRoleAssignments) {
                assignmentPromises.push(RoleService().addAppRoleAssignmentForResource(agentConnection?.resourceId, roleDefinition.id));
              }
              await Promise.all(assignmentPromises);

              // Invalidate the cache for the role assignments
              const cacheKey = [roleQueryKeys.appIdentityRoleAssignments, agentConnection?.resourceId];
              const queryClient = getReactQueryClient();
              queryClient.invalidateQueries(cacheKey);
            }
          }
        }
      }

      const connectionsToUpdate = getConnectionsToUpdate(originalConnectionsData, connectionsData ?? {});
      const customCodeToUpdate = await getCustomCodeToUpdate(originalCustomCodeData, customCode ?? {}, appId);
      const parametersToUpdate = isEqual(originalParametersData, parameters) ? undefined : (parameters as ParametersData);
      const settingsToUpdate = isEqual(settingsData?.properties, originalSettings) ? undefined : settingsData?.properties;
      const notesToUpdate = isEqual(originalNotesData, notes) ? undefined : (notes as NotesData);

      await saveWorkflowStandard(
        siteResourceId,
        [{ name: workflowName, workflow: workflowToSave }],
        connectionsToUpdate,
        parametersToUpdate,
        settingsToUpdate,
        customCodeToUpdate,
        notesToUpdate,
        clearDirtyState,
        undefined,
        autoSave
      );

      return workflowToSave;
    },
    [
      appId,
      connectionsData,
      originalConnectionsData,
      originalCustomCodeData,
      originalNotesData,
      originalParametersData,
      originalSettings,
      settingsData?.properties,
      siteResourceId,
      workflow,
      workflowName,
    ]
  );

  const saveWorkflowFromCode = async (clearDirtyState: () => void) => {
    try {
      const codeToConvert = JSON.parse(codeEditorRef.current?.getValue() ?? '');
      // code view editor cannot add/remove connections, parameters, settings, or customcode
      saveWorkflowStandard(
        siteResourceId,
        [{ name: workflowName, workflow: codeToConvert }],
        /*connections*/ undefined,
        /*parameters*/ undefined,
        /*settings*/ undefined,
        /*customcode*/ undefined,
        /*notes*/ undefined,
        clearDirtyState
      );
    } catch (error: any) {
      if (error.status !== 404) {
        alert(`Error converting code to workflow ${error}`);
      }
    }
  };

  const getUpdatedWorkflow = async (): Promise<Workflow> => {
    const designerState = DesignerStore.getState();
    const serializedWorkflow = await serializeBJSWorkflow(designerState, {
      skipValidation: true,
      ignoreNonCriticalErrors: true,
    });
    return serializedWorkflow;
  };

  // This is a callback used in Azure Portal, but not supported in standalone
  const openPanel = (s: string) => {
    alert(s);
  };

  const getAuthToken = async () => {
    return environment?.armToken ? `Bearer ${environment.armToken}` : '';
  };

  const showCodeView = async () => {
    if (isCodeView) {
      return;
    }

    if (isMonitoringView) {
      hideMonitoringView();
      setIsCodeView(true);
    }

    if (isDesignerView) {
      setIsDesignerView(false);
      setIsCodeView(true);
    }
  };

  const showDesignerView = async () => {
    if (isDesignerView) {
      return;
    }

    if (isMonitoringView) {
      hideMonitoringView();
      setIsDesignerView(true);
    }

    if (isCodeView) {
      try {
        const codeToConvert = JSON.parse(codeEditorRef.current?.getValue() ?? '');
        if (codeEditorRef.current?.hasChanges() && !isEqual(codeToConvert, { definition: workflow?.definition, kind: workflow?.kind })) {
          await validateWorkflowStandard(siteResourceId, workflowName, codeToConvert);
        }
        setWorkflow((prevState) => ({
          ...prevState,
          definition: codeToConvert.definition,
          kind: codeToConvert.kind,
          connectionReferences: codeToConvert.connectionReferences ?? {},
          id: guid(),
        }));
        setIsDesignerView(true);
        setIsCodeView(false);
      } catch (error: any) {
        if (error.status !== 404) {
          alert(`Error converting code to workflow ${error}`);
        }
      }
    }
  };

  // Our iframe root element is given a strange padding (not in this repo), this removes it
  useEffect(() => {
    const root = document.getElementById('root');
    if (root) {
      root.style.padding = '0px';
      root.style.overflow = 'hidden';
    }
  }, []);

  useEffect(() => {
    if (isMonitoringView && runInstanceData) {
      setWorkflow((previousWorkflow?: Workflow) => {
        if (!previousWorkflow) {
          // Do not update the workflow if previousWorkflow is undefined; return previous value unchanged
          return previousWorkflow;
        }
        return {
          ...previousWorkflow,
          definition: (runInstanceData.properties.workflow as any).properties.definition,
        };
      });
    }
  }, [isMonitoringView, runInstanceData]);

  useEffect(() => {
    if (customCodeLoading || artifactsLoading || !prodWorkflow) {
      return;
    }

    if (isDraftMode) {
      if (draftWorkflow) {
        setWorkflow(draftWorkflow as any);
      } else {
        resetDraftWorkflow()
          .then(() => {
            // Draft created successfully
          })
          .catch((_error) => {
            setIsDraftMode(false);
            setWorkflow(prodWorkflow as any);
          });
      }
    } else {
      setWorkflow(prodWorkflow as any);
    }
  }, [artifactsLoading, customCodeLoading, draftWorkflow, isDraftMode, prodWorkflow, resetDraftWorkflow]);

  if (isError || settingsIsError) {
    throw error ?? settingsError;
  }

  if (artifactsLoading || appLoading || settingsLoading || customCodeLoading) {
    return <></>;
  }

  return (
    <div key={designerID} style={{ height: 'inherit', width: 'inherit' }}>
      <DesignerProvider
        id={workflow?.id}
        key={designerID}
        locale={language}
        options={{
          services,
          isDarkMode,
          readOnly: isReadOnly || isMonitoringView || !isDraftMode,
          isMonitoringView,
          isUnitTest,
          suppressDefaultNodeSelectFunctionality: suppressDefaultNodeSelect,
          hostOptions: {
            ...hostOptions,
            ...getSKUDefaultHostOptions(Constants.SKU.STANDARD),
          },
          showPerformanceDebug,
        }}
      >
        {workflow?.definition ? (
          <BJSWorkflowProvider
            workflow={{
              definition: workflow?.definition,
              connectionReferences,
              parameters,
              notes,
              kind: workflow?.kind,
            }}
            workflowId={workflow?.id}
            customCode={customCodeData}
            runInstance={runInstanceData as any}
            appSettings={settingsData?.properties}
            isMultiVariableEnabled={hostOptions.enableMultiVariable && !isMonitoringView}
          >
            <div
              style={{
                display: 'flex',
                flexDirection: 'row',
                height: 'inherit',
              }}
            >
              {displayCopilotChatbot ? (
                <CoPilotChatbot
                  openAzureCopilotPanel={() => openPanel('Azure Copilot Panel has been opened')}
                  getAuthToken={getAuthToken}
                  getUpdatedWorkflow={getUpdatedWorkflow}
                  openFeedbackPanel={() => openPanel('Azure Feedback Panel has been opened')}
                  closeChatBot={() => dispatch(setIsChatBotEnabled(false))}
                />
              ) : null}
              <div
                style={{
                  display: 'flex',
                  flexDirection: 'column',
                  height: 'inherit',
                  flexGrow: 1,
                  maxWidth: '100%',
                }}
              >
                <DesignerCommandBar
                  id={workflowId}
                  saveWorkflow={saveWorkflowFromDesigner}
                  discard={discardAllChanges}
                  location={canonicalLocation}
                  isReadOnly={isReadOnly}
                  isUnitTest={isUnitTest}
                  isDarkMode={isDarkMode}
                  isMonitoringView={isMonitoringView}
                  isDesignerView={isDesignerView}
                  isCodeView={isCodeView}
                  enableCopilot={() => dispatch(setIsChatBotEnabled(!showChatBot))}
                  saveWorkflowFromCode={saveWorkflowFromCode}
                  showMonitoringView={showMonitoringView}
                  showDesignerView={showDesignerView}
                  showCodeView={showCodeView}
                  switchWorkflowMode={switchWorkflowMode}
                  isDraftMode={isDraftMode}
                  prodWorkflow={artifactData?.properties.files[Artifact.WorkflowFile]}
                />
                {!isCodeView && (
<<<<<<< HEAD
                  <div style={{ display: 'flex', flexDirection: 'row', flexGrow: 1, height: '80%', position: 'relative' }}>
                    <Designer />
                    <FloatingRunButton id={workflowId} saveDraftWorkflow={saveWorkflowFromDesigner} onRun={onRun} isDarkMode={isDarkMode} />
=======
                  <div style={{ display: 'flex', flexDirection: 'row', flexGrow: 1, height: '80%' }}>
                    <RunHistoryPanel collapsed={!isMonitoringView} onRunSelected={onRunSelected} />
                    <div style={{ flexGrow: 1, display: 'flex', flexDirection: 'column', position: 'relative' }}>
                      <Designer />
                      <FloatingRunButton
                        id={workflowId}
                        saveDraftWorkflow={saveWorkflowFromDesigner}
                        onRun={onRun}
                        isDarkMode={isDarkMode}
                        isDraftMode={isDraftMode}
                      />
                    </div>
>>>>>>> 5a589a47
                  </div>
                )}
                {isCodeView && <CodeViewEditor ref={codeEditorRef} workflowKind={workflow?.kind} />}
                <CombineInitializeVariableDialog />
                <TriggerDescriptionDialog workflowId={workflowId} />
              </div>
            </div>
          </BJSWorkflowProvider>
        ) : null}
      </DesignerProvider>
    </div>
  );
};

const getDesignerServices = (
  workflowId: string,
  isStateful: boolean,
  isHybrid: boolean,
  connectionsData: ConnectionsData,
  workflowApp: WorkflowApp,
  addConnection: (data: ConnectionAndAppSetting) => Promise<void>,
  getConfiguration: (connectionId: string) => Promise<any>,
  tenantId: string | undefined,
  objectId: string | undefined,
  location: string,
  locale: string | undefined,
  queryClient: QueryClient,
  appSettings: Record<string, string>,
  dispatch: AppDispatch,
  openRun: (runId: string) => void
): any => {
  const siteResourceId = new ArmParser(workflowId).topmostResourceId;
  const armUrl = 'https://management.azure.com';
  const baseUrl = `${armUrl}${siteResourceId}/hostruntime/runtime/webhooks/workflow/api/management`;
  const workflowName = workflowId.split('/').splice(-1)[0];
  const workflowIdWithHostRuntime = `${siteResourceId}/hostruntime/runtime/webhooks/workflow/api/management/workflows/${workflowName}`;
  const appName = siteResourceId.split('/').splice(-1)[0];
  const { subscriptionId, resourceGroup } = new ArmParser(workflowId);

  const defaultServiceParams = { baseUrl, httpClient, apiVersion };
  const armServiceParams = {
    ...defaultServiceParams,
    baseUrl: armUrl,
    siteResourceId,
  };

  const connectionService = new StandardConnectionService({
    ...defaultServiceParams,
    apiHubServiceDetails: {
      apiVersion: '2018-07-01-preview',
      baseUrl: armUrl,
      subscriptionId,
      resourceGroup,
      location,
      tenantId,
      httpClient,
    },
    workflowAppDetails: isHybrid
      ? {
          appName,
          identity: {
            principalId: appSettings['WORKFLOWAPP_AAD_OBJECTID'],
            tenantId: appSettings['WORKFLOWAPP_AAD_TENANTID'],
          },
        }
      : { appName, identity: workflowApp?.identity as any },
    readConnections: () => {
      return resolveConnectionsReferences(JSON.stringify(clone(connectionsData ?? {})), undefined, appSettings);
    },
    writeConnection: addConnection as any,
    connectionCreationClients: {
      FileSystem: new FileSystemConnectionCreationClient({
        baseUrl: armUrl,
        subscriptionId,
        resourceGroup,
        appName,
        apiVersion: '2022-03-01',
        httpClient,
      }),
    },
  });
  const apiManagementService = new BaseApiManagementService({
    apiVersion: '2021-08-01',
    baseUrl,
    subscriptionId,
    httpClient,
    queryClient,
  });
  const childWorkflowService = new ChildWorkflowService({
    apiVersion,
    baseUrl: armUrl,
    siteResourceId,
    httpClient,
    workflowName,
    isHybrid,
  });
  const artifactService = new ArtifactService({
    ...armServiceParams,
    siteResourceId,
    integrationAccountCallbackUrl: appSettings['WORKFLOW_INTEGRATION_ACCOUNT_CALLBACK_URL'],
  });
  const appService = new BaseAppServiceService({
    baseUrl: armUrl,
    apiVersion,
    subscriptionId,
    httpClient,
  });
  const connectorService = new StandardConnectorService({
    ...defaultServiceParams,
    clientSupportedOperations: [
      ['connectionProviders/localWorkflowOperation', 'invokeWorkflow'],
      ['connectionProviders/xmlOperations', 'xmlValidation'],
      ['connectionProviders/xmlOperations', 'xmlTransform'],
      ['connectionProviders/liquidOperations', 'liquidJsonToJson'],
      ['connectionProviders/liquidOperations', 'liquidJsonToText'],
      ['connectionProviders/liquidOperations', 'liquidXmlToJson'],
      ['connectionProviders/liquidOperations', 'liquidXmlToText'],
      ['connectionProviders/flatFileOperations', 'flatFileDecoding'],
      ['connectionProviders/flatFileOperations', 'flatFileEncoding'],
      ['connectionProviders/swiftOperations', 'SwiftDecode'],
      ['connectionProviders/swiftOperations', 'SwiftEncode'],
      ['/connectionProviders/apiManagementOperation', 'apiManagement'],
      ['connectionProviders/http', 'httpswaggeraction'],
      ['connectionProviders/http', 'httpswaggertrigger'],
    ].map(([connectorId, operationId]) => ({ connectorId, operationId })),
    getConfiguration,
    schemaClient: {
      getWorkflowSwagger: (args: any) => childWorkflowService.getWorkflowTriggerSchema(args.parameters.name),
      getApimOperationSchema: (args: any) => {
        const { configuration, parameters, isInput } = args;
        if (!configuration?.connection?.apiId) {
          throw new Error('Missing api information to make dynamic call');
        }
        return apiManagementService.getOperationSchema(configuration.connection.apiId, parameters.operationId, isInput);
      },
      getSwaggerOperationSchema: (args: any) => {
        const { parameters, isInput } = args;
        return appService.getOperationSchema(
          parameters.swaggerUrl,
          parameters.operationId,
          isInput,
          true /* supportsAuthenticationParameter */
        );
      },
      getWorkflowSubSchema: (args: any) => {
        const { parameters } = args;
        if (parameters.param1 && parameters.param2 && parameters.param3) {
          const objectType = `${parameters.param1}Type`;
          return Promise.resolve({
            type: 'object',
            properties: {
              numberType: {
                type: 'number',
              },
              [objectType]: {
                type: 'object',
                properties: {
                  o1: {
                    type: 'integer',
                  },
                  dynamicObject2: {
                    type: 'object',
                    properties: {},
                    'x-ms-dynamic-properties': {
                      dynamicState: {
                        extension: {
                          operationId: 'getWorkflowSubSubSchema',
                        },
                        isInput: true,
                      },
                      parameters: {
                        param1: {
                          parameterReference: 'host.workflow.id',
                          required: true,
                        },
                        param2: {
                          parameterReference: 'body.objectType.p1',
                          required: true,
                        },
                        param3: {
                          parameterReference: `body.dynamicObject.${objectType}.o1`,
                          required: true,
                        },
                      },
                    },
                  },
                },
              },
            },
          });
        }

        return Promise.resolve({
          type: 'object',
          properties: {
            mockString: {
              type: 'string',
            },
          },
        });
      },
      getWorkflowSubSubSchema: (args: any) => {
        const { parameters } = args;
        if (parameters.param1 && parameters.param2 && parameters.param3) {
          return Promise.resolve({
            type: 'object',
            properties: {
              [`${parameters.param1}-Type`]: {
                type: 'string',
              },
              [`${parameters.param2}-Type`]: {
                type: 'string',
              },
              [`${parameters.param3}-Type`]: {
                type: 'string',
              },
            },
          });
        }

        return Promise.resolve({
          type: 'object',
          properties: {
            mockBool: {
              type: 'boolean',
            },
          },
        });
      },
    },
    valuesClient: {
      getWorkflows: () => childWorkflowService.getWorkflowsWithRequestTrigger(),
      getMapArtifacts: (args: any) => {
        const { mapType, mapSource } = args.parameters;
        return artifactService.getMapArtifacts(mapType, mapSource);
      },
      getSwaggerOperations: (args: any) => {
        const { parameters } = args;
        return appService.getOperations(parameters.swaggerUrl);
      },
      getSchemaArtifacts: (args: any) => artifactService.getSchemaArtifacts(args.parameters.schemaSource),
      getApimOperations: (args: any) => {
        const { configuration } = args;
        if (!configuration?.connection?.apiId) {
          throw new Error('Missing api information to make dynamic call');
        }

        return apiManagementService.getOperations(configuration?.connection?.apiId);
      },
    },
    apiHubServiceDetails: {
      apiVersion: '2018-07-01-preview',
      baseUrl: armUrl,
    },
  });
  const gatewayService = new BaseGatewayService({
    baseUrl: armUrl,
    httpClient,
    apiVersions: {
      subscription: apiVersion,
      gateway: '2016-06-01',
    },
  });

  const tenantService = new BaseTenantService({
    baseUrl: armUrl,
    apiVersion: '2017-08-01',
    httpClient,
  });

  const operationManifestService = new StandardOperationManifestService(defaultServiceParams);
  const searchService = new StandardSearchService({
    ...defaultServiceParams,
    apiHubServiceDetails: {
      apiVersion: '2018-07-01-preview',
      subscriptionId,
      location,
    },
    showStatefulOperations: isStateful,
    isDev: false,
    hybridLogicApp: isHybrid,
    locale,
    unsupportedConnectorIds: ['/subscriptions/#subscription#/providers/Microsoft.Web/locations/#location#/managedApis/gmail'],
  });

  const oAuthService = new StandaloneOAuthService({
    ...defaultServiceParams,
    apiVersion: '2018-07-01-preview',
    subscriptionId,
    resourceGroup,
    location,
    tenantId,
    objectId,
  });

  const workflowService: IWorkflowService = {
    getCallbackUrl: (triggerName: string) => listCallbackUrl(workflowIdWithHostRuntime, triggerName),
    getAgentUrl: () => fetchAgentUrl(siteResourceId, workflowName, workflowApp?.properties?.defaultHostName ?? ''),
    getAppIdentity: () => workflowApp?.identity,
    isExplicitAuthRequiredForManagedIdentity: () => true,
    isSplitOnSupported: () => !!isStateful,
    resubmitWorkflow: async (runId, actionsToResubmit) => {
      const options = {
        uri: `${workflowIdWithHostRuntime}/runs/${runId}/resubmit?api-version=2018-11-01`,
        content: {
          actionsToResubmit: actionsToResubmit.map((name) => ({
            name,
          })),
        },
      };
      const response = await axios.post(getRequestUrl(options), options.content, {
        headers: {
          ...getExtraHeaders(),
          'Content-Type': 'application/json',
          Authorization: `Bearer ${environment.armToken}`,
        },
      });

      if (!isSuccessResponse(response.status)) {
        return Promise.reject(response);
      }

      const workflowId: string = response.headers['x-ms-workflow-run-id'];
      dispatch(changeRunId(workflowId));
    },
    notifyCallbackUrlUpdate: (triggerName, newTriggerId) => {
      alert(`Callback URL for ${triggerName} trigger updated to ${newTriggerId}`);
    },
  };

  const hostService: IHostService = {
    fetchAndDisplayContent: (title: string, url: string, type: ContentType) => console.log(title, url, type),
    openWorkflowParametersBlade: () => console.log('openWorkflowParametersBlade'),
    openConnectionResource: (connectionId: string) => console.log('openConnectionResource:', connectionId),
    openMonitorView: (workflowName: string, runName: string) => console.log('openMonitorView:', workflowName, runName),
    openRun,
  };

  const functionService = new BaseFunctionService({
    baseUrl: armUrl,
    apiVersion,
    subscriptionId,
    httpClient,
  });

  const runService = new StandardRunService({
    apiVersion,
    baseUrl,
    workflowName,
    httpClient,
  });

  const roleService = new BaseRoleService({
    baseUrl: armUrl,
    httpClient,
    apiVersion: '2022-04-01',
    subscriptionId,
    tenantId: tenantId ?? '',
    userIdentityId: objectId ?? '',
    appIdentityId: workflowApp?.identity?.principalId ?? '',
  });

  const chatbotService = new BaseChatbotService({
    baseUrl: armUrl,
    apiVersion: '2024-06-01-preview',
    subscriptionId,
    location,
  });

  const customCodeService = new StandardCustomCodeService({
    apiVersion: '2018-11-01',
    baseUrl: armUrl,
    subscriptionId,
    resourceGroup,
    appName,
    workflowName,
    httpClient,
  });

  const cognitiveServiceService = new BaseCognitiveServiceService({
    apiVersion: '2023-10-01-preview',
    baseUrl: armUrl,
    httpClient,
    identity: workflowApp?.identity,
  });

  const connectionParameterEditorService = new CustomConnectionParameterEditorService();
  const editorService = new CustomEditorService();

  return {
    appService,
    connectionService,
    connectorService,
    gatewayService,
    tenantService,
    operationManifestService,
    searchService,
    loggerService: null,
    oAuthService,
    workflowService,
    apimService: apiManagementService,
    functionService,
    runService,
    roleService,
    hostService,
    chatbotService,
    customCodeService,
    cognitiveServiceService,
    connectionParameterEditorService,
    editorService,
    userPreferenceService: new BaseUserPreferenceService(),
    experimentationService: new BaseExperimentationService(),
  };
};
const hasNewKeys = (original: Record<string, any>, updated: Record<string, any>) => {
  return Object.keys(updated).some((key) => !Object.keys(original).includes(key));
};

const hasNewConnectionRuntimeUrl = (
  original: Record<string, ConnectionReferenceModel>,
  updated: Record<string, ConnectionReferenceModel>
) => {
  return Object.keys(updated).some((key) => {
    const originalConnection = original[key];
    const updatedConnection = updated[key];
    const haveDifferentRuntimeUrl = originalConnection?.connectionRuntimeUrl !== updatedConnection?.connectionRuntimeUrl;
    const haveSameConnectionId = originalConnection?.connection.id === updatedConnection?.connection.id;
    return haveDifferentRuntimeUrl && haveSameConnectionId;
  });
};

const getConnectionsToUpdate = (
  originalConnectionsJson: ConnectionsData,
  connectionsJson: ConnectionsData
): ConnectionsData | undefined => {
  const hasNewFunctionKeys = hasNewKeys(originalConnectionsJson.functionConnections ?? {}, connectionsJson.functionConnections ?? {});
  const hasNewApimKeys = hasNewKeys(originalConnectionsJson.apiManagementConnections ?? {}, connectionsJson.apiManagementConnections ?? {});
  const hasNewManagedApiKeys = hasNewKeys(originalConnectionsJson.managedApiConnections ?? {}, connectionsJson.managedApiConnections ?? {});
  const hasNewServiceProviderKeys = hasNewKeys(
    originalConnectionsJson.serviceProviderConnections ?? {},
    connectionsJson.serviceProviderConnections ?? {}
  );

  const hasNewManagedApiConnectionRuntimeUrl = hasNewConnectionRuntimeUrl(
    originalConnectionsJson.managedApiConnections ?? {},
    connectionsJson.managedApiConnections ?? {}
  );

  const hasNewAgentKeys = hasNewKeys(originalConnectionsJson.agentConnections ?? {}, connectionsJson.agentConnections ?? {});

  if (!hasNewFunctionKeys && !hasNewApimKeys && !hasNewManagedApiKeys && !hasNewServiceProviderKeys && !hasNewAgentKeys) {
    return undefined;
  }

  const connectionsToUpdate = { ...connectionsJson };

  if (hasNewFunctionKeys) {
    for (const functionConnectionName of Object.keys(connectionsJson.functionConnections ?? {})) {
      if (originalConnectionsJson.functionConnections?.[functionConnectionName]) {
        (connectionsToUpdate.functionConnections as any)[functionConnectionName] =
          originalConnectionsJson.functionConnections[functionConnectionName];
      }
    }
  }

  if (hasNewApimKeys) {
    for (const apimConnectionName of Object.keys(connectionsJson.apiManagementConnections ?? {})) {
      if (originalConnectionsJson.apiManagementConnections?.[apimConnectionName]) {
        (connectionsToUpdate.apiManagementConnections as any)[apimConnectionName] =
          originalConnectionsJson.apiManagementConnections[apimConnectionName];
      }
    }
  }

  if (hasNewManagedApiKeys) {
    for (const managedApiConnectionName of Object.keys(connectionsJson.managedApiConnections ?? {})) {
      if (originalConnectionsJson.managedApiConnections?.[managedApiConnectionName]) {
        (connectionsToUpdate.managedApiConnections as any)[managedApiConnectionName] =
          originalConnectionsJson.managedApiConnections[managedApiConnectionName];

        if (hasNewManagedApiConnectionRuntimeUrl) {
          const newRuntimeUrl = connectionsJson?.managedApiConnections?.[managedApiConnectionName]?.connectionRuntimeUrl;
          if (newRuntimeUrl !== undefined) {
            (connectionsToUpdate.managedApiConnections as any)[managedApiConnectionName].connectionRuntimeUrl = newRuntimeUrl;
          }
        }
      }
    }
  }

  if (hasNewServiceProviderKeys) {
    for (const serviceProviderConnectionName of Object.keys(connectionsJson.serviceProviderConnections ?? {})) {
      if (originalConnectionsJson.serviceProviderConnections?.[serviceProviderConnectionName]) {
        // eslint-disable-next-line no-param-reassign
        (connectionsJson.serviceProviderConnections as any)[serviceProviderConnectionName] =
          originalConnectionsJson.serviceProviderConnections[serviceProviderConnectionName];
      }
    }
  }

  if (hasNewAgentKeys) {
    for (const agentConnectionName of Object.keys(connectionsJson.agentConnections ?? {})) {
      if (originalConnectionsJson.agentConnections?.[agentConnectionName]) {
        // eslint-disable-next-line no-param-reassign
        (connectionsJson.agentConnections as any)[agentConnectionName] = originalConnectionsJson.agentConnections[agentConnectionName];
      }
    }
  }

  return connectionsToUpdate;
};

const getCustomCodeToUpdate = async (
  originalCustomCodeData: string[],
  customCode: CustomCodeFileNameMapping,
  appId?: string
): Promise<AllCustomCodeFiles | undefined> => {
  const filteredCustomCodeMapping: CustomCodeFileNameMapping = {};
  if (!customCode || Object.keys(customCode).length === 0) {
    return;
  }
  const appFiles = await getCustomCodeAppFiles(appId, customCode);

  Object.entries(customCode).forEach(([fileName, customCodeData]) => {
    const { isModified, isDeleted } = customCodeData;

    if ((isDeleted && originalCustomCodeData.includes(fileName)) || (isModified && !isDeleted)) {
      filteredCustomCodeMapping[fileName] = { ...customCodeData };
    }
  });
  return { customCodeFiles: filteredCustomCodeMapping, appFiles };
};

export default DesignerEditor;<|MERGE_RESOLUTION|>--- conflicted
+++ resolved
@@ -155,48 +155,6 @@
     setIsDraftMode(draftMode);
   }, []);
 
-  const toggleMonitoringView = useCallback(() => {
-    dispatch(setMonitoringView(!isMonitoringView));
-    dispatch(setReadOnly(!isMonitoringView));
-    dispatch(setRunHistoryEnabled(!isMonitoringView));
-    if (runId) {
-      dispatch(changeRunId(undefined));
-    }
-  }, [dispatch, isMonitoringView, runId]);
-
-  const showMonitoringView = useCallback(() => {
-    if (!isMonitoringView) {
-      setIsDesignerView(false);
-      setIsCodeView(false);
-      toggleMonitoringView();
-    }
-  }, [isMonitoringView, toggleMonitoringView]);
-
-  const hideMonitoringView = useCallback(() => {
-    if (isMonitoringView) {
-      toggleMonitoringView();
-      setWorkflow({
-        ...artifactData?.properties.files[Artifact.WorkflowFile],
-        id: guid(),
-      });
-    }
-  }, [artifactData?.properties.files, isMonitoringView, toggleMonitoringView]);
-
-  const onRunSelected = useCallback(
-    (runId: string) => {
-      dispatch(changeRunId(runId));
-    },
-    [dispatch]
-  );
-
-  const onRun = useCallback(
-    (runId: string | undefined) => {
-      showMonitoringView();
-      dispatch(changeRunId(runId));
-    },
-    [dispatch, showMonitoringView]
-  );
-
   const getConnectionConfiguration = async (connectionId: string): Promise<any> => {
     if (!connectionId) {
       return Promise.resolve();
@@ -271,11 +229,6 @@
     [workflow, workflowId, connectionsData, settingsData, workflowAppData, tenantId, designerID, runId, language]
   );
 
-<<<<<<< HEAD
-  const originalSettings: Record<string, string> = {
-    ...(settingsData?.properties ?? {}),
-  };
-=======
   // RUN HISTORY
 
   const toggleMonitoringView = useCallback(() => {
@@ -324,7 +277,6 @@
     return { ...(settingsData?.properties ?? {}) };
   }, [settingsData?.properties]);
 
->>>>>>> 5a589a47
   const originalParametersData: ParametersData = clone(parameters ?? {});
   const originalNotesData: NotesData = clone(notes ?? {});
 
@@ -691,24 +643,15 @@
                   prodWorkflow={artifactData?.properties.files[Artifact.WorkflowFile]}
                 />
                 {!isCodeView && (
-<<<<<<< HEAD
                   <div style={{ display: 'flex', flexDirection: 'row', flexGrow: 1, height: '80%', position: 'relative' }}>
                     <Designer />
-                    <FloatingRunButton id={workflowId} saveDraftWorkflow={saveWorkflowFromDesigner} onRun={onRun} isDarkMode={isDarkMode} />
-=======
-                  <div style={{ display: 'flex', flexDirection: 'row', flexGrow: 1, height: '80%' }}>
-                    <RunHistoryPanel collapsed={!isMonitoringView} onRunSelected={onRunSelected} />
-                    <div style={{ flexGrow: 1, display: 'flex', flexDirection: 'column', position: 'relative' }}>
-                      <Designer />
-                      <FloatingRunButton
-                        id={workflowId}
-                        saveDraftWorkflow={saveWorkflowFromDesigner}
-                        onRun={onRun}
-                        isDarkMode={isDarkMode}
-                        isDraftMode={isDraftMode}
-                      />
-                    </div>
->>>>>>> 5a589a47
+                    <FloatingRunButton
+                      id={workflowId}
+                      saveDraftWorkflow={saveWorkflowFromDesigner}
+                      onRun={onRun}
+                      isDarkMode={isDarkMode}
+                      isDraftMode={isDraftMode}
+                    />
                   </div>
                 )}
                 {isCodeView && <CodeViewEditor ref={codeEditorRef} workflowKind={workflow?.kind} />}
