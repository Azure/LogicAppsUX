--- conflicted
+++ resolved
@@ -110,17 +110,12 @@
   const isHybridLogicApp = hostingPlan === 'hybrid';
   const workflowName = workflowId.split('/').splice(-1)[0];
   const siteResourceId = new ArmParser(workflowId).topmostResourceId;
-<<<<<<< HEAD
   const {
     data: customCodeData,
     isLoading: customCodeLoading,
     refetch: customCodeRefetch,
   } = useAllCustomCodeFiles(appId, workflowName, isHybridLogicApp);
-  const { data, isLoading, isError, error } = useWorkflowAndArtifactsStandard(workflowId);
-=======
-  const { data: customCodeData, isLoading: customCodeLoading } = useAllCustomCodeFiles(appId, workflowName, isHybridLogicApp);
   const { data: artifactData, isLoading: artifactsLoading, isError, error } = useWorkflowAndArtifactsStandard(workflowId);
->>>>>>> 541a56f7
   const { data: settingsData, isLoading: settingsLoading, isError: settingsIsError, error: settingsError } = useAppSettings(siteResourceId);
   const { data: workflowAppData, isLoading: appLoading } = useWorkflowApp(siteResourceId, useHostingPlan());
   const { data: tenantId } = useCurrentTenantId();
@@ -140,13 +135,9 @@
     [artifactData?.properties.files]
   );
   const originalCustomCodeData = useMemo(() => Object.keys(customCodeData ?? {}), [customCodeData]);
-<<<<<<< HEAD
   const draftWorkflow = useMemo(() => customCodeData?.[Artifact.DraftFile], [customCodeData]);
-  const parameters = useMemo(() => data?.properties.files[Artifact.ParametersFile] ?? {}, [data?.properties.files]);
-=======
   const parameters = useMemo(() => artifactData?.properties.files[Artifact.ParametersFile] ?? {}, [artifactData?.properties.files]);
   const notes = useMemo(() => customCodeData?.[VfsArtifact.NotesFile] ?? {}, [customCodeData]);
->>>>>>> 541a56f7
   const queryClient = getReactQueryClient();
   const displayCopilotChatbot = showChatBot && isDesignerView;
 
@@ -216,35 +207,6 @@
     [workflow, workflowId, connectionsData, settingsData, workflowAppData, tenantId, designerID, runId, language]
   );
 
-<<<<<<< HEAD
-=======
-  // Our iframe root element is given a strange padding (not in this repo), this removes it
-  useEffect(() => {
-    const root = document.getElementById('root');
-    if (root) {
-      root.style.padding = '0px';
-      root.style.overflow = 'hidden';
-    }
-  }, []);
-
-  const { data: runInstanceData } = useRun(runId);
-
-  useEffect(() => {
-    if (isMonitoringView && runInstanceData) {
-      setWorkflow((previousWorkflow: Workflow) => {
-        return {
-          ...previousWorkflow,
-          definition: (runInstanceData.properties.workflow as any).properties.definition,
-        };
-      });
-    }
-  }, [isMonitoringView, runInstanceData]);
-
-  useEffect(() => {
-    setWorkflow(artifactData?.properties.files[Artifact.WorkflowFile]);
-  }, [artifactData?.properties.files]);
-
->>>>>>> 541a56f7
   // RUN HISTORY
 
   const toggleMonitoringView = useCallback(() => {
@@ -289,13 +251,6 @@
     [dispatch, showMonitoringView]
   );
 
-<<<<<<< HEAD
-=======
-  if (artifactsLoading || appLoading || settingsLoading || customCodeLoading) {
-    return <></>;
-  }
-
->>>>>>> 541a56f7
   const originalSettings: Record<string, string> = {
     ...(settingsData?.properties ?? {}),
   };
@@ -306,7 +261,6 @@
     throw error ?? settingsError;
   }
 
-<<<<<<< HEAD
   const saveWorkflowFromDesigner = useCallback(
     async (
       workflowFromDesigner: Workflow,
@@ -314,77 +268,10 @@
       clearDirtyState: () => void,
       autoSave?: boolean
     ): Promise<any> => {
-      const { definition, connectionReferences, parameters } = workflowFromDesigner;
+      const { definition, connectionReferences, parameters, notes } = workflowFromDesigner;
       const workflowToSave = {
         ...workflow,
         definition,
-=======
-  const saveWorkflowFromDesigner = async (
-    workflowFromDesigner: Workflow,
-    customCode: CustomCodeFileNameMapping | undefined,
-    clearDirtyState: () => void
-  ): Promise<any> => {
-    const { definition, connectionReferences, parameters, notes } = workflowFromDesigner;
-    const workflowToSave = {
-      ...workflow,
-      definition,
-    };
-
-    delete workflowToSave.id;
-
-    const newManagedApiConnections = {
-      ...(connectionsData?.managedApiConnections ?? {}),
-    };
-    const newServiceProviderConnections: Record<string, any> = {};
-    const newAgentConnections: Record<string, any> = {};
-
-    const referenceKeys = Object.keys(connectionReferences ?? {});
-    if (referenceKeys.length) {
-      await Promise.all(
-        referenceKeys.map(async (referenceKey) => {
-          const reference = connectionReferences[referenceKey];
-          if (isArmResourceId(reference?.connection?.id) && !newManagedApiConnections[referenceKey]) {
-            // Managed API Connection
-            const {
-              api: { id: apiId },
-              connection: { id: connectionId },
-              connectionProperties,
-            } = reference;
-            const connection = await getConnectionStandard(connectionId);
-            const userIdentity = connectionProperties?.authentication?.identity;
-            const newConnectionObj = {
-              api: { id: apiId },
-              connection: { id: connectionId },
-              authentication: {
-                type: 'ManagedServiceIdentity',
-                ...optional('identity', userIdentity),
-              },
-              connectionRuntimeUrl: connection?.properties?.connectionRuntimeUrl ?? '',
-              connectionProperties,
-            };
-            newManagedApiConnections[referenceKey] = newConnectionObj;
-          } else if (reference?.connection?.id.startsWith('/connectionProviders/agent/')) {
-            // Service Provider Connection
-            const connectionKey = reference.connection.id.split('/').splice(-1)[0];
-            // We can't apply this directly in case there is a temporary key overlap
-            // We need to move the data out to a new object, delete the old data, then apply the new data at the end
-            newAgentConnections[referenceKey] = connectionsData?.agentConnections?.[connectionKey];
-            delete connectionsData?.agentConnections?.[connectionKey];
-          } else if (reference?.connection?.id.startsWith('/serviceProviders/')) {
-            // Service Provider Connection
-            const connectionKey = reference.connection.id.split('/').splice(-1)[0];
-            // We can't apply this directly in case there is a temporary key overlap
-            // We need to move the data out to a new object, delete the old data, then apply the new data at the end
-            newServiceProviderConnections[referenceKey] = connectionsData?.serviceProviderConnections?.[connectionKey];
-            delete connectionsData?.serviceProviderConnections?.[connectionKey];
-          }
-        })
-      );
-      (connectionsData as ConnectionsData).managedApiConnections = newManagedApiConnections;
-      (connectionsData as ConnectionsData).serviceProviderConnections = {
-        ...connectionsData?.serviceProviderConnections,
-        ...newServiceProviderConnections,
->>>>>>> 541a56f7
       };
 
       delete workflowToSave.id;
@@ -477,11 +364,11 @@
         }
       }
 
-<<<<<<< HEAD
       const connectionsToUpdate = getConnectionsToUpdate(originalConnectionsData, connectionsData ?? {});
       const customCodeToUpdate = await getCustomCodeToUpdate(originalCustomCodeData, customCode ?? {}, appId);
       const parametersToUpdate = isEqual(originalParametersData, parameters) ? undefined : (parameters as ParametersData);
       const settingsToUpdate = isEqual(settingsData?.properties, originalSettings) ? undefined : settingsData?.properties;
+      const notesToUpdate = isEqual(originalNotesData, notes) ? undefined : (notes as NotesData);
 
       await saveWorkflowStandard(
         siteResourceId,
@@ -490,17 +377,11 @@
         parametersToUpdate,
         settingsToUpdate,
         customCodeToUpdate,
+        notesToUpdate,
         clearDirtyState,
         undefined,
         autoSave
       );
-=======
-    const connectionsToUpdate = getConnectionsToUpdate(originalConnectionsData, connectionsData ?? {});
-    const customCodeToUpdate = await getCustomCodeToUpdate(originalCustomCodeData, customCode ?? {}, appId);
-    const parametersToUpdate = isEqual(originalParametersData, parameters) ? undefined : (parameters as ParametersData);
-    const settingsToUpdate = isEqual(settingsData?.properties, originalSettings) ? undefined : settingsData?.properties;
-    const notesToUpdate = isEqual(originalNotesData, notes) ? undefined : (notes as NotesData);
->>>>>>> 541a56f7
 
       return workflowToSave;
     },
@@ -509,28 +390,15 @@
       connectionsData,
       originalConnectionsData,
       originalCustomCodeData,
+      originalNotesData,
       originalParametersData,
       originalSettings,
       settingsData?.properties,
       siteResourceId,
-<<<<<<< HEAD
       workflow,
       workflowName,
     ]
   );
-=======
-      [{ name: workflowName, workflow: workflowToSave }],
-      connectionsToUpdate,
-      parametersToUpdate,
-      settingsToUpdate,
-      customCodeToUpdate,
-      notesToUpdate,
-      clearDirtyState
-    );
-
-    return workflowToSave;
-  };
->>>>>>> 541a56f7
 
   const saveWorkflowFromCode = async (clearDirtyState: () => void) => {
     try {
@@ -621,11 +489,11 @@
   };
 
   const setProdWorkflow = useCallback(() => {
-    const prodWorkflow = data?.properties.files[Artifact.WorkflowFile];
+    const prodWorkflow = artifactData?.properties.files[Artifact.WorkflowFile];
     if (prodWorkflow) {
       setWorkflow(prodWorkflow);
     }
-  }, [data]);
+  }, [artifactData]);
 
   const saveDraftWorkflow = useCallback(
     (workflow: Workflow) => {
@@ -657,8 +525,8 @@
   }, [isMonitoringView, runInstanceData]);
 
   useEffect(() => {
-    const prodWorkflow = data?.properties.files[Artifact.WorkflowFile];
-    if (customCodeLoading || isLoading) {
+    const prodWorkflow = artifactData?.properties.files[Artifact.WorkflowFile];
+    if (customCodeLoading || artifactsLoading) {
       return;
     }
 
@@ -677,7 +545,15 @@
         }
       });
     }
-  }, [customCodeLoading, customCodeRefetch, data?.properties.files, draftWorkflow, isLoading, saveDraftWorkflow, setProdWorkflow]);
+  }, [
+    artifactData?.properties.files,
+    artifactsLoading,
+    customCodeLoading,
+    customCodeRefetch,
+    draftWorkflow,
+    saveDraftWorkflow,
+    setProdWorkflow,
+  ]);
 
   useEffect(() => {
     if (isDraftMode) {
@@ -689,7 +565,7 @@
     }
   }, [draftWorkflow, isDraftMode, setProdWorkflow]);
 
-  if (isLoading || appLoading || settingsLoading || customCodeLoading) {
+  if (artifactsLoading || appLoading || settingsLoading || customCodeLoading) {
     return <></>;
   }
 
@@ -771,7 +647,7 @@
                   showCodeView={showCodeView}
                   switchWorkflowMode={switchWorkflowMode}
                   isDraftMode={isDraftMode}
-                  prodWorkflow={data?.properties.files[Artifact.WorkflowFile]}
+                  prodWorkflow={artifactData?.properties.files[Artifact.WorkflowFile]}
                 />
                 {!isCodeView && (
                   <div style={{ display: 'flex', flexDirection: 'row', flexGrow: 1, height: '80%' }}>
