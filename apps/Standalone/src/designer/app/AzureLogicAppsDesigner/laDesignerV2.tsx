import { environment } from '../../../environments/environment';
import type { AppDispatch, RootState } from '../../state/store';
import { changeRunId, setIsChatBotEnabled, setMonitoringView, setReadOnly, setRunHistoryEnabled } from '../../state/workflowLoadingSlice';
import { DesignerCommandBar } from './DesignerCommandBarV2';
import type { ConnectionAndAppSetting, ConnectionReferenceModel, ConnectionsData, NotesData, ParametersData } from './Models/Workflow';
import { Artifact, VfsArtifact } from './Models/Workflow';
import type { WorkflowApp } from './Models/WorkflowApp';
import { ArtifactService } from './Services/Artifact';
import { ChildWorkflowService } from './Services/ChildWorkflow';
import { FileSystemConnectionCreationClient } from './Services/FileSystemConnectionCreationClient';
import { HttpClient, getExtraHeaders, getRequestUrl, isSuccessResponse } from './Services/HttpClient';
import { StandaloneOAuthService } from './Services/OAuthService';
import {
  getConnectionStandard,
  getCustomCodeAppFiles,
  listCallbackUrl,
  saveWorkflowStandard,
  fetchAgentUrl,
  useAllCustomCodeFiles,
  useAppSettings,
  useCurrentObjectId,
  useCurrentTenantId,
  useWorkflowAndArtifactsStandard,
  useWorkflowApp,
  validateWorkflowStandard,
  deployArtifacts,
} from './Services/WorkflowAndArtifacts';
import { ArmParser } from './Utilities/ArmParser';
import { WorkflowUtility, addConnectionInJson, addOrUpdateAppSettings } from './Utilities/Workflow';
import { CoPilotChatbot } from '@microsoft/logic-apps-chatbot';
import {
  BaseApiManagementService,
  BaseAppServiceService,
  BaseChatbotService,
  BaseExperimentationService,
  BaseUserPreferenceService,
  BaseFunctionService,
  BaseGatewayService,
  BaseRoleService,
  BaseTenantService,
  StandardConnectionService,
  StandardConnectorService,
  StandardCustomCodeService,
  StandardOperationManifestService,
  StandardRunService,
  StandardSearchService,
  clone,
  equals,
  guid,
  isArmResourceId,
  optional,
  BaseCognitiveServiceService,
  RoleService,
  resolveConnectionsReferences,
} from '@microsoft/logic-apps-shared';
import type { ContentType, IHostService, IWorkflowService } from '@microsoft/logic-apps-shared';
import type { AllCustomCodeFiles, CustomCodeFileNameMapping, Workflow } from '@microsoft/logic-apps-designer-v2';
import {
  DesignerProvider,
  BJSWorkflowProvider,
  Designer,
  getReactQueryClient,
  serializeBJSWorkflow,
  store as DesignerStore,
  Constants,
  getSKUDefaultHostOptions,
  CombineInitializeVariableDialog,
  TriggerDescriptionDialog,
  getMissingRoleDefinitions,
  roleQueryKeys,
  isAgentWorkflow,
  useRun,
} from '@microsoft/logic-apps-designer-v2';
import axios from 'axios';
import isEqual from 'lodash.isequal';
import { useCallback, useEffect, useMemo, useRef, useState } from 'react';
import type { QueryClient } from '@tanstack/react-query';
import { useDispatch, useSelector } from 'react-redux';
import { useHostingPlan } from '../../state/workflowLoadingSelectors';
import CodeViewEditor from './CodeViewV2';
import { CustomConnectionParameterEditorService } from './Services/customConnectionParameterEditorService';
import { CustomEditorService } from './Services/customEditorService';
import { FloatingRunButton } from '../../../../../../libs/designer-v2/src/lib/ui/FloatingRunButton';

const apiVersion = '2020-06-01';
const httpClient = new HttpClient();

const DesignerEditor = () => {
  const { id: workflowId } = useSelector((state: RootState) => ({
    // eslint-disable-next-line @typescript-eslint/no-non-null-assertion
    id: state.workflowLoader.resourcePath!,
  }));

  const dispatch = useDispatch<AppDispatch>();
  const {
    isReadOnly,
    isDarkMode,
    isUnitTest,
    isMonitoringView,
    runId,
    appId,
    showChatBot,
    language,
    hostOptions,
    hostingPlan,
    showPerformanceDebug,
    suppressDefaultNodeSelect,
  } = useSelector((state: RootState) => state.workflowLoader);
  const isHybridLogicApp = hostingPlan === 'hybrid';
  const workflowName = workflowId.split('/').splice(-1)[0];
  const siteResourceId = new ArmParser(workflowId).topmostResourceId;
  const {
    data: customCodeData,
    isLoading: customCodeLoading,
    refetch: customCodeRefetch,
  } = useAllCustomCodeFiles(appId, workflowName, isHybridLogicApp);
  const { data: artifactData, isLoading: artifactsLoading, isError, error } = useWorkflowAndArtifactsStandard(workflowId);
  const { data: settingsData, isLoading: settingsLoading, isError: settingsIsError, error: settingsError } = useAppSettings(siteResourceId);
  const { data: workflowAppData, isLoading: appLoading } = useWorkflowApp(siteResourceId, useHostingPlan());
  const { data: tenantId } = useCurrentTenantId();
  const { data: objectId } = useCurrentObjectId();

  // State props
  const [designerID, setDesignerID] = useState(guid());
  const [workflow, setWorkflow] = useState<Workflow>(); // Current workflow on the designer
  const [isDesignerView, setIsDesignerView] = useState(true);
  const [isCodeView, setIsCodeView] = useState(false);
  const [isDraftMode, setIsDraftMode] = useState(true);

  const codeEditorRef = useRef<{ getValue: () => string | undefined; hasChanges: () => boolean }>(null);
  const originalConnectionsData = useMemo(
    () => artifactData?.properties.files[Artifact.ConnectionsFile] ?? {},
    [artifactData?.properties.files]
  );
  const originalCustomCodeData = useMemo(() => Object.keys(customCodeData ?? {}), [customCodeData]);
  const prodWorkflow = useMemo(() => artifactData?.properties.files[Artifact.WorkflowFile], [artifactData?.properties.files]);
  const draftWorkflow = useMemo(() => customCodeData?.[Artifact.DraftFile], [customCodeData]);
  const parameters = useMemo(() => artifactData?.properties.files[Artifact.ParametersFile] ?? {}, [artifactData?.properties.files]);
  const notes = useMemo(() => customCodeData?.[VfsArtifact.NotesFile] ?? {}, [customCodeData]);
  const queryClient = getReactQueryClient();
  const displayCopilotChatbot = showChatBot && isDesignerView;
  const connectionsData = useMemo(
    () => resolveConnectionsReferences(JSON.stringify(clone(originalConnectionsData ?? {})), parameters, settingsData?.properties ?? {}),
    [originalConnectionsData, parameters, settingsData?.properties]
  );
  const connectionReferences = WorkflowUtility.convertConnectionsDataToReferences(connectionsData);
  const { data: runInstanceData } = useRun(runId);

  const addConnectionDataInternal = async (connectionAndSetting: ConnectionAndAppSetting): Promise<void> => {
    addConnectionInJson(connectionAndSetting, connectionsData ?? {});
    addOrUpdateAppSettings(connectionAndSetting.settings, settingsData?.properties ?? {});
  };

  const switchWorkflowMode = useCallback((draftMode: boolean) => {
    setIsDraftMode(draftMode);
  }, []);

  const getConnectionConfiguration = async (connectionId: string): Promise<any> => {
    if (!connectionId) {
      return Promise.resolve();
    }

    const connectionName = connectionId.split('/').splice(-1)[0];
    const connectionInfo =
      connectionsData?.serviceProviderConnections?.[connectionName] ?? connectionsData?.apiManagementConnections?.[connectionName];

    if (connectionInfo) {
      // TODO(psamband): Add new settings in this blade so that we do not resolve all the appsettings in the connectionInfo.
      const resolvedConnectionInfo = resolveConnectionsReferences(JSON.stringify(connectionInfo), {}, settingsData?.properties);
      delete resolvedConnectionInfo.displayName;

      return {
        connection: resolvedConnectionInfo,
      };
    }

    return undefined;
  };

  const saveDraftWorkflow = useCallback(
    (workflow: Workflow) => {
      return deployArtifacts(siteResourceId, workflowName, workflow.definition, undefined, undefined, undefined, true);
    },
    [siteResourceId, workflowName]
  );

  const resetDraftWorkflow = useCallback(async () => {
    const response = await saveDraftWorkflow(prodWorkflow);

    if (response.status >= 200 && response.status < 300) {
      // Draft created successfully
      customCodeRefetch();
      return Promise.resolve();
    }
    return Promise.reject(`Error resetting draft workflow: ${response.status} - ${response.statusText}`);
  }, [customCodeRefetch, prodWorkflow, saveDraftWorkflow]);

  const discardAllChanges = useCallback(() => {
    setDesignerID(guid());

    if (isDraftMode) {
      // Need to reset draft workflow to Production workflow
      resetDraftWorkflow();
    }
  }, [isDraftMode, resetDraftWorkflow]);

<<<<<<< HEAD
  const onRunSelected = useCallback(
    (runId: string) => {
      dispatch(changeRunId(runId));
    },
    [dispatch]
  );

  const canonicalLocation = WorkflowUtility.convertToCanonicalFormat(workflowAppData?.location ?? '');
  const supportsStateful = !equals(workflow?.kind, 'stateless');
  const services = useMemo(
    () =>
      getDesignerServices(
        workflowId,
        supportsStateful,
        isHybridLogicApp,
        connectionsData ?? {},
        workflowAppData as WorkflowApp,
        addConnectionDataInternal,
        getConnectionConfiguration,
        tenantId,
        objectId,
        canonicalLocation,
        language,
        queryClient,
        settingsData?.properties ?? {},
        dispatch,
        onRunSelected
      ),
    // eslint-disable-next-line react-hooks/exhaustive-deps
    [workflow, workflowId, connectionsData, settingsData, workflowAppData, tenantId, designerID, runId, language]
  );

=======
>>>>>>> 387ffd28
  // RUN HISTORY

  const toggleMonitoringView = useCallback(() => {
    dispatch(setMonitoringView(!isMonitoringView));
    dispatch(setReadOnly(!isMonitoringView));
    dispatch(setRunHistoryEnabled(!isMonitoringView));
    if (runId) {
      dispatch(changeRunId(undefined));
    }
  }, [dispatch, isMonitoringView, runId]);

  const showMonitoringView = useCallback(() => {
    if (!isMonitoringView) {
      setIsDesignerView(false);
      setIsCodeView(false);
      toggleMonitoringView();
    }
  }, [isMonitoringView, toggleMonitoringView]);

  const hideMonitoringView = useCallback(() => {
    if (isMonitoringView) {
      toggleMonitoringView();
      setWorkflow({
        ...artifactData?.properties.files[Artifact.WorkflowFile],
        id: guid(),
      });
    }
  }, [artifactData?.properties.files, isMonitoringView, toggleMonitoringView]);

  const onRun = useCallback(
    (runId: string | undefined) => {
      showMonitoringView();
      dispatch(changeRunId(runId));
    },
    [dispatch, showMonitoringView]
  );

  // Services

  const canonicalLocation = WorkflowUtility.convertToCanonicalFormat(workflowAppData?.location ?? '');
  const supportsStateful = !equals(workflow?.kind, 'stateless');
  const services = useMemo(
    () =>
      getDesignerServices(
        workflowId,
        supportsStateful,
        isHybridLogicApp,
        connectionsData ?? {},
        workflowAppData as WorkflowApp,
        addConnectionDataInternal,
        getConnectionConfiguration,
        tenantId,
        objectId,
        canonicalLocation,
        language,
        queryClient,
        settingsData?.properties ?? {},
        dispatch,
        onRunSelected
      ),
    // eslint-disable-next-line react-hooks/exhaustive-deps
    [workflow, workflowId, connectionsData, settingsData, workflowAppData, tenantId, designerID, runId, language]
  );

  const originalSettings: Record<string, string> = useMemo(() => {
    return { ...(settingsData?.properties ?? {}) };
  }, [settingsData?.properties]);

  const originalParametersData: ParametersData = clone(parameters ?? {});
  const originalNotesData: NotesData = clone(notes ?? {});

  const saveWorkflowFromDesigner = useCallback(
    async (
      workflowFromDesigner: Workflow,
      customCode: CustomCodeFileNameMapping | undefined,
      clearDirtyState: () => void,
      autoSave?: boolean
    ): Promise<any> => {
      const { definition, connectionReferences, parameters, notes } = workflowFromDesigner;
      const workflowToSave = {
        ...workflow,
        definition,
      };

      delete workflowToSave.id;

      const newManagedApiConnections = {
        ...(connectionsData?.managedApiConnections ?? {}),
      };
      const newServiceProviderConnections: Record<string, any> = {};
      const newAgentConnections: Record<string, any> = {};

      const referenceKeys = Object.keys(connectionReferences ?? {});
      if (referenceKeys.length) {
        await Promise.all(
          referenceKeys.map(async (referenceKey) => {
            const reference = connectionReferences[referenceKey];
            if (isArmResourceId(reference?.connection?.id) && !newManagedApiConnections[referenceKey]) {
              // Managed API Connection
              const {
                api: { id: apiId },
                connection: { id: connectionId },
                connectionProperties,
              } = reference;
              const connection = await getConnectionStandard(connectionId);
              const userIdentity = connectionProperties?.authentication?.identity;
              const newConnectionObj = {
                api: { id: apiId },
                connection: { id: connectionId },
                authentication: {
                  type: 'ManagedServiceIdentity',
                  ...optional('identity', userIdentity),
                },
                connectionRuntimeUrl: connection?.properties?.connectionRuntimeUrl ?? '',
                connectionProperties,
              };
              newManagedApiConnections[referenceKey] = newConnectionObj;
            } else if (reference?.connection?.id.startsWith('/connectionProviders/agent/')) {
              // Service Provider Connection
              const connectionKey = reference.connection.id.split('/').splice(-1)[0];
              // We can't apply this directly in case there is a temporary key overlap
              // We need to move the data out to a new object, delete the old data, then apply the new data at the end
              newAgentConnections[referenceKey] = connectionsData?.agentConnections?.[connectionKey];
              delete connectionsData?.agentConnections?.[connectionKey];
            } else if (reference?.connection?.id.startsWith('/serviceProviders/')) {
              // Service Provider Connection
              const connectionKey = reference.connection.id.split('/').splice(-1)[0];
              // We can't apply this directly in case there is a temporary key overlap
              // We need to move the data out to a new object, delete the old data, then apply the new data at the end
              newServiceProviderConnections[referenceKey] = connectionsData?.serviceProviderConnections?.[connectionKey];
              delete connectionsData?.serviceProviderConnections?.[connectionKey];
            }
          })
        );
        (connectionsData as ConnectionsData).managedApiConnections = newManagedApiConnections;
        (connectionsData as ConnectionsData).serviceProviderConnections = {
          ...connectionsData?.serviceProviderConnections,
          ...newServiceProviderConnections,
        };
        if (isAgentWorkflow(workflow?.kind ?? '')) {
          (connectionsData as ConnectionsData).agentConnections = {
            ...connectionsData?.agentConnections,
            ...newAgentConnections,
          };

          // Assign MSI roles if needed
          /**
           *  This is currently only for Agentic workflows,
           *    but we should work to make this generic in the future
           *  The issue with making it generic is that we don't have a good way of getting the required definition names for any given connection reference
           *  The required roles are listed on connection parameters which we don't have access to here,
           *    and would take several requests to check for each connection, when most will not need it, leading to unnecessary slowdown during save
           *  One option is to populate that info somewhere in the connection reference for use here,
           *    but that is unavailable at authoring time when we are populating the values that require the roles
           */
          for (const [_refKey, agentConnection] of Object.entries(newAgentConnections)) {
            if (agentConnection?.authentication?.type === 'ManagedServiceIdentity') {
              const definitionNames = ['Azure AI User', 'Azure AI Administrator', 'Cognitive Services Contributor'];
              const missingRoleAssignments = await getMissingRoleDefinitions(agentConnection?.resourceId, definitionNames);
              const assignmentPromises = [];
              for (const roleDefinition of missingRoleAssignments) {
                assignmentPromises.push(RoleService().addAppRoleAssignmentForResource(agentConnection?.resourceId, roleDefinition.id));
              }
              await Promise.all(assignmentPromises);

              // Invalidate the cache for the role assignments
              const cacheKey = [roleQueryKeys.appIdentityRoleAssignments, agentConnection?.resourceId];
              const queryClient = getReactQueryClient();
              queryClient.invalidateQueries(cacheKey);
            }
          }
        }
      }

      const connectionsToUpdate = getConnectionsToUpdate(originalConnectionsData, connectionsData ?? {});
      const customCodeToUpdate = await getCustomCodeToUpdate(originalCustomCodeData, customCode ?? {}, appId);
      const parametersToUpdate = isEqual(originalParametersData, parameters) ? undefined : (parameters as ParametersData);
      const settingsToUpdate = isEqual(settingsData?.properties, originalSettings) ? undefined : settingsData?.properties;
      const notesToUpdate = isEqual(originalNotesData, notes) ? undefined : (notes as NotesData);

      await saveWorkflowStandard(
        siteResourceId,
        [{ name: workflowName, workflow: workflowToSave }],
        connectionsToUpdate,
        parametersToUpdate,
        settingsToUpdate,
        customCodeToUpdate,
        notesToUpdate,
        clearDirtyState,
        undefined,
        autoSave
      );

      return workflowToSave;
    },
    [
      appId,
      connectionsData,
      originalConnectionsData,
      originalCustomCodeData,
      originalNotesData,
      originalParametersData,
      originalSettings,
      settingsData?.properties,
      siteResourceId,
      workflow,
      workflowName,
    ]
  );

  const saveWorkflowFromCode = async (clearDirtyState: () => void) => {
    try {
      const codeToConvert = JSON.parse(codeEditorRef.current?.getValue() ?? '');
      // code view editor cannot add/remove connections, parameters, settings, or customcode
      saveWorkflowStandard(
        siteResourceId,
        [{ name: workflowName, workflow: codeToConvert }],
        /*connections*/ undefined,
        /*parameters*/ undefined,
        /*settings*/ undefined,
        /*customcode*/ undefined,
        /*notes*/ undefined,
        clearDirtyState
      );
    } catch (error: any) {
      if (error.status !== 404) {
        alert(`Error converting code to workflow ${error}`);
      }
    }
  };

  const getUpdatedWorkflow = async (): Promise<Workflow> => {
    const designerState = DesignerStore.getState();
    const serializedWorkflow = await serializeBJSWorkflow(designerState, {
      skipValidation: true,
      ignoreNonCriticalErrors: true,
    });
    return serializedWorkflow;
  };

  // This is a callback used in Azure Portal, but not supported in standalone
  const openPanel = (s: string) => {
    alert(s);
  };

  const getAuthToken = async () => {
    return environment?.armToken ? `Bearer ${environment.armToken}` : '';
  };

  const showCodeView = async () => {
    if (isCodeView) {
      return;
    }

    if (isMonitoringView) {
      hideMonitoringView();
      setIsCodeView(true);
    }

    if (isDesignerView) {
      setIsDesignerView(false);
      setIsCodeView(true);
    }
  };

  const showDesignerView = async () => {
    if (isDesignerView) {
      return;
    }

    if (isMonitoringView) {
      hideMonitoringView();
      setIsDesignerView(true);
    }

    if (isCodeView) {
      try {
        const codeToConvert = JSON.parse(codeEditorRef.current?.getValue() ?? '');
        if (codeEditorRef.current?.hasChanges() && !isEqual(codeToConvert, { definition: workflow?.definition, kind: workflow?.kind })) {
          await validateWorkflowStandard(siteResourceId, workflowName, codeToConvert);
        }
        setWorkflow((prevState) => ({
          ...prevState,
          definition: codeToConvert.definition,
          kind: codeToConvert.kind,
          connectionReferences: codeToConvert.connectionReferences ?? {},
          id: guid(),
        }));
        setIsDesignerView(true);
        setIsCodeView(false);
      } catch (error: any) {
        if (error.status !== 404) {
          alert(`Error converting code to workflow ${error}`);
        }
      }
    }
  };

  // Our iframe root element is given a strange padding (not in this repo), this removes it
  useEffect(() => {
    const root = document.getElementById('root');
    if (root) {
      root.style.padding = '0px';
      root.style.overflow = 'hidden';
    }
  }, []);

  useEffect(() => {
    if (isMonitoringView && runInstanceData) {
      setWorkflow((previousWorkflow?: Workflow) => {
        if (!previousWorkflow) {
          // Do not update the workflow if previousWorkflow is undefined; return previous value unchanged
          return previousWorkflow;
        }
        return {
          ...previousWorkflow,
          definition: (runInstanceData.properties.workflow as any).properties.definition,
        };
      });
    }
  }, [isMonitoringView, runInstanceData]);

  useEffect(() => {
    if (customCodeLoading || artifactsLoading || !prodWorkflow) {
      return;
    }

    if (isDraftMode) {
      if (draftWorkflow) {
        setWorkflow(draftWorkflow as any);
      } else {
        resetDraftWorkflow()
          .then(() => {
            // Draft created successfully
          })
          .catch((_error) => {
            setIsDraftMode(false);
            setWorkflow(prodWorkflow as any);
          });
      }
    } else {
      setWorkflow(prodWorkflow as any);
    }
  }, [artifactsLoading, customCodeLoading, draftWorkflow, isDraftMode, prodWorkflow, resetDraftWorkflow]);

  if (isError || settingsIsError) {
    throw error ?? settingsError;
  }

  if (artifactsLoading || appLoading || settingsLoading || customCodeLoading) {
    return <></>;
  }

  return (
    <div key={designerID} style={{ height: 'inherit', width: 'inherit' }}>
      <DesignerProvider
        id={workflow?.id}
        key={designerID}
        locale={language}
        options={{
          services,
          isDarkMode,
          readOnly: isReadOnly || isMonitoringView || !isDraftMode,
          isMonitoringView,
          isUnitTest,
          suppressDefaultNodeSelectFunctionality: suppressDefaultNodeSelect,
          hostOptions: {
            ...hostOptions,
            ...getSKUDefaultHostOptions(Constants.SKU.STANDARD),
          },
          showPerformanceDebug,
        }}
      >
        {workflow?.definition ? (
          <BJSWorkflowProvider
            workflow={{
              definition: workflow?.definition,
              connectionReferences,
              parameters,
              notes,
              kind: workflow?.kind,
            }}
            workflowId={workflow?.id}
            customCode={customCodeData}
            runInstance={runInstanceData as any}
            appSettings={settingsData?.properties}
            isMultiVariableEnabled={hostOptions.enableMultiVariable && !isMonitoringView}
          >
            <div
              style={{
                display: 'flex',
                flexDirection: 'row',
                height: 'inherit',
              }}
            >
              {displayCopilotChatbot ? (
                <CoPilotChatbot
                  openAzureCopilotPanel={() => openPanel('Azure Copilot Panel has been opened')}
                  getAuthToken={getAuthToken}
                  getUpdatedWorkflow={getUpdatedWorkflow}
                  openFeedbackPanel={() => openPanel('Azure Feedback Panel has been opened')}
                  closeChatBot={() => dispatch(setIsChatBotEnabled(false))}
                />
              ) : null}
              <div
                style={{
                  display: 'flex',
                  flexDirection: 'column',
                  height: 'inherit',
                  flexGrow: 1,
                  maxWidth: '100%',
                }}
              >
                <DesignerCommandBar
                  id={workflowId}
                  saveWorkflow={saveWorkflowFromDesigner}
                  discard={discardAllChanges}
                  location={canonicalLocation}
                  isReadOnly={isReadOnly}
                  isUnitTest={isUnitTest}
                  isDarkMode={isDarkMode}
                  isMonitoringView={isMonitoringView}
                  isDesignerView={isDesignerView}
                  isCodeView={isCodeView}
                  enableCopilot={() => dispatch(setIsChatBotEnabled(!showChatBot))}
                  saveWorkflowFromCode={saveWorkflowFromCode}
                  showMonitoringView={showMonitoringView}
                  showDesignerView={showDesignerView}
                  showCodeView={showCodeView}
                  switchWorkflowMode={switchWorkflowMode}
                  isDraftMode={isDraftMode}
                  prodWorkflow={artifactData?.properties.files[Artifact.WorkflowFile]}
                />
                {!isCodeView && (
                  <div style={{ display: 'flex', flexDirection: 'row', flexGrow: 1, height: '80%', position: 'relative' }}>
                    <Designer />
                    <FloatingRunButton
                      siteResourceId={siteResourceId}
                      workflowName={workflowName}
                      saveDraftWorkflow={saveWorkflowFromDesigner}
                      onRun={onRun}
                      isDarkMode={isDarkMode}
                      isDraftMode={isDraftMode}
                    />
                  </div>
                )}
                {isCodeView && <CodeViewEditor ref={codeEditorRef} workflowKind={workflow?.kind} />}
                <CombineInitializeVariableDialog />
                <TriggerDescriptionDialog workflowId={workflowId} />
              </div>
            </div>
          </BJSWorkflowProvider>
        ) : null}
      </DesignerProvider>
    </div>
  );
};

const getDesignerServices = (
  workflowId: string,
  isStateful: boolean,
  isHybrid: boolean,
  connectionsData: ConnectionsData,
  workflowApp: WorkflowApp,
  addConnection: (data: ConnectionAndAppSetting) => Promise<void>,
  getConfiguration: (connectionId: string) => Promise<any>,
  tenantId: string | undefined,
  objectId: string | undefined,
  location: string,
  locale: string | undefined,
  queryClient: QueryClient,
  appSettings: Record<string, string>,
  dispatch: AppDispatch,
  openRun: (runId: string) => void
): any => {
  const siteResourceId = new ArmParser(workflowId).topmostResourceId;
  const armUrl = 'https://management.azure.com';
  const baseUrl = `${armUrl}${siteResourceId}/hostruntime/runtime/webhooks/workflow/api/management`;
  const workflowName = workflowId.split('/').splice(-1)[0];
  const workflowIdWithHostRuntime = `${siteResourceId}/hostruntime/runtime/webhooks/workflow/api/management/workflows/${workflowName}`;
  const appName = siteResourceId.split('/').splice(-1)[0];
  const { subscriptionId, resourceGroup } = new ArmParser(workflowId);

  const defaultServiceParams = { baseUrl, httpClient, apiVersion };
  const armServiceParams = {
    ...defaultServiceParams,
    baseUrl: armUrl,
    siteResourceId,
  };

  const connectionService = new StandardConnectionService({
    ...defaultServiceParams,
    apiHubServiceDetails: {
      apiVersion: '2018-07-01-preview',
      baseUrl: armUrl,
      subscriptionId,
      resourceGroup,
      location,
      tenantId,
      httpClient,
    },
    workflowAppDetails: isHybrid
      ? {
          appName,
          identity: {
            principalId: appSettings['WORKFLOWAPP_AAD_OBJECTID'],
            tenantId: appSettings['WORKFLOWAPP_AAD_TENANTID'],
          },
        }
      : { appName, identity: workflowApp?.identity as any },
    readConnections: () => {
      return resolveConnectionsReferences(JSON.stringify(clone(connectionsData ?? {})), undefined, appSettings);
    },
    writeConnection: addConnection as any,
    connectionCreationClients: {
      FileSystem: new FileSystemConnectionCreationClient({
        baseUrl: armUrl,
        subscriptionId,
        resourceGroup,
        appName,
        apiVersion: '2022-03-01',
        httpClient,
      }),
    },
  });
  const apiManagementService = new BaseApiManagementService({
    apiVersion: '2021-08-01',
    baseUrl,
    subscriptionId,
    httpClient,
    queryClient,
  });
  const childWorkflowService = new ChildWorkflowService({
    apiVersion,
    baseUrl: armUrl,
    siteResourceId,
    httpClient,
    workflowName,
    isHybrid,
  });
  const artifactService = new ArtifactService({
    ...armServiceParams,
    siteResourceId,
    integrationAccountCallbackUrl: appSettings['WORKFLOW_INTEGRATION_ACCOUNT_CALLBACK_URL'],
  });
  const appService = new BaseAppServiceService({
    baseUrl: armUrl,
    apiVersion,
    subscriptionId,
    httpClient,
  });
  const connectorService = new StandardConnectorService({
    ...defaultServiceParams,
    clientSupportedOperations: [
      ['connectionProviders/localWorkflowOperation', 'invokeWorkflow'],
      ['connectionProviders/xmlOperations', 'xmlValidation'],
      ['connectionProviders/xmlOperations', 'xmlTransform'],
      ['connectionProviders/liquidOperations', 'liquidJsonToJson'],
      ['connectionProviders/liquidOperations', 'liquidJsonToText'],
      ['connectionProviders/liquidOperations', 'liquidXmlToJson'],
      ['connectionProviders/liquidOperations', 'liquidXmlToText'],
      ['connectionProviders/flatFileOperations', 'flatFileDecoding'],
      ['connectionProviders/flatFileOperations', 'flatFileEncoding'],
      ['connectionProviders/swiftOperations', 'SwiftDecode'],
      ['connectionProviders/swiftOperations', 'SwiftEncode'],
      ['/connectionProviders/apiManagementOperation', 'apiManagement'],
      ['connectionProviders/http', 'httpswaggeraction'],
      ['connectionProviders/http', 'httpswaggertrigger'],
    ].map(([connectorId, operationId]) => ({ connectorId, operationId })),
    getConfiguration,
    schemaClient: {
      getWorkflowSwagger: (args: any) => childWorkflowService.getWorkflowTriggerSchema(args.parameters.name),
      getApimOperationSchema: (args: any) => {
        const { configuration, parameters, isInput } = args;
        if (!configuration?.connection?.apiId) {
          throw new Error('Missing api information to make dynamic call');
        }
        return apiManagementService.getOperationSchema(configuration.connection.apiId, parameters.operationId, isInput);
      },
      getSwaggerOperationSchema: (args: any) => {
        const { parameters, isInput } = args;
        return appService.getOperationSchema(
          parameters.swaggerUrl,
          parameters.operationId,
          isInput,
          true /* supportsAuthenticationParameter */
        );
      },
      getWorkflowSubSchema: (args: any) => {
        const { parameters } = args;
        if (parameters.param1 && parameters.param2 && parameters.param3) {
          const objectType = `${parameters.param1}Type`;
          return Promise.resolve({
            type: 'object',
            properties: {
              numberType: {
                type: 'number',
              },
              [objectType]: {
                type: 'object',
                properties: {
                  o1: {
                    type: 'integer',
                  },
                  dynamicObject2: {
                    type: 'object',
                    properties: {},
                    'x-ms-dynamic-properties': {
                      dynamicState: {
                        extension: {
                          operationId: 'getWorkflowSubSubSchema',
                        },
                        isInput: true,
                      },
                      parameters: {
                        param1: {
                          parameterReference: 'host.workflow.id',
                          required: true,
                        },
                        param2: {
                          parameterReference: 'body.objectType.p1',
                          required: true,
                        },
                        param3: {
                          parameterReference: `body.dynamicObject.${objectType}.o1`,
                          required: true,
                        },
                      },
                    },
                  },
                },
              },
            },
          });
        }

        return Promise.resolve({
          type: 'object',
          properties: {
            mockString: {
              type: 'string',
            },
          },
        });
      },
      getWorkflowSubSubSchema: (args: any) => {
        const { parameters } = args;
        if (parameters.param1 && parameters.param2 && parameters.param3) {
          return Promise.resolve({
            type: 'object',
            properties: {
              [`${parameters.param1}-Type`]: {
                type: 'string',
              },
              [`${parameters.param2}-Type`]: {
                type: 'string',
              },
              [`${parameters.param3}-Type`]: {
                type: 'string',
              },
            },
          });
        }

        return Promise.resolve({
          type: 'object',
          properties: {
            mockBool: {
              type: 'boolean',
            },
          },
        });
      },
    },
    valuesClient: {
      getWorkflows: () => childWorkflowService.getWorkflowsWithRequestTrigger(),
      getMapArtifacts: (args: any) => {
        const { mapType, mapSource } = args.parameters;
        return artifactService.getMapArtifacts(mapType, mapSource);
      },
      getSwaggerOperations: (args: any) => {
        const { parameters } = args;
        return appService.getOperations(parameters.swaggerUrl);
      },
      getSchemaArtifacts: (args: any) => artifactService.getSchemaArtifacts(args.parameters.schemaSource),
      getApimOperations: (args: any) => {
        const { configuration } = args;
        if (!configuration?.connection?.apiId) {
          throw new Error('Missing api information to make dynamic call');
        }

        return apiManagementService.getOperations(configuration?.connection?.apiId);
      },
    },
    apiHubServiceDetails: {
      apiVersion: '2018-07-01-preview',
      baseUrl: armUrl,
    },
  });
  const gatewayService = new BaseGatewayService({
    baseUrl: armUrl,
    httpClient,
    apiVersions: {
      subscription: apiVersion,
      gateway: '2016-06-01',
    },
  });

  const tenantService = new BaseTenantService({
    baseUrl: armUrl,
    apiVersion: '2017-08-01',
    httpClient,
  });

  const operationManifestService = new StandardOperationManifestService(defaultServiceParams);
  const searchService = new StandardSearchService({
    ...defaultServiceParams,
    apiHubServiceDetails: {
      apiVersion: '2018-07-01-preview',
      subscriptionId,
      location,
    },
    showStatefulOperations: isStateful,
    isDev: false,
    hybridLogicApp: isHybrid,
    locale,
    unsupportedConnectorIds: ['/subscriptions/#subscription#/providers/Microsoft.Web/locations/#location#/managedApis/gmail'],
  });

  const oAuthService = new StandaloneOAuthService({
    ...defaultServiceParams,
    apiVersion: '2018-07-01-preview',
    subscriptionId,
    resourceGroup,
    location,
    tenantId,
    objectId,
  });

  const workflowService: IWorkflowService = {
    getCallbackUrl: (triggerName: string) => listCallbackUrl(workflowIdWithHostRuntime, triggerName),
    getAgentUrl: () => fetchAgentUrl(siteResourceId, workflowName, workflowApp?.properties?.defaultHostName ?? ''),
    getAppIdentity: () => workflowApp?.identity,
    isExplicitAuthRequiredForManagedIdentity: () => true,
    isSplitOnSupported: () => !!isStateful,
    resubmitWorkflow: async (runId, actionsToResubmit) => {
      const options = {
        uri: `${workflowIdWithHostRuntime}/runs/${runId}/resubmit?api-version=2018-11-01`,
        content: {
          actionsToResubmit: actionsToResubmit.map((name) => ({
            name,
          })),
        },
      };
      const response = await axios.post(getRequestUrl(options), options.content, {
        headers: {
          ...getExtraHeaders(),
          'Content-Type': 'application/json',
          Authorization: `Bearer ${environment.armToken}`,
        },
      });

      if (!isSuccessResponse(response.status)) {
        return Promise.reject(response);
      }

      const workflowId: string = response.headers['x-ms-workflow-run-id'];
      dispatch(changeRunId(workflowId));
    },
    notifyCallbackUrlUpdate: (triggerName, newTriggerId) => {
      alert(`Callback URL for ${triggerName} trigger updated to ${newTriggerId}`);
    },
  };

  const hostService: IHostService = {
    fetchAndDisplayContent: (title: string, url: string, type: ContentType) => console.log(title, url, type),
    openWorkflowParametersBlade: () => console.log('openWorkflowParametersBlade'),
    openConnectionResource: (connectionId: string) => console.log('openConnectionResource:', connectionId),
    openMonitorView: (workflowName: string, runName: string) => console.log('openMonitorView:', workflowName, runName),
    openRun,
  };

  const functionService = new BaseFunctionService({
    baseUrl: armUrl,
    apiVersion,
    subscriptionId,
    httpClient,
  });

  const runService = new StandardRunService({
    apiVersion,
    baseUrl,
    workflowName,
    httpClient,
  });

  const roleService = new BaseRoleService({
    baseUrl: armUrl,
    httpClient,
    apiVersion: '2022-04-01',
    subscriptionId,
    tenantId: tenantId ?? '',
    userIdentityId: objectId ?? '',
    appIdentityId: workflowApp?.identity?.principalId ?? '',
  });

  const chatbotService = new BaseChatbotService({
    baseUrl: armUrl,
    apiVersion: '2024-06-01-preview',
    subscriptionId,
    location,
  });

  const customCodeService = new StandardCustomCodeService({
    apiVersion: '2018-11-01',
    baseUrl: armUrl,
    subscriptionId,
    resourceGroup,
    appName,
    workflowName,
    httpClient,
  });

  const cognitiveServiceService = new BaseCognitiveServiceService({
    apiVersion: '2023-10-01-preview',
    baseUrl: armUrl,
    httpClient,
    identity: workflowApp?.identity,
  });

  const connectionParameterEditorService = new CustomConnectionParameterEditorService();
  const editorService = new CustomEditorService();

  return {
    appService,
    connectionService,
    connectorService,
    gatewayService,
    tenantService,
    operationManifestService,
    searchService,
    loggerService: null,
    oAuthService,
    workflowService,
    apimService: apiManagementService,
    functionService,
    runService,
    roleService,
    hostService,
    chatbotService,
    customCodeService,
    cognitiveServiceService,
    connectionParameterEditorService,
    editorService,
    userPreferenceService: new BaseUserPreferenceService(),
    experimentationService: new BaseExperimentationService(),
  };
};
const hasNewKeys = (original: Record<string, any>, updated: Record<string, any>) => {
  return Object.keys(updated).some((key) => !Object.keys(original).includes(key));
};

const hasNewConnectionRuntimeUrl = (
  original: Record<string, ConnectionReferenceModel>,
  updated: Record<string, ConnectionReferenceModel>
) => {
  return Object.keys(updated).some((key) => {
    const originalConnection = original[key];
    const updatedConnection = updated[key];
    const haveDifferentRuntimeUrl = originalConnection?.connectionRuntimeUrl !== updatedConnection?.connectionRuntimeUrl;
    const haveSameConnectionId = originalConnection?.connection.id === updatedConnection?.connection.id;
    return haveDifferentRuntimeUrl && haveSameConnectionId;
  });
};

const getConnectionsToUpdate = (
  originalConnectionsJson: ConnectionsData,
  connectionsJson: ConnectionsData
): ConnectionsData | undefined => {
  const hasNewFunctionKeys = hasNewKeys(originalConnectionsJson.functionConnections ?? {}, connectionsJson.functionConnections ?? {});
  const hasNewApimKeys = hasNewKeys(originalConnectionsJson.apiManagementConnections ?? {}, connectionsJson.apiManagementConnections ?? {});
  const hasNewManagedApiKeys = hasNewKeys(originalConnectionsJson.managedApiConnections ?? {}, connectionsJson.managedApiConnections ?? {});
  const hasNewServiceProviderKeys = hasNewKeys(
    originalConnectionsJson.serviceProviderConnections ?? {},
    connectionsJson.serviceProviderConnections ?? {}
  );

  const hasNewManagedApiConnectionRuntimeUrl = hasNewConnectionRuntimeUrl(
    originalConnectionsJson.managedApiConnections ?? {},
    connectionsJson.managedApiConnections ?? {}
  );

  const hasNewAgentKeys = hasNewKeys(originalConnectionsJson.agentConnections ?? {}, connectionsJson.agentConnections ?? {});

  if (!hasNewFunctionKeys && !hasNewApimKeys && !hasNewManagedApiKeys && !hasNewServiceProviderKeys && !hasNewAgentKeys) {
    return undefined;
  }

  const connectionsToUpdate = { ...connectionsJson };

  if (hasNewFunctionKeys) {
    for (const functionConnectionName of Object.keys(connectionsJson.functionConnections ?? {})) {
      if (originalConnectionsJson.functionConnections?.[functionConnectionName]) {
        (connectionsToUpdate.functionConnections as any)[functionConnectionName] =
          originalConnectionsJson.functionConnections[functionConnectionName];
      }
    }
  }

  if (hasNewApimKeys) {
    for (const apimConnectionName of Object.keys(connectionsJson.apiManagementConnections ?? {})) {
      if (originalConnectionsJson.apiManagementConnections?.[apimConnectionName]) {
        (connectionsToUpdate.apiManagementConnections as any)[apimConnectionName] =
          originalConnectionsJson.apiManagementConnections[apimConnectionName];
      }
    }
  }

  if (hasNewManagedApiKeys) {
    for (const managedApiConnectionName of Object.keys(connectionsJson.managedApiConnections ?? {})) {
      if (originalConnectionsJson.managedApiConnections?.[managedApiConnectionName]) {
        (connectionsToUpdate.managedApiConnections as any)[managedApiConnectionName] =
          originalConnectionsJson.managedApiConnections[managedApiConnectionName];

        if (hasNewManagedApiConnectionRuntimeUrl) {
          const newRuntimeUrl = connectionsJson?.managedApiConnections?.[managedApiConnectionName]?.connectionRuntimeUrl;
          if (newRuntimeUrl !== undefined) {
            (connectionsToUpdate.managedApiConnections as any)[managedApiConnectionName].connectionRuntimeUrl = newRuntimeUrl;
          }
        }
      }
    }
  }

  if (hasNewServiceProviderKeys) {
    for (const serviceProviderConnectionName of Object.keys(connectionsJson.serviceProviderConnections ?? {})) {
      if (originalConnectionsJson.serviceProviderConnections?.[serviceProviderConnectionName]) {
        // eslint-disable-next-line no-param-reassign
        (connectionsJson.serviceProviderConnections as any)[serviceProviderConnectionName] =
          originalConnectionsJson.serviceProviderConnections[serviceProviderConnectionName];
      }
    }
  }

  if (hasNewAgentKeys) {
    for (const agentConnectionName of Object.keys(connectionsJson.agentConnections ?? {})) {
      if (originalConnectionsJson.agentConnections?.[agentConnectionName]) {
        // eslint-disable-next-line no-param-reassign
        (connectionsJson.agentConnections as any)[agentConnectionName] = originalConnectionsJson.agentConnections[agentConnectionName];
      }
    }
  }

  return connectionsToUpdate;
};

const getCustomCodeToUpdate = async (
  originalCustomCodeData: string[],
  customCode: CustomCodeFileNameMapping,
  appId?: string
): Promise<AllCustomCodeFiles | undefined> => {
  const filteredCustomCodeMapping: CustomCodeFileNameMapping = {};
  if (!customCode || Object.keys(customCode).length === 0) {
    return;
  }
  const appFiles = await getCustomCodeAppFiles(appId, customCode);

  Object.entries(customCode).forEach(([fileName, customCodeData]) => {
    const { isModified, isDeleted } = customCodeData;

    if ((isDeleted && originalCustomCodeData.includes(fileName)) || (isModified && !isDeleted)) {
      filteredCustomCodeMapping[fileName] = { ...customCodeData };
    }
  });
  return { customCodeFiles: filteredCustomCodeMapping, appFiles };
};

export default DesignerEditor;<|MERGE_RESOLUTION|>--- conflicted
+++ resolved
@@ -204,7 +204,6 @@
     }
   }, [isDraftMode, resetDraftWorkflow]);
 
-<<<<<<< HEAD
   const onRunSelected = useCallback(
     (runId: string) => {
       dispatch(changeRunId(runId));
@@ -212,33 +211,6 @@
     [dispatch]
   );
 
-  const canonicalLocation = WorkflowUtility.convertToCanonicalFormat(workflowAppData?.location ?? '');
-  const supportsStateful = !equals(workflow?.kind, 'stateless');
-  const services = useMemo(
-    () =>
-      getDesignerServices(
-        workflowId,
-        supportsStateful,
-        isHybridLogicApp,
-        connectionsData ?? {},
-        workflowAppData as WorkflowApp,
-        addConnectionDataInternal,
-        getConnectionConfiguration,
-        tenantId,
-        objectId,
-        canonicalLocation,
-        language,
-        queryClient,
-        settingsData?.properties ?? {},
-        dispatch,
-        onRunSelected
-      ),
-    // eslint-disable-next-line react-hooks/exhaustive-deps
-    [workflow, workflowId, connectionsData, settingsData, workflowAppData, tenantId, designerID, runId, language]
-  );
-
-=======
->>>>>>> 387ffd28
   // RUN HISTORY
 
   const toggleMonitoringView = useCallback(() => {
