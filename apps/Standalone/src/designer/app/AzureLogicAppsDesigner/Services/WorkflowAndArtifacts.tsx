import { environment } from '../../../../environments/environment';
import type { CallbackInfo, ConnectionsData, ParametersData, Workflow } from '../Models/Workflow';
import { Artifact } from '../Models/Workflow';
import { validateResourceId } from '../Utilities/resourceUtilities';
import { convertDesignerWorkflowToConsumptionWorkflow } from './ConsumptionSerializationHelpers';
import { getReactQueryClient, type AllCustomCodeFiles } from '@microsoft/logic-apps-designer';
import { CustomCodeService, LogEntryLevel, LoggerService, equals, getAppFileForFileExtension } from '@microsoft/logic-apps-shared';
import type { LogicAppsV2, VFSObject } from '@microsoft/logic-apps-shared';
import axios from 'axios';
import jwt_decode from 'jwt-decode';
import { useQuery } from '@tanstack/react-query';
import { isSuccessResponse } from './HttpClient';
import { fetchFileData, fetchFilesFromFolder } from './vfsService';
import type { CustomCodeFileNameMapping } from '@microsoft/logic-apps-designer';
import { HybridAppUtility } from '../Utilities/HybridAppUtilities';
import type { HostingPlanTypes } from '../../../state/workflowLoadingSlice';
import { ArmParser } from '../Utilities/ArmParser';

const baseUrl = 'https://management.azure.com';
const standardApiVersion = '2020-06-01';
const hybridApiVersion = '2024-02-02-preview';
const consumptionApiVersion = '2019-05-01';

export const useConnectionsData = (appId?: string) => {
  return useQuery(
    ['getConnectionsData', appId],
    async () => {
      const uri = `${baseUrl}/${appId}/workflowsconfiguration/connections?api-version=2018-11-01`;
      try {
        const response = await axios.get(uri, {
          headers: {
            Authorization: `Bearer ${environment.armToken}`,
          },
        });
        const { files, health } = response.data.properties;
        if (equals(health.state, 'healthy')) {
          return files['connections.json'];
        }
        const { error } = health;
        throw new Error(error.message);
<<<<<<< HEAD
      } catch (_error) {
=======
      } catch {
>>>>>>> 8043dc88
        return {};
      }
    },
    {
      enabled: !!appId,
      refetchOnMount: false,
      refetchOnReconnect: false,
      refetchOnWindowFocus: false,
    }
  );
};

export const useWorkflowAndArtifactsStandard = (workflowId: string) => {
  return useQuery(
    ['workflowArtifactsStandard', workflowId],
    async () => {
      const artifacts = [Artifact.ConnectionsFile, Artifact.ParametersFile];
      const uri = `${baseUrl}${validateResourceId(workflowId)}?api-version=${
        HybridAppUtility.isHybridLogicApp(workflowId) ? hybridApiVersion : standardApiVersion
      }&$expand=${artifacts.join(',')}`;
      const response = await axios.get(uri, {
        headers: {
          Authorization: `Bearer ${environment.armToken}`,
          'if-match': '*',
        },
      });

      return response.data;
    },
    {
      refetchOnMount: false,
      refetchOnReconnect: false,
      refetchOnWindowFocus: false,
    }
  );
};

export const useAllCustomCodeFiles = (appId?: string, workflowName?: string, isHybridLogicApp?: boolean) => {
  return useQuery(
    ['workflowCustomCode', appId, workflowName],
    async () => await getAllCustomCodeFiles(appId, workflowName, isHybridLogicApp),
    {
      enabled: !!appId && !!workflowName,
      refetchOnMount: false,
      refetchOnReconnect: false,
      refetchOnWindowFocus: false,
    }
  );
};

interface HostJSON {
  managedDependency?: {
    enabled: boolean;
  };
  version?: string;
  extensionBundle?: {
    id?: string;
    version?: string;
  };
}

// we want to eventually move this logic to the backend that way we don't increase save time fetching files
export const getCustomCodeAppFiles = async (
  appId?: string,
  customCodeFiles?: CustomCodeFileNameMapping
): Promise<Record<string, string>> => {
  // only powershell files have custom app files
  // to reduce the number of requests, we only check if there are any modified powershell files
  if (!customCodeFiles || !Object.values(customCodeFiles).some((file) => file.isModified && file.fileExtension === '.ps1')) {
    return {};
  }
  const appFiles: Record<string, string> = {};
  const uri = `${baseUrl}${appId}/hostruntime/admin/vfs`;
  const vfsObjects: VFSObject[] = await fetchFilesFromFolder(uri);
  if (vfsObjects.find((file) => file.name === 'host.json')) {
    try {
      const response = await fetchFileData<HostJSON>(`${uri}/host.json`);
      if (!response.managedDependency?.enabled) {
        response.managedDependency = {
          enabled: true,
        };
        appFiles['host.json'] = JSON.stringify(response, null, 2);
      }
    } catch (error) {
      const errorMessage = `Failed to parse Host.json: ${error}`;
      LoggerService().log({
        level: LogEntryLevel.Error,
        area: 'serializeCustomcode',
        message: errorMessage,
        error: error instanceof Error ? error : undefined,
      });
    }
  }
  if (!vfsObjects.find((file) => file.name === 'requirements.psd1')) {
    appFiles['requirements.psd1'] = getAppFileForFileExtension('.ps1');
  }
  return appFiles;
};

const getAllCustomCodeFiles = async (
  appId?: string,
  workflowName?: string,
  isHybridLogicApp?: boolean
): Promise<Record<string, string>> => {
  if (isHybridLogicApp) {
    return {};
  }
  const customCodeFiles: Record<string, string> = {};
  const uri = `${baseUrl}${appId}/hostruntime/admin/vfs/${workflowName}`;
  const vfsObjects: VFSObject[] = (await fetchFilesFromFolder(uri)).filter((file) => file.name !== Artifact.WorkflowFile);

  const filesData = await Promise.all(
    vfsObjects.map(async (file) => {
      const response = await fetchFileData<string>(`${uri}/${file.name}`);
      return { name: file.name, data: response };
    })
  );

  filesData.forEach((file) => {
    customCodeFiles[file.name] = file.data;
  });

  return customCodeFiles;
};

export const useWorkflowAndArtifactsConsumption = (workflowId: string) => {
  return useQuery(['workflowArtifactsConsumption', workflowId], () => getWorkflowAndArtifactsConsumption(workflowId), {
    refetchOnMount: false,
    refetchOnReconnect: false,
    refetchOnWindowFocus: false,
  });
};

export const getWorkflowAndArtifactsConsumption = async (workflowId: string): Promise<Workflow> => {
  const uri = `${baseUrl}${workflowId}?api-version=${consumptionApiVersion}`;
  const response = await axios.get(uri, {
    headers: {
      Authorization: `Bearer ${environment.armToken}`,
    },
  });
  return response.data;
};

export const useRunInstanceStandard = (workflowName: string, appId?: string, runId?: string) => {
  return useQuery(
    ['getRunInstance', appId, workflowName, runId],
    async () => {
      if (!appId) {
        return;
      }
      if (HybridAppUtility.isHybridLogicApp(appId)) {
        return HybridAppUtility.getProxy<LogicAppsV2.RunInstanceDefinition>(
          `${baseUrl}${appId}/hostruntime/runtime/webhooks/workflow/api/management/workflows/${workflowName}/runs/${runId}?$expand=properties/actions,workflow/properties`,
          null,
          {
            Authorization: `Bearer ${environment.armToken}`,
          }
        );
      }

      const results = await axios.get<LogicAppsV2.RunInstanceDefinition>(
        `${baseUrl}${appId}/hostruntime/runtime/webhooks/workflow/api/management/workflows/${workflowName}/runs/${runId}?api-version=2018-11-01&$expand=properties/actions,workflow/properties`,
        {
          headers: {
            Authorization: `Bearer ${environment.armToken}`,
          },
        }
      );
      return results.data;
    },
    {
      enabled: !!workflowName && !!runId,
      refetchOnMount: false,
      refetchOnReconnect: false,
      refetchOnWindowFocus: false,
    }
  );
};

export const useRunInstanceConsumption = (workflowname: string, appId?: string, runId?: string) => {
  return useQuery(
    ['getRunInstance', workflowname, runId],
    async () => {
      const results = await axios.get<LogicAppsV2.RunInstanceDefinition>(
        `${baseUrl}${appId}/runs/${runId}?api-version=${consumptionApiVersion}&$expand=properties/actions,workflow/properties`,
        {
          headers: {
            Authorization: `Bearer ${environment.armToken}`,
          },
        }
      );
      return results.data;
    },
    {
      enabled: !!workflowname && !!runId,
      refetchOnMount: false,
      refetchOnReconnect: false,
      refetchOnWindowFocus: false,
    }
  );
};

export const listCallbackUrl = async (
  workflowId: string,
  triggerName: string | undefined,
  isConsumption = false
): Promise<CallbackInfo> => {
  return getReactQueryClient().fetchQuery(['callbackUrl', { triggerName }], async () => {
    let callbackInfo: any;
    if (triggerName) {
      const authToken = {
        Authorization: `Bearer ${environment.armToken}`,
      };
      if (HybridAppUtility.isHybridLogicApp(workflowId)) {
        callbackInfo = HybridAppUtility.postProxy(`${baseUrl}${workflowId}/triggers/${triggerName}/listCallbackUrl`, null, authToken);
      } else {
        const result = await axios.post(
          `${baseUrl}${workflowId}/triggers/${triggerName}/listCallbackUrl?api-version=${
            isConsumption ? '2016-10-01' : standardApiVersion
          }`,
          null,
          {
            headers: {
              ...authToken,
            },
          }
        );
        callbackInfo = result.data;
      }
    } else {
      callbackInfo = {
        basePath: '',
        method: '',
        queries: {},
        value: '',
      };
    }

    let callbackUri: URL;
    if (callbackInfo.relativePath) {
      callbackUri = new URL(`${callbackInfo.basePath}${validateResourceId(callbackInfo.relativePath)}`);
      Object.entries(callbackInfo.queries).forEach(([key, value]) => callbackUri.searchParams.append(key, (value as any) ?? ''));
    } else {
      callbackUri = callbackInfo.value;
    }

    return {
      method: callbackInfo.method,
      value: callbackUri.toString(),
    };
  });
};

export const useWorkflowApp = (siteResourceId: string, hostingPlan: HostingPlanTypes) => {
  return useQuery(
    ['workflowApp', siteResourceId],
    async () => {
      const apiVersions = {
        consumption: '2016-10-01',
        standard: '2018-11-01',
        hybrid: '2023-11-02-preview',
      };
      const uri = `${baseUrl}${siteResourceId}?api-version=${apiVersions[hostingPlan] || '2018-11-01'}`;
      const response = await axios.get(uri, {
        headers: {
          Authorization: `Bearer ${environment.armToken}`,
        },
      });

      return response.data;
    },
    {
      refetchOnMount: false,
      refetchOnReconnect: false,
      refetchOnWindowFocus: false,
    }
  );
};

export const useAppSettings = (siteResourceId: string) => {
  return useQuery(
    ['appSettings', siteResourceId],
    async () => {
      if (HybridAppUtility.isHybridLogicApp(siteResourceId)) {
        const containerAppInfo = (
          await axios.get(`${baseUrl}${siteResourceId}?api-version=2024-02-02-preview`, {
            headers: {
              Authorization: `Bearer ${environment.armToken}`,
            },
          })
        ).data;
        containerAppInfo.properties = containerAppInfo.properties.template.containers[0].env;
        containerAppInfo.properties = containerAppInfo.properties.reduce((acc: any, cur: any) => {
          acc[cur.name] = cur.value;
          return acc;
        }, {});
        return containerAppInfo;
      }

      const uri = `${baseUrl}${siteResourceId}/config/appsettings/list?api-version=2018-11-01`;
      return (
        await axios.post(uri, null, {
          headers: {
            Authorization: `Bearer ${environment.armToken}`,
          },
        })
      ).data;
    },
    {
      refetchOnMount: false,
      refetchOnReconnect: false,
      refetchOnWindowFocus: false,
    }
  );
};

export const useCurrentTenantId = () => {
  return useQuery(
    ['tenantId'],
    async () => {
      const jwt = jwt_decode<{ tid: string }>(environment.armToken ?? '');
      return jwt.tid;
    },
    {
      refetchOnMount: false,
      refetchOnReconnect: false,
      refetchOnWindowFocus: false,
    }
  );
};

export const useCurrentObjectId = () => {
  return useQuery(
    ['objectId'],
    async () => {
      const jwt = jwt_decode<{ oid: string }>(environment.armToken ?? '');
      return jwt.oid;
    },
    {
      refetchOnMount: false,
      refetchOnReconnect: false,
      refetchOnWindowFocus: false,
    }
  );
};

export const getConnectionStandard = async (connectionId: string) => {
  const response = await axios.get(`${baseUrl}${connectionId}?api-version=2018-07-01-preview`, {
    headers: {
      Authorization: `Bearer ${environment.armToken}`,
    },
  });

  return response.data;
};

export const getConnectionConsumption = async (connectionId: string) => {
  const response = await axios.get(`${baseUrl}${connectionId}?api-version=2018-07-01-preview`, {
    headers: {
      Authorization: `Bearer ${environment.armToken}`,
    },
  });

  return response.data;
};

export const saveCustomCodeStandard = async (allCustomCodeFiles?: AllCustomCodeFiles): Promise<void> => {
  const { customCodeFiles: customCode, appFiles } = allCustomCodeFiles ?? {};
  if (!customCode || Object.keys(customCode).length === 0) {
    return;
  }
  try {
    // to prevent 404's we first check which custom code files are already present before deleting
    Object.entries(customCode).forEach(([fileName, customCodeData]) => {
      const { fileExtension, isModified, isDeleted, fileData } = customCodeData;
      if (isDeleted) {
        CustomCodeService().deleteCustomCode(fileName);
        LoggerService().log({
          level: LogEntryLevel.Verbose,
          area: 'serializeCustomcode',
          message: `Deleting custom code file: ${fileName}`,
        });
      } else if (isModified && fileData) {
        CustomCodeService().uploadCustomCode({
          fileData,
          fileName,
          fileExtension,
        });
        LoggerService().log({
          level: LogEntryLevel.Verbose,
          area: 'serializeCustomcode',
          message: `Uploading/Updating custom code file: ${fileName}`,
        });
      }
    });
    Object.entries(appFiles ?? {}).forEach(([fileName, fileData]) => CustomCodeService().uploadCustomCodeAppFile({ fileName, fileData }));
  } catch (error) {
    const errorMessage = `Failed to save custom code: ${error}`;
    LoggerService().log({
      level: LogEntryLevel.Error,
      area: 'serializeCustomcode',
      message: errorMessage,
      error: error instanceof Error ? error : undefined,
    });
    return;
  }
};

export const saveWorkflowStandard = async (
  siteResourceId: string,
  workflows: {
    name: string;
    workflow: any;
  }[],
  connectionsData: ConnectionsData | undefined,
  parametersData: ParametersData | undefined,
  settings: Record<string, string> | undefined,
  customCodeData: AllCustomCodeFiles | undefined,
  clearDirtyState: () => void,
  options?: {
    skipValidation?: boolean;
    throwError?: boolean;
  }
): Promise<any> => {
  const data: any = {
    files: {},
  };

  for (const { name, workflow } of workflows) {
    data.files[`${name}/workflow.json`] = workflow;
  }

  if (connectionsData) {
    data.files['connections.json'] = connectionsData;
  }

  if (parametersData) {
    data.files['parameters.json'] = parametersData;
  }

  if (settings) {
    data.appSettings = settings;
  }

  try {
    if (!options?.skipValidation) {
      for (const { name, workflow } of workflows) {
        try {
          await validateWorkflowStandard(siteResourceId, name, workflow, connectionsData, parametersData, settings);
        } catch (error: any) {
          if (error.status !== 404) {
            return;
          }
        }
      }
    }

    // saving custom code must happen synchronously with deploying the workflow artifacts as they both cause
    // the host to go soft restart. We may need to look into if there's a race case where this may still happen
    // eventually we want to move this logic to the backend to happen with deployWorkflowArtifacts
    saveCustomCodeStandard(customCodeData);

    let url = null;
    if (HybridAppUtility.isHybridLogicApp(siteResourceId)) {
      url = `${baseUrl}${HybridAppUtility.getHybridAppBaseRelativeUrl(
        siteResourceId
      )}/deployWorkflowArtifacts?api-version=${hybridApiVersion}`;
    } else {
      url = `${baseUrl}${siteResourceId}/deployWorkflowArtifacts?api-version=${standardApiVersion}`;
    }
    const response = await axios.post(url, data, {
      headers: {
        'If-Match': '*',
        'Content-Type': 'application/json',
        Authorization: `Bearer ${environment.armToken}`,
      },
    });

    if (!isSuccessResponse(response.status)) {
      alert('Failed to save workflow');
      if (options?.throwError) {
        throw Error('Failed to save workflow');
      }
      return;
    }
    clearDirtyState();
  } catch (error) {
    console.log(error);
    if (options?.throwError) {
      throw error;
    }
  }
};

export const saveWorkflowConsumption = async (
  outdatedWorkflow: Workflow,
  workflow: any,
  clearDirtyState: () => void,
  options?: {
    shouldConvertToConsumption?: boolean /* false when saving from code view*/;
    throwError?: boolean;
  }
): Promise<any> => {
  const shouldConvertToConsumption = options?.shouldConvertToConsumption ?? true;

  const workflowToSave = shouldConvertToConsumption ? await convertDesignerWorkflowToConsumptionWorkflow(workflow) : workflow;

  const outputWorkflow: Workflow = {
    ...outdatedWorkflow,
    properties: {
      ...outdatedWorkflow.properties,
      ...workflowToSave,
    },
  };

  try {
    await axios.put(`${baseUrl}${validateResourceId(outdatedWorkflow.id)}?api-version=2016-10-01`, JSON.stringify(outputWorkflow), {
      headers: {
        'If-Match': '*',
        'Content-Type': 'application/json',
        Authorization: `Bearer ${environment.armToken}`,
      },
    });
    clearDirtyState();
  } catch (error) {
    console.log(error);
    if (options?.throwError) {
      throw error;
    }
  }
};

export const validateWorkflowStandard = async (
  siteResourceId: string,
  workflowName: string,
  workflow: any,
  connectionsData?: ConnectionsData,
  parametersData?: ParametersData,
  settings?: Record<string, string>
): Promise<any> => {
  const requestPayload = { properties: { ...workflow } };

  if (connectionsData) {
    requestPayload.properties.connections = connectionsData;
  }

  if (parametersData) {
    requestPayload.properties.parameters = parametersData;
  }

  if (settings) {
    requestPayload.properties.appsettings = { Values: settings };
  }

  let response = null;
  if (HybridAppUtility.isHybridLogicApp(siteResourceId)) {
    response = await HybridAppUtility.postProxyResponse(
      `${baseUrl}${siteResourceId}/hostruntime/runtime/webhooks/workflow/api/management/workflows/${workflowName}/validate`,
      requestPayload,
      {
        Authorization: `Bearer ${environment.armToken}`,
      }
    );
  } else {
    response = await axios.post(
      `${baseUrl}${siteResourceId}/hostruntime/runtime/webhooks/workflow/api/management/workflows/${workflowName}/validate?api-version=${standardApiVersion}`,
      requestPayload,
      {
        headers: {
          'Content-Type': 'application/json',
          Authorization: `Bearer ${environment.armToken}`,
        },
      }
    );
  }

  if (response.status !== 200) {
    return Promise.reject(response);
  }
};

export const validateWorkflowConsumption = async (
  siteResourceId: string,
  location: string,
  outdatedWorkflow: any,
  workflow: any
): Promise<any> => {
  const { subscriptionId, resourceGroup, topResourceName } = new ArmParser(siteResourceId);
  const logicApp = {
    ...outdatedWorkflow,
    properties: {
      ...outdatedWorkflow?.properties,
      definition: workflow.definition,
      parameters: workflow.parameters,
      connectionReferences: workflow.connectionReferences,
    },
  };
  const response = await axios.post(
    `${baseUrl}/subscriptions/${subscriptionId}/resourceGroups/${resourceGroup}/providers/Microsoft.Logic/locations/${location}/workflows/${topResourceName}/validate?api-version=2016-10-01`,
    logicApp,
    {
      headers: {
        'Content-Type': 'application/json',
        Authorization: `Bearer ${environment.armToken}`,
      },
    }
  );

  if (response.status !== 200) {
    return Promise.reject(response);
  }
};<|MERGE_RESOLUTION|>--- conflicted
+++ resolved
@@ -38,11 +38,7 @@
         }
         const { error } = health;
         throw new Error(error.message);
-<<<<<<< HEAD
-      } catch (_error) {
-=======
       } catch {
->>>>>>> 8043dc88
         return {};
       }
     },
