--- conflicted
+++ resolved
@@ -18,11 +18,7 @@
 } from './Services/WorkflowAndArtifacts';
 import { ArmParser } from './Utilities/ArmParser';
 import { WorkflowUtility } from './Utilities/Workflow';
-<<<<<<< HEAD
-import { Chatbot, chatbotPanelWidth } from '@microsoft/logic-apps-chatbot';
-=======
 import { Chatbot } from '@microsoft/logic-apps-chatbot';
->>>>>>> becf7d8d
 import type { ContentType, LogicAppsV2 } from '@microsoft/logic-apps-shared';
 import {
   BaseApiManagementService,
@@ -293,12 +289,9 @@
                 location={canonicalLocation}
                 isReadOnly={readOnly}
                 isDarkMode={isDarkMode}
-<<<<<<< HEAD
                 isConsumption
                 isUnitTest={false}
-=======
                 isDesignerView={designerView}
->>>>>>> becf7d8d
                 showConnectionsPanel={showConnectionsPanel}
                 enableCopilot={() => {
                   dispatch(setIsChatBotEnabled(!showChatBot));
@@ -576,7 +569,7 @@
   return { workflow, connectionReferences, parameters };
 };
 
-const removeProperties = (obj: any = {}, props: string[] = []): Object => {
+const removeProperties = (obj: any = {}, props: string[] = []): object => {
   return Object.fromEntries(Object.entries(obj).filter(([key]) => !props.includes(key)));
 };
 
