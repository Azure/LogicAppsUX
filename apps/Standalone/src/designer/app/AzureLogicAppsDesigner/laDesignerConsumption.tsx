--- conflicted
+++ resolved
@@ -13,12 +13,8 @@
   useRunInstanceConsumption,
   useWorkflowAndArtifactsConsumption,
   validateWorkflowConsumption,
-<<<<<<< HEAD
-  fetchAgentUrl,
   fetchAgentModelIds,
-=======
   fetchAgentUrlConsumption,
->>>>>>> 2318676a
 } from './Services/WorkflowAndArtifacts';
 import { ArmParser } from './Utilities/ArmParser';
 import { getDataForConsumption, WorkflowUtility } from './Utilities/Workflow';
@@ -547,16 +543,12 @@
 
   const workflowService = {
     getCallbackUrl: (triggerName: string) => listCallbackUrl(workflowId, triggerName, true),
-<<<<<<< HEAD
-    getAgentUrl: () => fetchAgentUrl(workflowId, workflowName, workflow?.properties?.defaultHostName ?? ''),
-    getAgentModelId: () => fetchAgentModelIds(workflowId),
-=======
     getAgentUrl: async () => {
       // For Consumption workflows, construct agent URL with API key authentication
       const accessEndpoint = workflowAndArtifactsData?.properties?.accessEndpoint;
       return fetchAgentUrlConsumption(workflowId, workflowName, accessEndpoint);
     },
->>>>>>> 2318676a
+    getAgentModelId: () => fetchAgentModelIds(workflowId),
     getAppIdentity: () => workflow?.identity,
     isExplicitAuthRequiredForManagedIdentity: () => false,
     getDefinitionSchema: (operationInfos: { type: string; kind?: string }[]) => {
