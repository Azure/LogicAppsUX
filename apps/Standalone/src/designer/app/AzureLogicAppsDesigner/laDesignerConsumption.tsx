--- conflicted
+++ resolved
@@ -205,13 +205,8 @@
   const saveWorkflowFromCode = async (clearDirtyState: () => void) => {
     try {
       const codeToConvert = JSON.parse(codeEditorRef.current?.getValue() ?? '');
-<<<<<<< HEAD
-      await validateWorkflowConsumption(workflowId, canonicalLocation, codeToConvert);
+      await validateWorkflowConsumption(workflowId, canonicalLocation, workflowAndArtifactsData, codeToConvert);
       saveWorkflowConsumption(workflowAndArtifactsData, codeToConvert, clearDirtyState, /*shouldConvertToConsumption*/ false);
-=======
-      await validateWorkflowConsumption(workflowId, canonicalLocation, workflowAndArtifactsData, codeToConvert);
-      saveWorkflowConsumption(workflowAndArtifactsData, codeToConvert, clearDirtyState);
->>>>>>> ed53bb40
     } catch (error: any) {
       if (error.status !== 404) {
         alert(`Error converting code to workflow ${error}`);
