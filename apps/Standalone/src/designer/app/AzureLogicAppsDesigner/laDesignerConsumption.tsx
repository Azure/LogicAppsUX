import { environment } from '../../../environments/environment';
import type { AppDispatch, RootState } from '../../state/store';
import { changeRunId, setIsChatBotEnabled, setMonitoringView, setReadOnly, setRunHistoryEnabled } from '../../state/workflowLoadingSlice';
import { DesignerCommandBar } from './DesignerCommandBar';
import type { ParametersData } from './Models/Workflow';
import { ChildWorkflowService } from './Services/ChildWorkflow';
import { HttpClient } from './Services/HttpClient';
import { StandaloneOAuthService } from './Services/OAuthService';
import {
  listCallbackUrl,
  saveWorkflowConsumption,
  useCurrentObjectId,
  useCurrentTenantId,
  useRunInstanceConsumption,
  useWorkflowAndArtifactsConsumption,
  validateWorkflowConsumption,
} from './Services/WorkflowAndArtifacts';
import { ArmParser } from './Utilities/ArmParser';
import { WorkflowUtility } from './Utilities/Workflow';
import { Chatbot } from '@microsoft/logic-apps-chatbot';
import type { ContentType } from '@microsoft/logic-apps-shared';
import {
  BaseApiManagementService,
  BaseAppServiceService,
  BaseFunctionService,
  BaseGatewayService,
  BaseTenantService,
  ConsumptionConnectionService,
  ConsumptionConnectorService,
  ConsumptionOperationManifestService,
  ConsumptionSearchService,
  BaseChatbotService,
  ConsumptionRunService,
  guid,
  startsWith,
  StandardCustomCodeService,
  BaseUserPreferenceService,
} from '@microsoft/logic-apps-shared';
import type { CustomCodeFileNameMapping, Workflow } from '@microsoft/logic-apps-designer';
import {
  DesignerProvider,
  BJSWorkflowProvider,
  Designer,
  isOpenApiSchemaVersion,
  getReactQueryClient,
  serializeBJSWorkflow,
  store as DesignerStore,
  getSKUDefaultHostOptions,
  Constants,
  RunHistoryPanel,
} from '@microsoft/logic-apps-designer';
import { useDispatch, useSelector } from 'react-redux';
import { useCallback, useEffect, useMemo, useRef, useState } from 'react';
import CodeViewEditor from './CodeView';

const apiVersion = '2020-06-01';
const httpClient = new HttpClient();

const DesignerEditorConsumption = () => {
  const dispatch = useDispatch<AppDispatch>();
  const { id: workflowId } = useSelector((state: RootState) => ({
    // eslint-disable-next-line @typescript-eslint/no-non-null-assertion
    id: state.workflowLoader.resourcePath!,
  }));

  const {
    isReadOnly: readOnly,
    isDarkMode,
    isMonitoringView,
    runId,
    appId,
    showChatBot,
    showRunHistory,
    hostOptions,
    showConnectionsPanel,
    suppressDefaultNodeSelect,
    showPerformanceDebug,
    language,
  } = useSelector((state: RootState) => state.workflowLoader);

  const workflowName = workflowId.split('/').splice(-1)[0];

  const queryClient = getReactQueryClient();

  const {
    data: workflowAndArtifactsData,
    isLoading: isWorkflowAndArtifactsLoading,
    isError: isWorklowAndArtifactsError,
    error: workflowAndArtifactsError,
  } = useWorkflowAndArtifactsConsumption(workflowId);
  const { data: tenantId } = useCurrentTenantId();
  const { data: objectId } = useCurrentObjectId();
  const [designerID, setDesignerID] = useState(guid());

  const {
    workflow: baseWorkflow,
    connectionReferences,
    parameters,
  } = useMemo(() => getDataForConsumption(workflowAndArtifactsData), [workflowAndArtifactsData]);

  const { data: runInstanceData } = useRunInstanceConsumption(workflowName, appId, runId);
  const [runWorkflow, setRunWorkflow] = useState<any>();

  useEffect(() => {
    if (runInstanceData && isMonitoringView) {
      const appInstance = {
        ...baseWorkflow,
        definition: runInstanceData.properties.workflow.properties.definition,
      };
      setRunWorkflow(appInstance);
    }
  }, [runInstanceData, baseWorkflow, isMonitoringView]);

  const workflow = useMemo(() => runWorkflow ?? baseWorkflow, [runWorkflow, baseWorkflow]);

  const [definition, setDefinition] = useState(workflow.definition);
  const [workflowDefinitionId, setWorkflowDefinitionId] = useState(guid());
  const [designerView, setDesignerView] = useState(true);
  const codeEditorRef = useRef<{ getValue: () => string | undefined }>(null);

  const discardAllChanges = () => {
    setDesignerID(guid());
  };
  const canonicalLocation = WorkflowUtility.convertToCanonicalFormat(workflowAndArtifactsData?.location ?? '');
  const services = useMemo(
    () => getDesignerServices(workflowId, workflow as any, tenantId, objectId, canonicalLocation, language, undefined, queryClient),
    // eslint-disable-next-line react-hooks/exhaustive-deps
    [workflowId, workflow, tenantId, canonicalLocation, designerID, language]
  );

  useEffect(() => {
    (async () => {
      if (!services) {
        return;
      }
      if (!(workflow.definition as any)?.actions) {
        return;
      }
      setDefinition(workflow.definition);
      setDesignerView(true);
    })();
  }, [services, workflow.definition]);

  // Our iframe root element is given a strange padding (not in this repo), this removes it
  useEffect(() => {
    const root = document.getElementById('root');
    if (root) {
      root.style.padding = '0px';
      root.style.overflow = 'hidden';
    }
  }, []);

  // RUN HISTORY
  const toggleMonitoringView = useCallback(() => {
    dispatch(setMonitoringView(!isMonitoringView));
    dispatch(setReadOnly(!isMonitoringView));
    dispatch(setRunHistoryEnabled(!isMonitoringView));
    if (runId) {
      dispatch(changeRunId(undefined));
    }
  }, [dispatch, isMonitoringView, runId]);
  const onRunSelected = useCallback(
    (runId: string) => {
      dispatch(changeRunId(runId));
    },
    [dispatch]
  );

  if (!definition || isWorkflowAndArtifactsLoading) {
    return <></>;
  }

  if (isWorklowAndArtifactsError) {
    throw workflowAndArtifactsError;
  }

  const saveWorkflowFromDesigner = async (
    workflowFromDesigner: Workflow,
    _customCode: CustomCodeFileNameMapping | undefined,
    clearDirtyState: () => void
  ): Promise<void> => {
    if (!workflowAndArtifactsData) {
      return;
    }
    const { definition, connectionReferences, parameters } = workflowFromDesigner;
    const workflowToSave = {
      ...workflow,
      definition,
      parameters,
      connectionReferences,
    };

    try {
      const newConnectionsObj: Record<string, any> = {};
      if (Object.keys(connectionReferences ?? {}).length) {
        await Promise.all(
          Object.keys(connectionReferences).map(async (referenceKey) => {
            const reference = connectionReferences[referenceKey];
            const { api, connection, connectionProperties, connectionRuntimeUrl } = reference;
            newConnectionsObj[referenceKey] = {
              api,
              connection,
              connectionId: isOpenApiSchemaVersion(definition) ? undefined : connection.id,
              connectionProperties,
              connectionRuntimeUrl,
            };
          })
        );
      }
      workflowToSave.connections = newConnectionsObj;

      const response = await saveWorkflowConsumption(workflowAndArtifactsData, workflowToSave, clearDirtyState);
      alert('Workflow saved successfully!');
      return response;
    } catch (e: any) {
      console.error(e);
      alert('Error saving workflow, check console for error object');
      return;
    }
  };

  const saveWorkflowFromCode = async (clearDirtyState: () => void) => {
    try {
      const codeToConvert = JSON.parse(codeEditorRef.current?.getValue() ?? '');
      await validateWorkflowConsumption(workflowId, canonicalLocation, workflowAndArtifactsData, codeToConvert);
      saveWorkflowConsumption(workflowAndArtifactsData, codeToConvert, clearDirtyState, { shouldConvertToConsumption: false });
    } catch (error: any) {
      if (error.status !== 404) {
        alert(`Error converting code to workflow ${error}`);
      }
    }
  };

  const getUpdatedWorkflow = async (): Promise<Workflow> => {
    const designerState = DesignerStore.getState();
    const serializedWorkflow = await serializeBJSWorkflow(designerState, {
      skipValidation: false,
      ignoreNonCriticalErrors: true,
    });
    return serializedWorkflow;
  };

  const openFeedBackPanel = () => {
    alert('Open FeedBack Panel');
  };

  const getAuthToken = async () => {
    return `Bearer ${environment.armToken}`;
  };

  const handleSwitchView = async () => {
    if (designerView) {
      setDesignerView(false);
    } else {
      try {
        const codeToConvert = JSON.parse(codeEditorRef.current?.getValue() ?? '');
        if (workflowAndArtifactsData) {
          await validateWorkflowConsumption(workflowId, canonicalLocation, workflowAndArtifactsData, codeToConvert);
          setDefinition(codeToConvert.definition);
          setWorkflowDefinitionId(guid());
          setDesignerView(true);
        }
      } catch (error: any) {
        if (error.status !== 404) {
          alert(`Error converting code to workflow ${error}`);
        }
      }
    }
  };

  return (
    <div key={designerID} style={{ height: 'inherit', width: 'inherit' }}>
      <DesignerProvider
        key={designerID}
        locale={language}
        options={{
          services,
          isDarkMode,
          readOnly,
          isMonitoringView,
          useLegacyWorkflowParameters: true,
          showConnectionsPanel,
          suppressDefaultNodeSelectFunctionality: suppressDefaultNodeSelect,
          hostOptions: {
            ...hostOptions,
            ...getSKUDefaultHostOptions(Constants.SKU.CONSUMPTION),
          },
          showPerformanceDebug,
        }}
      >
        {workflow?.definition ? (
          <BJSWorkflowProvider
            workflow={{
              definition,
              connectionReferences,
              parameters,
            }}
            workflowId={workflowDefinitionId}
            runInstance={runInstanceData}
          >
<<<<<<< HEAD
            <div style={{ display: 'flex', flexDirection: 'column', height: 'inherit', width: 'inherit' }}>
              <DesignerCommandBar
                id={workflowId}
                saveWorkflow={saveWorkflowFromDesigner}
                discard={discardAllChanges}
                location={canonicalLocation}
                isReadOnly={readOnly}
                isDarkMode={isDarkMode}
                isConsumption
                isUnitTest={false}
                isDesignerView={designerView}
                showConnectionsPanel={showConnectionsPanel}
                enableCopilot={() => {
                  dispatch(setIsChatBotEnabled(!showChatBot));
                }}
                switchViews={handleSwitchView}
                saveWorkflowFromCode={saveWorkflowFromCode}
=======
            <div style={{ display: 'flex', height: 'inherit' }}>
              <RunHistoryPanel
                collapsed={!showRunHistory}
                onClose={() => dispatch(setRunHistoryEnabled(false))}
                onRunSelected={onRunSelected}
>>>>>>> 4e36e74f
              />
              {showChatBot ? (
                <Chatbot
                  getUpdatedWorkflow={getUpdatedWorkflow}
                  openFeedbackPanel={openFeedBackPanel}
                  closeChatBot={() => {
                    dispatch(setIsChatBotEnabled(false));
                  }}
                  getAuthToken={getAuthToken}
                />
              ) : null}
              <div style={{ display: 'flex', flexDirection: 'column', height: 'inherit', flexGrow: 1, maxWidth: '100%' }}>
                <DesignerCommandBar
                  id={workflowId}
                  saveWorkflow={saveWorkflowFromDesigner}
                  discard={discardAllChanges}
                  location={canonicalLocation}
                  isReadOnly={readOnly}
                  isDarkMode={isDarkMode}
                  isDesignerView={designerView}
                  isMonitoringView={isMonitoringView}
                  showConnectionsPanel={showConnectionsPanel}
                  enableCopilot={() => dispatch(setIsChatBotEnabled(!showChatBot))}
                  toggleMonitoringView={toggleMonitoringView}
                  showRunHistory={showRunHistory}
                  toggleRunHistory={() => dispatch(setRunHistoryEnabled(!showRunHistory))}
                  selectRun={(runId: string) => {
                    toggleMonitoringView();
                    dispatch(changeRunId(runId));
                  }}
                  switchViews={handleSwitchView}
                  saveWorkflowFromCode={saveWorkflowFromCode}
                />
                {designerView ? <Designer /> : <CodeViewEditor ref={codeEditorRef} isConsumption />}
              </div>
            </div>
          </BJSWorkflowProvider>
        ) : null}
      </DesignerProvider>
    </div>
  );
};

const getDesignerServices = (
  workflowId: string,
  workflow: any,
  tenantId: string | undefined,
  objectId: string | undefined,
  location: string,
  locale: string | undefined,
  loggerService?: any,
  queryClient?: any
): any => {
  const baseUrl = 'https://management.azure.com';
  const workflowName = workflowId.split('/').splice(-1)[0];
  const { subscriptionId, resourceGroup } = new ArmParser(workflowId);

  const defaultServiceParams = { baseUrl, httpClient, apiVersion };

  const connectionService = new ConsumptionConnectionService({
    apiVersion: '2018-07-01-preview',
    baseUrl,
    subscriptionId,
    resourceGroup,
    location,
    tenantId,
    httpClient,
    locale,
  });

  const apimService = new BaseApiManagementService({
    ...defaultServiceParams,
    apiVersion: '2021-08-01',
    subscriptionId,
    includeBasePathInTemplate: true,
    queryClient,
  });

  const childWorkflowService = new ChildWorkflowService({
    apiVersion,
    baseUrl,
    siteResourceId: workflowId,
    httpClient,
    workflowName,
  });

  const appServiceService = new BaseAppServiceService({
    ...defaultServiceParams,
    apiVersion: '2022-03-01',
    subscriptionId,
  });

  const connectorService = new ConsumptionConnectorService({
    ...defaultServiceParams,
    clientSupportedOperations: [
      ['/connectionProviders/workflow', 'invokeWorkflow'],
      ['connectionProviders/xmlOperations', 'xmlValidation'],
      ['connectionProviders/xmlOperations', 'xmlTransform'],
      ['connectionProviders/liquidOperations', 'liquidJsonToJson'],
      ['connectionProviders/liquidOperations', 'liquidJsonToText'],
      ['connectionProviders/liquidOperations', 'liquidXmlToJson'],
      ['connectionProviders/liquidOperations', 'liquidXmlToText'],
      ['connectionProviders/flatFileOperations', 'flatFileDecoding'],
      ['connectionProviders/flatFileOperations', 'flatFileEncoding'],
      ['connectionProviders/swiftOperations', 'SwiftDecode'],
      ['connectionProviders/swiftOperations', 'SwiftEncode'],
      ['/connectionProviders/apiManagementOperation', 'apiManagement'],
      ['connectionProviders/http', 'httpswaggeraction'],
      ['connectionProviders/http', 'httpswaggertrigger'],
    ].map(([connectorId, operationId]) => ({ connectorId, operationId })),
    schemaClient: {
      getLogicAppSwagger: (args: any) => childWorkflowService.getLogicAppSwagger(args.parameters.workflowId),
      getApimOperationSchema: (args: any) => {
        const { parameters, isInput = false } = args;
        const { apiId, operationId } = parameters;
        if (!apiId || !operationId) {
          return Promise.resolve();
        }
        return apimService.getOperationSchema(apiId, operationId, isInput);
      },
      getSwaggerOperationSchema: (args: any) => {
        const { parameters, isInput } = args;
        return appServiceService.getOperationSchema(
          parameters.swaggerUrl,
          parameters.operationId,
          isInput,
          true /* supportsAuthenticationParameter */
        );
      },
      getAppserviceSwaggerOperationSchema: (args: any) => {
        const { parameters, isInput } = args;
        return appServiceService.getOperationSchema(
          parameters.swaggerUrl,
          parameters.operationId,
          isInput,
          false /* supportsAuthenticationParameter */
        );
      },
      getMapSchema: (_args: any) => {
        throw new Error('getMapSchema not implemented for consumption standalone');
      },
    },
    valuesClient: {
      getSwaggerOperations: (args: any) => {
        const { parameters } = args;
        return appServiceService.getOperations(parameters.swaggerUrl);
      },
      getApimOperations: (args: any) => {
        const { parameters } = args;
        const { apiId } = parameters;
        if (!apiId) {
          throw new Error('Missing api information to make dynamic operations call');
        }
        return apimService.getOperations(apiId);
      },
      getSwaggerFunctionOperations: (args: any) => {
        const { parameters } = args;
        const functionAppId = parameters.functionAppId;
        return functionService.getOperations(functionAppId);
      },
    },
    apiVersion: '2018-07-01-preview',
    workflowReferenceId: workflowId,
  });

  const gatewayService = new BaseGatewayService({
    baseUrl,
    httpClient,
    apiVersions: {
      subscription: apiVersion,
      gateway: '2016-06-01',
    },
  });

  const tenantService = new BaseTenantService({
    ...defaultServiceParams,
    apiVersion: '2017-08-01',
  });

  const operationManifestService = new ConsumptionOperationManifestService({
    ...defaultServiceParams,
    apiVersion: '2022-09-01-preview',
    subscriptionId,
    location: location || 'location',
  });

  const searchService = new ConsumptionSearchService({
    ...defaultServiceParams,
    openApiConnectionMode: false, // This should be turned on for Open Api testing.
    apiHubServiceDetails: {
      apiVersion: '2018-07-01-preview',
      openApiVersion: undefined, //'2022-09-01-preview', //Uncomment to test Open Api
      subscriptionId,
      location,
    },
    isDev: false,
    locale,
  });

  const oAuthService = new StandaloneOAuthService({
    ...defaultServiceParams,
    apiVersion: '2018-07-01-preview',
    subscriptionId,
    resourceGroup,
    location,
    tenantId,
    objectId,
  });

  const workflowService = {
    getCallbackUrl: (triggerName: string) => listCallbackUrl(workflowId, triggerName, true),
    getAppIdentity: () => workflow?.identity,
    isExplicitAuthRequiredForManagedIdentity: () => false,
    getDefinitionSchema: (operationInfos: { type: string; kind?: string }[]) => {
      return operationInfos.some((info) => startsWith(info.type, 'openapiconnection'))
        ? 'https://schema.management.azure.com/providers/Microsoft.Logic/schemas/2023-01-31-preview/workflowdefinition.json#'
        : undefined;
    },
  };

  const functionService = new BaseFunctionService({
    baseUrl,
    apiVersion,
    subscriptionId,
    httpClient,
  });

  const runService = new ConsumptionRunService({
    apiVersion: '2016-10-01',
    baseUrl,
    workflowId,
    httpClient,
  });

  const chatbotService = new BaseChatbotService({
    // temporarily having brazilus as the baseUrl until deployment finishes in prod
    baseUrl: 'https://brazilus.management.azure.com',
    apiVersion: '2022-09-01-preview',
    subscriptionId,
    // temporarily hardcoding location until we have deployed to all regions
    location: 'westcentralus',
  });

  // This isn't correct but without it I was getting errors
  //   It's fine just to unblock standalone consumption
  const customCodeService = new StandardCustomCodeService({
    apiVersion: '2018-11-01',
    baseUrl: 'test',
    subscriptionId,
    resourceGroup,
    appName: 'test',
    workflowName,
    httpClient,
  });

  const hostService = {
    fetchAndDisplayContent: (title: string, url: string, type: ContentType) => console.log(title, url, type),
    openMonitorView: (resourceId: string, runName: string) => console.log('openMonitorView:', resourceId, runName),
  };

  return {
    appServiceService,
    connectionService,
    connectorService,
    gatewayService,
    tenantService,
    operationManifestService,
    searchService,
    loggerService,
    oAuthService,
    workflowService,
    apimService,
    functionService,
    runService,
    hostService,
    chatbotService,
    customCodeService,
    userPreferenceService: new BaseUserPreferenceService(),
  };
};

const getDataForConsumption = (data: any) => {
  const properties = data?.properties as any;

  const definition = removeProperties(properties?.definition, ['parameters']);
  const connections =
    (isOpenApiSchemaVersion(definition) ? properties?.connectionReferences : properties?.parameters?.$connections?.value) ?? {};

  const workflow = { definition, connections };
  const connectionReferences = formatConnectionReferencesForConsumption(connections);
  const parameters: ParametersData = formatWorkflowParametersForConsumption(properties);

  return { workflow, connectionReferences, parameters };
};

const removeProperties = (obj: any = {}, props: string[] = []): object => {
  return Object.fromEntries(Object.entries(obj).filter(([key]) => !props.includes(key)));
};

const formatConnectionReferencesForConsumption = (connectionReferences: Record<string, any>): any => {
  return Object.fromEntries(
    Object.entries(connectionReferences).map(([key, value]) => [key, formatConnectionReferenceForConsumption(value)])
  );
};

const formatConnectionReferenceForConsumption = (connectionReference: any): any => {
  const connectionReferenceCopy = { ...connectionReference };
  connectionReferenceCopy.connection = connectionReference.connection ?? { id: connectionReference.connectionId };
  delete connectionReferenceCopy.connectionId;
  connectionReferenceCopy.api = connectionReference.api ?? { id: connectionReference.id };
  delete connectionReferenceCopy.id;
  return connectionReferenceCopy;
};

const formatWorkflowParametersForConsumption = (properties: any): ParametersData => {
  const parameters = removeProperties(properties?.definition?.parameters, ['$connections']) as ParametersData;
  Object.entries(properties?.parameters ?? {}).forEach(([key, parameter]: [key: string, parameter: any]) => {
    if (parameters[key]) {
      parameters[key].value = parameter?.value;
    }
  });
  return parameters;
};

export default DesignerEditorConsumption;<|MERGE_RESOLUTION|>--- conflicted
+++ resolved
@@ -298,31 +298,11 @@
             workflowId={workflowDefinitionId}
             runInstance={runInstanceData}
           >
-<<<<<<< HEAD
-            <div style={{ display: 'flex', flexDirection: 'column', height: 'inherit', width: 'inherit' }}>
-              <DesignerCommandBar
-                id={workflowId}
-                saveWorkflow={saveWorkflowFromDesigner}
-                discard={discardAllChanges}
-                location={canonicalLocation}
-                isReadOnly={readOnly}
-                isDarkMode={isDarkMode}
-                isConsumption
-                isUnitTest={false}
-                isDesignerView={designerView}
-                showConnectionsPanel={showConnectionsPanel}
-                enableCopilot={() => {
-                  dispatch(setIsChatBotEnabled(!showChatBot));
-                }}
-                switchViews={handleSwitchView}
-                saveWorkflowFromCode={saveWorkflowFromCode}
-=======
             <div style={{ display: 'flex', height: 'inherit' }}>
               <RunHistoryPanel
                 collapsed={!showRunHistory}
                 onClose={() => dispatch(setRunHistoryEnabled(false))}
                 onRunSelected={onRunSelected}
->>>>>>> 4e36e74f
               />
               {showChatBot ? (
                 <Chatbot
@@ -343,6 +323,7 @@
                   isReadOnly={readOnly}
                   isDarkMode={isDarkMode}
                   isDesignerView={designerView}
+                  isUnitTest={false}
                   isMonitoringView={isMonitoringView}
                   showConnectionsPanel={showConnectionsPanel}
                   enableCopilot={() => dispatch(setIsChatBotEnabled(!showChatBot))}
