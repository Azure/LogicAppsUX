--- conflicted
+++ resolved
@@ -30,13 +30,8 @@
   suppressDefaultNodeSelect?: boolean;
   hostOptions: {
     displayRuntimeInfo: boolean; // show info about where the action is run(i.e. InApp/Shared/Custom)
-<<<<<<< HEAD
-    forceEnableSplitOn?: boolean; // force enable split on for all actions
-    stringOverrides?: Record<string, string>; // string overrides for localization,
+    stringOverrides?: Record<string, string>; // string overrides for localization
     maxStateHistorySize?: number; // maximum number of states to save in history for undo/redo
-=======
-    stringOverrides?: Record<string, string>; // string overrides for localization
->>>>>>> 4b18a81a
   };
   showPerformanceDebug?: boolean;
 }
