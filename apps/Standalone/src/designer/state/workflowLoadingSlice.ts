/* eslint-disable @typescript-eslint/no-empty-function */
import { getStateHistory, setStateHistory } from './historyHelpers';
import type { RootState } from './store';
import type { ConnectionReferences, WorkflowParameter } from '@microsoft/logic-apps-designer';
import type { LogicAppsV2 } from '@microsoft/logic-apps-shared';
import type { PayloadAction } from '@reduxjs/toolkit';
import { createAsyncThunk, createSlice } from '@reduxjs/toolkit';
import { readJsonFiles } from './helper';

export type HostingPlanTypes = 'standard' | 'consumption' | 'hybrid';

export interface WorkflowLoadingState {
  resourcePath?: string;
  appId?: string;
  workflowName?: string;
  runId?: string;
  workflowDefinition: LogicAppsV2.WorkflowDefinition | null;
  runInstance: LogicAppsV2.RunInstanceDefinition | null;
  connections: ConnectionReferences;
  isReadOnly: boolean;
  isMonitoringView: boolean;
  isDarkMode: boolean;
  hostingPlan: HostingPlanTypes;
  isLocal: boolean;
  showChatBot?: boolean;
  showRunHistory?: boolean;
  parameters: Record<string, WorkflowParameter>;
  showConnectionsPanel?: boolean;
  workflowKind?: string;
  language: string;
  areCustomEditorsEnabled?: boolean;
  suppressDefaultNodeSelect?: boolean;
  hostOptions: {
    displayRuntimeInfo: boolean; // show info about where the action is run(i.e. InApp/Shared/Custom)
    stringOverrides?: Record<string, string>; // string overrides for localization
    maxStateHistorySize?: number; // maximum number of states to save in history for undo/redo
    collapseGraphsByDefault?: boolean; // collapse scope by default
<<<<<<< HEAD
    preventMultiVariable?: boolean; // supports creating multiple variables in one action
=======
    enableAgenticLoops?: boolean;
>>>>>>> ecafee4f
  };
  showPerformanceDebug?: boolean;
  runFiles: any[];
  queryCachePersist?: boolean;
}

const initialState: WorkflowLoadingState = {
  appId: undefined,
  workflowDefinition: null,
  parameters: {},
  runInstance: null,
  connections: {},
  resourcePath: '',
  isReadOnly: false,
  isMonitoringView: false,
  isDarkMode: false,
  hostingPlan: 'standard',
  isLocal: false,
  showChatBot: false,
  showConnectionsPanel: false,
  workflowKind: 'stateful',
  language: 'en',
  areCustomEditorsEnabled: false,
  suppressDefaultNodeSelect: false,
  hostOptions: {
    displayRuntimeInfo: true,
    maxStateHistorySize: 0,
    collapseGraphsByDefault: false,
<<<<<<< HEAD
    preventMultiVariable: false,
=======
    enableAgenticLoops: false,
>>>>>>> ecafee4f
  },
  showPerformanceDebug: false,
  runFiles: [],
  queryCachePersist: false,
};

type WorkflowPayload = {
  workflowDefinition: LogicAppsV2.WorkflowDefinition;
  connectionReferences: ConnectionReferences;
  parameters: Record<string, WorkflowParameter>;
  runFiles: any[];
};

type RunPayload = {
  runInstance: LogicAppsV2.RunInstanceDefinition;
};

type LoadRunPayload = {
  runFile: Record<string, any>;
};

export const loadWorkflow = createAsyncThunk('workflowLoadingState/loadWorkflow', async (_: unknown, thunkAPI) => {
  const currentState: RootState = thunkAPI.getState() as RootState;
  const fileName = currentState.workflowLoader.resourcePath?.split('.')[0];
  const isMonitoringView = currentState.workflowLoader.isMonitoringView;

  const runFiles = isMonitoringView && fileName ? await readJsonFiles(fileName) : [];
  const wf = await import(`../../../../../__mocks__/workflows/${fileName}.json`);
  return {
    workflowDefinition: wf.definition as LogicAppsV2.WorkflowDefinition,
    connectionReferences: wf.connections as ConnectionReferences,
    parameters: wf?.parameters ?? wf?.definition?.parameters ?? {},
    runFiles,
  } as WorkflowPayload;
});

export const loadRun = createAsyncThunk('runLoadingState/loadRun', async (payload: LoadRunPayload, thunkAPI) => {
  try {
    const runInstance = payload.runFile;

    return {
      runInstance: {
        properties: runInstance.properties,
        id: runInstance.id,
        type: runInstance.type,
      },
    } as RunPayload;
  } catch {
    return thunkAPI.rejectWithValue(null);
  }
});

export const workflowLoadingSlice = createSlice({
  name: 'workflowLoader',
  initialState,
  reducers: {
    setAppid: (state, action: PayloadAction<string>) => {
      state.appId = action.payload;
    },
    setWorkflowName: (state, action: PayloadAction<string>) => {
      state.workflowName = action.payload;
    },
    changeRunId: (state, action: PayloadAction<string | undefined>) => {
      state.runId = action.payload;
    },
    setResourcePath: (state, action: PayloadAction<string>) => {
      state.resourcePath = action.payload;
      // Set resource path to history
      setStateHistory(state);
    },
    clearWorkflowDetails: (state) => {
      state.appId = undefined;
      state.workflowName = undefined;
      state.runId = undefined;
      state.resourcePath = '';
    },
    setLanguage: (state, action: PayloadAction<string | undefined>) => {
      state.language = action.payload ?? 'en';
    },
    setReadOnly: (state, action: PayloadAction<boolean>) => {
      state.isReadOnly = action.payload;
    },
    setMonitoringView: (state, action: PayloadAction<boolean>) => {
      state.isMonitoringView = action.payload;
      if (action.payload) {
        state.isReadOnly = true;
      }
    },
    setDarkMode: (state, action: PayloadAction<boolean>) => {
      state.isDarkMode = action.payload;
    },
    setHostingPlan: (state, action: PayloadAction<HostingPlanTypes>) => {
      state.hostingPlan = action.payload;
      state.appId = undefined;
      state.workflowName = undefined;
      state.resourcePath = '';
    },
    setIsLocalSelected: (state, action: PayloadAction<boolean>) => {
      state.isLocal = action.payload;
      state.appId = undefined;
      state.workflowName = undefined;
    },
    setIsChatBotEnabled: (state, action: PayloadAction<boolean>) => {
      state.showChatBot = action.payload;
    },
    setRunHistoryEnabled: (state, action: PayloadAction<boolean>) => {
      state.showRunHistory = action.payload;
    },
    setShowConnectionsPanel: (state, action: PayloadAction<boolean>) => {
      state.showConnectionsPanel = action.payload;
    },
    loadLastWorkflow: (state) => {
      const lastWorkflow = getStateHistory() as WorkflowLoadingState;
      if (!lastWorkflow) {
        return;
      }
      // Load last workflow state object
      state.resourcePath = lastWorkflow.resourcePath;
      state.appId = lastWorkflow.appId;
      state.workflowName = lastWorkflow.workflowName;
      state.runId = lastWorkflow.runId;
      state.language = lastWorkflow.language;
      state.isLocal = lastWorkflow.isLocal;
      state.hostingPlan = lastWorkflow.hostingPlan;
      state.isDarkMode = lastWorkflow.isDarkMode;
      state.isReadOnly = lastWorkflow.isReadOnly;
      state.isMonitoringView = lastWorkflow.isMonitoringView;
      // Clear these state values, they get built with the other values
      state.workflowDefinition = null;
      state.runInstance = null;
      state.connections = {};
    },
    setAreCustomEditorsEnabled: (state, action: PayloadAction<boolean>) => {
      state.areCustomEditorsEnabled = action.payload;
    },
    setSuppressDefaultNodeSelect: (state, action: PayloadAction<boolean>) => {
      state.suppressDefaultNodeSelect = action.payload;
    },
    setHostOptions: (state, action: PayloadAction<Partial<WorkflowLoadingState['hostOptions']>>) => {
      state.hostOptions = { ...state.hostOptions, ...action.payload };
    },
    setShowPerformanceDebug: (state, action: PayloadAction<boolean>) => {
      state.showPerformanceDebug = action.payload;
    },
    setStringOverrides: (state, action: PayloadAction<Record<string, string> | undefined>) => {
      state.hostOptions.stringOverrides = action.payload;
    },
    setQueryCachePersist: (state, action: PayloadAction<boolean>) => {
      state.queryCachePersist = action.payload;
    },
<<<<<<< HEAD
    setPreventMultiVariable: (state, action: PayloadAction<boolean>) => {
      state.hostOptions.preventMultiVariable = action.payload;
=======
    setEnableAgenticLoops: (state, action: PayloadAction<boolean>) => {
      state.hostOptions.enableAgenticLoops = action.payload;
>>>>>>> ecafee4f
    },
  },
  extraReducers: (builder) => {
    builder.addCase(loadWorkflow.fulfilled, (state, action: PayloadAction<WorkflowPayload | null>) => {
      if (!action.payload) {
        return;
      }
      state.workflowDefinition = action.payload?.workflowDefinition;
      state.connections = action.payload?.connectionReferences ?? {};
      state.parameters = action.payload?.parameters ?? {};
      state.runFiles = action.payload?.runFiles ?? [];
    });
    builder.addCase(loadWorkflow.rejected, (state) => {
      state.workflowDefinition = null;
      state.parameters = {};
    });
    builder.addCase(loadRun.fulfilled, (state, action: PayloadAction<RunPayload | null>) => {
      if (!action.payload) {
        return;
      }
      state.runInstance = action.payload?.runInstance;
    });
    builder.addCase(loadRun.rejected, (state) => {
      state.runInstance = null;
    });
  },
});

export const {
  setResourcePath,
  setAppid,
  setWorkflowName,
  clearWorkflowDetails,
  setReadOnly,
  setMonitoringView,
  setDarkMode,
  setHostingPlan,
  setIsLocalSelected,
  setIsChatBotEnabled,
  setRunHistoryEnabled,
  setShowConnectionsPanel,
  changeRunId,
  setLanguage,
  loadLastWorkflow,
  setAreCustomEditorsEnabled,
  setSuppressDefaultNodeSelect,
  setHostOptions,
  setShowPerformanceDebug,
  setStringOverrides,
  setQueryCachePersist,
<<<<<<< HEAD
  setPreventMultiVariable,
=======
  setEnableAgenticLoops,
>>>>>>> ecafee4f
} = workflowLoadingSlice.actions;

export default workflowLoadingSlice.reducer;<|MERGE_RESOLUTION|>--- conflicted
+++ resolved
@@ -35,11 +35,8 @@
     stringOverrides?: Record<string, string>; // string overrides for localization
     maxStateHistorySize?: number; // maximum number of states to save in history for undo/redo
     collapseGraphsByDefault?: boolean; // collapse scope by default
-<<<<<<< HEAD
     preventMultiVariable?: boolean; // supports creating multiple variables in one action
-=======
     enableAgenticLoops?: boolean;
->>>>>>> ecafee4f
   };
   showPerformanceDebug?: boolean;
   runFiles: any[];
@@ -68,11 +65,8 @@
     displayRuntimeInfo: true,
     maxStateHistorySize: 0,
     collapseGraphsByDefault: false,
-<<<<<<< HEAD
     preventMultiVariable: false,
-=======
     enableAgenticLoops: false,
->>>>>>> ecafee4f
   },
   showPerformanceDebug: false,
   runFiles: [],
@@ -223,13 +217,11 @@
     setQueryCachePersist: (state, action: PayloadAction<boolean>) => {
       state.queryCachePersist = action.payload;
     },
-<<<<<<< HEAD
     setPreventMultiVariable: (state, action: PayloadAction<boolean>) => {
       state.hostOptions.preventMultiVariable = action.payload;
-=======
+    },
     setEnableAgenticLoops: (state, action: PayloadAction<boolean>) => {
       state.hostOptions.enableAgenticLoops = action.payload;
->>>>>>> ecafee4f
     },
   },
   extraReducers: (builder) => {
@@ -280,11 +272,8 @@
   setShowPerformanceDebug,
   setStringOverrides,
   setQueryCachePersist,
-<<<<<<< HEAD
   setPreventMultiVariable,
-=======
   setEnableAgenticLoops,
->>>>>>> ecafee4f
 } = workflowLoadingSlice.actions;
 
 export default workflowLoadingSlice.reducer;