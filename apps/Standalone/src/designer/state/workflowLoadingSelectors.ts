--- conflicted
+++ resolved
@@ -77,11 +77,10 @@
   return useSelector((state: RootState) => state.workflowLoader.queryCachePersist);
 };
 
-<<<<<<< HEAD
 export const usePreventMultiVariable = () => {
   return useSelector((state: RootState) => state.workflowLoader.hostOptions.preventMultiVariable);
-=======
+}
+
 export const useIsAgenticLoopEnabled = () => {
   return useSelector((state: RootState) => !!state.workflowLoader.hostOptions.enableAgenticLoops);
->>>>>>> ecafee4f
 };