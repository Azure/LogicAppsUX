import type { AppDispatch, RootState } from '../state/Store';
import type { IDropdownOption } from '@fluentui/react';
import { Dropdown, Stack, StackItem } from '@fluentui/react';
import { Accordion, AccordionHeader, AccordionItem, AccordionPanel, Tooltip, tokens } from '@fluentui/react-components';
import { Theme as ThemeType } from '@microsoft/logic-apps-shared';
import { useCallback, useState } from 'react';
import { useDispatch, useSelector } from 'react-redux';
import { AzureStandardLogicAppSelector } from '../../designer/app/AzureLogicAppsDesigner/LogicAppSelectionSetting/AzureStandardLogicAppSelector';
import { AzureConsumptionLogicAppSelector } from '../../designer/app/AzureLogicAppsDesigner/LogicAppSelectionSetting/AzureConsumptionLogicAppSelector';
import { useHostingPlan } from '../../designer/state/workflowLoadingSelectors';
import { ThemeProvider } from '@fluentui/react';
import { FluentProvider, webDarkTheme, webLightTheme } from '@fluentui/react-components';
import { AzureThemeDark } from '@fluentui/azure-themes/lib/azure/AzureThemeDark';
import { AzureThemeLight } from '@fluentui/azure-themes/lib/azure/AzureThemeLight';
import { workflowLoaderSlice } from '../state/WorkflowLoader';
import { environment } from '../../environments/environment';
import SourceSettings from '../../designer/app/SettingsSections/sourceSettings';

const themeDropdownOptions = [
  { key: ThemeType.Light, text: 'Light' },
  { key: ThemeType.Dark, text: 'Dark' },
];

export const DevToolbox = () => {
  const dispatch = useDispatch<AppDispatch>();

  const { theme } = useSelector((state: RootState) => state.workflowLoader);

  const [isTooltipVisible, setIsTooltipVisible] = useState<boolean>(false);
  const isLightMode = theme === ThemeType.Light;

  const changeThemeCB = useCallback(
    (_: unknown, item: IDropdownOption | undefined) => {
      dispatch(workflowLoaderSlice.actions.changeTheme((item?.key as ThemeType) ?? ''));
    },
    [dispatch]
  );

<<<<<<< HEAD
  const isConsumption = useIsConsumption();
  const armToken = environment.armToken;
=======
  const isConsumption = useHostingPlan() === 'consumption';
>>>>>>> 0f154b6f

  return (
    <ThemeProvider theme={isLightMode ? AzureThemeLight : AzureThemeDark}>
      <FluentProvider theme={isLightMode ? webLightTheme : webDarkTheme}>
        <div style={{ marginBottom: '8px', backgroundColor: tokens.colorNeutralBackground2, padding: 4 }}>
          <Accordion defaultOpenItems={'1'} collapsible style={{ position: 'relative' }}>
            <Tooltip
              content="Clippy says hello!"
              relationship="label"
              positioning="below-start"
              withArrow
              showDelay={100}
              hideDelay={500}
              onVisibleChange={(_e, data) => setIsTooltipVisible(data.visible)}
            >
              <div
                style={{
                  position: 'absolute',
                  top: 8,
                  right: 12,
                  padding: 4,
                  backgroundColor: tokens.colorNeutralBackground4,
                  borderRadius: tokens.borderRadiusMedium,
                  zIndex: 10,
                  cursor: 'pointer',
                }}
              >
                <span role="img" aria-label="Clippy!" style={{ fontSize: 20 }}>
                  📎
                </span>{' '}
                Tooltip tester! It&apos;s {isTooltipVisible ? 'visible' : 'hidden'}
              </div>
            </Tooltip>
            {armToken ? null : <span style={{ color: 'red', padding: 10 }}> Reload page after loading arm token.</span>}
            <AccordionItem value="1">
              <AccordionHeader>Dev Toolbox</AccordionHeader>
              <AccordionPanel>
                <Stack horizontal tokens={{ childrenGap: '12px' }} wrap>
                  <StackItem key={'themeDropDown'} style={{ width: '250px' }}>
                    <Dropdown
                      label="Theme"
                      selectedKey={theme}
                      onChange={changeThemeCB}
                      placeholder="Select a theme"
                      options={themeDropdownOptions}
                      style={{ marginBottom: '12px' }}
                    />
                  </StackItem>
                  <StackItem style={{ width: '100%' }}>
                    <SourceSettings showEnvironment={false} showHistoryButton={false} />
                  </StackItem>
                  <StackItem style={{ width: '100%' }}>
                    {isConsumption ? <AzureConsumptionLogicAppSelector /> : <AzureStandardLogicAppSelector />}
                  </StackItem>
                </Stack>
              </AccordionPanel>
            </AccordionItem>
          </Accordion>
        </div>
      </FluentProvider>
    </ThemeProvider>
  );
};<|MERGE_RESOLUTION|>--- conflicted
+++ resolved
@@ -36,12 +36,8 @@
     [dispatch]
   );
 
-<<<<<<< HEAD
-  const isConsumption = useIsConsumption();
+  const isConsumption = useHostingPlan() === 'consumption';
   const armToken = environment.armToken;
-=======
-  const isConsumption = useHostingPlan() === 'consumption';
->>>>>>> 0f154b6f
 
   return (
     <ThemeProvider theme={isLightMode ? AzureThemeLight : AzureThemeDark}>
