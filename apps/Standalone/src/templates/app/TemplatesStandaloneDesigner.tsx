import { useMemo, type ReactNode } from 'react';
import { TemplatesDataProvider } from '@microsoft/logic-apps-designer';
import { loadToken } from '../../environments/environment';
import { DevToolbox } from '../components/DevToolbox';
import type { RootState } from '../state/Store';
import { TemplatesDesigner, TemplatesDesignerProvider } from '@microsoft/logic-apps-designer';
import { useQuery } from '@tanstack/react-query';
import { useSelector } from 'react-redux';
<<<<<<< HEAD
import { useNavigate } from 'react-router-dom';
import { type Template, type LogicAppsV2, StandardConnectionService } from '@microsoft/logic-apps-shared';
import {
  saveWorkflowStandard,
  useAppSettings,
  useConnectionsData,
  useCurrentTenantId,
  useWorkflowApp,
} from '../../designer/app/AzureLogicAppsDesigner/Services/WorkflowAndArtifacts';
import type { ConnectionAndAppSetting, ConnectionsData, ParametersData } from '../../designer/app/AzureLogicAppsDesigner/Models/Workflow';
import { ArmParser } from '../../designer/app/AzureLogicAppsDesigner/Utilities/ArmParser';
import { WorkflowUtility } from '../../designer/app/AzureLogicAppsDesigner/Utilities/Workflow';
import type { WorkflowApp } from '../../designer/app/AzureLogicAppsDesigner/Models/WorkflowApp';
import { FileSystemConnectionCreationClient } from '../../designer/app/AzureLogicAppsDesigner/Services/FileSystemConnectionCreationClient';
import { HttpClient } from '../../designer/app/AzureLogicAppsDesigner/Services/HttpClient';

const apiVersion = '2020-06-01';
const httpClient = new HttpClient();
=======
// import { useNavigate } from 'react-router-dom';
// import type { Template, LogicAppsV2 } from '@microsoft/logic-apps-shared';
// import { saveWorkflowStandard } from '../../designer/app/AzureLogicAppsDesigner/Services/WorkflowAndArtifacts';
// import type { ParametersData } from '../../designer/app/AzureLogicAppsDesigner/Models/Workflow';
>>>>>>> 2999fe0a

const LoadWhenArmTokenIsLoaded = ({ children }: { children: ReactNode }) => {
  const { isLoading } = useQuery(['armToken'], loadToken);
  return isLoading ? null : <>{children}</>;
};

export const TemplatesStandaloneDesigner = () => {
  const theme = useSelector((state: RootState) => state.workflowLoader.theme);
<<<<<<< HEAD
  const { appId, isConsumption, workflowName: existingWorkflowName } = useSelector((state: RootState) => state.workflowLoader);
  const navigate = useNavigate();

  const { data: workflowAppData } = useWorkflowApp(appId);
  const { subscriptionId } = new ArmParser(appId ?? '');
  const canonicalLocation = WorkflowUtility.convertToCanonicalFormat(workflowAppData?.location ?? '');
  const { data: tenantId } = useCurrentTenantId();
  const { data: connectionsData } = useConnectionsData(appId);
  const { data: settingsData } = useAppSettings(appId);

  const addConnectionData = async (connectionAndSetting: ConnectionAndAppSetting): Promise<void> => {
    addConnectionInJson(connectionAndSetting, connectionsData ?? {});
    addOrUpdateAppSettings(connectionAndSetting.settings, settingsData?.properties ?? {});
  };

  // if appId is undefined, services is undefined too
  const services = useMemo(
    () =>
      appId &&
      getStandardConnectionServices(connectionsData, appId, canonicalLocation, tenantId, workflowAppData as WorkflowApp, addConnectionData),
    // eslint-disable-next-line react-hooks/exhaustive-deps
    [connectionsData, appId, canonicalLocation, tenantId, workflowAppData]
  );

  const createWorkflowCall = async (
    workflowName: string,
    workflowKind: string,
    workflowDefinition: LogicAppsV2.WorkflowDefinition,
    _connectionsData: any,
    parametersData: Record<string, Template.ParameterDefinition>
  ) => {
    console.log('--create workflow call ');
    const workflowNameToUse = existingWorkflowName ?? workflowName;
    const workflow = {
      definition: workflowDefinition,
      connectionReferences: undefined, //TODO: change this after connections is done
      parameters: parametersData,
      kind: workflowKind,
    };
    const callBack = () => {
      console.log('Created workflow, TODO: now redirect');
      navigate('/');
    };
    if (appId) {
      if (isConsumption) {
        console.log('Consumption is not ready yet!');
        // await saveWorkflowConsumption({
        //   id: appId,
        //   name: workflowNameToUse,
        //   type: "json", //TODO: figure out what this type is and replace it
        //   kind: workflowKind,
        //   properties: {
        //     files: {
        //       [Artifact.WorkflowFile]: workflow,
        //       [Artifact.ParametersFile]: parametersData as ParametersData,
        //       [Artifact.ConnectionsFile]: _connectionsData
        //     },
        //     health: {},
        //   }
        // }, workflow);
      } else {
        console.log('calling create workflow standard');
        await saveWorkflowStandard(
          appId,
          workflowNameToUse,
          workflow,
          undefined,
          parametersData as ParametersData,
          undefined,
          undefined,
          callBack,
          true
        );
      }
    } else {
      console.log('Select App Id first!');
    }
  };

  return (
    <LoadWhenArmTokenIsLoaded>
      <DevToolbox />
      <TemplatesDesignerProvider locale="en-US" theme={theme}>
        <TemplatesDataProvider
          isConsumption={isConsumption}
          workflowName={existingWorkflowName}
          subscriptionId={subscriptionId}
          location={canonicalLocation}
          services={services}
        >
          <TemplatesDesigner createWorkflowCall={createWorkflowCall} />
        </TemplatesDataProvider>
      </TemplatesDesignerProvider>
    </LoadWhenArmTokenIsLoaded>
=======
  const {
    // appId,
    isConsumption,
    workflowName: existingWorkflowName,
  } = useSelector((state: RootState) => state.workflowLoader);
  // const navigate = useNavigate();

  // const createWorkflowCall = async (
  //   workflowName: string,
  //   workflowKind: string,
  //   workflowDefinition: LogicAppsV2.WorkflowDefinition,
  //   _connectionsData: any,
  //   parametersData: Record<string, Template.ParameterDefinition>
  // ) => {
  //   const workflowNameToUse = existingWorTemplatesDesignerkflowName ?? workflowName;
  //   const workflow = {
  //     definition: workflowDefinition,
  //     connectionReferences: undefined, //TODO: change this after connections is done
  //     parameters: parametersData,
  //     kind: workflowKind,
  //   };
  //   const callBack = () => {
  //     console.log('Created workflow, TODO: now redirect');
  //     navigate('/');
  //   };
  //   if (appId) {
  //     if (isConsumption) {
  //       console.log('Consumption is not ready yet!');
  //       // await saveWorkflowConsumption({
  //       //   id: appId,
  //       //   name: workflowNameToUse,
  //       //   type: "json", //TODO: figure out what this type is and replace it
  //       //   kind: workflowKind,
  //       //   properties: {
  //       //     files: {
  //       //       [Artifact.WorkflowFile]: workflow,
  //       //       [Artifact.ParametersFile]: parametersData as ParametersData,
  //       //       [Artifact.ConnectionsFile]: _connectionsData
  //       //     },
  //       //     health: {},
  //       //   }
  //       // }, workflow);
  //     } else {
  //       await saveWorkflowStandard(
  //         appId,
  //         workflowNameToUse,
  //         workflow,
  //         undefined,
  //         parametersData as ParametersData,
  //         undefined,
  //         undefined,
  //         callBack,
  //         true
  //       );
  //     }
  //   } else {
  //     console.log('Select App Id first!');
  //   }
  // };

  return (
    <ReactQueryProvider>
      <LoadWhenArmTokenIsLoaded>
        <DevToolbox />
        <TemplatesDesignerProvider locale="en-US" theme={theme}>
          <TemplatesDataProvider isConsumption={isConsumption} existingWorkflowName={existingWorkflowName}>
            <TemplatesDesigner
            // createWorkflowCall={createWorkflowCall}
            />
          </TemplatesDataProvider>
        </TemplatesDesignerProvider>
      </LoadWhenArmTokenIsLoaded>
    </ReactQueryProvider>
>>>>>>> 2999fe0a
  );
};

const getStandardConnectionServices = (
  connectionsData: ConnectionsData,
  appId: string,
  location: string,
  tenantId: string | undefined,
  workflowApp: WorkflowApp,
  addConnection: (data: ConnectionAndAppSetting) => Promise<void>
): any => {
  const armUrl = 'https://management.azure.com';
  const baseUrl = `${armUrl}${appId}/hostruntime/runtime/webhooks/workflow/api/management`;
  const defaultServiceParams = { baseUrl, httpClient, apiVersion };
  const { subscriptionId, resourceGroup, topResourceName: appName } = new ArmParser(appId);

  const connectionService = new StandardConnectionService({
    ...defaultServiceParams,
    apiHubServiceDetails: {
      apiVersion: '2018-07-01-preview',
      baseUrl: armUrl,
      subscriptionId,
      resourceGroup,
      location,
      tenantId,
      httpClient,
    },
    workflowAppDetails: { appName, identity: workflowApp?.identity as any },
    readConnections: () => Promise.resolve(connectionsData),
    writeConnection: addConnection as any,
    connectionCreationClients: {
      FileSystem: new FileSystemConnectionCreationClient({
        baseUrl: armUrl,
        subscriptionId,
        resourceGroup,
        appName,
        apiVersion: '2022-03-01',
        httpClient,
      }),
    },
  });
  // todo: set up other services and connector service

  return {
    connectionService,
  };
};

const addConnectionInJson = (connectionAndSetting: ConnectionAndAppSetting, connectionsJson: ConnectionsData): void => {
  const { connectionData, connectionKey, pathLocation } = connectionAndSetting;

  let pathToSetConnectionsData: any = connectionsJson;

  for (const path of pathLocation) {
    if (!pathToSetConnectionsData[path]) {
      pathToSetConnectionsData[path] = {};
    }

    pathToSetConnectionsData = pathToSetConnectionsData[path];
  }

  if (pathToSetConnectionsData && pathToSetConnectionsData[connectionKey]) {
    // TODO: To show this in a notification of info bar on the blade.
    // const message = 'ConnectionKeyAlreadyExist - Connection key \'{0}\' already exists.'.format(connectionKey);
    return;
  }

  pathToSetConnectionsData[connectionKey] = connectionData;
};

const addOrUpdateAppSettings = (settings: Record<string, string>, originalSettings: Record<string, string>): Record<string, string> => {
  const settingsToAdd = Object.keys(settings);

  for (const settingKey of settingsToAdd) {
    if (originalSettings[settingKey]) {
      // TODO: To show this in a notification of info bar on the blade that key will be overriden.
    }

    // eslint-disable-next-line no-param-reassign
    originalSettings[settingKey] = settings[settingKey];
  }

  return originalSettings;
};<|MERGE_RESOLUTION|>--- conflicted
+++ resolved
@@ -1,36 +1,31 @@
 import { useMemo, type ReactNode } from 'react';
-import { TemplatesDataProvider } from '@microsoft/logic-apps-designer';
+import { ReactQueryProvider, TemplatesDataProvider } from '@microsoft/logic-apps-designer';
 import { loadToken } from '../../environments/environment';
 import { DevToolbox } from '../components/DevToolbox';
 import type { RootState } from '../state/Store';
 import { TemplatesDesigner, TemplatesDesignerProvider } from '@microsoft/logic-apps-designer';
 import { useQuery } from '@tanstack/react-query';
 import { useSelector } from 'react-redux';
-<<<<<<< HEAD
-import { useNavigate } from 'react-router-dom';
-import { type Template, type LogicAppsV2, StandardConnectionService } from '@microsoft/logic-apps-shared';
+import { StandardConnectionService } from '@microsoft/logic-apps-shared';
 import {
-  saveWorkflowStandard,
   useAppSettings,
   useConnectionsData,
   useCurrentTenantId,
   useWorkflowApp,
 } from '../../designer/app/AzureLogicAppsDesigner/Services/WorkflowAndArtifacts';
-import type { ConnectionAndAppSetting, ConnectionsData, ParametersData } from '../../designer/app/AzureLogicAppsDesigner/Models/Workflow';
+import type { ConnectionAndAppSetting, ConnectionsData } from '../../designer/app/AzureLogicAppsDesigner/Models/Workflow';
 import { ArmParser } from '../../designer/app/AzureLogicAppsDesigner/Utilities/ArmParser';
 import { WorkflowUtility } from '../../designer/app/AzureLogicAppsDesigner/Utilities/Workflow';
 import type { WorkflowApp } from '../../designer/app/AzureLogicAppsDesigner/Models/WorkflowApp';
 import { FileSystemConnectionCreationClient } from '../../designer/app/AzureLogicAppsDesigner/Services/FileSystemConnectionCreationClient';
 import { HttpClient } from '../../designer/app/AzureLogicAppsDesigner/Services/HttpClient';
-
-const apiVersion = '2020-06-01';
-const httpClient = new HttpClient();
-=======
 // import { useNavigate } from 'react-router-dom';
 // import type { Template, LogicAppsV2 } from '@microsoft/logic-apps-shared';
 // import { saveWorkflowStandard } from '../../designer/app/AzureLogicAppsDesigner/Services/WorkflowAndArtifacts';
 // import type { ParametersData } from '../../designer/app/AzureLogicAppsDesigner/Models/Workflow';
->>>>>>> 2999fe0a
+
+const apiVersion = '2020-06-01';
+const httpClient = new HttpClient();
 
 const LoadWhenArmTokenIsLoaded = ({ children }: { children: ReactNode }) => {
   const { isLoading } = useQuery(['armToken'], loadToken);
@@ -39,9 +34,7 @@
 
 export const TemplatesStandaloneDesigner = () => {
   const theme = useSelector((state: RootState) => state.workflowLoader.theme);
-<<<<<<< HEAD
   const { appId, isConsumption, workflowName: existingWorkflowName } = useSelector((state: RootState) => state.workflowLoader);
-  const navigate = useNavigate();
 
   const { data: workflowAppData } = useWorkflowApp(appId);
   const { subscriptionId } = new ArmParser(appId ?? '');
@@ -64,82 +57,6 @@
     [connectionsData, appId, canonicalLocation, tenantId, workflowAppData]
   );
 
-  const createWorkflowCall = async (
-    workflowName: string,
-    workflowKind: string,
-    workflowDefinition: LogicAppsV2.WorkflowDefinition,
-    _connectionsData: any,
-    parametersData: Record<string, Template.ParameterDefinition>
-  ) => {
-    console.log('--create workflow call ');
-    const workflowNameToUse = existingWorkflowName ?? workflowName;
-    const workflow = {
-      definition: workflowDefinition,
-      connectionReferences: undefined, //TODO: change this after connections is done
-      parameters: parametersData,
-      kind: workflowKind,
-    };
-    const callBack = () => {
-      console.log('Created workflow, TODO: now redirect');
-      navigate('/');
-    };
-    if (appId) {
-      if (isConsumption) {
-        console.log('Consumption is not ready yet!');
-        // await saveWorkflowConsumption({
-        //   id: appId,
-        //   name: workflowNameToUse,
-        //   type: "json", //TODO: figure out what this type is and replace it
-        //   kind: workflowKind,
-        //   properties: {
-        //     files: {
-        //       [Artifact.WorkflowFile]: workflow,
-        //       [Artifact.ParametersFile]: parametersData as ParametersData,
-        //       [Artifact.ConnectionsFile]: _connectionsData
-        //     },
-        //     health: {},
-        //   }
-        // }, workflow);
-      } else {
-        console.log('calling create workflow standard');
-        await saveWorkflowStandard(
-          appId,
-          workflowNameToUse,
-          workflow,
-          undefined,
-          parametersData as ParametersData,
-          undefined,
-          undefined,
-          callBack,
-          true
-        );
-      }
-    } else {
-      console.log('Select App Id first!');
-    }
-  };
-
-  return (
-    <LoadWhenArmTokenIsLoaded>
-      <DevToolbox />
-      <TemplatesDesignerProvider locale="en-US" theme={theme}>
-        <TemplatesDataProvider
-          isConsumption={isConsumption}
-          workflowName={existingWorkflowName}
-          subscriptionId={subscriptionId}
-          location={canonicalLocation}
-          services={services}
-        >
-          <TemplatesDesigner createWorkflowCall={createWorkflowCall} />
-        </TemplatesDataProvider>
-      </TemplatesDesignerProvider>
-    </LoadWhenArmTokenIsLoaded>
-=======
-  const {
-    // appId,
-    isConsumption,
-    workflowName: existingWorkflowName,
-  } = useSelector((state: RootState) => state.workflowLoader);
   // const navigate = useNavigate();
 
   // const createWorkflowCall = async (
@@ -200,7 +117,13 @@
       <LoadWhenArmTokenIsLoaded>
         <DevToolbox />
         <TemplatesDesignerProvider locale="en-US" theme={theme}>
-          <TemplatesDataProvider isConsumption={isConsumption} existingWorkflowName={existingWorkflowName}>
+          <TemplatesDataProvider
+            isConsumption={isConsumption}
+            existingWorkflowName={existingWorkflowName}
+            subscriptionId={subscriptionId}
+            location={canonicalLocation}
+            services={services}
+          >
             <TemplatesDesigner
             // createWorkflowCall={createWorkflowCall}
             />
@@ -208,7 +131,6 @@
         </TemplatesDesignerProvider>
       </LoadWhenArmTokenIsLoaded>
     </ReactQueryProvider>
->>>>>>> 2999fe0a
   );
 };
 
@@ -250,46 +172,34 @@
       }),
     },
   });
-  // todo: set up other services and connector service
+  // Can set up other services and connector service needed here
 
   return {
     connectionService,
   };
 };
 
+// Same functions as in laDesigner file
 const addConnectionInJson = (connectionAndSetting: ConnectionAndAppSetting, connectionsJson: ConnectionsData): void => {
   const { connectionData, connectionKey, pathLocation } = connectionAndSetting;
-
   let pathToSetConnectionsData: any = connectionsJson;
-
   for (const path of pathLocation) {
     if (!pathToSetConnectionsData[path]) {
       pathToSetConnectionsData[path] = {};
     }
-
     pathToSetConnectionsData = pathToSetConnectionsData[path];
   }
-
   if (pathToSetConnectionsData && pathToSetConnectionsData[connectionKey]) {
-    // TODO: To show this in a notification of info bar on the blade.
-    // const message = 'ConnectionKeyAlreadyExist - Connection key \'{0}\' already exists.'.format(connectionKey);
     return;
   }
-
   pathToSetConnectionsData[connectionKey] = connectionData;
 };
 
 const addOrUpdateAppSettings = (settings: Record<string, string>, originalSettings: Record<string, string>): Record<string, string> => {
   const settingsToAdd = Object.keys(settings);
-
   for (const settingKey of settingsToAdd) {
-    if (originalSettings[settingKey]) {
-      // TODO: To show this in a notification of info bar on the blade that key will be overriden.
-    }
-
     // eslint-disable-next-line no-param-reassign
     originalSettings[settingKey] = settings[settingKey];
   }
-
   return originalSettings;
 };