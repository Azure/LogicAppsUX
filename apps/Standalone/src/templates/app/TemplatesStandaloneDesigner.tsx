--- conflicted
+++ resolved
@@ -198,38 +198,6 @@
             >
               <TemplateFilters
                 detailFilters={{
-<<<<<<< HEAD
-                  By: [
-                    {
-                      value: 'Microsoft',
-                      displayName: 'Microsoft',
-                    },
-                    {
-                      value: 'Other',
-                      displayName: 'Other',
-                    },
-                  ],
-                  Type: [
-                    {
-                      value: 'Workflow',
-                      displayName: 'Workflow',
-                    },
-                    {
-                      value: 'Other',
-                      displayName: 'Other',
-                    },
-                  ],
-                  Industry: [
-                    {
-                      value: 'Analytics',
-                      displayName: 'Analytics',
-                    },
-                    {
-                      value: 'IT',
-                      displayName: 'IT',
-                    },
-                  ],
-=======
                   By: {
                     displayName: 'By',
                     items: [
@@ -269,7 +237,6 @@
                       },
                     ],
                   },
->>>>>>> 3de7c6d8
                 }}
               />
               <br />
