import { useMemo, type ReactNode } from 'react';
import { TemplatesDataProvider } from '@microsoft/logic-apps-designer';
import { environment, loadToken } from '../../environments/environment';
import { DevToolbox } from '../components/DevToolbox';
import type { RootState } from '../state/Store';
import { TemplatesDesigner, TemplatesDesignerProvider } from '@microsoft/logic-apps-designer';
import { useQuery } from '@tanstack/react-query';
import { useSelector } from 'react-redux';
import { BaseGatewayService, StandardTemplateService, BaseTenantService, StandardConnectionService } from '@microsoft/logic-apps-shared';
import {
  useAppSettings,
  useConnectionsData,
  useCurrentObjectId,
  useCurrentTenantId,
  useWorkflowApp,
} from '../../designer/app/AzureLogicAppsDesigner/Services/WorkflowAndArtifacts';
import type { ConnectionAndAppSetting, ConnectionsData } from '../../designer/app/AzureLogicAppsDesigner/Models/Workflow';
import type { WorkflowApp } from '../../designer/app/AzureLogicAppsDesigner/Models/WorkflowApp';
import { ArmParser } from '../../designer/app/AzureLogicAppsDesigner/Utilities/ArmParser';
import { StandaloneOAuthService } from '../../designer/app/AzureLogicAppsDesigner/Services/OAuthService';
import { WorkflowUtility, addConnectionData } from '../../designer/app/AzureLogicAppsDesigner/Utilities/Workflow';
import { HttpClient } from '../../designer/app/AzureLogicAppsDesigner/Services/HttpClient';
import type { Template, LogicAppsV2, IWorkflowService } from '@microsoft/logic-apps-shared';
import { saveWorkflowStandard } from '../../designer/app/AzureLogicAppsDesigner/Services/WorkflowAndArtifacts';
import type { ParametersData } from '../../designer/app/AzureLogicAppsDesigner/Models/Workflow';
import axios from 'axios';

const LoadWhenArmTokenIsLoaded = ({ children }: { children: ReactNode }) => {
  const { isLoading } = useQuery(['armToken'], loadToken);
  return isLoading ? null : <>{children}</>;
};
export const TemplatesStandaloneDesigner = () => {
  const theme = useSelector((state: RootState) => state.workflowLoader.theme);
  const { appId, isConsumption, workflowName: existingWorkflowName } = useSelector((state: RootState) => state.workflowLoader);
  const { data: workflowAppData } = useWorkflowApp(appId as string);
  const canonicalLocation = WorkflowUtility.convertToCanonicalFormat(workflowAppData?.location ?? '');
  const { data: tenantId } = useCurrentTenantId();
  const { data: objectId } = useCurrentObjectId();
  const { data: connectionsData } = useConnectionsData(appId);
  const { data: settingsData } = useAppSettings(appId as string);
  const connectionReferences = WorkflowUtility.convertConnectionsDataToReferences(connectionsData);
  const sanitizeParameterName = (parameterName: string, workflowName: string) =>
    parameterName.replace('_#workflowname#', `_${workflowName}`);

  const createWorkflowCall = async (
    workflowName: string,
    workflowKind: string,
    workflowDefinition: LogicAppsV2.WorkflowDefinition,
    _connectionsData: any,
    parametersData: Record<string, Template.ParameterDefinition>
  ) => {
    const workflowNameToUse = existingWorkflowName ?? workflowName;
    if (appId) {
      if (isConsumption) {
        console.log('Consumption is not ready yet!');
        // await saveWorkflowConsumption({
        //   id: appId,
        //   name: workflowNameToUse,
        //   type: "json", //TODO: figure out what this type is and replace it
        //   kind: workflowKind,
        //   properties: {
        //     files: {
        //       [Artifact.WorkflowFile]: workflow,
        //       [Artifact.ParametersFile]: parametersData as ParametersData,
        //       [Artifact.ConnectionsFile]: _connectionsData
        //     },
        //     health: {},
        //   }
        // }, workflow);
      } else {
        let sanitizedWorkflowDefinitionString = JSON.stringify(workflowDefinition);
        const sanitizedParameterData: ParametersData = {};

        // Sanitizing parameter name & body
        Object.keys(parametersData).forEach((key) => {
          const parameter = parametersData[key];
          const sanitizedParameterName = sanitizeParameterName(parameter.name, workflowName);
          sanitizedParameterData[sanitizedParameterName] = {
            type: parameter.type,
            description: parameter?.description,
            value: parameter?.value ?? parameter?.default,
          };
          sanitizedWorkflowDefinitionString = sanitizedWorkflowDefinitionString.replaceAll(
            `@parameters('${parameter.name}')`,
            `@parameters('${sanitizedParameterName}')`
          );
        });

        const workflow = {
          definition: JSON.parse(sanitizedWorkflowDefinitionString),
          connectionReferences: undefined, //TODO: change this after connections is done
          parameters: sanitizedParameterData,
          kind: workflowKind,
        };

        const getExistingParametersData = async () => {
          try {
            const response = await axios.get(
              `https://management.azure.com${appId}/hostruntime/admin/vfs/parameters.json?api-version=2018-11-01&relativepath=1`,
              {
                headers: {
                  'If-Match': '*',
                  'Content-Type': 'application/json',
                  Authorization: `Bearer ${environment.armToken}`,
                },
              }
            );
            return response.data as ParametersData;
          } catch (error: any) {
            return error?.response?.status === 404 ? {} : undefined;
          }
        };
        try {
          const existingParametersData = await getExistingParametersData();

          if (!existingParametersData) {
            alert('Error fetching parameters');
            return;
          }

          const updatedParametersData: ParametersData = {
            ...existingParametersData,
            ...sanitizedParameterData,
          };
          await saveWorkflowStandard(
            appId,
            workflowNameToUse,
            workflow,
            undefined,
            updatedParametersData,
            undefined,
            undefined,
            () => {},
            true
          );
        } catch (error) {
          console.log(error);
        }
      }
    } else {
      console.log('Select App Id first!');
    }
  };

  const addConnectionDataInternal = async (connectionAndSetting: ConnectionAndAppSetting): Promise<void> => {
    addConnectionData(connectionAndSetting, connectionsData ?? {}, settingsData ?? {});
  };

  const services = useMemo(
<<<<<<< HEAD
    () => getServices(isConsumption, connectionsData ?? {}, workflowAppData as WorkflowApp, tenantId, objectId, canonicalLocation),
=======
    () =>
      getServices(connectionsData ?? {}, workflowAppData as WorkflowApp, addConnectionDataInternal, tenantId, objectId, canonicalLocation),
>>>>>>> ea3d271b
    // eslint-disable-next-line react-hooks/exhaustive-deps
    [connectionsData, settingsData, workflowAppData, appId, tenantId, canonicalLocation]
  );
  const resourceDetails = new ArmParser(appId ?? '');
  return (
    <LoadWhenArmTokenIsLoaded>
      <DevToolbox />
      {workflowAppData ? (
        <TemplatesDesignerProvider locale="en-US" theme={theme}>
          <TemplatesDataProvider
            resourceDetails={{
              subscriptionId: resourceDetails.subscriptionId,
              resourceGroup: resourceDetails.resourceGroup,
              location: canonicalLocation,
            }}
            connectionReferences={connectionReferences}
            services={services}
            isConsumption={isConsumption}
            existingWorkflowName={existingWorkflowName}
          >
            <TemplatesDesigner createWorkflowCall={createWorkflowCall} />
          </TemplatesDataProvider>
        </TemplatesDesignerProvider>
      ) : null}
    </LoadWhenArmTokenIsLoaded>
  );
};

const apiVersion = '2020-06-01';
const httpClient = new HttpClient();

const getServices = (
  isConsumption: boolean,
  connectionsData: ConnectionsData,
  workflowApp: WorkflowApp | undefined,
  addConnection: (data: ConnectionAndAppSetting) => Promise<void>,
  tenantId: string | undefined,
  objectId: string | undefined,
  location: string
): any => {
  const siteResourceId = workflowApp?.id;
  const armUrl = 'https://management.azure.com';
  const baseUrl = `${armUrl}${siteResourceId}/hostruntime/runtime/webhooks/workflow/api/management`;
  const appName = workflowApp?.name ?? '';
  const { subscriptionId, resourceGroup } = new ArmParser(siteResourceId ?? '');

  const defaultServiceParams = { baseUrl, httpClient, apiVersion };

  const connectionService = new StandardConnectionService({
    ...defaultServiceParams,
    apiHubServiceDetails: {
      apiVersion: '2018-07-01-preview',
      baseUrl: armUrl,
      subscriptionId,
      resourceGroup,
      location,
      tenantId,
      httpClient,
    },
    workflowAppDetails: { appName, identity: workflowApp?.identity as any },
    readConnections: () => Promise.resolve(connectionsData),
    writeConnection: addConnection as any,
  });
  const gatewayService = new BaseGatewayService({
    baseUrl: armUrl,
    httpClient,
    apiVersions: {
      subscription: apiVersion,
      gateway: '2016-06-01',
    },
  });
  const tenantService = new BaseTenantService({
    baseUrl: armUrl,
    httpClient,
    apiVersion: '2017-08-01',
  });
  const oAuthService = new StandaloneOAuthService({
    ...defaultServiceParams,
    apiVersion: '2018-07-01-preview',
    subscriptionId,
    resourceGroup,
    location,
    tenantId,
    objectId,
  });
  const workflowService: IWorkflowService = {
    getCallbackUrl: () => Promise.resolve({} as any),
    getAppIdentity: () => workflowApp?.identity as any,
  };

  const templateService = isConsumption
    ? undefined
    : new StandardTemplateService({
        baseUrl: armUrl,
        appId: siteResourceId,
        httpClient,
        apiVersions: {
          subscription: apiVersion,
          gateway: '2018-11-01',
        },
        openBladeAfterCreate: () => {
          console.log('Open blade after create');
        },
      });

  return {
    connectionService,
    gatewayService,
    tenantService,
    oAuthService,
    templateService,
    workflowService,
  };
};<|MERGE_RESOLUTION|>--- conflicted
+++ resolved
@@ -147,12 +147,16 @@
   };
 
   const services = useMemo(
-<<<<<<< HEAD
-    () => getServices(isConsumption, connectionsData ?? {}, workflowAppData as WorkflowApp, tenantId, objectId, canonicalLocation),
-=======
     () =>
-      getServices(connectionsData ?? {}, workflowAppData as WorkflowApp, addConnectionDataInternal, tenantId, objectId, canonicalLocation),
->>>>>>> ea3d271b
+      getServices(
+        isConsumption,
+        connectionsData ?? {},
+        workflowAppData as WorkflowApp,
+        addConnectionDataInternal,
+        tenantId,
+        objectId,
+        canonicalLocation
+      ),
     // eslint-disable-next-line react-hooks/exhaustive-deps
     [connectionsData, settingsData, workflowAppData, appId, tenantId, canonicalLocation]
   );
