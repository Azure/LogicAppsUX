import { useMemo, type ReactNode } from 'react';
import { TemplateFilters, TemplatesDataProvider } from '@microsoft/logic-apps-designer';
import { environment, loadToken } from '../../environments/environment';
import { DevToolbox } from '../components/DevToolbox';
import type { RootState } from '../state/Store';
import { TemplatesDesigner, TemplatesDesignerProvider } from '@microsoft/logic-apps-designer';
import { useQuery } from '@tanstack/react-query';
import { useSelector } from 'react-redux';
<<<<<<< HEAD
=======
import { BaseGatewayService, StandardTemplateService, BaseTenantService, StandardConnectionService } from '@microsoft/logic-apps-shared';
>>>>>>> 673e1e61
import {
  BaseGatewayService,
  BaseTenantService,
  StandardConnectionService,
  clone,
  escapeSpecialChars,
  isArmResourceId,
  optional,
} from '@microsoft/logic-apps-shared';
import {
  getConnectionStandard,
  useAppSettings,
  useConnectionsData,
  useCurrentObjectId,
  useCurrentTenantId,
  useWorkflowApp,
} from '../../designer/app/AzureLogicAppsDesigner/Services/WorkflowAndArtifacts';
import type { ConnectionAndAppSetting, ConnectionsData } from '../../designer/app/AzureLogicAppsDesigner/Models/Workflow';
import type { WorkflowApp } from '../../designer/app/AzureLogicAppsDesigner/Models/WorkflowApp';
import { ArmParser } from '../../designer/app/AzureLogicAppsDesigner/Utilities/ArmParser';
import { StandaloneOAuthService } from '../../designer/app/AzureLogicAppsDesigner/Services/OAuthService';
import { WorkflowUtility, addConnectionInJson, addOrUpdateAppSettings } from '../../designer/app/AzureLogicAppsDesigner/Utilities/Workflow';
import { HttpClient } from '../../designer/app/AzureLogicAppsDesigner/Services/HttpClient';
import type { Template, LogicAppsV2, IWorkflowService } from '@microsoft/logic-apps-shared';
import { saveWorkflowStandard } from '../../designer/app/AzureLogicAppsDesigner/Services/WorkflowAndArtifacts';
import type { ParametersData } from '../../designer/app/AzureLogicAppsDesigner/Models/Workflow';
import axios from 'axios';
import type { ConnectionMapping } from '../../../../../libs/designer/src/lib/core/state/templates/workflowSlice';

const workflowIdentifier = '#workflowname#';
const LoadWhenArmTokenIsLoaded = ({ children }: { children: ReactNode }) => {
  const { isLoading } = useQuery(['armToken'], loadToken);
  return isLoading ? null : <>{children}</>;
};
export const TemplatesStandaloneDesigner = () => {
  const theme = useSelector((state: RootState) => state.workflowLoader.theme);
  const { appId, isConsumption, workflowName: existingWorkflowName } = useSelector((state: RootState) => state.workflowLoader);
  const { data: workflowAppData } = useWorkflowApp(appId as string);
  const canonicalLocation = WorkflowUtility.convertToCanonicalFormat(workflowAppData?.location ?? '');
  const { data: tenantId } = useCurrentTenantId();
  const { data: objectId } = useCurrentObjectId();
  const { data: originalConnectionsData } = useConnectionsData(appId);
  const { data: settingsData } = useAppSettings(appId as string);
<<<<<<< HEAD
  const navigate = useNavigate();

  // const navigate = useNavigate();
  const connectionsData = useMemo(() => {
    return JSON.parse(JSON.stringify(clone(originalConnectionsData ?? {})));
  }, [originalConnectionsData]);
=======
>>>>>>> 673e1e61
  const connectionReferences = WorkflowUtility.convertConnectionsDataToReferences(connectionsData);
  const createWorkflowCall = async (
    workflowName: string,
    workflowKind: string,
    workflowDefinition: LogicAppsV2.WorkflowDefinition,
    connectionsMapping: ConnectionMapping,
    parametersData: Record<string, Template.ParameterDefinition>
  ) => {
    const workflowNameToUse = existingWorkflowName ?? workflowName;
    if (appId) {
      if (isConsumption) {
        console.log('Consumption is not ready yet!');
        // await saveWorkflowConsumption({
        //   id: appId,
        //   name: workflowNameToUse,
        //   type: "json", //TODO: figure out what this type is and replace it
        //   kind: workflowKind,
        //   properties: {
        //     files: {
        //       [Artifact.WorkflowFile]: workflow,
        //       [Artifact.ParametersFile]: parametersData as ParametersData,
        //       [Artifact.ConnectionsFile]: _connectionsData
        //     },
        //     health: {},
        //   }
        // }, workflow);
      } else {
        let sanitizedWorkflowDefinitionString = JSON.stringify(workflowDefinition);
        const sanitizedParameterData: ParametersData = {};

        // Sanitizing parameter name & body
        Object.keys(parametersData).forEach((key) => {
          const parameter = parametersData[key];
          const sanitizedParameterName = replaceWithWorkflowName(parameter.name, workflowName);
          sanitizedParameterData[sanitizedParameterName] = {
            type: parameter.type,
            description: parameter?.description,
            value: parameter?.value ?? parameter?.default,
          };
          sanitizedWorkflowDefinitionString = sanitizedWorkflowDefinitionString.replaceAll(
            `@parameters('${parameter.name}')`,
            `@parameters('${sanitizedParameterName}')`
          );
        });

        const {
          connectionsData: updatedConnectionsData,
          settingProperties: updatedSettingProperties,
          workflowJsonString: updatedWorkflowJsonString,
        } = await updateConnectionsDataWithNewConnections(
          connectionsData,
          settingsData?.properties,
          connectionsMapping,
          sanitizedWorkflowDefinitionString,
          workflowName
        );
        sanitizedWorkflowDefinitionString = updatedWorkflowJsonString;

        const workflow = {
          definition: JSON.parse(sanitizedWorkflowDefinitionString),
          kind: workflowKind,
        };

        const getExistingParametersData = async () => {
          try {
            const response = await axios.get(
              `https://management.azure.com${appId}/hostruntime/admin/vfs/parameters.json?api-version=2018-11-01&relativepath=1`,
              {
                headers: {
                  'If-Match': '*',
                  'Content-Type': 'application/json',
                  Authorization: `Bearer ${environment.armToken}`,
                },
              }
            );
            return response.data as ParametersData;
          } catch (error: any) {
            return error?.response?.status === 404 ? {} : undefined;
          }
        };
        try {
          const existingParametersData = await getExistingParametersData();

          if (!existingParametersData) {
            alert('Error fetching parameters');
            return;
          }

          const updatedParametersData: ParametersData = {
            ...existingParametersData,
            ...sanitizedParameterData,
          };
          await saveWorkflowStandard(
            appId,
            workflowNameToUse,
            workflow,
            updatedConnectionsData,
            updatedParametersData,
            updatedSettingProperties,
            undefined,
            () => {},
            true
          );
        } catch (error) {
          console.log(error);
        }
      }
    } else {
      console.log('Select App Id first!');
    }
  };

  const addConnectionDataInternal = (connectionAndSetting: ConnectionAndAppSetting) => {
    addConnectionInJson(connectionAndSetting, connectionsData ?? {});
    addOrUpdateAppSettings(connectionAndSetting.settings, settingsData?.properties ?? {});
  };

  const services = useMemo(
    () =>
      getServices(
        isConsumption,
        connectionsData ?? {},
        workflowAppData as WorkflowApp,
        addConnectionDataInternal,
        tenantId,
        objectId,
        canonicalLocation
      ),
    // eslint-disable-next-line react-hooks/exhaustive-deps
    [connectionsData, settingsData, workflowAppData, tenantId, canonicalLocation]
  );
  const resourceDetails = new ArmParser(appId ?? '');
  return (
    <LoadWhenArmTokenIsLoaded>
      <DevToolbox />
      {workflowAppData ? (
        <TemplatesDesignerProvider locale="en-US" theme={theme}>
          <TemplatesDataProvider
            resourceDetails={{
              subscriptionId: resourceDetails.subscriptionId,
              resourceGroup: resourceDetails.resourceGroup,
              location: canonicalLocation,
            }}
            connectionReferences={connectionReferences}
            services={services}
            isConsumption={isConsumption}
            existingWorkflowName={existingWorkflowName}
          >
            <TemplateFilters
              connectors={[
                {
                  value: 'azureaisearch',
                  displayName: 'Azure AI Search',
                },
                {
                  value: 'openai',
                  displayName: 'Open AI',
                },
                {
                  value: 'sql',
                  displayName: 'SQL',
                },
                {
                  value: 'amazon',
                  displayName: 'Amazon',
                },
              ]}
              detailFilters={{
                Trigger: [
                  {
                    value: 'Request',
                    displayName: 'Request',
                  },
                  {
                    value: 'Instant',
                    displayName: 'Instant',
                  },
                ],
                By: [
                  {
                    value: 'Microsoft',
                    displayName: 'Microsoft',
                  },
                  {
                    value: 'Other',
                    displayName: 'Other',
                  },
                ],
                Type: [
                  {
                    value: 'Workflow',
                    displayName: 'Workflow',
                  },
                  {
                    value: 'Other',
                    displayName: 'Other',
                  },
                ],
                Industry: [
                  {
                    value: 'Analytics',
                    displayName: 'Analytics',
                  },
                  {
                    value: 'IT',
                    displayName: 'IT',
                  },
                ],
              }}
            />
            <TemplatesDesigner createWorkflowCall={createWorkflowCall} />
          </TemplatesDataProvider>
        </TemplatesDesignerProvider>
      ) : null}
    </LoadWhenArmTokenIsLoaded>
  );
};

const apiVersion = '2020-06-01';
const httpClient = new HttpClient();

const getServices = (
  isConsumption: boolean,
  connectionsData: ConnectionsData,
  workflowApp: WorkflowApp | undefined,
  addConnection: (data: ConnectionAndAppSetting) => void,
  tenantId: string | undefined,
  objectId: string | undefined,
  location: string
): any => {
  const siteResourceId = workflowApp?.id;
  const armUrl = 'https://management.azure.com';
  const baseUrl = `${armUrl}${siteResourceId}/hostruntime/runtime/webhooks/workflow/api/management`;
  const appName = workflowApp?.name ?? '';
  const { subscriptionId, resourceGroup } = new ArmParser(siteResourceId ?? '');

  const defaultServiceParams = { baseUrl, httpClient, apiVersion };

  const connectionService = new StandardConnectionService({
    ...defaultServiceParams,
    apiHubServiceDetails: {
      apiVersion: '2018-07-01-preview',
      baseUrl: armUrl,
      subscriptionId,
      resourceGroup,
      location,
      tenantId,
      httpClient,
    },
    workflowAppDetails: { appName, identity: workflowApp?.identity as any },
    readConnections: () => Promise.resolve(connectionsData),
    writeConnection: addConnection as any,
  });
  const gatewayService = new BaseGatewayService({
    baseUrl: armUrl,
    httpClient,
    apiVersions: {
      subscription: apiVersion,
      gateway: '2016-06-01',
    },
  });
  const tenantService = new BaseTenantService({
    baseUrl: armUrl,
    httpClient,
    apiVersion: '2017-08-01',
  });
  const oAuthService = new StandaloneOAuthService({
    ...defaultServiceParams,
    apiVersion: '2018-07-01-preview',
    subscriptionId,
    resourceGroup,
    location,
    tenantId,
    objectId,
  });
  const workflowService: IWorkflowService = {
    getCallbackUrl: () => Promise.resolve({} as any),
    getAppIdentity: () => workflowApp?.identity as any,
  };

  const templateService = isConsumption
    ? undefined
    : new StandardTemplateService({
        baseUrl: armUrl,
        appId: siteResourceId,
        httpClient,
        apiVersions: {
          subscription: apiVersion,
          gateway: '2018-11-01',
        },
        openBladeAfterCreate: () => {
          console.log('Open blade after create');
        },
      });

  return {
    connectionService,
    gatewayService,
    tenantService,
    oAuthService,
    templateService,
    workflowService,
  };
};

const replaceWithWorkflowName = (content: string, workflowName: string) => content.replaceAll(workflowIdentifier, workflowName);

const updateConnectionsDataWithNewConnections = async (
  originalConnectionsData: ConnectionsData,
  settingProperties: Record<string, string>,
  connections: ConnectionMapping,
  workflowJsonString: string,
  workflowName: string
): Promise<{ connectionsData: ConnectionsData; settingProperties: Record<string, string>; workflowJsonString: string }> => {
  const { references, mapping } = connections;
  let updatedSettings = { ...settingProperties };
  const updatedConnectionsData = { ...originalConnectionsData };
  let updatedWorkflowJsonString = workflowJsonString;
  let updatedConnectionsJsonString = JSON.stringify(updatedConnectionsData);
  const referencesToProcess: string[] = [];

  for (const connectionKey of Object.keys(mapping)) {
    const referenceKey = mapping[connectionKey];
    if (connectionKey === referenceKey) {
      referencesToProcess.push(referenceKey);
    } else {
      updatedWorkflowJsonString = updatedWorkflowJsonString.replaceAll(connectionKey, referenceKey);
    }
  }

  if (referencesToProcess.length) {
    const newManagedApiConnections = updatedConnectionsData.managedApiConnections ?? {};
    const referencesToNormalize: string[] = [];
    await Promise.all(
      referencesToProcess.map(async (referenceKey) => {
        const reference = references[referenceKey];
        const normalizedReferenceKey = replaceWithWorkflowName(referenceKey, workflowName);
        if (isArmResourceId(reference?.connection?.id)) {
          // Managed API Connection
          const {
            api: { id: apiId },
            connection: { id: connectionId },
            connectionProperties,
          } = reference;
          const connection = await getConnectionStandard(connectionId);
          const userIdentity = connectionProperties?.authentication?.identity;
          const newConnectionObj = {
            api: { id: apiId },
            connection: { id: connectionId },
            authentication: {
              type: 'ManagedServiceIdentity',
              ...optional('identity', userIdentity),
            },
            connectionRuntimeUrl: connection?.properties?.connectionRuntimeUrl ?? '',
            connectionProperties,
          };

          newManagedApiConnections[normalizedReferenceKey] = newConnectionObj;
        } else {
          referencesToNormalize.push(referenceKey);
        }

        updatedWorkflowJsonString = updatedWorkflowJsonString.replaceAll(referenceKey, normalizedReferenceKey);
      })
    );
    updatedConnectionsData.managedApiConnections = newManagedApiConnections;

    updatedConnectionsJsonString = JSON.stringify(updatedConnectionsData);
    for (const referenceKey of referencesToNormalize) {
      const normalizedReferenceKey = replaceWithWorkflowName(referenceKey, workflowName);
      const escapedReferenceKeyForSettings = escapeSpecialChars(referenceKey);
      const normalizedEscapedReferenceKeyForSettings = replaceWithWorkflowName(escapedReferenceKeyForSettings, workflowName);

      updatedConnectionsJsonString = updatedConnectionsJsonString.replaceAll(referenceKey, normalizedReferenceKey);
      updatedConnectionsJsonString = updatedConnectionsJsonString.replaceAll(
        escapedReferenceKeyForSettings,
        normalizedEscapedReferenceKeyForSettings
      );
      updatedSettings = updateSettingsKeyWithWorkflowName(
        updatedSettings,
        escapedReferenceKeyForSettings,
        normalizedEscapedReferenceKeyForSettings
      );
    }
  }

  return {
    connectionsData: JSON.parse(updatedConnectionsJsonString),
    settingProperties: updatedSettings,
    workflowJsonString: updatedWorkflowJsonString,
  };
};

const updateSettingsKeyWithWorkflowName = (
  settingProperties: Record<string, string>,
  referenceKey: string,
  normalizedReferenceKey: string
): Record<string, string> => {
  const updatedSettings = { ...settingProperties };
  for (const key of Object.keys(settingProperties)) {
    const normalizedKey = key.includes(referenceKey) ? key.replace(referenceKey, normalizedReferenceKey) : key;
    updatedSettings[normalizedKey] = settingProperties[key];
    delete updatedSettings[key];
  }

  return updatedSettings;
};<|MERGE_RESOLUTION|>--- conflicted
+++ resolved
@@ -6,12 +6,9 @@
 import { TemplatesDesigner, TemplatesDesignerProvider } from '@microsoft/logic-apps-designer';
 import { useQuery } from '@tanstack/react-query';
 import { useSelector } from 'react-redux';
-<<<<<<< HEAD
-=======
-import { BaseGatewayService, StandardTemplateService, BaseTenantService, StandardConnectionService } from '@microsoft/logic-apps-shared';
->>>>>>> 673e1e61
 import {
   BaseGatewayService,
+  StandardTemplateService,
   BaseTenantService,
   StandardConnectionService,
   clone,
@@ -53,15 +50,10 @@
   const { data: objectId } = useCurrentObjectId();
   const { data: originalConnectionsData } = useConnectionsData(appId);
   const { data: settingsData } = useAppSettings(appId as string);
-<<<<<<< HEAD
-  const navigate = useNavigate();
-
-  // const navigate = useNavigate();
+
   const connectionsData = useMemo(() => {
     return JSON.parse(JSON.stringify(clone(originalConnectionsData ?? {})));
   }, [originalConnectionsData]);
-=======
->>>>>>> 673e1e61
   const connectionReferences = WorkflowUtility.convertConnectionsDataToReferences(connectionsData);
   const createWorkflowCall = async (
     workflowName: string,
@@ -74,20 +66,6 @@
     if (appId) {
       if (isConsumption) {
         console.log('Consumption is not ready yet!');
-        // await saveWorkflowConsumption({
-        //   id: appId,
-        //   name: workflowNameToUse,
-        //   type: "json", //TODO: figure out what this type is and replace it
-        //   kind: workflowKind,
-        //   properties: {
-        //     files: {
-        //       [Artifact.WorkflowFile]: workflow,
-        //       [Artifact.ParametersFile]: parametersData as ParametersData,
-        //       [Artifact.ConnectionsFile]: _connectionsData
-        //     },
-        //     health: {},
-        //   }
-        // }, workflow);
       } else {
         let sanitizedWorkflowDefinitionString = JSON.stringify(workflowDefinition);
         const sanitizedParameterData: ParametersData = {};
