import { useEffect, useMemo, useState } from 'react';
import { TemplatesDataProvider, TemplatesView } from '@microsoft/logic-apps-designer';
import type { RootState } from '../state/Store';
import { TemplatesDesigner, TemplatesDesignerProvider, templateStore, resetStateOnResourceChange } from '@microsoft/logic-apps-designer';
import { useSelector } from 'react-redux';
import {
  BaseGatewayService,
  StandardTemplateService,
  BaseTenantService,
  StandardConnectionService,
  StandardOperationManifestService,
  ConsumptionConnectionService,
  ResourceIdentityType,
  BaseOAuthService,
  ConsumptionOperationManifestService,
  type Template,
  type LogicAppsV2,
  BaseTemplateService,
  type IResourceService,
} from '@microsoft/logic-apps-shared';
import { HttpClient } from '../../designer/app/AzureLogicAppsDesigner/Services/HttpClient';

const loadLocalTemplateFromResourcePath = async (resourcePath: string, artifactType = 'manifest') => {
  const paths = resourcePath.split('/');

  return paths.length === 2
    ? (await import(`./../../../../../__mocks__/templates/${paths[0]}/${paths[1]}/${artifactType}.json`)).default
    : (await import(`./../../../../../__mocks__/templates/${resourcePath}/${artifactType}.json`)).default;
};

const localTemplateManifestPaths = ['BasicWorkflowOnly', 'SimpleConnectionParameter', 'SimpleAccelerator', 'SimpleParametersOnly'];
const defaultSubscriptionId = 'one';
const defaultResourceGroup = 'SecondRG';
const defaultLocation = 'eastus';

export const LocalTemplates = () => {
  const { theme, templatesView } = useSelector((state: RootState) => ({
    theme: state.workflowLoader.theme,
    templatesView: state.workflowLoader.templatesView,
  }));
  const { hostingPlan, useEndpoint, isCreateView, enableResourceSelection } = useSelector((state: RootState) => state.workflowLoader);
  const [reload, setReload] = useState<boolean | undefined>(undefined);

  const isConsumption = hostingPlan === 'consumption';

  const createWorkflowCall = async () => {
    alert("Congrats you created the workflow! (Not really, you're in standalone)");
  };

  useEffect(() => {
    if (useEndpoint !== undefined) {
      setReload(true);
    }
  }, [useEndpoint]);

  const services = useMemo(
    () => getServices(defaultSubscriptionId, defaultResourceGroup, defaultLocation, isConsumption, !!useEndpoint),
    // eslint-disable-next-line react-hooks/exhaustive-deps
    [isConsumption, useEndpoint]
  );
  const onReloadServices = () => {
    const { subscriptionId, resourceGroup, location } = templateStore.getState().workflow;
    templateStore.dispatch(resetStateOnResourceChange(getResourceBasedServices(subscriptionId, resourceGroup, location, isConsumption)));
  };
  const isSingleTemplateView = useMemo(() => templatesView !== 'gallery', [templatesView]);

  return (
    <TemplatesDesignerProvider locale="en-US" theme={theme}>
      <TemplatesDataProvider
        resourceDetails={{
          subscriptionId: defaultSubscriptionId,
          resourceGroup: defaultResourceGroup,
          location: defaultLocation,
          workflowAppName: 'app1',
        }}
        reload={reload}
        connectionReferences={{}}
        services={services}
        isConsumption={isConsumption}
        isCreateView={!isConsumption || !!isCreateView}
        enableResourceSelection={enableResourceSelection}
        onResourceChange={onReloadServices}
<<<<<<< HEAD
        existingWorkflowName={undefined}
=======
>>>>>>> 62b618fc
        viewTemplate={
          isSingleTemplateView
            ? {
                id: templatesView,
                parametersOverride: {
                  'OpenAIEmbeddingModel_#workflowname#': { value: 'overriden-default-editable' },
                  'OpenAIChatModel_#workflowname#': { value: 'overriden-default-non-editable', isEditable: false },
                  'LogicMessage_#workflowname#': { value: 'overriden-default-non-editable', isEditable: false },
                },
                basicsOverride: {
                  ['default']: {
                    name: { value: 'overriden-name', isEditable: false },
                    kind: { value: 'stateful', isEditable: false },
                  },
                  ['Workflow1']: {
                    name: { value: 'overriden-name', isEditable: false },
                    kind: { value: 'stateful', isEditable: false },
                  },
                },
              }
            : undefined
        }
      >
        <div
          style={{
            margin: '20px',
          }}
        >
          {isSingleTemplateView ? (
            <TemplatesView createWorkflow={createWorkflowCall} showCloseButton={false} />
          ) : (
            <TemplatesDesigner
              detailFilters={{
                Category: {
                  displayName: 'Categories',
                  items: [
                    {
                      value: 'Mock',
                      displayName: 'Mock',
                    },
                    {
                      value: 'Design Patterns',
                      displayName: 'Design Patterns',
                    },
                    {
                      value: 'AI',
                      displayName: 'AI',
                    },
                    {
                      value: 'B2B',
                      displayName: 'B2B',
                    },
                    {
                      value: 'EDI',
                      displayName: 'EDI',
                    },
                    {
                      value: 'Approval',
                      displayName: 'Approval',
                    },
                    {
                      value: 'RAG',
                      displayName: 'RAG',
                    },
                    {
                      value: 'Automation',
                      displayName: 'Automation',
                    },
                    {
                      value: 'BizTalk Migration',
                      displayName: 'BizTalk Migration',
                    },
                    {
                      value: 'Mainframe Modernization',
                      displayName: 'Mainframe Modernization',
                    },
                  ],
                },
              }}
              createWorkflowCall={createWorkflowCall}
            />
          )}
        </div>
      </TemplatesDataProvider>
    </TemplatesDesignerProvider>
  );
};

const httpClient = new HttpClient();

const getServices = (
  subscriptionId: string,
  resourceGroup: string,
  location: string,
  isConsumption: boolean,
  useEndpoint: boolean
): any => {
  const connectionService = isConsumption
    ? new ConsumptionConnectionService({
        apiVersion: '2018-07-01-preview',
        baseUrl: '/baseUrl',
        subscriptionId,
        resourceGroup,
        location,
        httpClient,
      })
    : new StandardConnectionService({
        baseUrl: '/url',
        apiVersion: '2018-11-01',
        httpClient,
        apiHubServiceDetails: {
          apiVersion: '2018-07-01-preview',
          baseUrl: '/baseUrl',
          subscriptionId,
          resourceGroup,
          location,
          httpClient,
        },
        workflowAppDetails: {
          appName: 'app',
          identity: { type: ResourceIdentityType.SYSTEM_ASSIGNED },
        },
        readConnections: () => Promise.resolve({}),
      });
  const gatewayService = new BaseGatewayService({
    baseUrl: '/url',
    httpClient,
    apiVersions: {
      subscription: '2018-11-01',
      gateway: '2016-06-01',
    },
  });
  const tenantService = new BaseTenantService({
    baseUrl: '/url',
    apiVersion: '2017-08-01',
    httpClient,
  });
  const oAuthService = new BaseOAuthService({
    apiVersion: '2018-11-01',
    baseUrl: '/url',
    httpClient,
    subscriptionId,
    resourceGroup,
    location,
  });
  const operationManifestService = isConsumption
    ? new ConsumptionOperationManifestService({
        apiVersion: '2018-11-01',
        baseUrl: '/url',
        httpClient,
        subscriptionId,
        location,
      })
    : new StandardOperationManifestService({
        apiVersion: '2018-11-01',
        baseUrl: '/url',
        httpClient,
      });
  const workflowService = {
    getCallbackUrl: () => Promise.resolve({ method: 'POST', value: 'Dummy url' }),
  };

  const baseService = new BaseTemplateService({
    endpoint: 'https://priti-cxf4h5cpcteue4az.b02.azurefd.net',
    useEndpointForTemplates: useEndpoint,
    openBladeAfterCreate: (workflowName: string | undefined) => {
      window.alert(`Open blade after create, workflowName is: ${workflowName}`);
    },
    onAddBlankWorkflow: async () => {
      window.alert('On Blank Workflow Click');
    },
    httpClient,
    baseUrl: '/url',
  });
  const templateService = new LocalTemplateService({
    service: baseService,
    endpoint: 'https://priti-cxf4h5cpcteue4az.b02.azurefd.net',
    useEndpointForTemplates: useEndpoint,
    baseUrl: '/url',
    appId: 'siteResourceId', //TODO: double check
    httpClient,
    apiVersions: {
      subscription: 'subid',
      gateway: '2018-11-01',
    },
    openBladeAfterCreate: (workflowName: string | undefined) => {
      window.alert(`Open blade after create, workflowName is: ${workflowName}`);
    },
    onAddBlankWorkflow: async () => {
      window.alert('On Blank Workflow Click');
    },
  });

  return {
    connectionService,
    gatewayService,
    tenantService,
    oAuthService,
    operationManifestService,
    templateService,
    workflowService,
    resourceService: new LocalResourceService(),
  };
};

const getResourceBasedServices = (subscriptionId: string, resourceGroup: string, location: string, isConsumption: boolean) => {
  const connectionService = isConsumption
    ? new ConsumptionConnectionService({
        apiVersion: '2018-07-01-preview',
        baseUrl: '/baseUrl',
        subscriptionId,
        resourceGroup,
        location,
        httpClient,
      })
    : new StandardConnectionService({
        baseUrl: '/url',
        apiVersion: '2018-11-01',
        httpClient,
        apiHubServiceDetails: {
          apiVersion: '2018-07-01-preview',
          baseUrl: '/baseUrl',
          subscriptionId,
          resourceGroup,
          location,
          httpClient,
        },
        workflowAppDetails: {
          appName: 'app',
          identity: { type: ResourceIdentityType.SYSTEM_ASSIGNED },
        },
        readConnections: () => Promise.resolve({}),
      });

  return { connectionService };
};

class LocalTemplateService extends StandardTemplateService {
  constructor(private readonly _options: any) {
    super(_options);
  }

  getAllTemplateNames = async (): Promise<string[]> => {
    const localManifestNames = localTemplateManifestPaths;

    try {
      const manifestsFromGithub = await this._options.service.getAllTemplateNames();
      return [...localManifestNames, ...manifestsFromGithub];
    } catch {
      return localManifestNames;
    }
  };

  public getResourceManifest = async (resourcePath: string): Promise<Template.TemplateManifest | Template.WorkflowManifest> => {
    const templateId = resourcePath.split('/')[0];
    if (localTemplateManifestPaths.includes(templateId)) {
      return loadLocalTemplateFromResourcePath(resourcePath);
    }

    return this._options.service.getResourceManifest(resourcePath);
  };

  public getWorkflowDefinition = async (templateId: string, workflowId: string): Promise<LogicAppsV2.WorkflowDefinition> => {
    if (localTemplateManifestPaths.includes(templateId)) {
      return loadLocalTemplateFromResourcePath(`${templateId}/${workflowId}`, 'workflow');
    }

    return this._options.service.getWorkflowDefinition(templateId, workflowId);
  };

  public getContentPathUrl = (templatePath: string, resourcePath: string): string => {
    const templateId = templatePath.split('/')[0];

    if (localTemplateManifestPaths.includes(templateId)) {
      return resourcePath;
    }

    return this._options.service.getContentPathUrl(templatePath, resourcePath);
  };

  public isResourceAvailable = async () => {
    return true;
  };
}

class LocalResourceService implements IResourceService {
  async listSubscriptions() {
    return [
      { id: '/subscriptions/one', name: 'one', displayName: 'Subscription 1' },
      { id: '/subscriptions/two', name: 'two', displayName: 'Subscription 2' },
      { id: '/subscriptions/three', name: 'three', displayName: 'Subscription 3' },
    ];
  }

  async listResourceGroups(subscriptionId: string) {
    return subscriptionId === 'two'
      ? []
      : [
          { id: '/1', name: 'FirstRG', displayName: 'FirstRG' },
          { id: '/2', name: 'SecondRG', displayName: 'SecondRG' },
          { id: '/3', name: 'ThirdRG', displayName: 'ThirdRG' },
        ];
  }

  async listLocations() {
    return [
      { id: '/eastus', name: 'eastus', displayName: 'East US' },
      { id: '/westus', name: 'westus', displayName: 'West US' },
    ];
  }

  async listLogicApps() {
    return [
      { id: '/app1', name: 'app1', kind: 'standard' },
      { id: '/app2', name: 'app2', kind: 'standard' },
    ] as any;
  }
}<|MERGE_RESOLUTION|>--- conflicted
+++ resolved
@@ -80,10 +80,6 @@
         isCreateView={!isConsumption || !!isCreateView}
         enableResourceSelection={enableResourceSelection}
         onResourceChange={onReloadServices}
-<<<<<<< HEAD
-        existingWorkflowName={undefined}
-=======
->>>>>>> 62b618fc
         viewTemplate={
           isSingleTemplateView
             ? {
