<<<<<<< HEAD
import { useCallback, useEffect, useMemo, useState } from 'react';
import { McpDataProvider, McpWizard, McpWizardProvider, mcpStore, resetMcpStateOnResourceChange } from '@microsoft/logic-apps-designer';
=======
import { useMemo } from 'react';
import { McpDataProvider, McpWizard, McpWizardProvider } from '@microsoft/logic-apps-designer';
import { Text, Badge, Spinner } from '@fluentui/react-components';
>>>>>>> 4d319951
import type { RootState } from '../state/Store';
import { useSelector } from 'react-redux';
import {
  getWorkflowAppFromCache,
  useConnectionsData,
  useCurrentObjectId,
  useCurrentTenantId,
  useWorkflowApp,
} from '../../designer/app/AzureLogicAppsDesigner/Services/WorkflowAndArtifacts';
import { ArmParser } from '../../designer/app/AzureLogicAppsDesigner/Utilities/ArmParser';
<<<<<<< HEAD
import { addConnectionInJson, WorkflowUtility } from '../../designer/app/AzureLogicAppsDesigner/Utilities/Workflow';
import {
  BaseGatewayService,
  BaseResourceService,
  BaseTenantService,
  clone,
  type ConnectionsData,
  equals,
  type IWorkflowService,
  StandardConnectionService,
  StandardConnectorService,
  StandardSearchService,
} from '@microsoft/logic-apps-shared';
import { HttpClient } from '../../designer/app/AzureLogicAppsDesigner/Services/HttpClient';
import { StandaloneOAuthService } from '../../designer/app/AzureLogicAppsDesigner/Services/OAuthService';
import type { WorkflowApp } from '../../designer/app/AzureLogicAppsDesigner/Models/WorkflowApp';
import type { ConnectionAndAppSetting } from '../../designer/app/AzureLogicAppsDesigner/Models/Workflow';
import { useFunctionalState } from '@react-hookz/web';
import { CustomConnectionParameterEditorService } from '../../designer/app/AzureLogicAppsDesigner/Services/customConnectionParameterEditorService';
=======
import { WorkflowUtility } from '../../designer/app/AzureLogicAppsDesigner/Utilities/Workflow';
import { StandardSearchService } from '@microsoft/logic-apps-shared';
import type { ContentType, IHostService } from '@microsoft/logic-apps-shared';
import { useMcpStandardStyles } from './styles';
import { HttpClient } from '../../designer/app/AzureLogicAppsDesigner/Services/HttpClient';

const apiVersion = '2020-06-01';
const httpClient = new HttpClient();

const McpHeader = ({
  isConnected,
  workflowAppData,
  canonicalLocation,
}: {
  isConnected: boolean;
  workflowAppData?: any;
  canonicalLocation?: string;
}) => {
  const styles = useMcpStandardStyles();

  return (
    <div className={styles.header}>
      <div className={styles.headerContent}>
        <div className={styles.titleSection}>
          <Text size={600} weight="semibold">
            Logic App Status:
          </Text>
          <Badge appearance={isConnected ? 'filled' : 'outline'} color={isConnected ? 'success' : 'subtle'}>
            {isConnected ? 'Connected' : 'Awaiting Connection'}
          </Badge>
        </div>
        {isConnected && workflowAppData && (
          <div className={styles.statusSection}>
            <div className={styles.connectionBadge}>
              <div className={styles.statusIndicator} />
              <Text size={200}>{workflowAppData.name || 'Logic App'}</Text>
            </div>
            <Text size={200} style={{ opacity: 0.7 }}>
              {canonicalLocation}
            </Text>
          </div>
        )}
      </div>
    </div>
  );
};

const AwaitingConnection = () => {
  const styles = useMcpStandardStyles();

  return (
    <div className={styles.awaitingContainer}>
      <Spinner size="large" />
      <Text size={500} weight="semibold" as="h2">
        Awaiting Connection
      </Text>
      <Text size={300} style={{ marginTop: '12px', opacity: 0.8 }}>
        Please select a Logic App from the Developer Toolbox to get started.
      </Text>
    </div>
  );
};
>>>>>>> 4d319951

export const McpStandard = () => {
  const styles = useMcpStandardStyles();
  const { theme, appId, hostingPlan } = useSelector((state: RootState) => ({
    theme: state.workflowLoader.theme,
    appId: state.workflowLoader.appId,
    hostingPlan: state.workflowLoader.hostingPlan,
  }));
<<<<<<< HEAD
  const resourceDetails = {
    subscriptionId: 'f34b22a3-2202-4fb1-b040-1332bd928c84',
    resourceGroup: 'TestACSRG',
    location: 'westus',
  };
  const hostingPlan = 'standard';
  const [appId, setAppId] = useState<string | undefined>(undefined);
  const [shouldReload, setShouldReload] = useState<boolean | undefined>(undefined);
  const { data: workflowAppData } = useWorkflowApp(appId as string, hostingPlan);
=======

  const hasValidAppId = !!appId && appId.trim() !== '';
  const resourceIdValidation =
    /^\/subscriptions\/[0-9a-fA-F]{8}-[0-9a-fA-F]{4}-[0-9a-fA-F]{4}-[0-9a-fA-F]{4}-[0-9a-fA-F]{12}\/resourceGroups\/[a-zA-Z0-9](?:[a-zA-Z0-9-_.]*[a-zA-Z0-9])?\/providers\/[a-zA-Z0-9-_.]+\/[a-zA-Z0-9-_./]+$/;
  const isValidResourceId = hasValidAppId && resourceIdValidation.test(appId);

  const {
    data: workflowAppData,
    isLoading: isWorkflowLoading,
    error: workflowError,
  } = useWorkflowApp(isValidResourceId ? appId : '', hostingPlan, isValidResourceId);

>>>>>>> 4d319951
  const canonicalLocation = useMemo(
    () => WorkflowUtility.convertToCanonicalFormat(workflowAppData?.location ?? 'westus'),
    [workflowAppData]
  );

<<<<<<< HEAD
  const { data: tenantId } = useCurrentTenantId();
  const { data: objectId } = useCurrentObjectId();
  const { data: originalConnectionsData } = useConnectionsData(appId);

  const [connectionsData, setConnectionsData] = useFunctionalState(originalConnectionsData);

  useEffect(() => {
    if (originalConnectionsData) {
      setConnectionsData(JSON.parse(JSON.stringify(clone(originalConnectionsData ?? {}))));
    }
  }, [originalConnectionsData, setConnectionsData]);
  const addConnectionDataInternal = useCallback(
    async (connectionAndSetting: ConnectionAndAppSetting): Promise<void> => {
      addConnectionInJson(connectionAndSetting, connectionsData() ?? {});
    },
    [connectionsData]
  );

  const getConnectionConfiguration = useCallback(() => Promise.resolve(), []);
  const getWorkflowConnectionsData = useCallback(() => connectionsData() ?? {}, [connectionsData]);
  const services = useMemo(
    () =>
      getServices(
        appId as string,
        workflowAppData as WorkflowApp,
        addConnectionDataInternal,
        getConnectionConfiguration,
        tenantId,
        objectId,
        canonicalLocation,
        getWorkflowConnectionsData
      ),
    // eslint-disable-next-line react-hooks/exhaustive-deps
    [connectionsData, workflowAppData, tenantId, canonicalLocation, appId]
  );

  useEffect(() => {
    if (shouldReload) {
      const {
        resource: { logicAppId },
      } = mcpStore.getState();
      if (equals(logicAppId, workflowAppData?.id)) {
        mcpStore.dispatch(
          resetMcpStateOnResourceChange(
            getResourceBasedServices(
              logicAppId as string,
              workflowAppData as WorkflowApp,
              addConnectionDataInternal,
              getConnectionConfiguration,
              tenantId,
              objectId,
              canonicalLocation,
              getWorkflowConnectionsData
            )
          )
        );
        setShouldReload(false);
      }
    }
    // eslint-disable-next-line react-hooks/exhaustive-deps
  }, [
    addConnectionDataInternal,
    getConnectionConfiguration,
    getWorkflowConnectionsData,
    objectId,
    shouldReload,
    tenantId,
    workflowAppData,
  ]);

  const onResourceChange = useCallback(async () => {
    const {
      mcpOptions: { reInitializeServices },
      resource: { logicAppId },
    } = mcpStore.getState();
    console.log('onReloadServices - Resource is updated');
    if (reInitializeServices) {
      if (logicAppId && !equals(logicAppId, appId)) {
        try {
          const appData = await getWorkflowAppFromCache(logicAppId, hostingPlan);
          if (appData) {
            setAppId(logicAppId);
            setShouldReload(true);
          }
        } catch (error) {
          console.log('Error fetching workflow app data', error);
        }
      }
    }
  }, [appId, hostingPlan]);

  return (
    <McpWizardProvider locale="en-US" theme={theme}>
      <McpDataProvider
        resourceDetails={{
          subscriptionId: resourceDetails.subscriptionId,
          resourceGroup: resourceDetails.resourceGroup,
          location: canonicalLocation,
        }}
        onResourceChange={onResourceChange}
        services={services}
      >
        <div
          style={{
            margin: '20px',
          }}
        >
          <McpWizard
            onCreateCall={() => {
              console.log('MCP Create call is triggered.');
            }}
          />
        </div>
      </McpDataProvider>
=======
  const resourceDetails = useMemo(() => {
    if (!isValidResourceId) {
      return null;
    }
    return new ArmParser(appId);
  }, [appId, isValidResourceId]);

  const isConnected = !!(isValidResourceId && workflowAppData && resourceDetails && !workflowError && !isWorkflowLoading);

  const services = useMemo(() => {
    const siteResourceId = new ArmParser(appId ?? '').topmostResourceId;
    const armUrl = 'https://management.azure.com';
    const baseUrl = `${armUrl}${siteResourceId}/hostruntime/runtime/webhooks/workflow/api/management`;
    const defaultServiceParams = { baseUrl, httpClient, apiVersion };

    const searchService = new StandardSearchService({
      ...defaultServiceParams,
      apiHubServiceDetails: {
        apiVersion: '2018-07-01-preview',
        subscriptionId: resourceDetails?.subscriptionId ?? '',
        location: canonicalLocation,
      },
      isDev: false,
      unsupportedConnectorIds: ['/subscriptions/#subscription#/providers/Microsoft.Web/locations/#location#/managedApis/gmail'],
    });

    const hostService: IHostService = {
      fetchAndDisplayContent: (title: string, url: string, type: ContentType) => console.log(title, url, type),
      openWorkflowParametersBlade: () => console.log('openWorkflowParametersBlade'),
      openConnectionResource: (connectionId: string) => console.log('openConnectionResource:', connectionId),
      openMonitorView: (workflowName: string, runName: string) => console.log('openMonitorView:', workflowName, runName),
    };

    return {
      searchService,
      hostService,
    };
  }, [appId, canonicalLocation, resourceDetails]);

  return (
    <McpWizardProvider locale="en-US" theme={theme}>
      <div className={`${styles.container} ${styles.fadeIn}`}>
        <McpHeader isConnected={isConnected} workflowAppData={workflowAppData} canonicalLocation={canonicalLocation} />

        {isConnected ? (
          <div className={styles.wizardContainer}>
            <div className={styles.wizardContent}>
              <div className={styles.wizardWrapper}>
                <McpDataProvider
                  resourceDetails={{
                    subscriptionId: resourceDetails!.subscriptionId,
                    resourceGroup: resourceDetails!.resourceGroup,
                    location: canonicalLocation,
                  }}
                  services={services}
                >
                  <McpWizard />
                  <div id="mcp-layer-host" className={styles.layerHost} />
                </McpDataProvider>
              </div>
            </div>
          </div>
        ) : (
          <AwaitingConnection />
        )}
      </div>
>>>>>>> 4d319951
    </McpWizardProvider>
  );
};

const apiVersion = '2020-06-01';
const httpClient = new HttpClient();

const getServices = (
  siteResourceId: string,
  workflowApp: WorkflowApp | undefined,
  addConnection: (data: ConnectionAndAppSetting) => Promise<void>,
  getConfiguration: (connectionId: string) => Promise<any>,
  tenantId: string | undefined,
  objectId: string | undefined,
  location: string,
  getConnectionsData: () => ConnectionsData
): any => {
  const armUrl = 'https://management.azure.com';

  const gatewayService = new BaseGatewayService({
    baseUrl: armUrl,
    httpClient,
    apiVersions: {
      subscription: apiVersion,
      gateway: '2016-06-01',
    },
  });
  const tenantService = new BaseTenantService({
    baseUrl: armUrl,
    httpClient,
    apiVersion: '2017-08-01',
  });
  const connectionParameterEditorService = new CustomConnectionParameterEditorService();
  const resourceService = new BaseResourceService({ baseUrl: armUrl, httpClient, apiVersion });
  const { connectionService, oAuthService, connectorService, workflowService, searchService } = getResourceBasedServices(
    siteResourceId,
    workflowApp,
    addConnection,
    getConfiguration,
    tenantId,
    objectId,
    location,
    getConnectionsData
  );

  return {
    connectionService,
    gatewayService,
    tenantService,
    oAuthService,
    connectionParameterEditorService,
    workflowService,
    connectorService,
    resourceService,
    searchService,
  };
};

const getResourceBasedServices = (
  siteResourceId: string,
  workflowApp: WorkflowApp | undefined,
  addConnection: (data: ConnectionAndAppSetting) => Promise<void>,
  getConfiguration: (connectionId: string) => Promise<any>,
  tenantId: string | undefined,
  objectId: string | undefined,
  location: string,
  getConnectionsData: () => ConnectionsData
): any => {
  const armUrl = 'https://management.azure.com';
  const baseUrl = `${armUrl}${siteResourceId}/hostruntime/runtime/webhooks/workflow/api/management`;
  const { subscriptionId, resourceGroup, resourceName } = new ArmParser(siteResourceId ?? '');

  const defaultServiceParams = { baseUrl, httpClient, apiVersion };

  const searchService = new StandardSearchService({
    ...defaultServiceParams,
    apiHubServiceDetails: {
      apiVersion: '2018-07-01-preview',
      subscriptionId,
      location,
    },
    isDev: false,
    unsupportedConnectorIds: ['/subscriptions/#subscription#/providers/Microsoft.Web/locations/#location#/managedApis/gmail'],
  });

  const connectionService = new StandardConnectionService({
    ...defaultServiceParams,
    apiHubServiceDetails: {
      apiVersion: '2018-07-01-preview',
      baseUrl: armUrl,
      subscriptionId,
      resourceGroup,
      location,
      tenantId,
      httpClient,
    },
    workflowAppDetails: { appName: resourceName, identity: workflowApp?.identity as any },
    readConnections: () => Promise.resolve(getConnectionsData() as any),
    writeConnection: addConnection as any,
  });
  const oAuthService = new StandaloneOAuthService({
    ...defaultServiceParams,
    apiVersion: '2018-07-01-preview',
    subscriptionId,
    resourceGroup,
    location,
    tenantId,
    objectId,
  });

  const connectorService = new StandardConnectorService({
    ...defaultServiceParams,
    clientSupportedOperations: [],
    getConfiguration,
    schemaClient: {},
    valuesClient: {},
    apiHubServiceDetails: {
      apiVersion: '2018-07-01-preview',
      baseUrl: armUrl,
    },
  });

  const workflowService: IWorkflowService = {
    getCallbackUrl: () => Promise.resolve({} as any),
    isExplicitAuthRequiredForManagedIdentity: () => true,
    getAppIdentity: () => workflowApp?.identity as any,
  };

  return {
    connectionService,
    oAuthService,
    workflowService,
    connectorService,
    searchService,
  };
};<|MERGE_RESOLUTION|>--- conflicted
+++ resolved
@@ -1,11 +1,6 @@
-<<<<<<< HEAD
 import { useCallback, useEffect, useMemo, useState } from 'react';
-import { McpDataProvider, McpWizard, McpWizardProvider, mcpStore, resetMcpStateOnResourceChange } from '@microsoft/logic-apps-designer';
-=======
-import { useMemo } from 'react';
-import { McpDataProvider, McpWizard, McpWizardProvider } from '@microsoft/logic-apps-designer';
+import { McpDataProvider, mcpStore, McpWizard, McpWizardProvider, resetMcpStateOnResourceChange } from '@microsoft/logic-apps-designer';
 import { Text, Badge, Spinner } from '@fluentui/react-components';
->>>>>>> 4d319951
 import type { RootState } from '../state/Store';
 import { useSelector } from 'react-redux';
 import {
@@ -16,7 +11,6 @@
   useWorkflowApp,
 } from '../../designer/app/AzureLogicAppsDesigner/Services/WorkflowAndArtifacts';
 import { ArmParser } from '../../designer/app/AzureLogicAppsDesigner/Utilities/ArmParser';
-<<<<<<< HEAD
 import { addConnectionInJson, WorkflowUtility } from '../../designer/app/AzureLogicAppsDesigner/Utilities/Workflow';
 import {
   BaseGatewayService,
@@ -30,18 +24,13 @@
   StandardConnectorService,
   StandardSearchService,
 } from '@microsoft/logic-apps-shared';
+import { useMcpStandardStyles } from './styles';
 import { HttpClient } from '../../designer/app/AzureLogicAppsDesigner/Services/HttpClient';
-import { StandaloneOAuthService } from '../../designer/app/AzureLogicAppsDesigner/Services/OAuthService';
 import type { WorkflowApp } from '../../designer/app/AzureLogicAppsDesigner/Models/WorkflowApp';
 import type { ConnectionAndAppSetting } from '../../designer/app/AzureLogicAppsDesigner/Models/Workflow';
 import { useFunctionalState } from '@react-hookz/web';
 import { CustomConnectionParameterEditorService } from '../../designer/app/AzureLogicAppsDesigner/Services/customConnectionParameterEditorService';
-=======
-import { WorkflowUtility } from '../../designer/app/AzureLogicAppsDesigner/Utilities/Workflow';
-import { StandardSearchService } from '@microsoft/logic-apps-shared';
-import type { ContentType, IHostService } from '@microsoft/logic-apps-shared';
-import { useMcpStandardStyles } from './styles';
-import { HttpClient } from '../../designer/app/AzureLogicAppsDesigner/Services/HttpClient';
+import { StandaloneOAuthService } from '../../designer/app/AzureLogicAppsDesigner/Services/OAuthService';
 
 const apiVersion = '2020-06-01';
 const httpClient = new HttpClient();
@@ -99,45 +88,39 @@
     </div>
   );
 };
->>>>>>> 4d319951
 
 export const McpStandard = () => {
   const styles = useMcpStandardStyles();
-  const { theme, appId, hostingPlan } = useSelector((state: RootState) => ({
+  const { theme, appId } = useSelector((state: RootState) => ({
     theme: state.workflowLoader.theme,
     appId: state.workflowLoader.appId,
-    hostingPlan: state.workflowLoader.hostingPlan,
   }));
-<<<<<<< HEAD
+
+  const hostingPlan = 'standard';
+  const [shouldReload, setShouldReload] = useState<boolean | undefined>(undefined);
+  const hasValidAppId = !!appId && appId.trim() !== '';
+  const resourceIdValidation =
+    /^\/subscriptions\/[0-9a-fA-F]{8}-[0-9a-fA-F]{4}-[0-9a-fA-F]{4}-[0-9a-fA-F]{4}-[0-9a-fA-F]{12}\/resourceGroups\/[a-zA-Z0-9](?:[a-zA-Z0-9-_.]*[a-zA-Z0-9])?\/providers\/[a-zA-Z0-9-_.]+\/[a-zA-Z0-9-_./]+$/;
+  const isValidResourceId = hasValidAppId && resourceIdValidation.test(appId);
+
   const resourceDetails = {
     subscriptionId: 'f34b22a3-2202-4fb1-b040-1332bd928c84',
     resourceGroup: 'TestACSRG',
     location: 'westus',
   };
-  const hostingPlan = 'standard';
-  const [appId, setAppId] = useState<string | undefined>(undefined);
-  const [shouldReload, setShouldReload] = useState<boolean | undefined>(undefined);
-  const { data: workflowAppData } = useWorkflowApp(appId as string, hostingPlan);
-=======
-
-  const hasValidAppId = !!appId && appId.trim() !== '';
-  const resourceIdValidation =
-    /^\/subscriptions\/[0-9a-fA-F]{8}-[0-9a-fA-F]{4}-[0-9a-fA-F]{4}-[0-9a-fA-F]{4}-[0-9a-fA-F]{12}\/resourceGroups\/[a-zA-Z0-9](?:[a-zA-Z0-9-_.]*[a-zA-Z0-9])?\/providers\/[a-zA-Z0-9-_.]+\/[a-zA-Z0-9-_./]+$/;
-  const isValidResourceId = hasValidAppId && resourceIdValidation.test(appId);
-
   const {
     data: workflowAppData,
     isLoading: isWorkflowLoading,
     error: workflowError,
-  } = useWorkflowApp(isValidResourceId ? appId : '', hostingPlan, isValidResourceId);
-
->>>>>>> 4d319951
+  } = useWorkflowApp(isValidResourceId ? appId : '', hostingPlan, isValidResourceId && !!appId);
+
   const canonicalLocation = useMemo(
     () => WorkflowUtility.convertToCanonicalFormat(workflowAppData?.location ?? 'westus'),
     [workflowAppData]
   );
 
-<<<<<<< HEAD
+  const isConnected = !!(isValidResourceId && workflowAppData && resourceDetails && !workflowError && !isWorkflowLoading);
+
   const { data: tenantId } = useCurrentTenantId();
   const { data: objectId } = useCurrentObjectId();
   const { data: originalConnectionsData } = useConnectionsData(appId);
@@ -219,7 +202,6 @@
         try {
           const appData = await getWorkflowAppFromCache(logicAppId, hostingPlan);
           if (appData) {
-            setAppId(logicAppId);
             setShouldReload(true);
           }
         } catch (error) {
@@ -228,69 +210,6 @@
       }
     }
   }, [appId, hostingPlan]);
-
-  return (
-    <McpWizardProvider locale="en-US" theme={theme}>
-      <McpDataProvider
-        resourceDetails={{
-          subscriptionId: resourceDetails.subscriptionId,
-          resourceGroup: resourceDetails.resourceGroup,
-          location: canonicalLocation,
-        }}
-        onResourceChange={onResourceChange}
-        services={services}
-      >
-        <div
-          style={{
-            margin: '20px',
-          }}
-        >
-          <McpWizard
-            onCreateCall={() => {
-              console.log('MCP Create call is triggered.');
-            }}
-          />
-        </div>
-      </McpDataProvider>
-=======
-  const resourceDetails = useMemo(() => {
-    if (!isValidResourceId) {
-      return null;
-    }
-    return new ArmParser(appId);
-  }, [appId, isValidResourceId]);
-
-  const isConnected = !!(isValidResourceId && workflowAppData && resourceDetails && !workflowError && !isWorkflowLoading);
-
-  const services = useMemo(() => {
-    const siteResourceId = new ArmParser(appId ?? '').topmostResourceId;
-    const armUrl = 'https://management.azure.com';
-    const baseUrl = `${armUrl}${siteResourceId}/hostruntime/runtime/webhooks/workflow/api/management`;
-    const defaultServiceParams = { baseUrl, httpClient, apiVersion };
-
-    const searchService = new StandardSearchService({
-      ...defaultServiceParams,
-      apiHubServiceDetails: {
-        apiVersion: '2018-07-01-preview',
-        subscriptionId: resourceDetails?.subscriptionId ?? '',
-        location: canonicalLocation,
-      },
-      isDev: false,
-      unsupportedConnectorIds: ['/subscriptions/#subscription#/providers/Microsoft.Web/locations/#location#/managedApis/gmail'],
-    });
-
-    const hostService: IHostService = {
-      fetchAndDisplayContent: (title: string, url: string, type: ContentType) => console.log(title, url, type),
-      openWorkflowParametersBlade: () => console.log('openWorkflowParametersBlade'),
-      openConnectionResource: (connectionId: string) => console.log('openConnectionResource:', connectionId),
-      openMonitorView: (workflowName: string, runName: string) => console.log('openMonitorView:', workflowName, runName),
-    };
-
-    return {
-      searchService,
-      hostService,
-    };
-  }, [appId, canonicalLocation, resourceDetails]);
 
   return (
     <McpWizardProvider locale="en-US" theme={theme}>
@@ -307,6 +226,7 @@
                     resourceGroup: resourceDetails!.resourceGroup,
                     location: canonicalLocation,
                   }}
+                  onResourceChange={onResourceChange}
                   services={services}
                 >
                   <McpWizard />
@@ -319,13 +239,9 @@
           <AwaitingConnection />
         )}
       </div>
->>>>>>> 4d319951
     </McpWizardProvider>
   );
 };
-
-const apiVersion = '2020-06-01';
-const httpClient = new HttpClient();
 
 const getServices = (
   siteResourceId: string,
@@ -375,6 +291,7 @@
     connectorService,
     resourceService,
     searchService,
+    hostService: {} as any, // Placeholder for IHostService, not used in this context
   };
 };
 
