--- conflicted
+++ resolved
@@ -1,11 +1,5 @@
-<<<<<<< HEAD
-import { useMemo } from 'react';
-import { McpDataProvider, McpWizard, McpWizardProvider } from '@microsoft/logic-apps-designer';
-=======
 import { useCallback, useEffect, useMemo, useState } from 'react';
 import { McpDataProvider, mcpStore, McpWizard, McpWizardProvider, resetMcpStateOnResourceChange } from '@microsoft/logic-apps-designer';
-import { Text, Badge, Spinner } from '@fluentui/react-components';
->>>>>>> 34b95101
 import type { RootState } from '../state/Store';
 import { useSelector } from 'react-redux';
 import {
@@ -16,29 +10,23 @@
 } from '../../designer/app/AzureLogicAppsDesigner/Services/WorkflowAndArtifacts';
 import { ArmParser } from '../../designer/app/AzureLogicAppsDesigner/Utilities/ArmParser';
 import { WorkflowUtility } from '../../designer/app/AzureLogicAppsDesigner/Utilities/Workflow';
-<<<<<<< HEAD
-import { StandardSearchService } from '@microsoft/logic-apps-shared';
-import { useMcpStandardStyles } from './styles';
-import { HttpClient } from '../../designer/app/AzureLogicAppsDesigner/Services/HttpClient';
-import { McpHeader } from './McpHeader';
-import { AwaitingConnection } from './AwaitingConnection';
-=======
 import {
   BaseGatewayService,
   BaseResourceService,
   BaseTenantService,
   equals,
-  type IWorkflowService,
   StandardConnectionService,
   StandardConnectorService,
   StandardSearchService,
 } from '@microsoft/logic-apps-shared';
+import type { IWorkflowService } from '@microsoft/logic-apps-shared';
 import { useMcpStandardStyles } from './styles';
 import { HttpClient } from '../../designer/app/AzureLogicAppsDesigner/Services/HttpClient';
+import { McpHeader } from './McpHeader';
+import { AwaitingConnection } from './AwaitingConnection';
 import type { WorkflowApp } from '../../designer/app/AzureLogicAppsDesigner/Models/WorkflowApp';
+import { StandaloneOAuthService } from '../../designer/app/AzureLogicAppsDesigner/Services/OAuthService';
 import { CustomConnectionParameterEditorService } from '../../designer/app/AzureLogicAppsDesigner/Services/customConnectionParameterEditorService';
-import { StandaloneOAuthService } from '../../designer/app/AzureLogicAppsDesigner/Services/OAuthService';
->>>>>>> 34b95101
 
 const apiVersion = '2020-06-01';
 const httpClient = new HttpClient();
@@ -75,29 +63,6 @@
 
   const isConnected = !!(isValidResourceId && workflowAppData && resourceDetails && !workflowError && !isWorkflowLoading);
 
-<<<<<<< HEAD
-  const services = useMemo(() => {
-    const siteResourceId = new ArmParser(appId ?? '').topmostResourceId;
-    const armUrl = 'https://management.azure.com';
-    const baseUrl = `${armUrl}${siteResourceId}/hostruntime/runtime/webhooks/workflow/api/management`;
-    const defaultServiceParams = { baseUrl, httpClient, apiVersion };
-
-    const searchService = new StandardSearchService({
-      ...defaultServiceParams,
-      apiHubServiceDetails: {
-        apiVersion: '2018-07-01-preview',
-        subscriptionId: resourceDetails?.subscriptionId ?? '',
-        location: canonicalLocation,
-      },
-      isDev: false,
-      unsupportedConnectorIds: ['/subscriptions/#subscription#/providers/Microsoft.Web/locations/#location#/managedApis/gmail'],
-    });
-
-    return {
-      searchService,
-    };
-  }, [appId, canonicalLocation, resourceDetails]);
-=======
   const { data: tenantId } = useCurrentTenantId();
   const { data: objectId } = useCurrentObjectId();
 
@@ -140,7 +105,6 @@
       }
     }
   }, [appId, hostingPlan]);
->>>>>>> 34b95101
 
   return (
     <McpWizardProvider locale="en-US" theme={theme}>
