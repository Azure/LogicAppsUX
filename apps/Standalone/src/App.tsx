--- conflicted
+++ resolved
@@ -75,13 +75,12 @@
   </Provider>
 );
 
-<<<<<<< HEAD
 const McpStandalone = () => (
   <Provider store={mcpStore}>
     <McpWrapper />
   </Provider>
 );
-=======
+
 const CloneToStandard = () => {
   return (
     <Provider store={cloneToStandardStore}>
@@ -89,13 +88,6 @@
     </Provider>
   );
 };
->>>>>>> c996f2b3
-
-const ExportConsumption = () => (
-  <Provider store={exportConsumptionStore}>
-    <ExportConsumptionWrapper />
-  </Provider>
-);
 
 const VSCodeStandalone = () => (
   <Provider store={vscodeStore}>
