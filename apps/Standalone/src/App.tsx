import { Routes, Route } from 'react-router-dom';
import { Provider } from 'react-redux';
import { DesignerWrapper } from './designer/app/DesignerShell/designer';
import { store as designerStore } from './designer/state/store';
import { store as dataMapperStore } from './dataMapperV1/state/Store';
import { store as templateStore } from './templates/state/Store';
import { DataMapperStandaloneDesignerV1 } from './dataMapperV1/app/DataMapperStandaloneDesignerV1';
import { DataMapperStandaloneDesignerV2 } from './dataMapperV1/app/DataMapperStandaloneDesignerV2';
import { TemplatesStandaloneDesigner } from './templates/app/TemplatesStandaloneDesigner';
import { ReactQueryProvider } from '@microsoft/logic-apps-designer';

export const App = () => {
  return (
    <Routes>
      <Route index element={<DesignerStandalone />} />
      <Route path="/" element={<DesignerStandalone />} />
      <Route path="/datamapperv1" element={<DataMapperV1 />} />
      <Route path="/datamapperv2" element={<DataMapperV2 />} />
      <Route path="/templates" element={<TemplatesStandalone />} />
      {/* Using path="*"" means "match anything", so this route
                acts like a catch-all for URLs that we don't have explicit
                routes for. */}
      <Route path="*" element={<DesignerStandalone />} />
    </Routes>
  );
};

const DesignerStandalone = () => {
  return (
    <Provider store={designerStore}>
      <DesignerWrapper />
    </Provider>
  );
};

const DataMapperV1 = () => {
  return (
    <Provider store={dataMapperStore}>
      <DataMapperStandaloneDesignerV1 />
    </Provider>
  );
};

const DataMapperV2 = () => {
  return (
    <Provider store={dataMapperStore}>
      <DataMapperStandaloneDesignerV2 />
    </Provider>
  );
};

const TemplatesStandalone = () => {
  return (
<<<<<<< HEAD
    <ReactQueryProvider>
      <Provider store={templateStore}>
        <TemplatesStandaloneDesigner />
      </Provider>
    </ReactQueryProvider>
=======
    <Provider store={templateStore}>
      <ReactQueryProvider>
        <TemplatesStandaloneDesigner />
      </ReactQueryProvider>
    </Provider>
>>>>>>> 8a64f12f
  );
};<|MERGE_RESOLUTION|>--- conflicted
+++ resolved
@@ -51,18 +51,10 @@
 
 const TemplatesStandalone = () => {
   return (
-<<<<<<< HEAD
-    <ReactQueryProvider>
-      <Provider store={templateStore}>
-        <TemplatesStandaloneDesigner />
-      </Provider>
-    </ReactQueryProvider>
-=======
     <Provider store={templateStore}>
       <ReactQueryProvider>
         <TemplatesStandaloneDesigner />
       </ReactQueryProvider>
     </Provider>
->>>>>>> 8a64f12f
   );
 };