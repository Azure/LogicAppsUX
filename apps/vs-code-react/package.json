--- conflicted
+++ resolved
@@ -1,10 +1,6 @@
 {
   "name": "vscode-react",
-<<<<<<< HEAD
-  "version": "50.2.12",
-=======
   "version": "5.38.0",
->>>>>>> 748d50df
   "dependencies": {
     "@fluentui/azure-themes": "8.5.70",
     "@fluentui/react": "8.110.2",
