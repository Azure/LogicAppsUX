--- conflicted
+++ resolved
@@ -4,12 +4,8 @@
   "dependencies": {
     "@fluentui/azure-themes": "8.5.70",
     "@fluentui/react": "8.110.2",
-<<<<<<< HEAD
-    "@fluentui/react-components": "9.42.0",
     "@fluentui/react-icons": "2.0.224",
-=======
     "@fluentui/react-components": "9.56.0",
->>>>>>> becf7d8d
     "@fluentui/react-hooks": "8.6.20",
     "@microsoft/designer-ui": "workspace:*",
     "@microsoft/logic-apps-chatbot": "workspace:*",
