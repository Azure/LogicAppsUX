{
  "name": "vscode-react",
  "version": "0.0.0",
  "dependencies": {
    "@fluentui/azure-themes": "8.5.70",
    "@fluentui/react": "8.110.2",
    "@fluentui/react-hooks": "8.6.20",
    "@microsoft/designer-ui": "workspace:*",
    "@microsoft/logic-apps-chatbot": "workspace:*",
    "@microsoft/logic-apps-data-mapper": "workspace:*",
    "@microsoft/logic-apps-data-mapper-v2": "workspace:*",
    "@microsoft/logic-apps-designer": "workspace:*",
    "@microsoft/logic-apps-shared": "workspace:*",
    "@microsoft/vscode-extension-logic-apps": "workspace:*",
    "@reduxjs/toolkit": "1.8.5",
<<<<<<< HEAD
    "@types/vscode-webview": "1.57.1",
=======
    "tiny-invariant": "1.3.1",
>>>>>>> 38433541
    "@use-it/event-listener": "0.1.7",
    "react-intl": "6.3.0",
    "react-query": "3.39.3",
    "react-redux": "8.0.2",
<<<<<<< HEAD
    "react-router-dom": "^6.22.3",
    "tiny-invariant": "1.3.1"
=======
    "react-router-dom": "^6.22.3"
>>>>>>> 38433541
  },
  "devDependencies": {
    "@esbuild-plugins/node-globals-polyfill": "^0.2.3",
    "@types/lodash.isequal": "^4.5.8",
    "rollup-plugin-polyfill-node": "^0.13.0",
<<<<<<< HEAD
    "vite": "^5.2.8",
    "vite-plugin-node-polyfills": "^0.21.0"
  }
=======
    "vite": "^5.2.0",
    "vite-plugin-node-polyfills": "^0.21.0",
    "@types/vscode-webview": "1.57.1"
  },
  "private": true,
  "scripts": {
    "build": "vite build",
    "build:vscode": "vite build --outDir ../../vs-code-designer/dist/vs-code-react",
    "lint": "eslint . --ext ts,tsx --report-unused-disable-directives --max-warnings 0"
  },
  "type": "module"
>>>>>>> 38433541
}<|MERGE_RESOLUTION|>--- conflicted
+++ resolved
@@ -13,31 +13,17 @@
     "@microsoft/logic-apps-shared": "workspace:*",
     "@microsoft/vscode-extension-logic-apps": "workspace:*",
     "@reduxjs/toolkit": "1.8.5",
-<<<<<<< HEAD
-    "@types/vscode-webview": "1.57.1",
-=======
     "tiny-invariant": "1.3.1",
->>>>>>> 38433541
     "@use-it/event-listener": "0.1.7",
     "react-intl": "6.3.0",
     "react-query": "3.39.3",
     "react-redux": "8.0.2",
-<<<<<<< HEAD
-    "react-router-dom": "^6.22.3",
-    "tiny-invariant": "1.3.1"
-=======
     "react-router-dom": "^6.22.3"
->>>>>>> 38433541
   },
   "devDependencies": {
     "@esbuild-plugins/node-globals-polyfill": "^0.2.3",
     "@types/lodash.isequal": "^4.5.8",
     "rollup-plugin-polyfill-node": "^0.13.0",
-<<<<<<< HEAD
-    "vite": "^5.2.8",
-    "vite-plugin-node-polyfills": "^0.21.0"
-  }
-=======
     "vite": "^5.2.0",
     "vite-plugin-node-polyfills": "^0.21.0",
     "@types/vscode-webview": "1.57.1"
@@ -49,5 +35,4 @@
     "lint": "eslint . --ext ts,tsx --report-unused-disable-directives --max-warnings 0"
   },
   "type": "module"
->>>>>>> 38433541
 }