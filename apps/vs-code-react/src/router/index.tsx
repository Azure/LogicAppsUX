--- conflicted
+++ resolved
@@ -11,16 +11,12 @@
 import { OverviewApp } from '../app/overview/app';
 import { ReviewApp } from '../app/review';
 import { UnitTestResults } from '../app/unitTest';
-<<<<<<< HEAD
-=======
 import {
   CreateWorkspace,
   CreateWorkspaceFromPackage,
   CreateLogicApp,
   CreateWorkspaceStructure,
 } from '../app/createWorkspace/createWorkspace';
-import { RouteName } from '../run-service';
->>>>>>> d2284d8a
 import { StateWrapper } from '../stateWrapper';
 import { MemoryRouter, Route, Routes } from 'react-router-dom';
 import { RouteName } from '@microsoft/vscode-extension-logic-apps';
@@ -43,17 +39,14 @@
         <Route path={`/${RouteName.dataMapper}`} element={<DataMapperApp />} />
         <Route path={`/${RouteName.designer}`} element={<DesignerApp />} />
         <Route path={`/${RouteName.unitTest}`} element={<UnitTestResults />} />
-<<<<<<< HEAD
         <Route path={`/${RouteName.runHistory}`} element={<RunHistoryApp />} />
         <Route path={`/${RouteName.languageServer}`} element={<LanguageServerConnectionView />}>
           <Route path={`${RouteName.connectionView}`} element={<LanguageServerConnectionView />} />
         </Route>
-=======
         <Route path={`/${RouteName.createWorkspace}`} element={<CreateWorkspace />} />
         <Route path={`/${RouteName.createWorkspaceFromPackage}`} element={<CreateWorkspaceFromPackage />} />
         <Route path={`/${RouteName.createLogicApp}`} element={<CreateLogicApp />} />
         <Route path={`/${RouteName.createWorkspaceStructure}`} element={<CreateWorkspaceStructure />} />
->>>>>>> d2284d8a
       </Routes>
     </MemoryRouter>
   );
