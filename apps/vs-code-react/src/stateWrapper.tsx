import type { RootState } from './state/store';
import { ProjectName, RouteName } from '@microsoft/vscode-extension-logic-apps';
import { useEffect } from 'react';
import { useSelector } from 'react-redux';
import { useNavigate } from 'react-router-dom';

export const StateWrapper: React.FC = () => {
  const navigate = useNavigate();
  const projectState = useSelector((state: RootState) => state.project);

  useEffect(() => {
    if (projectState.initialized) {
      switch (projectState.project) {
        case ProjectName.export: {
          navigate(`/${ProjectName.export}/${RouteName.instance_selection}`, { replace: true });
          break;
        }
        case ProjectName.review: {
          navigate(`/${ProjectName.review}`, { replace: true });
          break;
        }
        case ProjectName.overview: {
          navigate(`/${ProjectName.overview}`, { replace: true });
          break;
        }
        case ProjectName.designer: {
          navigate(`/${ProjectName.designer}`, { replace: true });
          break;
        }
        case ProjectName.dataMapper: {
          navigate(`/${ProjectName.dataMapper}`, { replace: true });
          break;
        }
        case ProjectName.unitTest: {
          navigate(`/${ProjectName.unitTest}`, { replace: true });
          break;
        }
<<<<<<< HEAD
        case ProjectName.runHistory: {
          navigate(`/${ProjectName.runHistory}`, { replace: true });
          break;
        }
        case ProjectName.languageServer: {
          switch (projectState.route) {
            case RouteName.connectionView: {
              navigate(`/${RouteName.languageServer}/${RouteName.connectionView}`, { replace: true });
              break;
            }
            default: {
              break;
            }
          }
=======
        case ProjectName.createWorkspace: {
          navigate(`/${ProjectName.createWorkspace}`, { replace: true });
          break;
        }
        case ProjectName.createWorkspaceFromPackage: {
          navigate(`/${ProjectName.createWorkspaceFromPackage}`, { replace: true });
          break;
        }
        case ProjectName.createLogicApp: {
          navigate(`/${ProjectName.createLogicApp}`, { replace: true });
          break;
        }
        case ProjectName.createWorkspaceStructure: {
          navigate(`/${ProjectName.createWorkspaceStructure}`, { replace: true });
>>>>>>> d2284d8a
          break;
        }
        default: {
          break;
        }
      }
    }
  }, [projectState, navigate]);

  return null;
};<|MERGE_RESOLUTION|>--- conflicted
+++ resolved
@@ -35,7 +35,6 @@
           navigate(`/${ProjectName.unitTest}`, { replace: true });
           break;
         }
-<<<<<<< HEAD
         case ProjectName.runHistory: {
           navigate(`/${ProjectName.runHistory}`, { replace: true });
           break;
@@ -50,7 +49,8 @@
               break;
             }
           }
-=======
+          break;
+        }
         case ProjectName.createWorkspace: {
           navigate(`/${ProjectName.createWorkspace}`, { replace: true });
           break;
@@ -65,7 +65,6 @@
         }
         case ProjectName.createWorkspaceStructure: {
           navigate(`/${ProjectName.createWorkspaceStructure}`, { replace: true });
->>>>>>> d2284d8a
           break;
         }
         default: {
