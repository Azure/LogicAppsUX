--- conflicted
+++ resolved
@@ -175,77 +175,6 @@
     });
   };
 
-<<<<<<< HEAD
-=======
-  const Resources = {
-    FILE_A_BUG: intl.formatMessage({
-      defaultMessage: 'File a bug',
-      id: '1PQFOA',
-      description: 'Button text for file a bug',
-    }),
-    DESIGNER_SAVE: intl.formatMessage({
-      defaultMessage: 'Save',
-      id: 'ZvAp7m',
-      description: 'Button text for save',
-    }),
-    DESIGNER_PARAMETERS: intl.formatMessage({
-      defaultMessage: 'Parameters',
-      id: '+0ua83',
-      description: 'Button text for parameters',
-    }),
-    DESIGNER_CONNECTIONS: intl.formatMessage({
-      defaultMessage: 'Connections',
-      id: 'm/GihH',
-      description: 'Button text for connections',
-    }),
-    DESIGNER_ERRORS: intl.formatMessage({
-      defaultMessage: 'Errors',
-      id: 'ohOaXj',
-      description: 'Button text for errors',
-    }),
-    MONITORING_VIEW_REFRESH: intl.formatMessage({
-      defaultMessage: 'Refresh',
-      id: 'pr9GwA',
-      description: 'Button text for refresh',
-    }),
-    MONITORING_VIEW_RESUBMIT: intl.formatMessage({
-      defaultMessage: 'Resubmit',
-      id: 'sOnphB',
-      description: 'Button text for resubmit',
-    }),
-    COMMAND_BAR_ARIA: intl.formatMessage({
-      defaultMessage: 'Use left and right arrow keys to navigate between commands',
-      id: 'rd6fai',
-      description: 'Aria describing the way to control the keyboard navigation',
-    }),
-    CREATE_UNIT_TEST_FROM_RUN: intl.formatMessage({
-      defaultMessage: 'Create unit test from run',
-      id: '/A9pj3',
-      description: 'Button text for create unit test from run',
-    }),
-    UNIT_TEST_SAVE: intl.formatMessage({
-      defaultMessage: 'Save unit test definition',
-      id: 'QQmbz+',
-      description: 'Button text for save unit test definition',
-    }),
-    UNIT_TEST_ASSERTIONS: intl.formatMessage({
-      defaultMessage: 'Assertions',
-      id: 'LxRzQm',
-      description: 'Button text for unit test asssertions',
-    }),
-    CREATE_UNIT_TEST: intl.formatMessage({
-      defaultMessage: 'Create unit test',
-      id: '7eo4/d',
-      description: 'Button text for create unit test',
-    }),
-    CHAT_BUTTON_TOOLTIP_CONTENT: intl.formatMessage({
-      defaultMessage: 'Navigate to the Overview page to access the agent chat.',
-      id: 'DV0Z/L',
-      description: 'Button tooltip text for disabled chat button',
-    }),
-  };
-
->>>>>>> 636c152e
   const allInputErrors = (Object.entries(designerState.operations.inputParameters) ?? []).filter(([_id, nodeInputs]) =>
     Object.values(nodeInputs.parameterGroups).some((parameterGroup) =>
       parameterGroup.parameters.some((parameter) => (parameter?.validationErrors?.length ?? 0) > 0)
@@ -342,19 +271,11 @@
       onClick: () => !!dispatch(openPanel({ panelMode: 'Error' })),
     },
     {
-<<<<<<< HEAD
-      key: 'SaveBlank',
-      disabled: isSaveBlankUnitTestDisabled,
+      key: 'CreateUnitTest',
+      disabled: isCreateUnitTestDisabled,
       text: intlText.CREATE_UNIT_TEST,
       ariaLabel: intlText.CREATE_UNIT_TEST,
-      icon: isSavingBlankUnitTest ? <Spinner size="extra-small" /> : <SaveBlankUnitTestIcon />,
-=======
-      key: 'CreateUnitTest',
-      disabled: isCreateUnitTestDisabled,
-      text: Resources.CREATE_UNIT_TEST,
-      ariaLabel: Resources.CREATE_UNIT_TEST,
       icon: isCreatingUnitTest ? <Spinner size="extra-small" /> : <CreateUnitTestIcon />,
->>>>>>> 636c152e
       renderTextIcon: null,
       onClick: () => {
         createUnitTestMutate();
@@ -389,15 +310,9 @@
           {
             key: 'CreateUnitTestFromRun',
             disabled: isDisabled,
-<<<<<<< HEAD
-            ariaLabel: intlText.CREATE_UNIT_TEST,
-            text: intlText.CREATE_UNIT_TEST,
-            icon: <SaveBlankUnitTestIcon />,
-=======
-            ariaLabel: Resources.CREATE_UNIT_TEST_FROM_RUN,
-            text: Resources.CREATE_UNIT_TEST_FROM_RUN,
+            ariaLabel: intlText.CREATE_UNIT_TEST_FROM_RUN,
+            text: intlText.CREATE_UNIT_TEST_FROM_RUN,
             icon: <CreateUnitTestIcon />,
->>>>>>> 636c152e
             renderTextIcon: null,
             onClick: () => {
               onCreateUnitTestFromRun();
@@ -421,19 +336,11 @@
       },
     },
     {
-<<<<<<< HEAD
-      key: 'SaveBlank',
-      disabled: isSaveBlankUnitTestDisabled,
+      key: 'CreateUnitTest',
+      disabled: isCreateUnitTestDisabled,
       text: intlText.CREATE_UNIT_TEST,
       ariaLabel: intlText.CREATE_UNIT_TEST,
-      icon: isSavingBlankUnitTest ? <Spinner size="extra-small" /> : <SaveRegular />,
-=======
-      key: 'CreateUnitTest',
-      disabled: isCreateUnitTestDisabled,
-      text: Resources.CREATE_UNIT_TEST,
-      ariaLabel: Resources.CREATE_UNIT_TEST,
       icon: isCreatingUnitTest ? <Spinner size="extra-small" /> : <SaveRegular />,
->>>>>>> 636c152e
       renderTextIcon: null,
       onClick: () => {
         createUnitTestMutate();
