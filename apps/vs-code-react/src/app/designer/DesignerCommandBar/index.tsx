--- conflicted
+++ resolved
@@ -26,6 +26,8 @@
   ReplayRegular,
   DismissCircleRegular,
   DismissCircleFilled,
+  BeakerRegular,
+  CheckmarkRegular,
 } from '@fluentui/react-icons';
 import { TrafficLightDot } from '@microsoft/designer-ui';
 
@@ -150,7 +152,11 @@
       id: 'sOnphB',
       description: 'Button text for resubmit',
     }),
-<<<<<<< HEAD
+    COMMAND_BAR_ARIA: intl.formatMessage({
+      defaultMessage: 'Use left and right arrow keys to navigate between commands',
+      id: 'rd6fai',
+      description: 'Aria describing the way to control the keyboard navigation',
+    }),
     CREATE_UNIT_TEST: intl.formatMessage({
       defaultMessage: 'Create unit test',
       id: '7eo4/d',
@@ -170,12 +176,6 @@
       defaultMessage: 'Save blank unit test',
       id: '+SHn9P',
       description: 'Button test for save blank unit test',
-=======
-    COMMAND_BAR_ARIA: intl.formatMessage({
-      defaultMessage: 'Use left and right arrow keys to navigate between commands',
-      id: 'rd6fai',
-      description: 'Aria describing the way to control the keyboard navigation',
->>>>>>> 4e36e74f
     }),
   };
 
@@ -269,11 +269,12 @@
     ...(isLocal
       ? [
           {
-            ariaLabel: Resources.CREATE_UNIT_TEST,
-            iconProps: { iconName: 'TestBeaker' },
             key: 'CreateUnitTest',
             disabled: isDisabled,
+            ariaLabel: Resources.CREATE_UNIT_TEST,
             text: Resources.CREATE_UNIT_TEST,
+            icon: <BeakerRegular />,
+            renderTextIcon: null,
             onClick: () => {
               onCreateUnitTest();
             },
@@ -283,17 +284,8 @@
             disabled: isDisabled,
             text: Resources.UNIT_TEST_SAVE_BLANK,
             ariaLabel: Resources.UNIT_TEST_SAVE_BLANK,
-            onRenderIcon: () => {
-              return isSavingBlankUnitTest ? (
-                <Spinner size={SpinnerSize.small} />
-              ) : (
-                <FontIcon
-                  aria-label={Resources.DESIGNER_SAVE}
-                  iconName="Save"
-                  className={isSaveBlankUnitTestDisabled ? classNames.disableGrey : classNames.azureBlue}
-                />
-              );
-            },
+            icon: isSavingBlankUnitTest ? <Spinner size="extra-small" /> : <SaveRegular />,
+            renderTextIcon: null,
             onClick: () => {
               saveBlankUnitTestMutate();
             },
@@ -302,23 +294,14 @@
       : []),
   ];
 
-  const unitTestItems: ICommandBarItemProps[] = [
+  const unitTestItems = [
     {
       key: 'Save',
       disabled: isSaveUnitTestDisabled,
       text: Resources.UNIT_TEST_SAVE,
       ariaLabel: Resources.UNIT_TEST_SAVE,
-      onRenderIcon: () => {
-        return isSavingUnitTest ? (
-          <Spinner size={SpinnerSize.small} />
-        ) : (
-          <FontIcon
-            aria-label={Resources.DESIGNER_SAVE}
-            iconName="Save"
-            className={isSaveUnitTestDisabled ? classNames.disableGrey : classNames.azureBlue}
-          />
-        );
-      },
+      icon: isSavingUnitTest ? <Spinner size="extra-small" /> : <SaveRegular />,
+      renderTextIcon: null,
       onClick: () => {
         saveUnitTestMutate();
       },
@@ -328,59 +311,36 @@
       disabled: isSaveBlankUnitTestDisabled,
       text: Resources.UNIT_TEST_SAVE_BLANK,
       ariaLabel: Resources.UNIT_TEST_SAVE_BLANK,
-      onRenderIcon: () => {
-        return isSavingBlankUnitTest ? (
-          <Spinner size={SpinnerSize.small} />
-        ) : (
-          <FontIcon
-            aria-label={Resources.DESIGNER_SAVE}
-            iconName="Save"
-            className={isSaveBlankUnitTestDisabled ? classNames.disableGrey : classNames.azureBlue}
-          />
-        );
-      },
+      icon: isSavingBlankUnitTest ? <Spinner size="extra-small" /> : <SaveRegular />,
+      renderTextIcon: null,
       onClick: () => {
         saveBlankUnitTestMutate();
       },
     },
     {
       key: 'Assertions',
+      disabled: false,
       text: Resources.UNIT_TEST_ASSERTIONS,
       ariaLabel: Resources.UNIT_TEST_ASSERTIONS,
-      iconProps: { iconName: 'CheckMark' },
-      onRenderText: (item: { text: string }) => {
-        return (
-          <>
-            {item.text}
-            {haveAssertionErrors ? (
-              <div style={{ display: 'inline-block', marginLeft: 8 }}>
-                <TrafficLightDot fill={RUN_AFTER_COLORS[isDarkMode ? 'dark' : 'light']['FAILED']} />
-              </div>
-            ) : null}
-          </>
-        );
-      },
+      icon: <CheckmarkRegular />,
+      renderTextIcon: haveWorkflowParameterErrors ? (
+        <div style={{ display: 'inline-block', marginLeft: 8 }}>
+          <TrafficLightDot fill={RUN_AFTER_COLORS[isDarkMode ? 'dark' : 'light']['FAILED']} />
+        </div>
+      ) : null,
       onClick: () => !!dispatch(openPanel({ panelMode: 'Assertions' })),
     },
   ];
 
   return (
-<<<<<<< HEAD
-    <CommandBar
-      items={isUnitTest ? unitTestItems : isMonitoringView ? monitoringViewItems : designerItems}
-      ariaLabel="Use left and right arrow keys to navigate between commands"
-      styles={{
-        root: { borderBottom: `1px solid ${isDarkMode ? '#333333' : '#d6d6d6'}`, padding: '0 20px' },
-=======
     <Toolbar
       style={{
         borderBottom: `1px solid ${isDarkMode ? '#333333' : '#d6d6d6'}`,
         padding: '0 20px',
->>>>>>> 4e36e74f
       }}
       aria-label={Resources.COMMAND_BAR_ARIA}
     >
-      {(isMonitoringView ? monitoringViewItems : designerItems).map((buttonProps) => (
+      {(isUnitTest ? unitTestItems : isMonitoringView ? monitoringViewItems : designerItems).map((buttonProps) => (
         <ToolbarButton
           disabled={buttonProps.disabled}
           key={buttonProps.key}
