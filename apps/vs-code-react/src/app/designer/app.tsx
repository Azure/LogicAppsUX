--- conflicted
+++ resolved
@@ -202,29 +202,13 @@
   );
 
   return (
-<<<<<<< HEAD
-    <DesignerProvider
-      locale="en-US"
-      options={{
-        isDarkMode: theme === Theme.Dark,
-        readOnly,
-        isMonitoringView,
-        isUnitTest,
-        services: services,
-        hostOptions: {
-          displayRuntimeInfo: true,
-        },
-      }}
-    >
-      {designerCommandBar}
-      {isError ? errorApp : isFetching || isLoading ? loadingApp : designerApp}
-    </DesignerProvider>
-=======
     <div style={{ height: '100vh' }}>
       <DesignerProvider
         locale="en-US"
-        options={{
+        
+        options={{       
           isDarkMode: theme === Theme.Dark,
+          isUnitTest,
           isVSCode: true,
           readOnly,
           isMonitoringView,
@@ -238,6 +222,5 @@
         {isError ? errorApp : isFetching || isLoading ? loadingApp : designerApp}
       </DesignerProvider>
     </div>
->>>>>>> becf7d8d
   );
 };