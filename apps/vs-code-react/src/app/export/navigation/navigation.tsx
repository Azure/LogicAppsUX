import { RouteName, ValidationStatus } from '../../../run-service';
import type { RootState } from '../../../state/store';
import type { InitializedVscodeState } from '../../../state/vscodeSlice';
import { Status } from '../../../state/vscodeSlice';
import { VSCodeContext } from '../../../webviewCommunication';
import { PrimaryButton } from '@fluentui/react';
import { ExtensionCommand } from '@microsoft-logic-apps/utils';
import { useContext } from 'react';
import { useIntl } from 'react-intl';
import { useSelector } from 'react-redux';
import { useNavigate, useLocation } from 'react-router-dom';

export const Navigation: React.FC = () => {
  const intl = useIntl();
  const vscode = useContext(VSCodeContext);
  const navigate = useNavigate();
  const location = useLocation();

  const vscodeState = useSelector((state: RootState) => state.vscode) as InitializedVscodeState;
  const { exportData } = vscodeState;
  const { finalStatus } = vscodeState;
  const { selectedSubscription, selectedIse, selectedWorkflows, validationState, targetDirectory, packageUrl, managedConnections } =
    exportData;
  const { isManaged, resourceGroup, resourceGroupLocation } = managedConnections;

  const intlText = {
    NEXT: intl.formatMessage({
      defaultMessage: 'Next',
      description: 'Next button',
    }),
    BACK: intl.formatMessage({
      defaultMessage: 'Back',
      description: 'Back button',
    }),
    EXPORT: intl.formatMessage({
      defaultMessage: 'Export',
      description: 'Export button',
    }),
    EXPORT_WITH_WARNINGS: intl.formatMessage({
      defaultMessage: 'Export with warnings',
      description: 'Export with warnings button',
    }),
    FINISH: intl.formatMessage({
      defaultMessage: 'finish',
      description: 'Finish  button',
    }),
  };

  const onClickBack = () => {
    navigate(-1);
  };

  const onClickNext = () => {
    const { pathname } = location;

    switch (pathname) {
      case `/${RouteName.export}/${RouteName.instance_selection}`: {
        navigate(`/${RouteName.export}/${RouteName.workflows_selection}`);
        break;
      }
      case `/${RouteName.export}/${RouteName.workflows_selection}`: {
        navigate(`/${RouteName.export}/${RouteName.validation}`);
        break;
      }
      case `/${RouteName.export}/${RouteName.validation}`: {
        navigate(`/${RouteName.export}/${RouteName.summary}`);
        break;
      }
      case `/${RouteName.export}/${RouteName.summary}`: {
        navigate(`/${RouteName.export}/${RouteName.status}`);
        vscode.postMessage({
          command: ExtensionCommand.export_package,
          targetDirectory,
          packageUrl,
          selectedSubscription,
          resourceGroupName: isManaged ? resourceGroup : undefined,
          location: isManaged ? resourceGroupLocation : undefined,
        });
        break;
      }
    }
  };

  const isBackDisabled = (): boolean => {
    const { pathname } = location;
    return (
      pathname === `/${RouteName.export}/${RouteName.instance_selection}` ||
      (pathname === `/${RouteName.export}/${RouteName.status}` && finalStatus !== Status.Succeeded && finalStatus !== Status.Failed)
    );
  };

  const isNextDisabled = (): boolean => {
    const { pathname } = location;

    switch (pathname) {
      case `/${RouteName.export}/${RouteName.instance_selection}`: {
        return selectedSubscription === '' || selectedIse === '';
      }
      case `/${RouteName.export}/${RouteName.workflows_selection}`: {
        return selectedSubscription === '' || selectedIse === '' || selectedWorkflows.length === 0;
      }
      case `/${RouteName.export}/${RouteName.validation}`: {
        return validationState === '' || validationState === ValidationStatus.failed;
      }
      case `/${RouteName.export}/${RouteName.summary}`: {
        return targetDirectory.path === '' || (targetDirectory.path !== '' && isManaged && resourceGroup === undefined);
      }
      default: {
        return true;
      }
    }
  };

  const getNextText = (): string => {
    const { pathname } = location;

    switch (pathname) {
      case `/${RouteName.export}/${RouteName.validation}`: {
        return validationState === ValidationStatus.succeeded_with_warnings ? intlText.EXPORT_WITH_WARNINGS : intlText.EXPORT;
      }
      case `/${RouteName.export}/${RouteName.summary}`: {
        const validationText =
          validationState === ValidationStatus.succeeded_with_warnings ? intlText.EXPORT_WITH_WARNINGS : intlText.EXPORT;
        return `${validationText} and ${intlText.FINISH}`;
      }
      default: {
        return intlText.NEXT;
      }
    }
  };

  const nextText = getNextText();

  return (
    <div className="msla-export-navigation-panel">
<<<<<<< HEAD
      {isButtonsVisible ? (
        <>
          <PrimaryButton
            className="msla-export-navigation-panel-button"
            text={intlText.BACK}
            ariaLabel={intlText.BACK}
            onClick={onClickBack}
            disabled={isBackDisabled()}
          />
          <PrimaryButton
            className="msla-export-navigation-panel-button"
            text={nextText}
            ariaLabel={nextText}
            onClick={onClickNext}
            disabled={isNextDisabled()}
          />
        </>
      ) : null}
=======
      <PrimaryButton
        className="msla-export-navigation-panel-button"
        text={intlText.BACK}
        ariaLabel={intlText.BACK}
        onClick={onClickBack}
        disabled={isBackDisabled()}
      />
      <PrimaryButton
        className="msla-export-navigation-panel-button"
        text={nextText}
        ariaLabel={nextText}
        onClick={onClickNext}
        disabled={isNextDisabled()}
      />
>>>>>>> c1965038
    </div>
  );
};<|MERGE_RESOLUTION|>--- conflicted
+++ resolved
@@ -133,26 +133,6 @@
 
   return (
     <div className="msla-export-navigation-panel">
-<<<<<<< HEAD
-      {isButtonsVisible ? (
-        <>
-          <PrimaryButton
-            className="msla-export-navigation-panel-button"
-            text={intlText.BACK}
-            ariaLabel={intlText.BACK}
-            onClick={onClickBack}
-            disabled={isBackDisabled()}
-          />
-          <PrimaryButton
-            className="msla-export-navigation-panel-button"
-            text={nextText}
-            ariaLabel={nextText}
-            onClick={onClickNext}
-            disabled={isNextDisabled()}
-          />
-        </>
-      ) : null}
-=======
       <PrimaryButton
         className="msla-export-navigation-panel-button"
         text={intlText.BACK}
@@ -167,7 +147,6 @@
         onClick={onClickNext}
         disabled={isNextDisabled()}
       />
->>>>>>> c1965038
     </div>
   );
 };