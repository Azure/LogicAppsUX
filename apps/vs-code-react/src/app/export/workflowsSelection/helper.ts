import type { WorkflowsList, WorkflowProperties } from '../../../run-service/types';
import type { IDropdownOption } from '@fluentui/react';

export const parseWorkflowData = (workflowsData: { workflows: Array<WorkflowProperties> }): Array<WorkflowsList> => {
  const { workflows } = workflowsData;

  return workflows.map((workflow: WorkflowProperties) => {
    const { name, id } = workflow;

    return {
      key: id,
      name,
      resourceGroup: getResourceGroup(id),
    };
  });
};

export const parseResourceGroups = (workflowItems: Array<WorkflowsList>): IDropdownOption[] => {
  const resourceGroups: Array<string> = workflowItems.reduce((acc: Array<string>, curr: WorkflowsList): Array<string> => {
    return [...acc, curr?.resourceGroup];
  }, []);

  const dropdownGroups: IDropdownOption[] = [...new Set(resourceGroups)].map((resourceGroup) => {
    return { key: resourceGroup, text: resourceGroup, selected: false };
  });

  return dropdownGroups;
};

export const filterWorkflows = (workflowItems: Array<WorkflowsList>, resourceGroups: IDropdownOption[], newSearchString: string) => {
  const selectedFilters: Array<string | number> = resourceGroups
    .filter((resourceGroup: IDropdownOption) => resourceGroup.selected)
    .map((resourceGroup: IDropdownOption) => resourceGroup.key);

  let renderWorkflows = [...workflowItems];

  if (selectedFilters.length) {
    renderWorkflows = renderWorkflows.filter((workflowItem) => selectedFilters.includes(workflowItem.resourceGroup));
  }

  if (newSearchString.length) {
<<<<<<< HEAD
    renderWorkflows = renderWorkflows.filter((workflowItem) => workflowItem.name.includes(newSearchString));
=======
    renderWorkflows = renderWorkflows.filter((workflowItem) => {
      const lowerCaseName = workflowItem?.name.toLowerCase();
      const lowerCaseSearch = newSearchString.toLowerCase();
      return lowerCaseName.includes(lowerCaseSearch);
    });
>>>>>>> 16a63460
  }

  return renderWorkflows;
};

export const getResourceGroup = (workflowID: string): string => {
  const separators = workflowID.split('/');
  const resourceGroupLocation = 4;
  return separators[resourceGroupLocation];
};

export const getListColumns = () => {
  return [
    { key: 'column1', name: 'Name', fieldName: 'name', minWidth: 170, maxWidth: 250, isResizable: true },
    { key: 'column2', name: 'Resource Group', fieldName: 'resourceGroup', minWidth: 170, maxWidth: 250, isResizable: true },
  ];
};<|MERGE_RESOLUTION|>--- conflicted
+++ resolved
@@ -39,15 +39,11 @@
   }
 
   if (newSearchString.length) {
-<<<<<<< HEAD
-    renderWorkflows = renderWorkflows.filter((workflowItem) => workflowItem.name.includes(newSearchString));
-=======
     renderWorkflows = renderWorkflows.filter((workflowItem) => {
       const lowerCaseName = workflowItem?.name.toLowerCase();
       const lowerCaseSearch = newSearchString.toLowerCase();
       return lowerCaseName.includes(lowerCaseSearch);
     });
->>>>>>> 16a63460
   }
 
   return renderWorkflows;
