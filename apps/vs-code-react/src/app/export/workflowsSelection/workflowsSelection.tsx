import { ApiService } from '../../../run-service/export/index';
import { QueryKeys } from '../../../run-service/types';
<<<<<<< HEAD
import type { WorkflowsList } from '../../../run-service/types';
import type { AppDispatch, RootState } from '../../../state/store';
import { updateSelectedWorkFlows } from '../../../state/vscodeSlice';
import type { InitializedVscodeState } from '../../../state/vscodeSlice';
import { Filters } from './filters';
import { filterWorkflows, getListColumns, parseResourceGroups, parseWorkflowData } from './helper';
=======
import type { AppDispatch, RootState } from '../../../state/store';
import { updateSelectedWorkFlows } from '../../../state/vscodeSlice';
import type { InitializedVscodeState } from '../../../state/vscodeSlice';
import { getListColumns, parseWorkflowData } from './helper';
>>>>>>> 1ba698c6
import { SelectedList } from './selectedList';
import { Separator, ShimmeredDetailsList, Text, SelectionMode, Selection } from '@fluentui/react';
import type { IDropdownOption } from '@fluentui/react';
import { useMemo, useState } from 'react';
import { useIntl } from 'react-intl';
import { useQuery } from 'react-query';
import { useDispatch, useSelector } from 'react-redux';

export const WorkflowsSelection: React.FC = () => {
  const vscodeState = useSelector((state: RootState) => state.vscode);
  const { baseUrl, accessToken, exportData } = vscodeState as InitializedVscodeState;
  const { selectedSubscription, selectedIse } = exportData;

<<<<<<< HEAD
  const [renderWorkflows, setRenderWorkflows] = useState<Array<WorkflowsList>>([]);
  const [allWorkflows, setAllWorkflows] = useState<Array<WorkflowsList>>([]);
  const [resourceGroups, setResourceGroups] = useState<IDropdownOption[]>([]);
  const [searchString, setSearchString] = useState<string>('');

=======
>>>>>>> 1ba698c6
  const intl = useIntl();
  const dispatch: AppDispatch = useDispatch();

  const intlText = {
    SELECT_TITLE: intl.formatMessage({
      defaultMessage: 'Select Apps to Export',
      description: 'Select apps to export title',
    }),
    SELECT_DESCRIPTION: intl.formatMessage({
      defaultMessage:
        'Here you are able to export a selection of Logic Apps into a code format for re-usage and integration into larger Logic App schemas',
      description: 'Select apps to export description',
    }),
    TOGGLE_SELECTION: intl.formatMessage({
      defaultMessage: 'Toggle selection',
      description: 'Select apps to export description',
    }),
    TOGGLE_SELECTION_ALL: intl.formatMessage({
      defaultMessage: 'Toggle selection for all items',
      description: 'Select apps to export description',
    }),
    SELECT_WORKFLOW: intl.formatMessage({
      defaultMessage: 'Select workflow',
      description: 'Select apps to export description',
    }),
  };

  const apiService = useMemo(() => {
    return new ApiService({
      baseUrl,
      accessToken,
    });
  }, [accessToken, baseUrl]);

  const loadWorkflows = () => {
    return apiService.getWorkflows(selectedSubscription, selectedIse);
  };

<<<<<<< HEAD
  const onWorkflowsSuccess = (workflowsData: any) => {
    const workflowItems: Array<WorkflowsList> = !workflowsData ? [] : parseWorkflowData(workflowsData);
    const resourceGroups: IDropdownOption[] = !workflowsData ? [] : parseResourceGroups(workflowItems);

    setRenderWorkflows(workflowItems);
    setAllWorkflows(workflowItems);
    setResourceGroups(resourceGroups);
  };

  const { isLoading: isWorkflowsLoading } = useQuery<any>([QueryKeys.workflowsData, { iseId: selectedIse }], loadWorkflows, {
    refetchOnWindowFocus: false,
    onSuccess: onWorkflowsSuccess,
  });

  const onChangeDropdown = (_event: React.FormEvent<HTMLDivElement>, _selectedOption: IDropdownOption, index: number) => {
    const updatedResourceGroups = [...resourceGroups];
    updatedResourceGroups[index].selected = !updatedResourceGroups[index].selected;

    setRenderWorkflows(filterWorkflows(allWorkflows, updatedResourceGroups, searchString));
    setResourceGroups(updatedResourceGroups);
  };

  const onChangeSearch = (_event: React.FormEvent<HTMLDivElement>, newSearchString: string) => {
    setRenderWorkflows(filterWorkflows(allWorkflows, resourceGroups, newSearchString));
    setSearchString(newSearchString);
  };
=======
  const { data: workflowsData, isLoading: isWorkflowsLoading } = useQuery<any>(
    [QueryKeys.workflowsData, { iseId: selectedIse }],
    loadWorkflows,
    {
      refetchOnWindowFocus: false,
    }
  );

  const workflowItems: any = isWorkflowsLoading || !workflowsData ? [] : parseWorkflowData(workflowsData);
>>>>>>> 1ba698c6

  const selection = new Selection({
    onSelectionChanged: () => {
      const currentSelection = selection.getSelection();
      dispatch(
        updateSelectedWorkFlows({
          selectedWorkflows: currentSelection,
        })
      );
    },
<<<<<<< HEAD
    items: renderWorkflows as any,
  });

  const deselectItem = (itemKey: string) => {
    selection.toggleKeySelected(itemKey);
  };

  const workflowsList = useMemo(() => {
    return (
      <div className="msla-export-workflows-panel-list-workflows">
        <ShimmeredDetailsList
          items={renderWorkflows}
          columns={getListColumns()}
          setKey="set"
          enableShimmer={isWorkflowsLoading}
          ariaLabelForSelectionColumn={intlText.TOGGLE_SELECTION}
          ariaLabelForSelectAllCheckbox={intlText.TOGGLE_SELECTION_ALL}
          checkButtonAriaLabel={intlText.SELECT_WORKFLOW}
          selectionMode={SelectionMode.multiple}
          selection={selection}
        />
      </div>
    );
  }, [renderWorkflows, isWorkflowsLoading, selection, intlText.TOGGLE_SELECTION, intlText.TOGGLE_SELECTION_ALL, intlText.SELECT_WORKFLOW]);

  const filters = useMemo(() => {
    return (
      <Filters
        dropdownOptions={resourceGroups}
        onChangeDropdown={onChangeDropdown}
        onChangeSearch={onChangeSearch}
        isDataLoaded={isWorkflowsLoading}
      />
    );
  }, [resourceGroups, isWorkflowsLoading, onChangeDropdown, onChangeSearch]);
=======
    items: workflowItems,
  });

  /*const deselectItem = (itemKey: string) => {
    selection.toggleKeySelected(itemKey);
  };*/
>>>>>>> 1ba698c6

  return (
    <div className="msla-export-workflows-panel">
      <div className="msla-export-workflows-panel-list">
        <Text variant="xLarge" nowrap block>
          {intlText.SELECT_TITLE}
        </Text>
        <Text variant="large" nowrap block>
          {intlText.SELECT_DESCRIPTION}
        </Text>
<<<<<<< HEAD
        {filters}
        {workflowsList}
      </div>
      <Separator vertical className="msla-export-workflows-panel-divider" />
      <SelectedList deselectItem={deselectItem} />
=======
        <div className="msla-export-workflows-panel-list-workflows">
          <ShimmeredDetailsList
            items={workflowItems}
            columns={getListColumns()}
            setKey="set"
            enableShimmer={isWorkflowsLoading}
            ariaLabelForSelectionColumn={intlText.TOGGLE_SELECTION}
            ariaLabelForSelectAllCheckbox={intlText.TOGGLE_SELECTION_ALL}
            checkButtonAriaLabel={intlText.SELECT_WORKFLOW}
            selectionMode={SelectionMode.multiple}
            selection={selection}
          />
        </div>
      </div>
      <Separator vertical className="msla-export-workflows-panel-divider" />
      <SelectedList />
>>>>>>> 1ba698c6
    </div>
  );
};<|MERGE_RESOLUTION|>--- conflicted
+++ resolved
@@ -1,18 +1,11 @@
 import { ApiService } from '../../../run-service/export/index';
 import { QueryKeys } from '../../../run-service/types';
-<<<<<<< HEAD
 import type { WorkflowsList } from '../../../run-service/types';
 import type { AppDispatch, RootState } from '../../../state/store';
 import { updateSelectedWorkFlows } from '../../../state/vscodeSlice';
 import type { InitializedVscodeState } from '../../../state/vscodeSlice';
 import { Filters } from './filters';
 import { filterWorkflows, getListColumns, parseResourceGroups, parseWorkflowData } from './helper';
-=======
-import type { AppDispatch, RootState } from '../../../state/store';
-import { updateSelectedWorkFlows } from '../../../state/vscodeSlice';
-import type { InitializedVscodeState } from '../../../state/vscodeSlice';
-import { getListColumns, parseWorkflowData } from './helper';
->>>>>>> 1ba698c6
 import { SelectedList } from './selectedList';
 import { Separator, ShimmeredDetailsList, Text, SelectionMode, Selection } from '@fluentui/react';
 import type { IDropdownOption } from '@fluentui/react';
@@ -26,14 +19,11 @@
   const { baseUrl, accessToken, exportData } = vscodeState as InitializedVscodeState;
   const { selectedSubscription, selectedIse } = exportData;
 
-<<<<<<< HEAD
   const [renderWorkflows, setRenderWorkflows] = useState<Array<WorkflowsList>>([]);
   const [allWorkflows, setAllWorkflows] = useState<Array<WorkflowsList>>([]);
   const [resourceGroups, setResourceGroups] = useState<IDropdownOption[]>([]);
   const [searchString, setSearchString] = useState<string>('');
 
-=======
->>>>>>> 1ba698c6
   const intl = useIntl();
   const dispatch: AppDispatch = useDispatch();
 
@@ -72,7 +62,6 @@
     return apiService.getWorkflows(selectedSubscription, selectedIse);
   };
 
-<<<<<<< HEAD
   const onWorkflowsSuccess = (workflowsData: any) => {
     const workflowItems: Array<WorkflowsList> = !workflowsData ? [] : parseWorkflowData(workflowsData);
     const resourceGroups: IDropdownOption[] = !workflowsData ? [] : parseResourceGroups(workflowItems);
@@ -99,17 +88,6 @@
     setRenderWorkflows(filterWorkflows(allWorkflows, resourceGroups, newSearchString));
     setSearchString(newSearchString);
   };
-=======
-  const { data: workflowsData, isLoading: isWorkflowsLoading } = useQuery<any>(
-    [QueryKeys.workflowsData, { iseId: selectedIse }],
-    loadWorkflows,
-    {
-      refetchOnWindowFocus: false,
-    }
-  );
-
-  const workflowItems: any = isWorkflowsLoading || !workflowsData ? [] : parseWorkflowData(workflowsData);
->>>>>>> 1ba698c6
 
   const selection = new Selection({
     onSelectionChanged: () => {
@@ -120,13 +98,12 @@
         })
       );
     },
-<<<<<<< HEAD
     items: renderWorkflows as any,
   });
 
-  const deselectItem = (itemKey: string) => {
+  /*const deselectItem = (itemKey: string) => {
     selection.toggleKeySelected(itemKey);
-  };
+  };*/
 
   const workflowsList = useMemo(() => {
     return (
@@ -156,14 +133,6 @@
       />
     );
   }, [resourceGroups, isWorkflowsLoading, onChangeDropdown, onChangeSearch]);
-=======
-    items: workflowItems,
-  });
-
-  /*const deselectItem = (itemKey: string) => {
-    selection.toggleKeySelected(itemKey);
-  };*/
->>>>>>> 1ba698c6
 
   return (
     <div className="msla-export-workflows-panel">
@@ -174,30 +143,11 @@
         <Text variant="large" nowrap block>
           {intlText.SELECT_DESCRIPTION}
         </Text>
-<<<<<<< HEAD
         {filters}
         {workflowsList}
       </div>
       <Separator vertical className="msla-export-workflows-panel-divider" />
-      <SelectedList deselectItem={deselectItem} />
-=======
-        <div className="msla-export-workflows-panel-list-workflows">
-          <ShimmeredDetailsList
-            items={workflowItems}
-            columns={getListColumns()}
-            setKey="set"
-            enableShimmer={isWorkflowsLoading}
-            ariaLabelForSelectionColumn={intlText.TOGGLE_SELECTION}
-            ariaLabelForSelectAllCheckbox={intlText.TOGGLE_SELECTION_ALL}
-            checkButtonAriaLabel={intlText.SELECT_WORKFLOW}
-            selectionMode={SelectionMode.multiple}
-            selection={selection}
-          />
-        </div>
-      </div>
-      <Separator vertical className="msla-export-workflows-panel-divider" />
       <SelectedList />
->>>>>>> 1ba698c6
     </div>
   );
 };