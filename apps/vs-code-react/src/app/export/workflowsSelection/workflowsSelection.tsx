import WarningIcon from '../../../resources/Caution.svg';
import { ApiService } from '../../../run-service/export/index';
import { QueryKeys } from '../../../run-service/types';
import type { WorkflowsList } from '../../../run-service/types';
import type { AppDispatch, RootState } from '../../../state/store';
import { updateSelectedWorkFlows } from '../../../state/vscodeSlice';
import type { InitializedVscodeState } from '../../../state/vscodeSlice';
import { Filters } from './filters';
import { filterWorkflows, getListColumns, parseResourceGroups, parseWorkflowData } from './helper';
import { SelectedList } from './selectedList';
import { Separator, ShimmeredDetailsList, Text, SelectionMode, Selection, MessageBar, MessageBarType } from '@fluentui/react';
import type { IDropdownOption } from '@fluentui/react';
import { useMemo, useState } from 'react';
import { useIntl } from 'react-intl';
import { useQuery } from 'react-query';
import { useDispatch, useSelector } from 'react-redux';

export const WorkflowsSelection: React.FC = () => {
  const vscodeState = useSelector((state: RootState) => state.vscode);
  const { baseUrl, accessToken, exportData } = vscodeState as InitializedVscodeState;
  const { selectedSubscription, selectedIse } = exportData;

  const [renderWorkflows, setRenderWorkflows] = useState<Array<WorkflowsList>>([]);
  const [allWorkflows, setAllWorkflows] = useState<Array<WorkflowsList>>([]);
  const [resourceGroups, setResourceGroups] = useState<IDropdownOption[]>([]);
  const [searchString, setSearchString] = useState<string>('');

  const intl = useIntl();
  const dispatch: AppDispatch = useDispatch();

  const intlText = {
    SELECT_TITLE: intl.formatMessage({
      defaultMessage: 'Select logic apps to export',
      description: 'Select apps to export title',
    }),
    SELECT_DESCRIPTION: intl.formatMessage({
      defaultMessage: 'Select the logic apps that you want to export and combine into a single logic app instance.',
      description: 'Select apps to export description',
    }),
    TOGGLE_SELECTION: intl.formatMessage({
      defaultMessage: 'Toggle selection',
      description: 'Select apps to export description',
    }),
    TOGGLE_SELECTION_ALL: intl.formatMessage({
      defaultMessage: 'Toggle selection for all items',
      description: 'Select apps to export description',
    }),
    SELECT_WORKFLOW: intl.formatMessage({
      defaultMessage: 'Select workflow',
      description: 'Select apps to export description',
    }),
<<<<<<< HEAD
    LIMIT_INFO: intl.formatMessage({
      defaultMessage: 'Please notice that selecting more than 15 workflows will affect the performance of the export experience.',
      description: 'Limit selectuin warning text',
    }),
    NO_WORKFLOWS: intl.formatMessage({
      defaultMessage: 'No workflows',
      description: 'No workflows text',
=======
    NAME: intl.formatMessage({
      defaultMessage: 'Name',
      description: 'Name title',
    }),
    RESOURCE_GROUP: intl.formatMessage({
      defaultMessage: 'Resource group',
      description: 'Resource group title',
>>>>>>> efccff4c
    }),
  };

  const apiService = useMemo(() => {
    return new ApiService({
      baseUrl,
      accessToken,
    });
  }, [accessToken, baseUrl]);

  const loadWorkflows = () => {
    return apiService.getWorkflows(selectedSubscription, selectedIse);
  };

  const onWorkflowsSuccess = (workflowsData: any) => {
    const workflowItems: Array<WorkflowsList> = !workflowsData ? [] : parseWorkflowData(workflowsData);
    const resourceGroups: IDropdownOption[] = !workflowsData ? [] : parseResourceGroups(workflowItems);

    setRenderWorkflows(workflowItems);
    setAllWorkflows(workflowItems);
    setResourceGroups(resourceGroups);
  };

  const { isLoading: isWorkflowsLoading } = useQuery<any>([QueryKeys.workflowsData, { iseId: selectedIse }], loadWorkflows, {
    refetchOnWindowFocus: false,
    onSuccess: onWorkflowsSuccess,
  });

  const selection = useMemo(() => {
    return new Selection({
      onSelectionChanged: () => {
        const currentSelection = selection.getSelection() as Array<WorkflowsList>;
        dispatch(
          updateSelectedWorkFlows({
            selectedWorkflows: currentSelection,
          })
        );
      },
      items: renderWorkflows as any,
    });
  }, [renderWorkflows, dispatch]);

  /*const deselectItem = (itemKey: string) => {
    selection.toggleKeySelected(itemKey);
  };*/

  const workflowsList = useMemo(() => {
    return (
      <div className="msla-export-workflows-panel-list-workflows">
        <ShimmeredDetailsList
          items={renderWorkflows}
          columns={getListColumns(intlText.NAME, intlText.RESOURCE_GROUP)}
          setKey="set"
          enableShimmer={isWorkflowsLoading || !renderWorkflows.length}
          ariaLabelForSelectionColumn={intlText.TOGGLE_SELECTION}
          ariaLabelForSelectAllCheckbox={intlText.TOGGLE_SELECTION_ALL}
          checkButtonAriaLabel={intlText.SELECT_WORKFLOW}
          selectionMode={SelectionMode.multiple}
          selection={selection}
          compact={true}
        />
      </div>
    );
  }, [renderWorkflows, isWorkflowsLoading, selection, intlText.TOGGLE_SELECTION, intlText.TOGGLE_SELECTION_ALL, intlText.SELECT_WORKFLOW]);

  const limitInfo = useMemo(() => {
    return selection && selection.getSelectedCount() >= 15 ? (
      <MessageBar
        className="msla-export-workflows-panel-limit-selection"
        messageBarType={MessageBarType.info}
        isMultiline={true}
        messageBarIconProps={{
          imageProps: {
            src: WarningIcon,
            width: 15,
            height: 15,
          },
        }}
      >
        {intlText.LIMIT_INFO}
      </MessageBar>
    ) : null;
  }, [selection, intlText.LIMIT_INFO]);

  const filters = useMemo(() => {
    const onChangeSearch = (_event: React.FormEvent<HTMLDivElement>, newSearchString: string) => {
      setRenderWorkflows(filterWorkflows(allWorkflows, resourceGroups, newSearchString));
      setSearchString(newSearchString);
    };

    const onChangeResourceGroup = (_event: React.FormEvent<HTMLDivElement>, _selectedOption: IDropdownOption, index: number) => {
      const updatedResourceGroups = [...resourceGroups];
      updatedResourceGroups[index].selected = !updatedResourceGroups[index].selected;

      setRenderWorkflows(filterWorkflows(allWorkflows, updatedResourceGroups, searchString));
      setResourceGroups(updatedResourceGroups);
    };

    return (
      <Filters
        dropdownOptions={resourceGroups}
        onChangeResourceGroup={onChangeResourceGroup}
        onChangeSearch={onChangeSearch}
        isDataLoading={isWorkflowsLoading}
      />
    );
  }, [resourceGroups, isWorkflowsLoading, allWorkflows, searchString]);

  return (
    <div className="msla-export-workflows-panel">
      <div className="msla-export-workflows-panel-list">
        <Text variant="xLarge" block>
          {intlText.SELECT_TITLE}
        </Text>
        <Text variant="large" block>
          {intlText.SELECT_DESCRIPTION}
        </Text>
        {limitInfo}
        {filters}
        {workflowsList}
      </div>
      <Separator vertical className="msla-export-workflows-panel-divider" />
      <SelectedList />
    </div>
  );
};<|MERGE_RESOLUTION|>--- conflicted
+++ resolved
@@ -49,7 +49,6 @@
       defaultMessage: 'Select workflow',
       description: 'Select apps to export description',
     }),
-<<<<<<< HEAD
     LIMIT_INFO: intl.formatMessage({
       defaultMessage: 'Please notice that selecting more than 15 workflows will affect the performance of the export experience.',
       description: 'Limit selectuin warning text',
@@ -57,7 +56,7 @@
     NO_WORKFLOWS: intl.formatMessage({
       defaultMessage: 'No workflows',
       description: 'No workflows text',
-=======
+    }),
     NAME: intl.formatMessage({
       defaultMessage: 'Name',
       description: 'Name title',
@@ -65,7 +64,6 @@
     RESOURCE_GROUP: intl.formatMessage({
       defaultMessage: 'Resource group',
       description: 'Resource group title',
->>>>>>> efccff4c
     }),
   };
 
