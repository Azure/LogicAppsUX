import { ApiService } from '../../../run-service/export/index';
import { QueryKeys } from '../../../run-service/types';
import type { WorkflowsList } from '../../../run-service/types';
import type { AppDispatch, RootState } from '../../../state/store';
import { updateSelectedWorkFlows } from '../../../state/vscodeSlice';
import type { InitializedVscodeState } from '../../../state/vscodeSlice';
import { Filters } from './filters';
import { filterWorkflows, getListColumns, parseResourceGroups, parseWorkflowData } from './helper';
import { SelectedList } from './selectedList';
import { Separator, ShimmeredDetailsList, Text, SelectionMode, Selection } from '@fluentui/react';
import type { IDropdownOption } from '@fluentui/react';
import { useMemo, useState } from 'react';
import { useIntl } from 'react-intl';
import { useQuery } from 'react-query';
import { useDispatch, useSelector } from 'react-redux';

export const WorkflowsSelection: React.FC = () => {
  const vscodeState = useSelector((state: RootState) => state.vscode);
  const { baseUrl, accessToken, exportData } = vscodeState as InitializedVscodeState;
  const { selectedSubscription, selectedIse } = exportData;

  const [renderWorkflows, setRenderWorkflows] = useState<Array<WorkflowsList>>([]);
  const [allWorkflows, setAllWorkflows] = useState<Array<WorkflowsList>>([]);
  const [resourceGroups, setResourceGroups] = useState<IDropdownOption[]>([]);
  const [searchString, setSearchString] = useState<string>('');

  const intl = useIntl();
  const dispatch: AppDispatch = useDispatch();

  const intlText = {
    SELECT_TITLE: intl.formatMessage({
      defaultMessage: 'Select Apps to Export',
      description: 'Select apps to export title',
    }),
    SELECT_DESCRIPTION: intl.formatMessage({
      defaultMessage:
        'Here you are able to export a selection of Logic Apps into a code format for re-usage and integration into larger Logic App schemas',
      description: 'Select apps to export description',
    }),
    TOGGLE_SELECTION: intl.formatMessage({
      defaultMessage: 'Toggle selection',
      description: 'Select apps to export description',
    }),
    TOGGLE_SELECTION_ALL: intl.formatMessage({
      defaultMessage: 'Toggle selection for all items',
      description: 'Select apps to export description',
    }),
    SELECT_WORKFLOW: intl.formatMessage({
      defaultMessage: 'Select workflow',
      description: 'Select apps to export description',
    }),
  };

  const apiService = useMemo(() => {
    return new ApiService({
      baseUrl,
      accessToken,
    });
  }, [accessToken, baseUrl]);

  const loadWorkflows = () => {
    return apiService.getWorkflows(selectedSubscription, selectedIse);
  };

  const onWorkflowsSuccess = (workflowsData: any) => {
    const workflowItems: Array<WorkflowsList> = !workflowsData ? [] : parseWorkflowData(workflowsData);
    const resourceGroups: IDropdownOption[] = !workflowsData ? [] : parseResourceGroups(workflowItems);

    setRenderWorkflows(workflowItems);
    setAllWorkflows(workflowItems);
    setResourceGroups(resourceGroups);
  };

  const { isLoading: isWorkflowsLoading } = useQuery<any>([QueryKeys.workflowsData, { iseId: selectedIse }], loadWorkflows, {
    refetchOnWindowFocus: false,
    onSuccess: onWorkflowsSuccess,
  });

<<<<<<< HEAD
  const onChangeDropdown = (_event: React.FormEvent<HTMLDivElement>, _selectedOption: IDropdownOption, index: number) => {
    const updatedResourceGroups = [...resourceGroups];
    updatedResourceGroups[index].selected = !updatedResourceGroups[index].selected;

    setRenderWorkflows(filterWorkflows(allWorkflows, updatedResourceGroups, searchString));
    setResourceGroups(updatedResourceGroups);
  };

  const onChangeSearch = (_event: React.FormEvent<HTMLDivElement>, newSearchString: string) => {
    setRenderWorkflows(filterWorkflows(allWorkflows, resourceGroups, newSearchString));
    setSearchString(newSearchString);
  };

  const selection = new Selection({
    onSelectionChanged: () => {
      const currentSelection = selection.getSelection();
      dispatch(
        updateSelectedWorkFlows({
          selectedWorkflows: currentSelection,
        })
      );
    },
    items: renderWorkflows as any,
  });
=======
  const selection = useMemo(() => {
    return new Selection({
      onSelectionChanged: () => {
        const currentSelection = selection.getSelection();
        dispatch(
          updateSelectedWorkFlows({
            selectedWorkflows: currentSelection,
          })
        );
      },
      items: renderWorkflows as any,
    });
  }, [renderWorkflows, dispatch]);

  /*const deselectItem = (itemKey: string) => {
    selection.toggleKeySelected(itemKey);
  };*/

  const workflowsList = useMemo(() => {
    return (
      <div className="msla-export-workflows-panel-list-workflows">
        <ShimmeredDetailsList
          items={renderWorkflows}
          columns={getListColumns()}
          setKey="set"
          enableShimmer={isWorkflowsLoading}
          ariaLabelForSelectionColumn={intlText.TOGGLE_SELECTION}
          ariaLabelForSelectAllCheckbox={intlText.TOGGLE_SELECTION_ALL}
          checkButtonAriaLabel={intlText.SELECT_WORKFLOW}
          selectionMode={SelectionMode.multiple}
          selection={selection}
        />
      </div>
    );
  }, [renderWorkflows, isWorkflowsLoading, selection, intlText.TOGGLE_SELECTION, intlText.TOGGLE_SELECTION_ALL, intlText.SELECT_WORKFLOW]);

  const filters = useMemo(() => {
    const onChangeSearch = (_event: React.FormEvent<HTMLDivElement>, newSearchString: string) => {
      setRenderWorkflows(filterWorkflows(allWorkflows, resourceGroups, newSearchString));
      setSearchString(newSearchString);
    };

    const onChangeResourceGroup = (_event: React.FormEvent<HTMLDivElement>, _selectedOption: IDropdownOption, index: number) => {
      const updatedResourceGroups = [...resourceGroups];
      updatedResourceGroups[index].selected = !updatedResourceGroups[index].selected;

      setRenderWorkflows(filterWorkflows(allWorkflows, updatedResourceGroups, searchString));
      setResourceGroups(updatedResourceGroups);
    };

    return (
      <Filters
        dropdownOptions={resourceGroups}
        onChangeResourceGroup={onChangeResourceGroup}
        onChangeSearch={onChangeSearch}
        isDataLoading={isWorkflowsLoading}
      />
    );
  }, [resourceGroups, isWorkflowsLoading, allWorkflows, searchString]);
>>>>>>> 16a63460

  const deselectItem = (itemKey: string) => {
    selection.toggleKeySelected(itemKey);
  };

  const workflowsList = useMemo(() => {
    return (
      <div className="msla-export-workflows-panel-list-workflows">
        <ShimmeredDetailsList
          items={renderWorkflows}
          columns={getListColumns()}
          setKey="set"
          enableShimmer={isWorkflowsLoading}
          ariaLabelForSelectionColumn={intlText.TOGGLE_SELECTION}
          ariaLabelForSelectAllCheckbox={intlText.TOGGLE_SELECTION_ALL}
          checkButtonAriaLabel={intlText.SELECT_WORKFLOW}
          selectionMode={SelectionMode.multiple}
          selection={selection}
        />
      </div>
    );
  }, [renderWorkflows, isWorkflowsLoading, selection, intlText.TOGGLE_SELECTION, intlText.TOGGLE_SELECTION_ALL, intlText.SELECT_WORKFLOW]);

  const filters = useMemo(() => {
    return (
      <Filters
        dropdownOptions={resourceGroups}
        onChangeDropdown={onChangeDropdown}
        onChangeSearch={onChangeSearch}
        isDataLoaded={isWorkflowsLoading}
      />
    );
  }, [resourceGroups, isWorkflowsLoading, onChangeDropdown, onChangeSearch]);

  return (
    <div className="msla-export-workflows-panel">
      <div className="msla-export-workflows-panel-list">
        <Text variant="xLarge" nowrap block>
          {intlText.SELECT_TITLE}
        </Text>
        <Text variant="large" nowrap block>
          {intlText.SELECT_DESCRIPTION}
        </Text>
        {filters}
        {workflowsList}
      </div>
      <Separator vertical className="msla-export-workflows-panel-divider" />
<<<<<<< HEAD
      <SelectedList deselectItem={deselectItem} />
=======
      <SelectedList />
>>>>>>> 16a63460
    </div>
  );
};<|MERGE_RESOLUTION|>--- conflicted
+++ resolved
@@ -76,32 +76,6 @@
     onSuccess: onWorkflowsSuccess,
   });
 
-<<<<<<< HEAD
-  const onChangeDropdown = (_event: React.FormEvent<HTMLDivElement>, _selectedOption: IDropdownOption, index: number) => {
-    const updatedResourceGroups = [...resourceGroups];
-    updatedResourceGroups[index].selected = !updatedResourceGroups[index].selected;
-
-    setRenderWorkflows(filterWorkflows(allWorkflows, updatedResourceGroups, searchString));
-    setResourceGroups(updatedResourceGroups);
-  };
-
-  const onChangeSearch = (_event: React.FormEvent<HTMLDivElement>, newSearchString: string) => {
-    setRenderWorkflows(filterWorkflows(allWorkflows, resourceGroups, newSearchString));
-    setSearchString(newSearchString);
-  };
-
-  const selection = new Selection({
-    onSelectionChanged: () => {
-      const currentSelection = selection.getSelection();
-      dispatch(
-        updateSelectedWorkFlows({
-          selectedWorkflows: currentSelection,
-        })
-      );
-    },
-    items: renderWorkflows as any,
-  });
-=======
   const selection = useMemo(() => {
     return new Selection({
       onSelectionChanged: () => {
@@ -161,40 +135,6 @@
       />
     );
   }, [resourceGroups, isWorkflowsLoading, allWorkflows, searchString]);
->>>>>>> 16a63460
-
-  const deselectItem = (itemKey: string) => {
-    selection.toggleKeySelected(itemKey);
-  };
-
-  const workflowsList = useMemo(() => {
-    return (
-      <div className="msla-export-workflows-panel-list-workflows">
-        <ShimmeredDetailsList
-          items={renderWorkflows}
-          columns={getListColumns()}
-          setKey="set"
-          enableShimmer={isWorkflowsLoading}
-          ariaLabelForSelectionColumn={intlText.TOGGLE_SELECTION}
-          ariaLabelForSelectAllCheckbox={intlText.TOGGLE_SELECTION_ALL}
-          checkButtonAriaLabel={intlText.SELECT_WORKFLOW}
-          selectionMode={SelectionMode.multiple}
-          selection={selection}
-        />
-      </div>
-    );
-  }, [renderWorkflows, isWorkflowsLoading, selection, intlText.TOGGLE_SELECTION, intlText.TOGGLE_SELECTION_ALL, intlText.SELECT_WORKFLOW]);
-
-  const filters = useMemo(() => {
-    return (
-      <Filters
-        dropdownOptions={resourceGroups}
-        onChangeDropdown={onChangeDropdown}
-        onChangeSearch={onChangeSearch}
-        isDataLoaded={isWorkflowsLoading}
-      />
-    );
-  }, [resourceGroups, isWorkflowsLoading, onChangeDropdown, onChangeSearch]);
 
   return (
     <div className="msla-export-workflows-panel">
@@ -209,11 +149,7 @@
         {workflowsList}
       </div>
       <Separator vertical className="msla-export-workflows-panel-divider" />
-<<<<<<< HEAD
-      <SelectedList deselectItem={deselectItem} />
-=======
       <SelectedList />
->>>>>>> 16a63460
     </div>
   );
 };