import { QueryKeys } from '../../run-service';
import type { RunDisplayItem } from '../../run-service';
import type { RootState } from '../../state/store';
import { VSCodeContext } from '../../webviewCommunication';
import { Overview, isRunError, mapToRunItem } from '@microsoft/designer-ui';
import { type Runs, StandardRunService, Theme, equals, isNullOrUndefined, isRuntimeUp } from '@microsoft/logic-apps-shared';
import { ExtensionCommand, HttpClient } from '@microsoft/vscode-extension-logic-apps';
import { useCallback, useContext, useEffect, useMemo, useState } from 'react';
import { useIntlMessages, overviewMessages } from '../../intl';
import { useInfiniteQuery, useMutation, useQuery } from '@tanstack/react-query';
import { useSelector } from 'react-redux';
import invariant from 'tiny-invariant';
import { useOverviewStyles } from './overviewStyles';
import { getTheme, useThemeObserver } from '@microsoft/logic-apps-designer';
import { fetchAgentUrl } from './services/workflowService';

export interface CallbackInfo {
  method?: string;
  value: string;
}
export const OverviewApp = () => {
  const workflowState = useSelector((state: RootState) => state.workflow);
  const vscode = useContext(VSCodeContext);
  const { apiVersion, baseUrl, accessToken, workflowProperties, hostVersion, azureDetails, kind, connectionData } = workflowState;
  const [theme, setTheme] = useState<Theme>(getTheme(document.body));
  const styles = useOverviewStyles();

  useThemeObserver(document.body, theme, setTheme, {
    attributes: true,
  });

  const isAgentWorkflow = useMemo(() => {
    return equals(kind, 'agent', true);
  }, [kind]);

  const [isWorkflowRuntimeRunning, setIsWorkflowRuntimeRunning] = useState(true);
  useEffect(() => {
    const pingRuntimeApi = async () => {
      setIsWorkflowRuntimeRunning(await isRuntimeUp(baseUrl));
    };

    pingRuntimeApi();
    const interval = setInterval(async () => {
      pingRuntimeApi();
    }, 5000);

    return () => clearInterval(interval);
  }, [baseUrl]);

  const clientId = azureDetails?.clientId ?? '';
  const tenantId = azureDetails?.tenantId ?? '';
  const azureSubscriptionId = azureDetails?.subscriptionId ?? '';
  const resourceGroupName = azureDetails?.resourceGroupName ?? '';

  const intlText = useIntlMessages(overviewMessages);

  const httpClient = useMemo(() => {
    if (!baseUrl) {
      return;
    }

    return new HttpClient({
      accessToken: accessToken,
      baseUrl: baseUrl,
      apiHubBaseUrl: '',
      hostVersion: hostVersion,
    });
  }, [accessToken, baseUrl, hostVersion]);

  const runService = useMemo(() => {
    if (!baseUrl || !httpClient) {
      return;
    }

    return new StandardRunService({
      baseUrl: baseUrl,
      apiVersion: apiVersion,
      workflowName: workflowProperties.name,
      httpClient,
    });
  }, [baseUrl, apiVersion, workflowProperties.name, httpClient]);

  const loadRuns = ({ pageParam }: { pageParam?: string }) => {
    if (!runService) {
      return Promise.resolve({ runs: [], nextLink: undefined });
    }

    if (pageParam) {
      return runService.getMoreRuns(pageParam);
    }
    return runService.getRuns();
  };

  const { data, error, isLoading, fetchNextPage, hasNextPage, refetch, isRefetching } = useInfiniteQuery<Runs>(
    [QueryKeys.runsData],
    loadRuns,
    {
      getNextPageParam: (lastPage) => lastPage.nextLink,
      refetchInterval: 5000, // 5 seconds refresh interval
      refetchIntervalInBackground: false, // It will automatically refetch when window is focused
      enabled: isWorkflowRuntimeRunning,
    }
  );

  const runItems = useMemo(
    () =>
      data?.pages?.reduce<RunDisplayItem[]>((acc, val) => {
        return acc.concat(val.runs.map(mapToRunItem));
      }, []),
    [data?.pages]
  );

  const {
    mutate: runTriggerCall,
    isLoading: runTriggerLoading,
    error: runTriggerError,
  } = useMutation(async () => {
    invariant(workflowProperties.callbackInfo, 'Run Trigger should not be runable unless callbackInfo has information');
    await runService?.runTrigger(workflowProperties.callbackInfo as CallbackInfo);
    return refetch();
  });

  const onVerifyRunId = useCallback(
    (runId: string) => {
      return runService?.getRun(runId);
    },
    [runService]
  );

  const { isLoading: agentUrlIsLoading, data: agentUrlData } = useQuery(
    ['agentUrl', isWorkflowRuntimeRunning, baseUrl],
    async () => {
<<<<<<< HEAD
      return fetchAgentUrl(
        workflowProperties.name,
        baseUrl,
        httpClient,
        clientId,
        tenantId,
        connectionData,
        azureSubscriptionId,
        resourceGroupName
      );
=======
      invariant(!!httpClient, 'Agent URL should not be retrieved unless httpClient is available');
      return fetchAgentUrl(workflowProperties.name, baseUrl, httpClient, clientId, tenantId);
>>>>>>> adec86a5
    },
    {
      cacheTime: 1000 * 60 * 60 * 24,
      refetchOnMount: false,
      refetchOnWindowFocus: false,
      refetchOnReconnect: false,
      enabled: isWorkflowRuntimeRunning && isAgentWorkflow && !isNullOrUndefined(httpClient),
    }
  );

  const errorMessage = useMemo((): string | undefined => {
    if (!isWorkflowRuntimeRunning) {
      return intlText.DEBUG_PROJECT_ERROR;
    }
    let loadingErrorMessage: string | undefined;
    let triggerErrorMessage: string | undefined;
    if (error instanceof Error) {
      loadingErrorMessage = error.message;
    } else if (isRunError(error)) {
      loadingErrorMessage = error.error.message;
    } else if (error) {
      loadingErrorMessage = String(error);
    }

    if (runTriggerError instanceof Error) {
      triggerErrorMessage = runTriggerError.message;
    } else if (isRunError(runTriggerError)) {
      triggerErrorMessage = runTriggerError.error.message;
    } else if (runTriggerError) {
      triggerErrorMessage = String(runTriggerError);
    }

    return loadingErrorMessage ?? triggerErrorMessage;
  }, [error, runTriggerError, isWorkflowRuntimeRunning, intlText.DEBUG_PROJECT_ERROR]);

  return (
    <div className={styles.overviewContainer}>
      <Overview
        corsNotice={workflowState.corsNotice}
        errorMessage={errorMessage}
        hasMoreRuns={hasNextPage}
        loading={isLoading || runTriggerLoading}
        isDarkMode={theme === Theme.Dark}
        isAgentWorkflow={isAgentWorkflow}
        agentUrlLoading={agentUrlIsLoading}
        agentUrlData={agentUrlData}
        isWorkflowRuntimeRunning={isWorkflowRuntimeRunning}
        runItems={runItems ?? []}
        workflowProperties={workflowState.workflowProperties}
        isRefreshing={isRefetching}
        onLoadMoreRuns={fetchNextPage}
        onLoadRuns={refetch}
        onOpenRun={(run: RunDisplayItem) => {
          vscode.postMessage({
            command: ExtensionCommand.loadRun,
            item: run,
          });
        }}
        onRunTrigger={runTriggerCall}
        onVerifyRunId={onVerifyRunId}
        supportsUnitTest={workflowState.isLocal}
        onCreateUnitTestFromRun={(run: RunDisplayItem) => {
          vscode.postMessage({
            command: ExtensionCommand.createUnitTestFromRun,
            runId: run.id,
          });
        }}
      />
    </div>
  );
};<|MERGE_RESOLUTION|>--- conflicted
+++ resolved
@@ -130,7 +130,7 @@
   const { isLoading: agentUrlIsLoading, data: agentUrlData } = useQuery(
     ['agentUrl', isWorkflowRuntimeRunning, baseUrl],
     async () => {
-<<<<<<< HEAD
+      invariant(!!httpClient, 'Agent URL should not be retrieved unless httpClient is available');
       return fetchAgentUrl(
         workflowProperties.name,
         baseUrl,
@@ -141,10 +141,6 @@
         azureSubscriptionId,
         resourceGroupName
       );
-=======
-      invariant(!!httpClient, 'Agent URL should not be retrieved unless httpClient is available');
-      return fetchAgentUrl(workflowProperties.name, baseUrl, httpClient, clientId, tenantId);
->>>>>>> adec86a5
     },
     {
       cacheTime: 1000 * 60 * 60 * 24,
