--- conflicted
+++ resolved
@@ -11,14 +11,9 @@
 import { useContext, useEffect } from 'react';
 import { useSelector, useDispatch } from 'react-redux';
 // Import validation patterns and functions for navigation blocking
-<<<<<<< HEAD
 import { ExtensionCommand, ProjectType } from '@microsoft/vscode-extension-logic-apps';
 import { getValidationRequirements, nameValidation } from './utils/validation';
-=======
-import { nameValidation } from './validation/helper';
-import { ProjectType } from '@microsoft/vscode-extension-logic-apps';
 import { useIntlMessages, useIntlFormatters, workspaceMessages } from '../../intl';
->>>>>>> 1c002bc8
 
 export const CreateWorkspace: React.FC = () => {
   const vscode = useContext(VSCodeContext);
@@ -82,15 +77,7 @@
     if (flowType === 'createLogicApp') {
       return intlText.CREATE_PROJECT_BUTTON;
     }
-<<<<<<< HEAD
-    return intl.formatMessage({
-      defaultMessage: 'Create workspace',
-      id: '+u2tgz',
-      description: 'Create workspace button',
-    });
-=======
     return intlText.CREATE_WORKSPACE_BUTTON;
->>>>>>> 1c002bc8
   };
 
   const getCreatingMessage = () => {
