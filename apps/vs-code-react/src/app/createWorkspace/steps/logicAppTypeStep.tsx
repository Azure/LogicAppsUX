/*---------------------------------------------------------------------------------------------
 *  Copyright (c) Microsoft Corporation. All rights reserved.
 *  Licensed under the MIT License. See License.txt in the project root for license information.
 *--------------------------------------------------------------------------------------------*/
import { Text, RadioGroup, Radio, Field, Input, Combobox, Option } from '@fluentui/react-components';
import { useState, useCallback, useEffect } from 'react';
import { useCreateWorkspaceStyles } from '../createWorkspaceStyles';
import type { RootState } from '../../../state/store';
import type { CreateWorkspaceState } from '../../../state/createWorkspaceSlice';
import { setLogicAppType, setLogicAppName, setTargetFramework } from '../../../state/createWorkspaceSlice';
import { useIntlMessages, workspaceMessages } from '../../../intl';
import { useSelector, useDispatch } from 'react-redux';
import { ProjectType } from '@microsoft/vscode-extension-logic-apps';
import { nameValidation } from '../utils/validation';

export const LogicAppTypeStep: React.FC = () => {
  const dispatch = useDispatch();
  const intlText = useIntlMessages(workspaceMessages);
  const styles = useCreateWorkspaceStyles();
  const createWorkspaceState = useSelector((state: RootState) => state.createWorkspace) as CreateWorkspaceState;
  const {
    logicAppType,
    logicAppName,
    functionFolderName,
    workspaceName,
    workspaceProjectPath,
    workspaceFileJson,
    logicAppsWithoutCustomCode,
    flowType,
    separator,
  } = createWorkspaceState;

  const shouldShowLogicAppSection = flowType === 'createWorkspace' || flowType === 'createLogicApp';

  // Validation state
  const [logicAppNameError, setLogicAppNameError] = useState<string | undefined>(undefined);

<<<<<<< HEAD
  const intlText = {
    TITLE: intl.formatMessage({
      defaultMessage: 'Logic app details',
      id: 'Vecdzb',
      description: 'Logic app details step title',
    }),
    DESCRIPTION: intl.formatMessage({
      defaultMessage: 'Enter the logic app name and select the type of logic app to create',
      id: 'VPcN7p',
      description: 'Logic app details step description',
    }),
    LOGIC_APP_NAME_LABEL: intl.formatMessage({
      defaultMessage: 'Logic app name',
      id: 'fuBVBE',
      description: 'Logic app name field label',
    }),
    LOGIC_APP_NAME_PLACEHOLDER: intl.formatMessage({
      defaultMessage: 'Enter logic app name',
      id: 'ceM0tn',
      description: 'Logic app name field placeholder',
    }),
    STANDARD_LABEL: intl.formatMessage({
      defaultMessage: 'Logic app (standard)',
      id: 'vgmZW+',
      description: 'Standard logic app option',
    }),
    STANDARD_DESCRIPTION: intl.formatMessage({
      defaultMessage: 'Standard logic app with built-in connectors and triggers',
      id: 'CfXSvL',
      description: 'Standard logic app description',
    }),
    CODEFUL_LABEL: intl.formatMessage({
      defaultMessage: 'Logic app (codeful)',
      id: 'mjCsxB',
      description: 'Logic app codeful option',
    }),
    CODEFUL_DESCRIPTION: intl.formatMessage({
      defaultMessage: 'Standard logic app codeful with built-in connectors and triggers',
      id: 'qZPmZV',
      description: 'Standard logic app description',
    }),
    CUSTOM_CODE_LABEL: intl.formatMessage({
      defaultMessage: 'Logic App with custom code',
      id: '9hPy3K',
      description: 'Logic app with custom code option',
    }),
    CUSTOM_CODE_DESCRIPTION: intl.formatMessage({
      defaultMessage: 'Logic app that allows custom code integration and advanced scenarios',
      id: 'kkKTEH',
      description: 'Logic app with custom code description',
    }),
    RULES_ENGINE_LABEL: intl.formatMessage({
      defaultMessage: 'Logic app with rules engine',
      id: 'sXNnlg',
      description: 'Logic app with rules engine option',
    }),
    RULES_ENGINE_DESCRIPTION: intl.formatMessage({
      defaultMessage: 'Logic app with built-in business rules engine for complex decision logic',
      id: 'Fsc9ZE',
      description: 'Logic app with rules engine description',
    }),
    EMPTY_LOGIC_APP_NAME: intl.formatMessage({
      defaultMessage: 'Logic app name cannot be empty.',
      id: 'CBcl2V',
      description: 'Logic app name empty text',
    }),
    LOGIC_APP_NAME_VALIDATION_MESSAGE: intl.formatMessage({
      defaultMessage: 'Logic app name must start with a letter and can only contain letters, digits, "_" and "-".',
      id: 'az+QCK',
      description: 'Logic app name validation message text',
    }),
    PROJECT_EXISTS_MESSAGE: intl.formatMessage({
      defaultMessage: 'A project with this name already exists in the workspace.',
      id: 'qXL3lS',
      description: 'A project with name already exists message text',
    }),
    LOGIC_APP_NAME_SAME: intl.formatMessage({
      defaultMessage: 'Logic app name cannot be the same as the function folder name.',
      id: '1jaOSf',
      description: 'Logic app name same as function folder name text',
    }),
  };

  const handleLogicAppTypeChange = (_event: React.FormEvent<HTMLDivElement>, data: { value: string }) => {
=======
  const handleLogicAppTypeChange = (event: React.FormEvent<HTMLDivElement>, data: { value: string }) => {
>>>>>>> 1c002bc8
    dispatch(setLogicAppType(data.value));
    if (data.value === 'rulesEngine') {
      dispatch(setTargetFramework('net472'));
    }
  };

  const validateLogicAppName = useCallback(
    (name: string) => {
      if (!name) {
        return intlText.LOGIC_APP_NAME_EMPTY;
      }
      if (!nameValidation.test(name)) {
        return intlText.LOGIC_APP_NAME_VALIDATION;
      }
      // Check if function folder name is the same as logic app name
      if (functionFolderName && name.trim().toLowerCase() === functionFolderName.trim().toLowerCase()) {
        return intlText.LOGIC_APP_NAME_SAME_AS_FUNCTION;
      }

      // If custom code or rules engine is selected and the name is from the existing logic apps list, allow it
      const isCustomCodeOrRulesEngine = logicAppType === ProjectType.customCode || logicAppType === ProjectType.rulesEngine;
      const isExistingLogicApp = logicAppsWithoutCustomCode?.some((app: { label: string }) => app.label === name);

      if (isCustomCodeOrRulesEngine && isExistingLogicApp) {
        return undefined; // Valid - existing logic app for custom code/rules engine
      }

      // Check if the logic app name already exists in workspace folders (for new names)
      if (workspaceFileJson?.folders && workspaceFileJson.folders.some((folder: { name: string }) => folder.name === name)) {
        return intlText.PROJECT_NAME_EXISTS;
      }
      return undefined;
    },
    [
      functionFolderName,
      intlText.LOGIC_APP_NAME_EMPTY,
      intlText.LOGIC_APP_NAME_SAME_AS_FUNCTION,
      intlText.LOGIC_APP_NAME_VALIDATION,
      intlText.PROJECT_NAME_EXISTS,
      logicAppType,
      logicAppsWithoutCustomCode,
      workspaceFileJson,
    ]
  );

  // Re-validate logic app name when dependencies change
  useEffect(() => {
    if (logicAppName) {
      setLogicAppNameError(validateLogicAppName(logicAppName));
    }
  }, [logicAppType, logicAppsWithoutCustomCode, workspaceFileJson, logicAppName, validateLogicAppName]);

  const handleLogicAppNameChange = (event: React.ChangeEvent<HTMLInputElement>) => {
    dispatch(setLogicAppName(event.target.value));
    setLogicAppNameError(validateLogicAppName(event.target.value));
  };

  const handleComboboxOptionSelect = (_event: any, data: any) => {
    const value = data.optionValue || '';
    dispatch(setLogicAppName(value));
    setLogicAppNameError(validateLogicAppName(value));
  };

  const handleComboboxChange = (event: any) => {
    const value = event.target.value || '';
    dispatch(setLogicAppName(value));
    setLogicAppNameError(validateLogicAppName(value));
  };

  // Determine if we should show combobox (when custom code or rules engine is selected and logicAppsWithoutCustomCode is available)
  const shouldShowCombobox =
    (logicAppType === ProjectType.customCode || logicAppType === ProjectType.rulesEngine) &&
    logicAppsWithoutCustomCode &&
    logicAppsWithoutCustomCode.length > 0;

  return (
    <div className={styles.formSection}>
      <Text className={styles.sectionTitle}>{intlText.LOGIC_APP_DETAILS}</Text>
      <Text className={styles.stepDescription}>{intlText.LOGIC_APP_DETAILS_DESCRIPTION}</Text>

      <div className={styles.inputField}>
        <Field
          label={intlText.LOGIC_APP_NAME}
          required
          validationState={logicAppNameError ? 'error' : undefined}
          validationMessage={logicAppNameError}
        >
          {shouldShowCombobox ? (
            <Combobox
              value={logicAppName}
              onOptionSelect={handleComboboxOptionSelect}
              onChange={handleComboboxChange}
              placeholder={intlText.ENTER_LOGIC_APP_NAME}
              className={styles.inputControl}
              freeform
            >
              {logicAppsWithoutCustomCode.map((app: { label: string }) => (
                <Option key={app.label} value={app.label}>
                  {app.label}
                </Option>
              ))}
            </Combobox>
          ) : (
            <Input
              value={logicAppName}
              onChange={handleLogicAppNameChange}
              placeholder={intlText.ENTER_LOGIC_APP_NAME}
              className={styles.inputControl}
            />
          )}
          {logicAppName && workspaceName && workspaceProjectPath.fsPath && (
            <Text
              size={200}
              style={{
                color: 'var(--colorNeutralForeground2)',
                marginTop: '4px',
                display: 'block',
                wordBreak: 'break-all',
              }}
            >
              {`${workspaceProjectPath.fsPath}${separator}${workspaceName}${separator}${logicAppName}`}
            </Text>
          )}
        </Field>
      </div>

      {shouldShowLogicAppSection && (
        <div>
          <RadioGroup value={logicAppType} onChange={handleLogicAppTypeChange} className={styles.radioGroup}>
            <div className={styles.radioOption}>
              <Radio value={ProjectType.logicApp} label={intlText.LOGIC_APP_STANDARD} />
              <Text size={200} style={{ marginLeft: '24px', color: 'var(--colorNeutralForeground2)' }}>
                {intlText.LOGIC_APP_STANDARD_DESCRIPTION}
              </Text>
            </div>
            <div className={styles.radioOption}>
<<<<<<< HEAD
              <Radio value={ProjectType.agentCodeful} label={intlText.CODEFUL_LABEL} />
              <Text size={200} style={{ marginLeft: '24px', color: 'var(--colorNeutralForeground2)' }}>
                {intlText.CODEFUL_DESCRIPTION}
              </Text>
            </div>
            <div className={styles.radioOption}>
              <Radio value={ProjectType.customCode} label={intlText.CUSTOM_CODE_LABEL} />
=======
              <Radio value={ProjectType.customCode} label={intlText.LOGIC_APP_CUSTOM_CODE} />
>>>>>>> 1c002bc8
              <Text size={200} style={{ marginLeft: '24px', color: 'var(--colorNeutralForeground2)' }}>
                {intlText.LOGIC_APP_CUSTOM_CODE_DESCRIPTION}
              </Text>
            </div>
            <div className={styles.radioOption}>
              <Radio value={ProjectType.rulesEngine} label={intlText.LOGIC_APP_RULES_ENGINE} />
              <Text size={200} style={{ marginLeft: '24px', color: 'var(--colorNeutralForeground2)' }}>
                {intlText.LOGIC_APP_RULES_ENGINE_DESCRIPTION}
              </Text>
            </div>
          </RadioGroup>
        </div>
      )}
    </div>
  );
};<|MERGE_RESOLUTION|>--- conflicted
+++ resolved
@@ -35,94 +35,7 @@
   // Validation state
   const [logicAppNameError, setLogicAppNameError] = useState<string | undefined>(undefined);
 
-<<<<<<< HEAD
-  const intlText = {
-    TITLE: intl.formatMessage({
-      defaultMessage: 'Logic app details',
-      id: 'Vecdzb',
-      description: 'Logic app details step title',
-    }),
-    DESCRIPTION: intl.formatMessage({
-      defaultMessage: 'Enter the logic app name and select the type of logic app to create',
-      id: 'VPcN7p',
-      description: 'Logic app details step description',
-    }),
-    LOGIC_APP_NAME_LABEL: intl.formatMessage({
-      defaultMessage: 'Logic app name',
-      id: 'fuBVBE',
-      description: 'Logic app name field label',
-    }),
-    LOGIC_APP_NAME_PLACEHOLDER: intl.formatMessage({
-      defaultMessage: 'Enter logic app name',
-      id: 'ceM0tn',
-      description: 'Logic app name field placeholder',
-    }),
-    STANDARD_LABEL: intl.formatMessage({
-      defaultMessage: 'Logic app (standard)',
-      id: 'vgmZW+',
-      description: 'Standard logic app option',
-    }),
-    STANDARD_DESCRIPTION: intl.formatMessage({
-      defaultMessage: 'Standard logic app with built-in connectors and triggers',
-      id: 'CfXSvL',
-      description: 'Standard logic app description',
-    }),
-    CODEFUL_LABEL: intl.formatMessage({
-      defaultMessage: 'Logic app (codeful)',
-      id: 'mjCsxB',
-      description: 'Logic app codeful option',
-    }),
-    CODEFUL_DESCRIPTION: intl.formatMessage({
-      defaultMessage: 'Standard logic app codeful with built-in connectors and triggers',
-      id: 'qZPmZV',
-      description: 'Standard logic app description',
-    }),
-    CUSTOM_CODE_LABEL: intl.formatMessage({
-      defaultMessage: 'Logic App with custom code',
-      id: '9hPy3K',
-      description: 'Logic app with custom code option',
-    }),
-    CUSTOM_CODE_DESCRIPTION: intl.formatMessage({
-      defaultMessage: 'Logic app that allows custom code integration and advanced scenarios',
-      id: 'kkKTEH',
-      description: 'Logic app with custom code description',
-    }),
-    RULES_ENGINE_LABEL: intl.formatMessage({
-      defaultMessage: 'Logic app with rules engine',
-      id: 'sXNnlg',
-      description: 'Logic app with rules engine option',
-    }),
-    RULES_ENGINE_DESCRIPTION: intl.formatMessage({
-      defaultMessage: 'Logic app with built-in business rules engine for complex decision logic',
-      id: 'Fsc9ZE',
-      description: 'Logic app with rules engine description',
-    }),
-    EMPTY_LOGIC_APP_NAME: intl.formatMessage({
-      defaultMessage: 'Logic app name cannot be empty.',
-      id: 'CBcl2V',
-      description: 'Logic app name empty text',
-    }),
-    LOGIC_APP_NAME_VALIDATION_MESSAGE: intl.formatMessage({
-      defaultMessage: 'Logic app name must start with a letter and can only contain letters, digits, "_" and "-".',
-      id: 'az+QCK',
-      description: 'Logic app name validation message text',
-    }),
-    PROJECT_EXISTS_MESSAGE: intl.formatMessage({
-      defaultMessage: 'A project with this name already exists in the workspace.',
-      id: 'qXL3lS',
-      description: 'A project with name already exists message text',
-    }),
-    LOGIC_APP_NAME_SAME: intl.formatMessage({
-      defaultMessage: 'Logic app name cannot be the same as the function folder name.',
-      id: '1jaOSf',
-      description: 'Logic app name same as function folder name text',
-    }),
-  };
-
-  const handleLogicAppTypeChange = (_event: React.FormEvent<HTMLDivElement>, data: { value: string }) => {
-=======
   const handleLogicAppTypeChange = (event: React.FormEvent<HTMLDivElement>, data: { value: string }) => {
->>>>>>> 1c002bc8
     dispatch(setLogicAppType(data.value));
     if (data.value === 'rulesEngine') {
       dispatch(setTargetFramework('net472'));
@@ -259,17 +172,13 @@
               </Text>
             </div>
             <div className={styles.radioOption}>
-<<<<<<< HEAD
               <Radio value={ProjectType.agentCodeful} label={intlText.CODEFUL_LABEL} />
               <Text size={200} style={{ marginLeft: '24px', color: 'var(--colorNeutralForeground2)' }}>
                 {intlText.CODEFUL_DESCRIPTION}
               </Text>
             </div>
             <div className={styles.radioOption}>
-              <Radio value={ProjectType.customCode} label={intlText.CUSTOM_CODE_LABEL} />
-=======
               <Radio value={ProjectType.customCode} label={intlText.LOGIC_APP_CUSTOM_CODE} />
->>>>>>> 1c002bc8
               <Text size={200} style={{ marginLeft: '24px', color: 'var(--colorNeutralForeground2)' }}>
                 {intlText.LOGIC_APP_CUSTOM_CODE_DESCRIPTION}
               </Text>
