/*---------------------------------------------------------------------------------------------
 *  Copyright (c) Microsoft Corporation. All rights reserved.
 *  Licensed under the MIT License. See License.txt in the project root for license information.
 *--------------------------------------------------------------------------------------------*/
import { Text, Dropdown, Option, Field, Input, Label, useId } from '@fluentui/react-components';
import type { InputOnChangeData, DropdownProps } from '@fluentui/react-components';
import { useState, useEffect, useCallback } from 'react';
import { useCreateWorkspaceStyles } from '../createWorkspaceStyles';
import type { RootState } from '../../../state/store';
import type { CreateWorkspaceState } from '../../../state/createWorkspaceSlice';
import { setTargetFramework, setFunctionNamespace, setFunctionName, setFunctionFolderName } from '../../../state/createWorkspaceSlice';
import { useIntlMessages, workspaceMessages } from '../../../intl';
import { useSelector, useDispatch } from 'react-redux';
<<<<<<< HEAD
import { ProjectType } from '@microsoft/vscode-extension-logic-apps';
import { nameValidation, validateFunctionName, validateFunctionNamespace } from '../utils/validation';
=======
import { nameValidation, validateFunctionName, validateFunctionNamespace } from '../validation/helper';
import { Platform, ProjectType } from '@microsoft/vscode-extension-logic-apps';
>>>>>>> 1c002bc8

export const DotNetFrameworkStep: React.FC = () => {
  const dispatch = useDispatch();
  const intlText = useIntlMessages(workspaceMessages);
  const styles = useCreateWorkspaceStyles();
  const createWorkspaceState = useSelector((state: RootState) => state.createWorkspace) as CreateWorkspaceState;
  const { targetFramework, functionNamespace, functionName, platform, functionFolderName, logicAppType, logicAppName, workspaceFileJson } =
    createWorkspaceState;

  const functionNamespaceId = useId();
  const functionNameId = useId();
  const functionFolderNameId = useId();

  // Validation state
  const [functionNamespaceError, setFunctionNamespaceError] = useState<string | undefined>(undefined);
  const [functionNameError, setFunctionNameError] = useState<string | undefined>(undefined);
  const [functionFolderNameError, setFunctionFolderNameError] = useState<string | undefined>(undefined);

  const handleDotNetFrameworkChange: DropdownProps['onOptionSelect'] = (event, data) => {
    if (data.optionValue) {
      dispatch(setTargetFramework(data.optionValue));
    }
  };

  const validateFunctionFolderName = useCallback(
    (name: string) => {
      if (!name) {
        return intlText.FUNCTION_FOLDER_NAME_EMPTY;
      }
      if (!nameValidation.test(name)) {
        return intlText.FUNCTION_FOLDER_NAME_VALIDATION;
      }
      // Check if function folder name is the same as logic app name
      if (logicAppName && name.trim().toLowerCase() === logicAppName.trim().toLowerCase()) {
        return intlText.FUNCTION_FOLDER_SAME_AS_LOGIC_APP;
      }
      // Check if the function name already exists in workspace folders
      if (workspaceFileJson?.folders && workspaceFileJson.folders.some((folder: { name: string }) => folder.name === name)) {
        return intlText.FUNCTION_FOLDER_EXISTS;
      }
      return undefined;
    },
    [
      intlText.FUNCTION_FOLDER_NAME_EMPTY,
      intlText.FUNCTION_FOLDER_EXISTS,
      intlText.FUNCTION_FOLDER_SAME_AS_LOGIC_APP,
      intlText.FUNCTION_FOLDER_NAME_VALIDATION,
      logicAppName,
      workspaceFileJson,
    ]
  );

  useEffect(() => {
    if (functionFolderName) {
      setFunctionFolderNameError(validateFunctionFolderName(functionFolderName));
    }
  }, [functionFolderName, validateFunctionFolderName]);

  const handleFunctionNamespaceChange = (event: React.FormEvent<HTMLInputElement>, data: InputOnChangeData) => {
    dispatch(setFunctionNamespace(data.value));
    setFunctionNamespaceError(validateFunctionNamespace(data.value, intlText));
  };

  const handleFunctionNameChange = (event: React.FormEvent<HTMLInputElement>, data: InputOnChangeData) => {
    dispatch(setFunctionName(data.value));
    setFunctionNameError(validateFunctionName(data.value, intlText));
  };

  const handleFunctionFolderNameChange = (event: React.FormEvent<HTMLInputElement>, data: InputOnChangeData) => {
    dispatch(setFunctionFolderName(data.value));
    setFunctionFolderNameError(validateFunctionFolderName(data.value));
  };

  if (logicAppType === ProjectType.customCode) {
    return (
      <div className={styles.formSection}>
        <Text className={styles.sectionTitle}>{intlText.CUSTOM_CODE_CONFIGURATION}</Text>

        <div className={styles.fieldContainer}>
          <Field required>
            <Label required>{intlText.DOTNET_VERSION}</Label>
            <Dropdown
              value={targetFramework === 'net472' ? '.NET Framework' : targetFramework === 'net8' ? '.NET 8' : ''}
              selectedOptions={targetFramework ? [targetFramework] : []}
              onOptionSelect={handleDotNetFrameworkChange}
              placeholder={intlText.SELECT_DOTNET_VERSION}
              className={styles.inputControl}
            >
              {platform === Platform.windows ? (
                <Option value="net472" text=".NET Framework">
                  .NET Framework
                </Option>
              ) : null}
              <Option value="net8" text=".NET 8">
                .NET 8
              </Option>
            </Dropdown>
            {targetFramework && (
              <Text
                size={200}
                style={{
                  color: 'var(--colorNeutralForeground2)',
                  marginTop: '4px',
                  display: 'block',
                }}
              >
                {targetFramework === 'net472' && intlText.DOTNET_FRAMEWORK_DESCRIPTION}
                {targetFramework === 'net8' && intlText.DOTNET_8_DESCRIPTION}
              </Text>
            )}
          </Field>
        </div>

        <div className={styles.fieldContainer}>
          <Field required validationState={functionFolderNameError ? 'error' : undefined} validationMessage={functionFolderNameError}>
            <Label required htmlFor={functionFolderNameId}>
              {intlText.CUSTOM_CODE_FOLDER_NAME}
            </Label>
            <Input
              id={functionFolderNameId}
              value={functionFolderName}
              onChange={handleFunctionFolderNameChange}
              className={styles.inputControl}
            />
          </Field>
        </div>

        <div className={styles.fieldContainer}>
          <Field required validationState={functionNamespaceError ? 'error' : undefined} validationMessage={functionNamespaceError}>
            <Label required htmlFor={functionNamespaceId}>
              {intlText.FUNCTION_NAMESPACE}
            </Label>
            <Input
              id={functionNamespaceId}
              value={functionNamespace}
              onChange={handleFunctionNamespaceChange}
              className={styles.inputControl}
            />
          </Field>
        </div>

        <div className={styles.fieldContainer}>
          <Field required validationState={functionNameError ? 'error' : undefined} validationMessage={functionNameError}>
            <Label required htmlFor={functionNameId}>
              {intlText.FUNCTION_NAME}
            </Label>
            <Input id={functionNameId} value={functionName} onChange={handleFunctionNameChange} className={styles.inputControl} />
          </Field>
        </div>
      </div>
    );
  }
<<<<<<< HEAD
  return (
    <div className={styles.formSection}>
      <Text className={styles.sectionTitle}>{intlText.RULES_ENGINE_TITLE}</Text>

      <div className={styles.fieldContainer}>
        <Field required validationState={functionFolderNameError ? 'error' : undefined} validationMessage={functionFolderNameError}>
          <Label required htmlFor={functionFolderNameId}>
            {intlText.RULES_ENGINE_FOLDER_NAME_LABEL}
          </Label>
          <Input
            id={functionFolderNameId}
            value={functionFolderName}
            onChange={handleFunctionFolderNameChange}
            className={styles.inputControl}
          />
        </Field>
      </div>

      <div className={styles.fieldContainer}>
        <Field required validationState={functionNamespaceError ? 'error' : undefined} validationMessage={functionNamespaceError}>
          <Label required htmlFor={functionNamespaceId}>
            {intlText.FUNCTION_NAMESPACE_LABEL}
          </Label>
          <Input
            id={functionNamespaceId}
            value={functionNamespace}
            onChange={handleFunctionNamespaceChange}
            className={styles.inputControl}
          />
        </Field>
      </div>

      <div className={styles.fieldContainer}>
        <Field required validationState={functionNameError ? 'error' : undefined} validationMessage={functionNameError}>
          <Label required htmlFor={functionNameId}>
            {intlText.FUNCTION_NAME_LABEL}
          </Label>
          <Input id={functionNameId} value={functionName} onChange={handleFunctionNameChange} className={styles.inputControl} />
        </Field>
=======
  if (logicAppType === ProjectType.rulesEngine) {
    return (
      <div className={styles.formSection}>
        <Text className={styles.sectionTitle}>{intlText.RULES_ENGINE_CONFIGURATION}</Text>

        <div className={styles.fieldContainer}>
          <Field required validationState={functionFolderNameError ? 'error' : undefined} validationMessage={functionFolderNameError}>
            <Label required htmlFor={functionFolderNameId}>
              {intlText.RULES_ENGINE_FOLDER_NAME}
            </Label>
            <Input
              id={functionFolderNameId}
              value={functionFolderName}
              onChange={handleFunctionFolderNameChange}
              className={styles.inputControl}
            />
          </Field>
        </div>

        <div className={styles.fieldContainer}>
          <Field required validationState={functionNamespaceError ? 'error' : undefined} validationMessage={functionNamespaceError}>
            <Label required htmlFor={functionNamespaceId}>
              {intlText.FUNCTION_NAMESPACE}
            </Label>
            <Input
              id={functionNamespaceId}
              value={functionNamespace}
              onChange={handleFunctionNamespaceChange}
              className={styles.inputControl}
            />
          </Field>
        </div>

        <div className={styles.fieldContainer}>
          <Field required validationState={functionNameError ? 'error' : undefined} validationMessage={functionNameError}>
            <Label required htmlFor={functionNameId}>
              {intlText.FUNCTION_NAME}
            </Label>
            <Input id={functionNameId} value={functionName} onChange={handleFunctionNameChange} className={styles.inputControl} />
          </Field>
        </div>
>>>>>>> 1c002bc8
      </div>
    </div>
  );
};<|MERGE_RESOLUTION|>--- conflicted
+++ resolved
@@ -11,13 +11,8 @@
 import { setTargetFramework, setFunctionNamespace, setFunctionName, setFunctionFolderName } from '../../../state/createWorkspaceSlice';
 import { useIntlMessages, workspaceMessages } from '../../../intl';
 import { useSelector, useDispatch } from 'react-redux';
-<<<<<<< HEAD
-import { ProjectType } from '@microsoft/vscode-extension-logic-apps';
 import { nameValidation, validateFunctionName, validateFunctionNamespace } from '../utils/validation';
-=======
-import { nameValidation, validateFunctionName, validateFunctionNamespace } from '../validation/helper';
 import { Platform, ProjectType } from '@microsoft/vscode-extension-logic-apps';
->>>>>>> 1c002bc8
 
 export const DotNetFrameworkStep: React.FC = () => {
   const dispatch = useDispatch();
@@ -170,15 +165,14 @@
       </div>
     );
   }
-<<<<<<< HEAD
   return (
     <div className={styles.formSection}>
-      <Text className={styles.sectionTitle}>{intlText.RULES_ENGINE_TITLE}</Text>
+      <Text className={styles.sectionTitle}>{intlText.RULES_ENGINE_CONFIGURATION}</Text>
 
       <div className={styles.fieldContainer}>
         <Field required validationState={functionFolderNameError ? 'error' : undefined} validationMessage={functionFolderNameError}>
           <Label required htmlFor={functionFolderNameId}>
-            {intlText.RULES_ENGINE_FOLDER_NAME_LABEL}
+            {intlText.RULES_ENGINE_FOLDER_NAME}
           </Label>
           <Input
             id={functionFolderNameId}
@@ -210,49 +204,6 @@
           </Label>
           <Input id={functionNameId} value={functionName} onChange={handleFunctionNameChange} className={styles.inputControl} />
         </Field>
-=======
-  if (logicAppType === ProjectType.rulesEngine) {
-    return (
-      <div className={styles.formSection}>
-        <Text className={styles.sectionTitle}>{intlText.RULES_ENGINE_CONFIGURATION}</Text>
-
-        <div className={styles.fieldContainer}>
-          <Field required validationState={functionFolderNameError ? 'error' : undefined} validationMessage={functionFolderNameError}>
-            <Label required htmlFor={functionFolderNameId}>
-              {intlText.RULES_ENGINE_FOLDER_NAME}
-            </Label>
-            <Input
-              id={functionFolderNameId}
-              value={functionFolderName}
-              onChange={handleFunctionFolderNameChange}
-              className={styles.inputControl}
-            />
-          </Field>
-        </div>
-
-        <div className={styles.fieldContainer}>
-          <Field required validationState={functionNamespaceError ? 'error' : undefined} validationMessage={functionNamespaceError}>
-            <Label required htmlFor={functionNamespaceId}>
-              {intlText.FUNCTION_NAMESPACE}
-            </Label>
-            <Input
-              id={functionNamespaceId}
-              value={functionNamespace}
-              onChange={handleFunctionNamespaceChange}
-              className={styles.inputControl}
-            />
-          </Field>
-        </div>
-
-        <div className={styles.fieldContainer}>
-          <Field required validationState={functionNameError ? 'error' : undefined} validationMessage={functionNameError}>
-            <Label required htmlFor={functionNameId}>
-              {intlText.FUNCTION_NAME}
-            </Label>
-            <Input id={functionNameId} value={functionName} onChange={handleFunctionNameChange} className={styles.inputControl} />
-          </Field>
-        </div>
->>>>>>> 1c002bc8
       </div>
     </div>
   );
