--- conflicted
+++ resolved
@@ -9,13 +9,9 @@
 import type { RootState } from '../../../state/store';
 import { setWorkflowType, setWorkflowName } from '../../../state/createWorkspaceSlice';
 import { useSelector, useDispatch } from 'react-redux';
-<<<<<<< HEAD
 import { validateWorkflowName } from '../utils/validation';
 import { ProjectType } from '@microsoft/vscode-extension-logic-apps';
-=======
-import { validateWorkflowName } from '../validation/helper';
 import { useIntlMessages, workspaceMessages } from '../../../intl';
->>>>>>> 1c002bc8
 
 export const WorkflowTypeStep: React.FC = () => {
   const dispatch = useDispatch();
@@ -45,12 +41,7 @@
 
   return (
     <div className={styles.formSection}>
-<<<<<<< HEAD
-      <Text className={styles.sectionTitle}>{intlText.TITLE}</Text>
-=======
       <Text className={styles.sectionTitle}>{intlText.WORKFLOW_CONFIGURATION}</Text>
-
->>>>>>> 1c002bc8
       <Field
         label={intlText.WORKFLOW_NAME}
         className={styles.workflowNameField}
