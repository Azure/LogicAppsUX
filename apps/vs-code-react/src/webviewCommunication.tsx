import type {
  UpdateAccessTokenMessage,
  UpdateExportPathMessage,
  AddStatusMessage,
  SetFinalStatusMessage,
  FetchSchemaMessage,
  LoadDataMapMessage,
  ShowAvailableSchemasMessage,
  GetAvailableCustomXsltPathsMessage,
  SetXsltDataMessage,
  SetRuntimePortMessage,
  GetConfigurationSettingMessage,
  InjectValuesMessage,
  UpdatePanelMetadataMessage,
  CompleteFileSystemConnectionMessage,
  ReceiveCallbackMessage,
  GetDataMapperVersionMessage,
  ShowAvailableSchemasMessageV2,
  GetTestFeatureEnablementStatus,
  GetAvailableCustomXsltPathsMessageV2,
  ResetDesignerDirtyStateMessage,
  UpdateWorkspacePathMessage,
  UpdateWorkspacePackageMessage,
  ValidateWorkspacePathMessage,
  WorkspaceExistenceResultMessage,
  PackageExistenceResultMessage,
} from './run-service';
import {
  changeCustomXsltPathList,
  changeDataMapMetadata,
  changeMapDefinition,
  changeRuntimePort,
  changeSchemaList,
  changeSourceSchemaFilename,
  changeTargetSchemaFilename,
  changeUseExpandedFunctionCards,
  changeXsltContent,
  changeXsltFilename,
} from './state/DataMapSlice';
import {
  changeCustomXsltPathList as changeCustomXsltPathListV2,
  changeDataMapFilename,
  changeDataMapMetadata as changeDataMapMetadataV2,
  changeIsTestDisabledForOS,
  changeMapDefinition as changeMapDefinitionV2,
  changeRuntimePort as changeRuntimePortV2,
  changeSchemaTreeList,
  changeSourceSchemaFilename as changeSourceSchemaFilenameV2,
  changeTargetSchemaFilename as changeTargetSchemaFilenameV2,
  changeUseExpandedFunctionCards as changeUseExpandedFunctionCardsV2,
  changeXsltContent as changeXsltContentV2,
  changeXsltFilename as changeXsltFilenameV2,
} from './state/DataMapSliceV2';
import { initializeDesigner, updateCallbackUrl, updateFileSystemConnection, updatePanelMetadata } from './state/DesignerSlice';
import type { InitializePayload } from './state/WorkflowSlice';
import { initializeWorkflow, updateAccessToken, updateTargetDirectory, addStatus, setFinalStatus } from './state/WorkflowSlice';
import { changeDataMapperVersion, initialize } from './state/projectSlice';
import type { AppDispatch, RootState } from './state/store';
import { SchemaType } from '@microsoft/logic-apps-shared';
import { ExtensionCommand, ProjectName } from '@microsoft/vscode-extension-logic-apps';
import useEventListener from '@use-it/event-listener';
import type { ReactNode } from 'react';
import React, { useEffect } from 'react';
import { useDispatch, useSelector } from 'react-redux';
import type { WebviewApi } from 'vscode-webview';
import { store as DesignerStore, resetDesignerDirtyState } from '@microsoft/logic-apps-designer';
<<<<<<< HEAD
import { initializeLanguageServer } from './state/LanguageServerSlice';
=======
import {
  initializeProject,
  setProjectPath,
  setPathValidationResult,
  setWorkspaceExistenceResult,
  setPackagePath,
  setPackageValidationResult,
  initializeWorkspace,
} from './state/createWorkspaceSlice';
>>>>>>> d2284d8a

const vscode: WebviewApi<unknown> = acquireVsCodeApi();
export const VSCodeContext = React.createContext(vscode);

type DesignerMessageType =
  | ReceiveCallbackMessage
  | ResetDesignerDirtyStateMessage
  | CompleteFileSystemConnectionMessage
  | UpdatePanelMetadataMessage;
type DataMapperMessageType =
  | FetchSchemaMessage
  | LoadDataMapMessage
  | ShowAvailableSchemasMessage
  | ShowAvailableSchemasMessageV2
  | GetAvailableCustomXsltPathsMessage
  | GetAvailableCustomXsltPathsMessageV2
  | SetXsltDataMessage
  | SetRuntimePortMessage
  | GetConfigurationSettingMessage
  | GetDataMapperVersionMessage
  | GetTestFeatureEnablementStatus;
type WorkflowMessageType =
  | UpdateAccessTokenMessage
  | UpdateExportPathMessage
  | UpdateWorkspacePathMessage
  | UpdateWorkspacePackageMessage
  | WorkspaceExistenceResultMessage
  | PackageExistenceResultMessage
  | AddStatusMessage
  | SetFinalStatusMessage
  | ValidateWorkspacePathMessage;
type MessageType = InjectValuesMessage | DesignerMessageType | DataMapperMessageType | WorkflowMessageType;

export const WebViewCommunication: React.FC<{ children: ReactNode }> = ({ children }) => {
  const dispatch: AppDispatch = useDispatch();
  const designerDispatch: AppDispatch = DesignerStore.dispatch;
  const projectState = useSelector((state: RootState) => state.project);
  const dataMapperVersion = projectState.dataMapperVersion;

  useEventListener('message', (event: MessageEvent<MessageType>) => {
    const message = event.data; // The JSON data our extension sent

    // // Handle workspace existence validation results (for any project type)
    // if ((message as any).command === 'workspaceExistenceResult') {
    //   const { workspacePath, exists } = (message as any).data;
    //   dispatch(setWorkspaceExistenceResult({ workspacePath, exists }));
    //   return;
    // }

    // if ((message as any).command === 'packageExistenceResult') {
    //   const { path, isValid } = (message as any).data;
    //   dispatch(setPackageValidationResult({ path, isValid }));
    //   return;
    // }

    // Handle folder selection for create workspace projects
    // if ((message as any).command === 'folder-selected' && (message as any).data?.path) {
    //   // Only handle this for create workspace related projects
    //   const currentProject = projectState?.project ?? message?.data?.project;
    //   if (currentProject === ProjectName.createWorkspace || currentProject === ProjectName.createWorkspaceStructure) {
    //     dispatch(setProjectPath((message as any).data.path));
    //   }
    //   return;
    // }

    if (message.command === ExtensionCommand.initialize_frame) {
      dispatch(initialize(message.data));
    }

    switch (projectState?.project ?? message?.data?.project) {
      case ProjectName.designer: {
        switch (message.command) {
          case ExtensionCommand.initialize_frame: {
            dispatch(initializeDesigner(message.data));
            break;
          }
          case ExtensionCommand.receiveCallback: {
            dispatch(updateCallbackUrl(message.data));
            break;
          }
          case ExtensionCommand.completeFileSystemConnection: {
            dispatch(updateFileSystemConnection(message.data));
            break;
          }
          case ExtensionCommand.update_panel_metadata: {
            dispatch(updatePanelMetadata(message.data));
            break;
          }
          case ExtensionCommand.resetDesignerDirtyState: {
            designerDispatch(resetDesignerDirtyState(undefined));
            break;
          }
          default:
            throw new Error('Unknown post message received');
        }
        break;
      }
      case ProjectName.dataMapper: {
        if (message.command === ExtensionCommand.getDataMapperVersion) {
          dispatch(changeDataMapperVersion(message.data));
        } else if (dataMapperVersion === 2) {
          switch (message.command) {
            case ExtensionCommand.setRuntimePort: {
              dispatch(changeRuntimePortV2(message.data));
              break;
            }
            case ExtensionCommand.fetchSchema: {
              if (message.data.type === SchemaType.Source) {
                dispatch(changeSourceSchemaFilenameV2(message.data.fileName));
              } else {
                dispatch(changeTargetSchemaFilenameV2(message.data.fileName));
              }
              break;
            }
            case ExtensionCommand.loadDataMap: {
              // NOTE: DataMapDataProvider ensures the functions and schemas are loaded before loading the mapDefinition connections
              dispatch(changeSourceSchemaFilenameV2(message.data.sourceSchemaFileName));
              dispatch(changeTargetSchemaFilenameV2(message.data.targetSchemaFileName));
              dispatch(changeMapDefinitionV2(message.data.mapDefinition));
              dispatch(changeDataMapFilename(message.data.mapDefinitionName));
              dispatch(changeDataMapMetadataV2(message.data.metadata));
              break;
            }
            case ExtensionCommand.showAvailableSchemasV2: {
              dispatch(changeSchemaTreeList(message.data));
              break;
            }
            case ExtensionCommand.getAvailableCustomXsltPaths: {
              dispatch(changeCustomXsltPathList(message.data));
              break;
            }
            case ExtensionCommand.getAvailableCustomXsltPathsV2: {
              dispatch(changeCustomXsltPathListV2(message.data));
              break;
            }
            case ExtensionCommand.setXsltData: {
              dispatch(changeXsltFilenameV2(message.data.filename));
              dispatch(changeXsltContentV2(message.data.fileContents));
              break;
            }
            case ExtensionCommand.getConfigurationSetting: {
              dispatch(changeUseExpandedFunctionCardsV2(message.data));
              break;
            }
            case ExtensionCommand.isTestDisabledForOS: {
              dispatch(changeIsTestDisabledForOS(message.data));
              break;
            }
            default:
              throw new Error('Unknown post message received');
          }
        } else {
          switch (message.command) {
            case ExtensionCommand.setRuntimePort: {
              dispatch(changeRuntimePort(message.data));
              break;
            }
            case ExtensionCommand.fetchSchema: {
              if (message.data.type === SchemaType.Source) {
                dispatch(changeSourceSchemaFilename(message.data.fileName));
              } else {
                dispatch(changeTargetSchemaFilename(message.data.fileName));
              }
              break;
            }
            case ExtensionCommand.loadDataMap: {
              // NOTE: DataMapDataProvider ensures the functions and schemas are loaded before loading the mapDefinition connections
              dispatch(changeSourceSchemaFilename(message.data.sourceSchemaFileName));
              dispatch(changeTargetSchemaFilename(message.data.targetSchemaFileName));
              dispatch(changeMapDefinition(message.data.mapDefinition));
              dispatch(changeDataMapMetadata(message.data.metadata));
              break;
            }
            case ExtensionCommand.showAvailableSchemas: {
              dispatch(changeSchemaList(message.data));
              break;
            }
            case ExtensionCommand.getAvailableCustomXsltPaths: {
              dispatch(changeCustomXsltPathList(message.data));
              break;
            }
            case ExtensionCommand.setXsltData: {
              dispatch(changeXsltFilename(message.data.filename));
              dispatch(changeXsltContent(message.data.fileContents));
              break;
            }
            case ExtensionCommand.getConfigurationSetting: {
              dispatch(changeUseExpandedFunctionCards(message.data));
              break;
            }
            default:
              throw new Error('Unknown post message received');
          }
        }
        break;
      }
<<<<<<< HEAD
      case ProjectName.languageServer: {
        switch (message.command) {
          case ExtensionCommand.initialize_frame: {
            dispatch(initializeLanguageServer(message.data));
            break;
          }
=======
      case ProjectName.createWorkspace:
      case ProjectName.createWorkspaceFromPackage:
      case ProjectName.createWorkspaceStructure: {
        switch (message.command) {
          case ExtensionCommand.initialize_frame: {
            dispatch(initializeWorkspace(message.data));
            break;
          }
          case ExtensionCommand.update_workspace_path: {
            dispatch(setProjectPath(message.data));
            break;
          }
          case ExtensionCommand.validatePath: {
            dispatch(setPathValidationResult(message.data));
            break;
          }
          case ExtensionCommand.update_package_path: {
            dispatch(setPackagePath(message.data));
            break;
          }
          case ExtensionCommand.workspace_existence_result: {
            const { workspacePath, exists } = message.data;
            dispatch(setWorkspaceExistenceResult({ workspacePath, exists }));
            break;
          }
          case ExtensionCommand.package_existence_result: {
            const { path, isValid } = message.data;
            dispatch(setPackageValidationResult({ path, isValid }));
            break;
          }
          default:
            throw new Error('Unknown post message received');
        }
        break;
      }
      case ProjectName.createLogicApp: {
        switch (message.command) {
          case ExtensionCommand.initialize_frame: {
            dispatch(initializeProject(message.data));
            break;
          }
          default:
            throw new Error('Unknown post message received');
>>>>>>> d2284d8a
        }
        break;
      }
      default:
        switch (message.command) {
          case ExtensionCommand.initialize_frame: {
            dispatch(initializeWorkflow(message.data as InitializePayload));
            break;
          }
          case ExtensionCommand.update_access_token: {
            dispatch(updateAccessToken(message.data.accessToken));
            break;
          }
          case ExtensionCommand.update_export_path: {
            dispatch(updateTargetDirectory(message.data));
            break;
          }
          case ExtensionCommand.add_status: {
            dispatch(addStatus(message.data));
            break;
          }
          case ExtensionCommand.set_final_status: {
            dispatch(setFinalStatus(message.data));
            break;
          }
          default:
            throw new Error('Unknown post message received');
        }
    }
  });
  useEffect(() => {
    vscode.postMessage({
      command: ExtensionCommand.initialize,
    });
  }, []);
  return <VSCodeContext.Provider value={vscode}>{children}</VSCodeContext.Provider>;
};<|MERGE_RESOLUTION|>--- conflicted
+++ resolved
@@ -64,9 +64,7 @@
 import { useDispatch, useSelector } from 'react-redux';
 import type { WebviewApi } from 'vscode-webview';
 import { store as DesignerStore, resetDesignerDirtyState } from '@microsoft/logic-apps-designer';
-<<<<<<< HEAD
 import { initializeLanguageServer } from './state/LanguageServerSlice';
-=======
 import {
   initializeProject,
   setProjectPath,
@@ -76,7 +74,6 @@
   setPackageValidationResult,
   initializeWorkspace,
 } from './state/createWorkspaceSlice';
->>>>>>> d2284d8a
 
 const vscode: WebviewApi<unknown> = acquireVsCodeApi();
 export const VSCodeContext = React.createContext(vscode);
@@ -273,14 +270,15 @@
         }
         break;
       }
-<<<<<<< HEAD
       case ProjectName.languageServer: {
         switch (message.command) {
           case ExtensionCommand.initialize_frame: {
             dispatch(initializeLanguageServer(message.data));
             break;
           }
-=======
+        }
+        break;
+      }
       case ProjectName.createWorkspace:
       case ProjectName.createWorkspaceFromPackage:
       case ProjectName.createWorkspaceStructure: {
@@ -324,7 +322,6 @@
           }
           default:
             throw new Error('Unknown post message received');
->>>>>>> d2284d8a
         }
         break;
       }
