import type { InitializePayload, Status } from '../state/WorkflowSlice';
import type { ApiHubServiceDetails, SchemaType, IFileSysTreeItem } from '@microsoft/logic-apps-shared';
import type {
  MapDefinitionData,
  ExtensionCommand,
  ConnectionsData,
  IDesignerPanelMetadata,
  CompleteFileSystemConnectionData,
} from '@microsoft/vscode-extension-logic-apps';

export interface IApiService {
  getWorkflows(subscriptionId: string, iseId?: string, location?: string): Promise<WorkflowsList[]>;
  getSubscriptions(): Promise<ISubscription[]>;
  getIse(selectedSubscription: string): Promise<IIse[]>;
  getRegions(subscriptionId: string): Promise<IRegion[]>;
  validateWorkflows(
    selectedWorkflows: WorkflowsList[],
    selectedSubscription: string,
    selectedLocation: string,
    selectedAdvanceOptions: AdvancedOptionsTypes[]
  ): Promise<any>;
  exportWorkflows(
    selectedWorkflows: WorkflowsList[],
    selectedSubscription: string,
    selectedLocation: string,
    selectedAdvanceOptions: AdvancedOptionsTypes[]
  ): Promise<any>;
}

export interface RunDisplayItem {
  duration: string;
  id: string;
  identifier: string;
  startTime: string;
  status: string;
}

export interface Workflow {
  id: string;
  name: string;
  location: string;
  subscriptionId: string;
  resourceGroup: string;
}

export interface GraphApiOptions {
  selectedSubscription?: string;
  selectedIse?: string;
  location?: string;
  skipToken?: string;
}

export interface WorkflowsList {
  key: string;
  name: string;
  resourceGroup: string;
}

export interface SelectedWorkflowsList extends WorkflowsList {
  selected: boolean;
  rendered: boolean;
}

export interface OutletContext {
  accessToken: string;
  baseUrl: string;
  selectedWorkflows: WorkflowsList[];
}

export const QueryKeys = {
  workflowsData: 'workflowsData',
  subscriptionData: 'subscriptionData',
  runsData: 'runsData',
  iseData: 'iseData',
  regionData: 'regionData',
  validation: 'validation',
  summary: 'summary',
  resourceGroupsData: 'resourceGroupsData',
} as const;

export type QueryKeysType = (typeof QueryKeys)[keyof typeof QueryKeys];

export interface ISubscription {
  id: string;
  subscriptionId: string;
  subscriptionName: string;
}

export interface ManagedConnections {
  isManaged: boolean;
  resourceGroup: string | undefined;
  resourceGroupLocation: string | undefined;
}

export type ExportData = {
  selectedWorkflows: WorkflowsList[];
  selectedSubscription: string;
  selectedIse?: string;
  location: string;
  validationState: string;
  targetDirectory: ITargetDirectory;
  packageUrl: string;
  managedConnections: ManagedConnections;
  selectedAdvanceOptions: AdvancedOptionsTypes[];
};

export const ResourceType = {
  workflows: 'workflows',
  subscriptions: 'subscriptions',
  ise: 'ise',
  resourcegroups: 'resourcegroups',
};
export type ResourceType = (typeof ResourceType)[keyof typeof ResourceType];

export interface IIse {
  id: string;
  subscriptionId: string;
  iseName: string;
  location: string;
  resourceGroup: string;
}

export interface IRegion {
  name: string;
  displayName: string;
  count: number;
}

export interface IDropDownOption {
  key: string;
  text: string;
}

export interface IResourceGroup {
  name: string;
  location: string;
  id?: string;
  subscriptionId?: string;
  resourceGroup?: string;
  text?: string;
}

<<<<<<< HEAD
=======
export const RouteName = {
  export: 'export',
  instance_selection: 'instance-selection',
  workflows_selection: 'workflows-selection',
  validation: 'validation',
  overview: 'overview',
  summary: 'summary',
  status: 'status',
  review: 'review',
  designer: 'designer',
  dataMapper: 'dataMapper',
  unitTest: 'unitTest',
  createWorkspace: 'createWorkspace',
  createWorkspaceFromPackage: 'createWorkspaceFromPackage',
  createLogicApp: 'createLogicApp',
  createWorkspaceStructure: 'createWorkspaceStructure',
};

export type RouteNameType = (typeof RouteName)[keyof typeof RouteName];
>>>>>>> d2284d8a
export const ValidationStatus = {
  succeeded: 'Succeeded',
  succeeded_with_warnings: 'SucceededWithWarning',
  failed: 'Failed',
};
export type ValidationStatusType = (typeof ValidationStatus)[keyof typeof ValidationStatus];

export interface IWorkflowValidation {
  validationState: string;
  details: any;
  workflowOperations: Record<string, any>;
  connections: Record<string, any>;
  parameters: Record<string, any>;
}

export interface IValidationData {
  validationState: string;
  workflows: Record<string, IWorkflowValidation>;
}

export interface IGroupedGroup {
  children: IGroupedGroup[];
  isCollapsed: boolean;
  key: string;
  level: number;
  count: number;
  name: string;
  startIndex: number;
  status: string | undefined;
}

export interface IGroupedItem {
  action: string;
  status: string;
  message: string;
}

export const WorkflowPart = {
  workflowOperations: 'workflowOperations',
  connections: 'connections',
  parameters: 'parameters',
  workflow: 'details',
};
export type WorkflowPart = (typeof WorkflowPart)[keyof typeof WorkflowPart];
export const StyledWorkflowPart = {
  workflowOperations: 'Operations',
  connections: 'Connections',
  parameters: 'Parameters',
  workflow: 'Workflow',
};
export type StyledWorkflowPart = (typeof StyledWorkflowPart)[keyof typeof StyledWorkflowPart];

type FetchSchemaData = { fileName: string; type: SchemaType };
export type XsltData = { filename: string; fileContents: string };

// Data Mapper Message Interfaces
export interface FetchSchemaMessage {
  command: typeof ExtensionCommand.fetchSchema;
  data: FetchSchemaData;
}

export interface LoadDataMapMessage {
  command: typeof ExtensionCommand.loadDataMap;
  data: MapDefinitionData;
}

export interface ShowAvailableSchemasMessage {
  command: typeof ExtensionCommand.showAvailableSchemas;
  data: string[];
}

export interface ShowAvailableSchemasMessageV2 {
  command: typeof ExtensionCommand.showAvailableSchemasV2;
  data: IFileSysTreeItem[];
}

export interface GetAvailableCustomXsltPathsMessage {
  command: typeof ExtensionCommand.getAvailableCustomXsltPaths;
  data: string[];
}

export interface GetAvailableCustomXsltPathsMessageV2 {
  command: typeof ExtensionCommand.getAvailableCustomXsltPathsV2;
  data: IFileSysTreeItem[];
}

export interface SetXsltDataMessage {
  command: typeof ExtensionCommand.setXsltData;
  data: XsltData;
}

export interface SetRuntimePortMessage {
  command: typeof ExtensionCommand.setRuntimePort;
  data: string;
}

export interface GetConfigurationSettingMessage {
  command: typeof ExtensionCommand.getConfigurationSetting;
  data: boolean;
}

export interface GetDataMapperVersionMessage {
  command: typeof ExtensionCommand.getDataMapperVersion;
  data: number;
}

// Designer Message Interfaces
export interface ReceiveCallbackMessage {
  command: typeof ExtensionCommand.receiveCallback;
  data: any;
}

export interface ResetDesignerDirtyStateMessage {
  command: typeof ExtensionCommand.resetDesignerDirtyState;
}

export interface CompleteFileSystemConnectionMessage {
  command: typeof ExtensionCommand.completeFileSystemConnection;
  data: CompleteFileSystemConnectionData;
}

export interface UpdatePanelMetadataMessage {
  command: typeof ExtensionCommand.update_panel_metadata;
  data: {
    panelMetadata: IDesignerPanelMetadata;
    connectionData: ConnectionsData;
    apiHubServiceDetails: ApiHubServiceDetails;
  };
}

// Rest of Message Interfaces
export interface InjectValuesMessage {
  command: typeof ExtensionCommand.initialize_frame;
  data: InitializePayload & {
    project: string;
  };
}

export interface UpdateAccessTokenMessage {
  command: typeof ExtensionCommand.update_access_token;
  data: {
    accessToken?: string;
  };
}

export interface UpdateExportPathMessage {
  command: typeof ExtensionCommand.update_export_path;
  data: {
    targetDirectory: ITargetDirectory;
  };
}

export interface UpdateWorkspacePathMessage {
  command: typeof ExtensionCommand.update_workspace_path;
  data: {
    targetDirectory: ITargetDirectory;
  };
}

export interface UpdateWorkspacePackageMessage {
  command: typeof ExtensionCommand.update_package_path;
  data: {
    targetDirectory: ITargetDirectory;
  };
}

export interface ValidateWorkspacePathMessage {
  command: typeof ExtensionCommand.validatePath;
  data: {
    path: any;
    isValid: boolean;
  };
}

export interface WorkspaceExistenceResultMessage {
  command: typeof ExtensionCommand.workspace_existence_result;
  data: {
    workspacePath: any;
    exists: boolean;
    type: any;
  };
}

export interface PackageExistenceResultMessage {
  command: typeof ExtensionCommand.package_existence_result;
  data: {
    path: any;
    isValid: boolean;
  };
}

export interface AddStatusMessage {
  command: typeof ExtensionCommand.add_status;
  data: {
    status: string;
  };
}

export interface SetFinalStatusMessage {
  command: typeof ExtensionCommand.set_final_status;
  data: {
    status: Status;
  };
}

export interface IExportDetails {
  exportDetailCategory: string;
  exportDetailCode: string;
  exportDetailMessage: string;
}

export interface IExportDetailsList {
  type: string;
  message: string;
}

export interface ISummaryData {
  properties: {
    packageLink: Record<string, string>;
    details: IExportDetails[];
  };
}

export const DetailCategory = {
  requiredStep: 'RequiredStep',
  information: 'Information',
};
export type DetailCategory = (typeof DetailCategory)[keyof typeof DetailCategory];
export const StyledDetailCategory = {
  requiredStep: 'Required Step',
  information: 'Information',
};
export type StyledDetailCategory = (typeof StyledDetailCategory)[keyof typeof StyledDetailCategory];

export interface ITargetDirectory {
  fsPath: string;
  path: string;
}

export interface INamingRules {
  minLength: number;
  maxLength: number;
  invalidCharsRegExp: RegExp;
}

export interface INamingValidation {
  validationError: string;
  validName: boolean;
}

export const AdvancedOptionsTypes = {
  off: 'Off',
  cloneConnections: 'cloneConnections',
  generateInfrastructureTemplates: 'generateInfrastructureTemplates',
  integrationAccountSource: 'integrationAccountSource',
  exportCustomApiActionsToAPIManagementActions: 'exportCustomApiActionsToAPIManagementActions',
};
export type AdvancedOptionsTypes = (typeof AdvancedOptionsTypes)[keyof typeof AdvancedOptionsTypes];

export interface GetTestFeatureEnablementStatus {
  command: typeof ExtensionCommand.isTestDisabledForOS;
  data: boolean;
}<|MERGE_RESOLUTION|>--- conflicted
+++ resolved
@@ -140,28 +140,6 @@
   text?: string;
 }
 
-<<<<<<< HEAD
-=======
-export const RouteName = {
-  export: 'export',
-  instance_selection: 'instance-selection',
-  workflows_selection: 'workflows-selection',
-  validation: 'validation',
-  overview: 'overview',
-  summary: 'summary',
-  status: 'status',
-  review: 'review',
-  designer: 'designer',
-  dataMapper: 'dataMapper',
-  unitTest: 'unitTest',
-  createWorkspace: 'createWorkspace',
-  createWorkspaceFromPackage: 'createWorkspaceFromPackage',
-  createLogicApp: 'createLogicApp',
-  createWorkspaceStructure: 'createWorkspaceStructure',
-};
-
-export type RouteNameType = (typeof RouteName)[keyof typeof RouteName];
->>>>>>> d2284d8a
 export const ValidationStatus = {
   succeeded: 'Succeeded',
   succeeded_with_warnings: 'SucceededWithWarning',
