--- conflicted
+++ resolved
@@ -12,11 +12,7 @@
   project: ProjectName;
 }
 
-<<<<<<< HEAD
-export interface initializedVscodeState {
-=======
 export interface InitializedVscodeState {
->>>>>>> 6d8e9bef
   initialized: true;
   accessToken?: string;
   corsNotice?: string;
@@ -45,16 +41,6 @@
     initialize: (state: VscodeState, action: PayloadAction<InitializePayload>) => {
       const { apiVersion, baseUrl, corsNotice, accessToken, workflowProperties, project } = action.payload;
       state.initialized = true;
-<<<<<<< HEAD
-      (state as initializedVscodeState).project = project;
-      (state as initializedVscodeState).accessToken = accessToken;
-      (state as initializedVscodeState).apiVersion = apiVersion;
-      (state as initializedVscodeState).baseUrl = baseUrl;
-      (state as initializedVscodeState).corsNotice = corsNotice;
-      (state as initializedVscodeState).workflowProperties = workflowProperties;
-      (state as initializedVscodeState).selectedWorkflows = [];
-      (state as initializedVscodeState).exportData = {
-=======
       (state as InitializedVscodeState).project = project;
       (state as InitializedVscodeState).accessToken = accessToken;
       (state as InitializedVscodeState).apiVersion = apiVersion;
@@ -63,7 +49,6 @@
       (state as InitializedVscodeState).workflowProperties = workflowProperties;
       (state as InitializedVscodeState).selectedWorkflows = [];
       (state as InitializedVscodeState).exportData = {
->>>>>>> 6d8e9bef
         selectedWorkflows: [],
         selectedSubscription: '',
         selectedIse: '',
@@ -85,15 +70,6 @@
       const { selectedIse } = action.payload;
       (state as InitializedVscodeState).exportData.selectedIse = selectedIse;
     },
-    updateSelectedSubscripton: (state: VscodeState, action: PayloadAction<any>) => {
-      const { selectedSubscription } = action.payload;
-      (state as initializedVscodeState).exportData.selectedSubscription = selectedSubscription;
-      (state as initializedVscodeState).exportData.selectedIse = '';
-    },
-    updateSelectedIse: (state: VscodeState, action: PayloadAction<any>) => {
-      const { selectedIse } = action.payload;
-      (state as initializedVscodeState).exportData.selectedIse = selectedIse;
-    },
   },
 });
 
