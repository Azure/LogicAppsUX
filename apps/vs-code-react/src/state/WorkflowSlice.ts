import type { ExportData, ITargetDirectory, IValidationData, ManagedConnections, WorkflowsList } from '../run-service';
import { AdvancedOptionsTypes } from '../run-service';
import type { OverviewPropertiesProps } from '@microsoft/designer-ui';
import type { AzureConnectorDetails } from '@microsoft/vscode-extension-logic-apps';
import type { PayloadAction } from '@reduxjs/toolkit';
import { createSlice } from '@reduxjs/toolkit';

export interface InitializePayload {
  apiVersion: string;
  baseUrl: string;
  corsNotice?: string;
  accessToken?: string;
  cloudHost?: string;
  workflowProperties: OverviewPropertiesProps;
  reviewContent?: IValidationData;
  hostVersion?: string;
  isLocal?: boolean;
<<<<<<< HEAD
  isWorkflowRuntimeRunning?: boolean;
  workflowNames?: string[];
=======
>>>>>>> 03827656
  azureDetails?: AzureConnectorDetails;
  kind?: string;
}

export const Status = {
  InProgress: 'InProgress',
  Succeeded: 'Succeeded',
  Failed: 'Failed',
};
export type Status = (typeof Status)[keyof typeof Status];

export interface WorkflowState {
  accessToken?: string;
  cloudHost?: string;
  corsNotice?: string;
  apiVersion: string;
  baseUrl: string;
  workflowProperties: OverviewPropertiesProps;
  exportData: ExportData;
  statuses?: string[];
  finalStatus?: Status;
  reviewContent?: IValidationData;
  hostVersion?: string;
  isLocal?: boolean;
<<<<<<< HEAD
  isWorkflowRuntimeRunning?: boolean;
  workflowNames?: string[];
=======
>>>>>>> 03827656
  azureDetails?: AzureConnectorDetails;
  kind?: string;
}

const initialState: WorkflowState = {
  baseUrl: '/url',
  apiVersion: '2018-07-01-preview',
  workflowProperties: {
    name: '',
    stateType: '',
  },
  exportData: {
    selectedWorkflows: [],
    selectedSubscription: 'subscriptionId',
    location: '',
    validationState: '',
    targetDirectory: {
      fsPath: '',
      path: '',
    },
    packageUrl: '',
    managedConnections: {
      isManaged: false,
      resourceGroup: undefined,
      resourceGroupLocation: undefined,
    },
    selectedAdvanceOptions: [],
  },
};

export const workflowSlice = createSlice({
  name: 'workflow',
  initialState: initialState as WorkflowState,
  reducers: {
    initializeWorkflow: (state: WorkflowState, action: PayloadAction<InitializePayload>) => {
      const {
        apiVersion,
        baseUrl,
        corsNotice,
        accessToken,
        workflowProperties,
        reviewContent,
        cloudHost,
        hostVersion,
        isLocal,
<<<<<<< HEAD
        isWorkflowRuntimeRunning,
        workflowNames,
=======
>>>>>>> 03827656
        azureDetails,
        kind,
      } = action.payload;
      const initializedState = state;
      initializedState.accessToken = accessToken;
      initializedState.cloudHost = cloudHost;
      initializedState.apiVersion = apiVersion;
      initializedState.baseUrl = baseUrl;
      initializedState.corsNotice = corsNotice;
      initializedState.workflowProperties = workflowProperties;
      initializedState.reviewContent = reviewContent;
      initializedState.exportData = {
        selectedWorkflows: [],
        selectedSubscription: '',
        selectedIse: '',
        location: '',
        validationState: '',
        targetDirectory: {
          fsPath: '',
          path: '',
        },
        packageUrl: '',
        managedConnections: {
          isManaged: false,
          resourceGroup: undefined,
          resourceGroupLocation: undefined,
        },
        selectedAdvanceOptions: [AdvancedOptionsTypes.generateInfrastructureTemplates],
      };
      initializedState.hostVersion = hostVersion;
      initializedState.isLocal = isLocal;
<<<<<<< HEAD
      initializedState.isWorkflowRuntimeRunning = isWorkflowRuntimeRunning;
      initializedState.workflowNames = workflowNames;
=======
>>>>>>> 03827656
      initializedState.azureDetails = azureDetails;
      initializedState.kind = kind;
    },
    updateBaseUrl: (state: WorkflowState, action: PayloadAction<string | undefined>) => {
      state.baseUrl = action.payload ?? '';
    },
    updateAccessToken: (state: WorkflowState, action: PayloadAction<string | undefined>) => {
      state.accessToken = action.payload;
    },
    updateSelectedWorkFlows: (state: WorkflowState, action: PayloadAction<{ selectedWorkflows: WorkflowsList[] }>) => {
      const { selectedWorkflows } = action.payload;
      state.exportData.selectedWorkflows = selectedWorkflows;
    },
    updateSelectedSubscripton: (state: WorkflowState, action: PayloadAction<{ selectedSubscription: string }>) => {
      const { selectedSubscription } = action.payload;
      state.exportData.selectedSubscription = selectedSubscription;
      state.exportData.selectedIse = '';
      state.exportData.selectedWorkflows = [];
    },
    updateSelectedLocation: (state: WorkflowState, action: PayloadAction<{ selectedIse: string; location: string }>) => {
      const { selectedIse, location } = action.payload;
      state.exportData.selectedIse = selectedIse;
      state.exportData.location = location;
      state.exportData.selectedWorkflows = [];
    },
    updateValidationState: (state: WorkflowState, action: PayloadAction<{ validationState: string }>) => {
      const { validationState } = action.payload;
      state.exportData.validationState = validationState;
    },
    updateTargetDirectory: (state: WorkflowState, action: PayloadAction<{ targetDirectory: ITargetDirectory }>) => {
      const { targetDirectory } = action.payload;
      state.exportData.targetDirectory = targetDirectory;
    },
    updatePackageUrl: (state: WorkflowState, action: PayloadAction<{ packageUrl: string }>) => {
      const { packageUrl } = action.payload;
      state.exportData.packageUrl = packageUrl;
    },
    updateManagedConnections: (state: WorkflowState, action: PayloadAction<ManagedConnections>) => {
      state.exportData.managedConnections = action.payload;
    },
    addStatus: (state: WorkflowState, action: PayloadAction<{ status: string }>): void => {
      const { status } = action.payload;
      const initializedState = state;
      initializedState.statuses = [...(initializedState.statuses ?? []), status];
    },
    setFinalStatus: (state: WorkflowState, action: PayloadAction<{ status: Status }>): void => {
      const { status } = action.payload;
      const initializedState = state;
      initializedState.finalStatus = status;
      if (status === Status.InProgress) {
        initializedState.statuses = [];
      }
    },
    updateSelectedAdvanceOptions: (state: WorkflowState, action: PayloadAction<{ selectedAdvanceOptions: AdvancedOptionsTypes[] }>) => {
      const { selectedAdvanceOptions } = action.payload;
      state.exportData.selectedAdvanceOptions = selectedAdvanceOptions;
    },
  },
});

// Action creators are generated for each case reducer function
export const {
  initializeWorkflow,
  updateBaseUrl,
  updateAccessToken,
  updateSelectedWorkFlows,
  updateSelectedSubscripton,
  updateSelectedLocation,
  updateValidationState,
  updateTargetDirectory,
  updatePackageUrl,
  updateManagedConnections,
  addStatus,
  setFinalStatus,
  updateSelectedAdvanceOptions,
} = workflowSlice.actions;

export default workflowSlice.reducer;<|MERGE_RESOLUTION|>--- conflicted
+++ resolved
@@ -15,11 +15,8 @@
   reviewContent?: IValidationData;
   hostVersion?: string;
   isLocal?: boolean;
-<<<<<<< HEAD
   isWorkflowRuntimeRunning?: boolean;
   workflowNames?: string[];
-=======
->>>>>>> 03827656
   azureDetails?: AzureConnectorDetails;
   kind?: string;
 }
@@ -44,11 +41,8 @@
   reviewContent?: IValidationData;
   hostVersion?: string;
   isLocal?: boolean;
-<<<<<<< HEAD
   isWorkflowRuntimeRunning?: boolean;
   workflowNames?: string[];
-=======
->>>>>>> 03827656
   azureDetails?: AzureConnectorDetails;
   kind?: string;
 }
@@ -94,11 +88,8 @@
         cloudHost,
         hostVersion,
         isLocal,
-<<<<<<< HEAD
         isWorkflowRuntimeRunning,
         workflowNames,
-=======
->>>>>>> 03827656
         azureDetails,
         kind,
       } = action.payload;
@@ -130,11 +121,8 @@
       };
       initializedState.hostVersion = hostVersion;
       initializedState.isLocal = isLocal;
-<<<<<<< HEAD
       initializedState.isWorkflowRuntimeRunning = isWorkflowRuntimeRunning;
       initializedState.workflowNames = workflowNames;
-=======
->>>>>>> 03827656
       initializedState.azureDetails = azureDetails;
       initializedState.kind = kind;
     },
