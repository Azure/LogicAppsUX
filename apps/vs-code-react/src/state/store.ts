--- conflicted
+++ resolved
@@ -11,13 +11,9 @@
     project: projectSlice.reducer,
     workflow: workflowSlice.reducer,
     designer: designerSlice.reducer,
-<<<<<<< HEAD
-    dataMapDataLoader: dataMapSlice.reducer,
     unitTest: unitTestSlice.reducer,
-=======
     dataMapDataLoader: dataMapSliceV1.reducer, // Data Mapper V1
     dataMap: dataMapSliceV2.reducer, // Data Mapper V2
->>>>>>> 6c7ffba8
   },
 });
 
