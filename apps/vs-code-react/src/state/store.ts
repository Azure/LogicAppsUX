import { dataMapSlice as dataMapSliceV1 } from './DataMapSlice';
import { dataMapSlice as dataMapSliceV2 } from './DataMapSliceV2';
import { designerSlice } from './DesignerSlice';
import { languageServerSlice } from './LanguageServerSlice';
import { unitTestSlice } from './UnitTestSlice';
import { workflowSlice } from './WorkflowSlice';
import { projectSlice } from './projectSlice';
import { createWorkspaceSlice } from './createWorkspaceSlice';
import { configureStore } from '@reduxjs/toolkit';

export const store = configureStore({
  reducer: {
    project: projectSlice.reducer,
    workflow: workflowSlice.reducer,
    designer: designerSlice.reducer,
    unitTest: unitTestSlice.reducer,
    dataMapDataLoader: dataMapSliceV1.reducer, // Data Mapper V1
    dataMap: dataMapSliceV2.reducer, // Data Mapper V2
<<<<<<< HEAD
    languageServer: languageServerSlice.reducer,
=======
    createWorkspace: createWorkspaceSlice.reducer,
>>>>>>> d2284d8a
  },
});

// Infer the `RootState` and `AppDispatch` types from the store itself
export type RootState = ReturnType<typeof store.getState>;
// Inferred type: {posts: PostsState, comments: CommentsState, users: UsersState}
export type AppDispatch = typeof store.dispatch;<|MERGE_RESOLUTION|>--- conflicted
+++ resolved
@@ -16,11 +16,8 @@
     unitTest: unitTestSlice.reducer,
     dataMapDataLoader: dataMapSliceV1.reducer, // Data Mapper V1
     dataMap: dataMapSliceV2.reducer, // Data Mapper V2
-<<<<<<< HEAD
     languageServer: languageServerSlice.reducer,
-=======
     createWorkspace: createWorkspaceSlice.reducer,
->>>>>>> d2284d8a
   },
 });
 
