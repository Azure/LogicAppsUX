import { DesignerProvider, BJSWorkflowProvider, Designer } from '@microsoft/logic-apps-designer';
import { useSelector } from 'react-redux';
import { SettingsBox } from '../../components/settings_box';
<<<<<<< HEAD
import workflow from '../../../../../__mocks__/workflows/simpleBigworkflow.json';
export interface DesignerWrapperProps {
  workflow: LogicAppsV2.WorkflowDefinition;
  setResourceId: (res: string) => void;
  setToken: (res: string) => void;
  token?: string | null;
  resourceId?: string | null;
}
export const DesignerWrapper = ({ setResourceId, setToken, resourceId, token }: DesignerWrapperProps) => {
=======
import { RootState } from '../../state/store';

export const DesignerWrapper = () => {
  const workflow = useSelector((state: RootState) => state.workflowLoader.workflowDefinition);
>>>>>>> 6906bca0
  return (
    <>
      <SettingsBox />
      <DesignerProvider locale="en-US">
<<<<<<< HEAD
        <BJSWorkflowProvider workflow={workflow.definition}>
          <Designer></Designer>
        </BJSWorkflowProvider>
=======
        {workflow ? (
          <BJSWorkflowProvider workflow={workflow}>
            <Designer></Designer>
          </BJSWorkflowProvider>
        ) : null}
>>>>>>> 6906bca0
      </DesignerProvider>
    </>
  );
};<|MERGE_RESOLUTION|>--- conflicted
+++ resolved
@@ -1,37 +1,19 @@
 import { DesignerProvider, BJSWorkflowProvider, Designer } from '@microsoft/logic-apps-designer';
 import { useSelector } from 'react-redux';
 import { SettingsBox } from '../../components/settings_box';
-<<<<<<< HEAD
-import workflow from '../../../../../__mocks__/workflows/simpleBigworkflow.json';
-export interface DesignerWrapperProps {
-  workflow: LogicAppsV2.WorkflowDefinition;
-  setResourceId: (res: string) => void;
-  setToken: (res: string) => void;
-  token?: string | null;
-  resourceId?: string | null;
-}
-export const DesignerWrapper = ({ setResourceId, setToken, resourceId, token }: DesignerWrapperProps) => {
-=======
 import { RootState } from '../../state/store';
 
 export const DesignerWrapper = () => {
   const workflow = useSelector((state: RootState) => state.workflowLoader.workflowDefinition);
->>>>>>> 6906bca0
   return (
     <>
       <SettingsBox />
       <DesignerProvider locale="en-US">
-<<<<<<< HEAD
-        <BJSWorkflowProvider workflow={workflow.definition}>
-          <Designer></Designer>
-        </BJSWorkflowProvider>
-=======
         {workflow ? (
           <BJSWorkflowProvider workflow={workflow}>
             <Designer></Designer>
           </BJSWorkflowProvider>
         ) : null}
->>>>>>> 6906bca0
       </DesignerProvider>
     </>
   );
