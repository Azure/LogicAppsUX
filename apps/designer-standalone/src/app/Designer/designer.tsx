--- conflicted
+++ resolved
@@ -105,7 +105,6 @@
     (state: RootState) => state.workflowLoader
   );
   const designerProviderProps = {
-<<<<<<< HEAD
     services: {
       connectionService,
       operationManifestService,
@@ -115,10 +114,8 @@
       functionService,
       appServiceService,
       workflowService,
+      hostService,
     },
-=======
-    services: { connectionService, operationManifestService, searchService, oAuthService, gatewayService, workflowService, hostService },
->>>>>>> 1364155f
     readOnly,
     isMonitoringView: monitoringView,
     isDarkMode: darkMode,
