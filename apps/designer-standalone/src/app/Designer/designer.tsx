--- conflicted
+++ resolved
@@ -83,11 +83,16 @@
     (state: RootState) => state.workflowLoader
   );
   const designerProviderProps = {
-<<<<<<< HEAD
-    services: { connectionService, operationManifestService, searchService, oAuthService, gatewayService, workflowService, runService },
-=======
-    services: { connectionService, operationManifestService, searchService, oAuthService, gatewayService, workflowService, hostService },
->>>>>>> c6070dea
+    services: {
+      connectionService,
+      operationManifestService,
+      searchService,
+      oAuthService,
+      gatewayService,
+      workflowService,
+      hostService,
+      runService,
+    },
     readOnly,
     isMonitoringView: monitoringView,
     isDarkMode: darkMode,
