--- conflicted
+++ resolved
@@ -69,11 +69,7 @@
 const workflowService = { getCallbackUrl: () => Promise.resolve({ method: 'POST', value: 'Dummy url' }) };
 
 export const DesignerWrapper = () => {
-<<<<<<< HEAD
-  const { workflowDefinition, readOnly, monitoringView, darkMode, connections, runInstance } = useSelector(
-=======
-  const { workflowDefinition, readOnly, monitoringView, darkMode, consumption, connections } = useSelector(
->>>>>>> c5fdf197
+  const { workflowDefinition, readOnly, monitoringView, darkMode, consumption, connections, runInstance } = useSelector(
     (state: RootState) => state.workflowLoader
   );
   const designerProviderProps = {
