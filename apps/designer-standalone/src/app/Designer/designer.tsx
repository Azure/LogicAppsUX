import { SettingsBox } from '../../components/settings_box';
import type { RootState } from '../../state/store';
import { HttpClient } from './httpClient';
import {
  StandardConnectionService,
  StandardOperationManifestService,
  StandardSearchService,
  StandardOAuthService,
} from '@microsoft-logic-apps/designer-client-services';
import { ResourceIdentityType } from '@microsoft-logic-apps/utils';
import { DesignerProvider, BJSWorkflowProvider, Designer } from '@microsoft/logic-apps-designer';
import { useSelector } from 'react-redux';

const httpClient = new HttpClient();
const connectionService = new StandardConnectionService({
  baseUrl: '/url',
  apiVersion: '2018-11-01',
  httpClient,
  apiHubServiceDetails: {
    apiVersion: '2018-07-01-preview',
    baseUrl: '/baseUrl',
    subscriptionId: '',
    resourceGroup: '',
    location: '',
  },
  workflowAppDetails: { appName: 'app', identity: { type: ResourceIdentityType.SYSTEM_ASSIGNED } },
  readConnections: () => Promise.resolve({}),
});

const operationManifestService = new StandardOperationManifestService({
  apiVersion: '2018-11-01',
  baseUrl: '/url',
  httpClient,
});

const searchService = new StandardSearchService({
  baseUrl: '/url',
  apiVersion: '2018-11-01',
  httpClient,
  apiHubServiceDetails: {
    apiVersion: '2018-07-01-preview',
    subscriptionId: '',
    location: '',
  },
  isDev: true,
});

<<<<<<< HEAD
=======
const oAuthService = new StandardOAuthService({
  apiVersion: '2018-11-01',
  baseUrl: '/url',
  httpClient,
  subscriptionId: '',
  resourceGroup: '',
  location: '',
});

>>>>>>> 855ec84c
export const DesignerWrapper = () => {
  const { workflowDefinition, readOnly, monitoringView, connections } = useSelector((state: RootState) => state.workflowLoader);
  const designerProviderProps = {
    services: { connectionService, operationManifestService, searchService, oAuthService },
    readOnly,
    isMonitoringView: monitoringView,
  };

  return (
    <>
      <SettingsBox />
      <DesignerProvider locale="en-US" options={{ ...designerProviderProps }}>
        {workflowDefinition ? (
          <BJSWorkflowProvider
            workflow={{
              definition: workflowDefinition,
              connectionReferences: connections,
            }}
          >
            <Designer />
          </BJSWorkflowProvider>
        ) : null}
      </DesignerProvider>
    </>
  );
};<|MERGE_RESOLUTION|>--- conflicted
+++ resolved
@@ -45,8 +45,6 @@
   isDev: true,
 });
 
-<<<<<<< HEAD
-=======
 const oAuthService = new StandardOAuthService({
   apiVersion: '2018-11-01',
   baseUrl: '/url',
@@ -56,7 +54,6 @@
   location: '',
 });
 
->>>>>>> 855ec84c
 export const DesignerWrapper = () => {
   const { workflowDefinition, readOnly, monitoringView, connections } = useSelector((state: RootState) => state.workflowLoader);
   const designerProviderProps = {
