--- conflicted
+++ resolved
@@ -1,17 +1,11 @@
 import type { AppDispatch } from '../../state/store';
-<<<<<<< HEAD
-import { useAreCustomEditorsEnabled, useIsDarkMode, useIsMonitoringView, useIsReadOnly } from '../../state/workflowLoadingSelectors';
-=======
 import {
   useAreCustomEditorsEnabled,
-  useHostOptions,
   useIsDarkMode,
-  useIsLocal,
   useIsMonitoringView,
   useIsReadOnly,
-  useShowChatBot,
+  useHostOptions,
 } from '../../state/workflowLoadingSelectors';
->>>>>>> e5ea3c04
 import {
   setDarkMode,
   setMonitoringView,
