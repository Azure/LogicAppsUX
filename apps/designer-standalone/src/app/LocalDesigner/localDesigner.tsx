import type { RootState } from '../../state/store';
import { CustomConnectionParameterEditorService } from './customConnectionParameterEditorService';
import { CustomEditorService } from './customEditorService';
import { HttpClient } from './httpClient';
import { PseudoCommandBar } from './pseudoCommandBar';
import {
  StandardConnectionService,
  StandardOperationManifestService,
  StandardSearchService,
  BaseOAuthService,
  BaseGatewayService,
  ConsumptionSearchService,
  BaseFunctionService,
  BaseAppServiceService,
  StandardRunService,
  ConsumptionOperationManifestService,
  ConsumptionConnectionService,
<<<<<<< HEAD
  StandardCustomCodeService,
} from '@microsoft/designer-client-services-logic-apps';
import type { ContentType } from '@microsoft/designer-client-services-logic-apps';
=======
} from '@microsoft/logic-apps-shared';
import type { ContentType } from '@microsoft/logic-apps-shared';
>>>>>>> b6e42c67
import { DesignerProvider, BJSWorkflowProvider, Designer } from '@microsoft/logic-apps-designer';
import { ResourceIdentityType } from '@microsoft/logic-apps-shared';
import { useSelector } from 'react-redux';

const httpClient = new HttpClient();
const connectionServiceStandard = new StandardConnectionService({
  baseUrl: '/url',
  apiVersion: '2018-11-01',
  httpClient,
  apiHubServiceDetails: {
    apiVersion: '2018-07-01-preview',
    baseUrl: '/baseUrl',
    subscriptionId: '',
    resourceGroup: '',
    location: '',
    httpClient,
  },
  workflowAppDetails: { appName: 'app', identity: { type: ResourceIdentityType.SYSTEM_ASSIGNED } },
  readConnections: () => Promise.resolve({}),
});

const connectionServiceConsumption = new ConsumptionConnectionService({
  apiVersion: '2018-07-01-preview',
  baseUrl: '/baseUrl',
  subscriptionId: '',
  resourceGroup: '',
  location: '',
  httpClient,
});

const operationManifestServiceStandard = new StandardOperationManifestService({
  apiVersion: '2018-11-01',
  baseUrl: '/url',
  httpClient,
});

const operationManifestServiceConsumption = new ConsumptionOperationManifestService({
  apiVersion: '2018-11-01',
  baseUrl: '/url',
  httpClient,
  subscriptionId: 'subid',
  location: 'location',
});

const searchServiceStandard = new StandardSearchService({
  baseUrl: '/url',
  apiVersion: '2018-11-01',
  httpClient,
  apiHubServiceDetails: {
    apiVersion: '2018-07-01-preview',
    subscriptionId: '',
    location: '',
  },
  isDev: true,
  showStatefulOperations: true,
});

const searchServiceConsumption = new ConsumptionSearchService({
  httpClient,
  apiHubServiceDetails: {
    apiVersion: '2018-07-01-preview',
    subscriptionId: '',
    location: '',
  },
  isDev: true,
});

const oAuthService = new BaseOAuthService({
  apiVersion: '2018-11-01',
  baseUrl: '/url',
  httpClient,
  subscriptionId: '',
  resourceGroup: '',
  location: '',
});

const gatewayService = new BaseGatewayService({
  baseUrl: '/url',
  httpClient,
  apiVersions: {
    subscription: '2018-11-01',
    gateway: '2016-06-01',
  },
});

const functionService = new BaseFunctionService({
  baseUrl: '/url',
  apiVersion: '2018-11-01',
  httpClient,
  subscriptionId: 'test',
});

const appServiceService = new BaseAppServiceService({
  baseUrl: '/url',
  apiVersion: '2018-11-01',
  httpClient,
  subscriptionId: 'test',
});

const runService = new StandardRunService({
  apiVersion: '2018-11-01',
  baseUrl: '/url',
  workflowName: 'app',
  httpClient,
  isDev: true,
});

const customCodeService = new StandardCustomCodeService({
  apiVersion: '2018-11-01',
  baseUrl: '/url',
  subscriptionId: 'test',
  resourceGroup: 'test',
  appName: 'app',
  workflowName: 'workflow',
  httpClient,
});

const workflowService = { getCallbackUrl: () => Promise.resolve({ method: 'POST', value: 'Dummy url' }) };

const hostService = {
  fetchAndDisplayContent: (title: string, url: string, type: ContentType) => console.log(title, url, type),
  openWorkflowParametersBlade: () => console.log('openWorkflowParametersBlade'),
  openConnectionResource: (connectionId: string) => console.log('openConnectionResource:', connectionId),
};
const editorService = new CustomEditorService();

const connectionParameterEditorService = new CustomConnectionParameterEditorService();

export const LocalDesigner = () => {
  const {
    workflowDefinition,
    isReadOnly,
    isMonitoringView,
    isDarkMode,
    isConsumption,
    connections,
    runInstance,
    workflowKind,
    language,
    areCustomEditorsEnabled,
    showConnectionsPanel,
    hostOptions,
  } = useSelector((state: RootState) => state.workflowLoader);
  editorService.areCustomEditorsEnabled = !!areCustomEditorsEnabled;
  connectionParameterEditorService.areCustomEditorsEnabled = !!areCustomEditorsEnabled;
  const designerProviderProps = {
    services: {
      connectionService: !isConsumption ? connectionServiceStandard : connectionServiceConsumption,
      operationManifestService: !isConsumption ? operationManifestServiceStandard : operationManifestServiceConsumption,
      searchService: !isConsumption ? searchServiceStandard : searchServiceConsumption,
      oAuthService,
      gatewayService,
      functionService,
      appServiceService,
      workflowService,
      hostService,
      runService,
      editorService,
      connectionParameterEditorService,
      customCodeService,
    },
    readOnly: isReadOnly,
    isMonitoringView,
    isDarkMode,
    useLegacyWorkflowParameters: isConsumption,
    showConnectionsPanel,
    hostOptions,
  };

  return (
    <DesignerProvider locale={language} options={{ ...designerProviderProps }}>
      {workflowDefinition ? (
        <BJSWorkflowProvider
          workflow={{
            definition: workflowDefinition,
            connectionReferences: connections,
            parameters: workflowDefinition.parameters,
            kind: workflowKind,
          }}
          runInstance={runInstance}
        >
          <PseudoCommandBar />
          <Designer />
        </BJSWorkflowProvider>
      ) : null}
    </DesignerProvider>
  );
};<|MERGE_RESOLUTION|>--- conflicted
+++ resolved
@@ -3,6 +3,7 @@
 import { CustomEditorService } from './customEditorService';
 import { HttpClient } from './httpClient';
 import { PseudoCommandBar } from './pseudoCommandBar';
+import { DesignerProvider, BJSWorkflowProvider, Designer } from '@microsoft/logic-apps-designer';
 import {
   StandardConnectionService,
   StandardOperationManifestService,
@@ -15,16 +16,10 @@
   StandardRunService,
   ConsumptionOperationManifestService,
   ConsumptionConnectionService,
-<<<<<<< HEAD
   StandardCustomCodeService,
-} from '@microsoft/designer-client-services-logic-apps';
-import type { ContentType } from '@microsoft/designer-client-services-logic-apps';
-=======
+  ResourceIdentityType,
 } from '@microsoft/logic-apps-shared';
 import type { ContentType } from '@microsoft/logic-apps-shared';
->>>>>>> b6e42c67
-import { DesignerProvider, BJSWorkflowProvider, Designer } from '@microsoft/logic-apps-designer';
-import { ResourceIdentityType } from '@microsoft/logic-apps-shared';
 import { useSelector } from 'react-redux';
 
 const httpClient = new HttpClient();
@@ -40,7 +35,10 @@
     location: '',
     httpClient,
   },
-  workflowAppDetails: { appName: 'app', identity: { type: ResourceIdentityType.SYSTEM_ASSIGNED } },
+  workflowAppDetails: {
+    appName: 'app',
+    identity: { type: ResourceIdentityType.SYSTEM_ASSIGNED },
+  },
   readConnections: () => Promise.resolve({}),
 });
 
@@ -140,7 +138,9 @@
   httpClient,
 });
 
-const workflowService = { getCallbackUrl: () => Promise.resolve({ method: 'POST', value: 'Dummy url' }) };
+const workflowService = {
+  getCallbackUrl: () => Promise.resolve({ method: 'POST', value: 'Dummy url' }),
+};
 
 const hostService = {
   fetchAndDisplayContent: (title: string, url: string, type: ContentType) => console.log(title, url, type),
