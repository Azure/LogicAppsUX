--- conflicted
+++ resolved
@@ -3,12 +3,8 @@
 import type { ICommandBarItemProps } from '@fluentui/react/lib/CommandBar';
 import { CommandBar } from '@fluentui/react/lib/CommandBar';
 import { Spinner, SpinnerSize } from '@fluentui/react/lib/Spinner';
-<<<<<<< HEAD
-=======
 import type { ILoggerService } from '@microsoft/designer-client-services-logic-apps';
 import { LogEntryLevel, LoggerService } from '@microsoft/designer-client-services-logic-apps';
-import { TrafficLightDot } from '@microsoft/designer-ui';
->>>>>>> e787a25b
 import type { RootState, Workflow } from '@microsoft/logic-apps-designer';
 import {
   store as DesignerStore,
@@ -21,11 +17,8 @@
   serializeWorkflow,
   validateParameter,
   updateParameterValidation,
-<<<<<<< HEAD
   openPanel,
-=======
   useNodesInitialized,
->>>>>>> e787a25b
 } from '@microsoft/logic-apps-designer';
 import { isNullOrEmpty, RUN_AFTER_COLORS } from '@microsoft/utils-logic-apps';
 import { useMemo } from 'react';
@@ -48,12 +41,9 @@
   discard,
   saveWorkflow,
   isDarkMode,
-<<<<<<< HEAD
   showConnectionsPanel,
-=======
   rightShift,
   enableCopilot,
->>>>>>> e787a25b
 }: {
   id: string;
   location: string;
@@ -62,13 +52,10 @@
   saveWorkflow: (workflow: Workflow) => Promise<void>;
   isDarkMode: boolean;
   isConsumption?: boolean;
-<<<<<<< HEAD
   showConnectionsPanel?: boolean;
-=======
   rightShift?: string;
   enableCopilot?: () => void;
   loggerService?: ILoggerService;
->>>>>>> e787a25b
 }) => {
   const dispatch = useDispatch();
   const isCopilotReady = useNodesInitialized();
@@ -195,7 +182,20 @@
         },
         onClick: () => !!dispatch(openPanel({ panelMode: 'Error' })),
       },
-<<<<<<< HEAD
+      {
+        key: 'copilot',
+        text: 'Assistant',
+        iconProps: { iconName: 'Chat' },
+        disabled: !isCopilotReady,
+        onClick: () => {
+          enableCopilot?.();
+          LoggerService().log({
+            level: LogEntryLevel.Warning,
+            area: 'chatbot',
+            message: 'workflow assistant opened',
+          });
+        },
+      },
       {
         key: 'fileABug',
         text: 'File a bug',
@@ -203,30 +203,6 @@
         onClick: () => {
           window.open('https://github.com/Azure/logic_apps_designer/issues/new', '_blank');
         },
-=======
-      onClick: () => !!dispatch(switchToErrorsPanel()),
-    },
-    {
-      key: 'copilot',
-      text: 'Assistant',
-      iconProps: { iconName: 'Chat' },
-      disabled: !isCopilotReady,
-      onClick: () => {
-        enableCopilot?.();
-        LoggerService().log({
-          level: LogEntryLevel.Warning,
-          area: 'chatbot',
-          message: 'workflow assistant opened',
-        });
-      },
-    },
-    {
-      key: 'fileABug',
-      text: 'File a bug',
-      iconProps: { iconName: 'Bug' },
-      onClick: () => {
-        window.open('https://github.com/Azure/logic_apps_designer/issues/new', '_blank');
->>>>>>> e787a25b
       },
     ],
     [
@@ -240,6 +216,8 @@
       saveIsDisabled,
       saveWorkflowMutate,
       showConnectionsPanel,
+      enableCopilot,
+      isCopilotReady,
     ]
   );
 
