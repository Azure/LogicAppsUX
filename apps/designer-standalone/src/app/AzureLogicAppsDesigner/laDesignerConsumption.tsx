/* eslint-disable @typescript-eslint/ban-types */
import type { RootState } from '../../state/store';
import { useIsDarkMode, useIsMonitoringView, useIsReadOnly, useShowChatBot } from '../../state/workflowLoadingSelectors';
import { DesignerCommandBar } from './DesignerCommandBar';
import type { ParametersData } from './Models/Workflow';
import type { WorkflowApp } from './Models/WorkflowApp';
import { ChildWorkflowService } from './Services/ChildWorkflow';
import { HttpClient } from './Services/HttpClient';
import {
  listCallbackUrl,
  saveWorkflowConsumption,
  useCurrentTenantId,
  useWorkflowAndArtifactsConsumption,
  useWorkflowApp,
} from './Services/WorkflowAndArtifacts';
import { ArmParser } from './Utilities/ArmParser';
import { WorkflowUtility } from './Utilities/Workflow';
import { Chatbot } from '@microsoft/chatbot';
import {
  BaseApiManagementService,
  BaseAppServiceService,
  BaseFunctionService,
  BaseGatewayService,
  BaseOAuthService,
  ConsumptionConnectionService,
  ConsumptionConnectorService,
  ConsumptionOperationManifestService,
  ConsumptionSearchService,
} from '@microsoft/designer-client-services-logic-apps';
import type { Workflow } from '@microsoft/logic-apps-designer';
<<<<<<< HEAD
import { DesignerProvider, BJSWorkflowProvider, Designer, isOpenApiSchemaVersion } from '@microsoft/logic-apps-designer';
import { guid, startsWith } from '@microsoft/utils-logic-apps';
=======
import { DesignerProvider, BJSWorkflowProvider, Designer, getReactQueryClient } from '@microsoft/logic-apps-designer';
import { guid } from '@microsoft/utils-logic-apps';
>>>>>>> 10ac4070
import * as React from 'react';
import { useSelector } from 'react-redux';

const apiVersion = '2020-06-01';
const httpClient = new HttpClient();

const DesignerEditorConsumption = () => {
  const { id: workflowId } = useSelector((state: RootState) => ({
    // eslint-disable-next-line @typescript-eslint/no-non-null-assertion
    id: state.workflowLoader.resourcePath!,
  }));

  const isDarkMode = useIsDarkMode();
  const readOnly = useIsReadOnly();
  const isMonitoringView = useIsMonitoringView();
  const showChatBot = useShowChatBot();

  const queryClient = getReactQueryClient();

  // const workflowName = workflowId.split('/').splice(-1)[0];
  const siteResourceId = new ArmParser(workflowId).topmostResourceId;
  const {
    data: workflowAndArtifactsData,
    isLoading: isWorkflowAndArtifactsLoading,
    isError: isWorklowAndArtifactsError,
    error: workflowAndArtifactsError,
  } = useWorkflowAndArtifactsConsumption(workflowId);
  const {
    data: workflowAppData,
    isLoading: isWorkflowAppLoading,
    isError: isWorkflowAppError,
    error: workflowAppError,
  } = useWorkflowApp(siteResourceId, true);
  const { data: tenantId } = useCurrentTenantId();
  const [designerID, setDesignerID] = React.useState(guid());

  const { workflow, connectionReferences, parameters } = React.useMemo(
    () => getDataForConsumption(workflowAndArtifactsData),
    [workflowAndArtifactsData]
  );
  const { definition } = workflow;

  const getConnectionConfiguration = async (_connectionId: string): Promise<any> => {
    return undefined;
  };

  const discardAllChanges = () => {
    setDesignerID(guid());
  };
  const canonicalLocation = WorkflowUtility.convertToCanonicalFormat(workflowAppData?.location ?? '');
  const services = React.useMemo(
    () =>
      getDesignerServices(
        workflowId,
        workflowAppData as WorkflowApp,
        getConnectionConfiguration,
        tenantId,
        canonicalLocation,
        undefined,
        queryClient
      ),
    // eslint-disable-next-line react-hooks/exhaustive-deps
    [workflowId, workflowAppData, tenantId, canonicalLocation, designerID]
  );

  const [parsedDefinition, setParsedDefinition] = React.useState<any>(undefined);

  React.useEffect(() => {
    (async () => {
      if (!services) return;
      if (!(definition as any)?.actions) return;
      setParsedDefinition(definition);
    })();
  }, [definition, services]);

  // Our iframe root element is given a strange padding (not in this repo), this removes it
  React.useEffect(() => {
    const root = document.getElementById('root');
    if (root) {
      root.style.padding = '0px';
      root.style.overflow = 'hidden';
    }
  }, []);

  const isLoading = React.useMemo(
    () => isWorkflowAndArtifactsLoading || isWorkflowAppLoading,
    [isWorkflowAndArtifactsLoading, isWorkflowAppLoading]
  );

  const isError = React.useMemo(() => isWorklowAndArtifactsError || isWorkflowAppError, [isWorklowAndArtifactsError, isWorkflowAppError]);

  const error = React.useMemo(() => workflowAndArtifactsError ?? workflowAppError, [workflowAndArtifactsError, workflowAppError]);

  if (!parsedDefinition || isLoading) {
    // eslint-disable-next-line react/jsx-no-useless-fragment
    return <></>;
  }

  if (isError) {
    throw error;
  }

  if (isWorklowAndArtifactsError) throw workflowAndArtifactsError;

  const saveWorkflowFromDesigner = async (workflowFromDesigner: Workflow): Promise<void> => {
    if (!workflowAndArtifactsData) return;
    const { definition, connectionReferences, parameters } = workflowFromDesigner;
    const workflowToSave = {
      ...workflow,
      definition,
      parameters,
      connections: {},
    };

    try {
      const newConnectionsObj: Record<string, any> = {};
      if (Object.keys(connectionReferences ?? {}).length) {
        await Promise.all(
          Object.keys(connectionReferences).map(async (referenceKey) => {
            const reference = connectionReferences[referenceKey];
<<<<<<< HEAD
            const { api, connection, connectionProperties, connectionRuntimeUrl } = reference;
            newConnectionsObj[referenceKey] = {
              api,
              connection,
              connectionId: isOpenApiSchemaVersion(definition) ? undefined : connection.id,
              connectionProperties,
              connectionRuntimeUrl,
=======
            const {
              api: { id: apiId },
              connection: { id: connectionId },
              connectionName,
              connectionProperties,
            } = reference;
            newConnectionsObj[referenceKey] = {
              id: apiId,
              connectionId,
              connectionName,
              connectionProperties,
>>>>>>> 10ac4070
            };
          })
        );
      }
      workflowToSave.connections = newConnectionsObj;

      const response = await saveWorkflowConsumption(workflowAndArtifactsData, workflowToSave);
      alert(`Workflow saved successfully!`);
      return response;
    } catch (e: any) {
      console.error(e);
      alert(`Error saving workflow, check console for error object`);
      return;
    }
  };

  return (
    <div key={designerID} style={{ height: 'inherit', width: 'inherit' }}>
      <DesignerProvider locale={'en-US'} options={{ services, isDarkMode, readOnly, isMonitoringView, useLegacyWorkflowParameters: true }}>
        {workflow?.definition ? (
          <BJSWorkflowProvider workflow={{ definition: parsedDefinition, connectionReferences, parameters }}>
            <div style={{ height: 'inherit', width: 'inherit' }}>
              <DesignerCommandBar
                id={workflowId}
                saveWorkflow={saveWorkflowFromDesigner}
                discard={discardAllChanges}
                location={canonicalLocation}
                isReadOnly={readOnly}
                isDarkMode={isDarkMode}
                isConsumption
              />
              <Designer />
              {showChatBot ? <Chatbot /> : null}
            </div>
          </BJSWorkflowProvider>
        ) : null}
      </DesignerProvider>
    </div>
  );
};

const getDesignerServices = (
  workflowId: string,
  workflow: any,
  getConfiguration: (connectionId: string) => Promise<any>,
  tenantId: string | undefined,
  location: string,
  loggerService?: any,
  queryClient?: any
): any => {
<<<<<<< HEAD
  console.log('### Getting services');
=======
>>>>>>> 10ac4070
  const baseUrl = 'https://management.azure.com';
  const workflowName = workflowId.split('/').splice(-1)[0];
  const { subscriptionId, resourceGroup } = new ArmParser(workflowId);

  const defaultServiceParams = { baseUrl, httpClient, apiVersion };

  const connectionService = new ConsumptionConnectionService({
    apiVersion: '2018-07-01-preview',
    baseUrl,
    subscriptionId,
    resourceGroup,
    location,
    tenantId,
    httpClient,
  });
  const apimService = new BaseApiManagementService({
    ...defaultServiceParams,
    apiVersion: '2019-12-01',
    subscriptionId,
    includeBasePathInTemplate: true,
    queryClient,
  });
  const childWorkflowService = new ChildWorkflowService({ apiVersion, baseUrl, siteResourceId: workflowId, httpClient, workflowName });

  const appServiceService = new BaseAppServiceService({
    ...defaultServiceParams,
    apiVersion: '2022-03-01',
    subscriptionId,
  });
  const connectorService = new ConsumptionConnectorService({
    ...defaultServiceParams,
    clientSupportedOperations: [
      ['connectionProviders/localWorkflowOperation', 'invokeWorkflow'],
      ['connectionProviders/xmlOperations', 'xmlValidation'],
      ['connectionProviders/xmlOperations', 'xmlTransform'],
      ['connectionProviders/liquidOperations', 'liquidJsonToJson'],
      ['connectionProviders/liquidOperations', 'liquidJsonToText'],
      ['connectionProviders/liquidOperations', 'liquidXmlToJson'],
      ['connectionProviders/liquidOperations', 'liquidXmlToText'],
      ['connectionProviders/flatFileOperations', 'flatFileDecoding'],
      ['connectionProviders/flatFileOperations', 'flatFileEncoding'],
      ['connectionProviders/swiftOperations', 'SwiftDecode'],
      ['connectionProviders/swiftOperations', 'SwiftEncode'],
      ['/connectionProviders/apiManagementOperation', 'apiManagement'],
      ['connectionProviders/http', 'httpswaggeraction'],
      ['connectionProviders/http', 'httpswaggertrigger'],
    ].map(([connectorId, operationId]) => ({ connectorId, operationId })),
    getConfiguration,
    schemaClient: {
      getLogicAppSwagger: (args: any) => childWorkflowService.getLogicAppSwagger(args.parameters.workflowId),
      getApimOperationSchema: (args: any) => {
        const { parameters, isInput = false } = args;
        const { apiId, operationId } = parameters;
        if (!apiId || !operationId) return Promise.resolve();
        return apimService.getOperationSchema(apiId, operationId, isInput);
      },
      getSwaggerOperationSchema: (args: any) => {
        const { parameters, isInput } = args;
        return appServiceService.getOperationSchema(parameters.swaggerUrl, parameters.operationId, isInput);
      },
      getMapSchema: (_args: any) => {
        throw new Error('getMapSchema not implemented for consumption standalone');
      },
    },
    valuesClient: {
      getSwaggerOperations: (args: any) => {
        const { nodeMetadata } = args;
        const swaggerUrl = nodeMetadata?.['apiDefinitionUrl'];
        return appServiceService.getOperations(swaggerUrl);
      },
      getApimOperations: (args: any) => {
        const { configuration } = args;
        if (!configuration?.connection?.apiId) {
          throw new Error('Missing api information to make dynamic call');
        }
        return apimService.getOperations(configuration?.connection?.apiId);
      },
    },
    apiHubServiceDetails: {
      apiVersion: '2018-07-01-preview',
      baseUrl,
      subscriptionId,
      resourceGroup,
    },
    workflowReferenceId: '',
  });
  const gatewayService = new BaseGatewayService({
    baseUrl,
    httpClient,
    apiVersions: {
      subscription: apiVersion,
      gateway: '2016-06-01',
    },
  });

  const operationManifestService = new ConsumptionOperationManifestService({
    ...defaultServiceParams,
    apiVersion: '2022-09-01-preview',
    subscriptionId,
    location: location || 'location',
  });
  const searchService = new ConsumptionSearchService({
    ...defaultServiceParams,
    openApiConnectionMode: false, // This should be turned on for Open Api testing.
    apiHubServiceDetails: {
      apiVersion: '2018-07-01-preview',
<<<<<<< HEAD
      openApiVersion: undefined, //'2022-09-01-preview', //Uncomment to test Open Api
=======
      openApiVersion: undefined, //'2022-09-01-preview', Uncomment to test Open Api
>>>>>>> 10ac4070
      subscriptionId,
      location,
    },
    isDev: false,
  });

  const oAuthService = new BaseOAuthService({
    ...defaultServiceParams,
    apiVersion: '2018-07-01-preview',
    subscriptionId,
    resourceGroup,
    location,
  });

  const workflowService = {
    getCallbackUrl: (triggerName: string) => listCallbackUrl(workflowId, triggerName, true),
    getAppIdentity: () => workflow?.identity,
<<<<<<< HEAD
    isExplicitAuthRequiredForManagedIdentity: () => false,
    getDefinitionSchema: (operationInfos: { type: string; kind?: string }[]) => {
      return operationInfos.some((info) => startsWith(info.type, 'openapiconnection'))
        ? 'https://schema.management.azure.com/providers/Microsoft.Logic/schemas/2023-01-31-preview/workflowdefinition.json#'
        : undefined;
    },
=======
    isExplicitAuthRequiredForManagedIdentity: () => true,
>>>>>>> 10ac4070
  };

  const functionService = new BaseFunctionService({
    baseUrl,
    apiVersion,
    subscriptionId,
    httpClient,
  });

  return {
    appServiceService,
    connectionService,
    connectorService,
    gatewayService,
    operationManifestService,
    searchService,
    loggerService,
    oAuthService,
    workflowService,
    apimService,
    functionService,
  };
};

const getDataForConsumption = (data: any) => {
  const properties = data?.properties as any;

  const definition = removeProperties(properties?.definition, ['parameters']);
  const connections =
    (isOpenApiSchemaVersion(definition) ? properties?.connectionReferences : properties?.parameters?.$connections?.value) ?? {};

  const workflow = { definition, connections };
  const connectionsData: Record<string, any> = {};
  const connectionReferences = formatConnectionReferencesForConsumption(connections);
  const parameters: ParametersData = formatWorkflowParametersForConsumption(properties);

  return { workflow, connectionsData, connectionReferences, parameters };
};

const removeProperties = (obj: any = {}, props: string[] = []): Object => {
  return Object.fromEntries(Object.entries(obj).filter(([key]) => !props.includes(key)));
};

const formatConnectionReferencesForConsumption = (connectionReferences: Record<string, any>): any => {
  return Object.fromEntries(
    Object.entries(connectionReferences).map(([key, value]) => [key, formatConnectionReferenceForConsumption(value)])
  );
};

const formatConnectionReferenceForConsumption = (connectionReference: any): any => {
  const connectionReferenceCopy = { ...connectionReference };
  connectionReferenceCopy.connection = connectionReference.connection ?? { id: connectionReference.connectionId };
  delete connectionReferenceCopy.connectionId;
  connectionReferenceCopy.api = connectionReference.api ?? { id: connectionReference.id };
  delete connectionReferenceCopy.id;
  return connectionReferenceCopy;
};

const formatWorkflowParametersForConsumption = (properties: any): ParametersData => {
  const parameters = removeProperties(properties?.definition?.parameters, ['$connections']) as ParametersData;
  Object.entries(properties?.parameters ?? {}).forEach(([key, parameter]: [key: string, parameter: any]) => {
    if (parameters[key]) parameters[key].value = parameter?.value;
  });
  return parameters;
};

export default DesignerEditorConsumption;<|MERGE_RESOLUTION|>--- conflicted
+++ resolved
@@ -28,13 +28,14 @@
   ConsumptionSearchService,
 } from '@microsoft/designer-client-services-logic-apps';
 import type { Workflow } from '@microsoft/logic-apps-designer';
-<<<<<<< HEAD
-import { DesignerProvider, BJSWorkflowProvider, Designer, isOpenApiSchemaVersion } from '@microsoft/logic-apps-designer';
+import {
+  DesignerProvider,
+  BJSWorkflowProvider,
+  Designer,
+  isOpenApiSchemaVersion,
+  getReactQueryClient,
+} from '@microsoft/logic-apps-designer';
 import { guid, startsWith } from '@microsoft/utils-logic-apps';
-=======
-import { DesignerProvider, BJSWorkflowProvider, Designer, getReactQueryClient } from '@microsoft/logic-apps-designer';
-import { guid } from '@microsoft/utils-logic-apps';
->>>>>>> 10ac4070
 import * as React from 'react';
 import { useSelector } from 'react-redux';
 
@@ -155,7 +156,6 @@
         await Promise.all(
           Object.keys(connectionReferences).map(async (referenceKey) => {
             const reference = connectionReferences[referenceKey];
-<<<<<<< HEAD
             const { api, connection, connectionProperties, connectionRuntimeUrl } = reference;
             newConnectionsObj[referenceKey] = {
               api,
@@ -163,19 +163,6 @@
               connectionId: isOpenApiSchemaVersion(definition) ? undefined : connection.id,
               connectionProperties,
               connectionRuntimeUrl,
-=======
-            const {
-              api: { id: apiId },
-              connection: { id: connectionId },
-              connectionName,
-              connectionProperties,
-            } = reference;
-            newConnectionsObj[referenceKey] = {
-              id: apiId,
-              connectionId,
-              connectionName,
-              connectionProperties,
->>>>>>> 10ac4070
             };
           })
         );
@@ -226,10 +213,6 @@
   loggerService?: any,
   queryClient?: any
 ): any => {
-<<<<<<< HEAD
-  console.log('### Getting services');
-=======
->>>>>>> 10ac4070
   const baseUrl = 'https://management.azure.com';
   const workflowName = workflowId.split('/').splice(-1)[0];
   const { subscriptionId, resourceGroup } = new ArmParser(workflowId);
@@ -336,11 +319,7 @@
     openApiConnectionMode: false, // This should be turned on for Open Api testing.
     apiHubServiceDetails: {
       apiVersion: '2018-07-01-preview',
-<<<<<<< HEAD
       openApiVersion: undefined, //'2022-09-01-preview', //Uncomment to test Open Api
-=======
-      openApiVersion: undefined, //'2022-09-01-preview', Uncomment to test Open Api
->>>>>>> 10ac4070
       subscriptionId,
       location,
     },
@@ -358,16 +337,12 @@
   const workflowService = {
     getCallbackUrl: (triggerName: string) => listCallbackUrl(workflowId, triggerName, true),
     getAppIdentity: () => workflow?.identity,
-<<<<<<< HEAD
     isExplicitAuthRequiredForManagedIdentity: () => false,
     getDefinitionSchema: (operationInfos: { type: string; kind?: string }[]) => {
       return operationInfos.some((info) => startsWith(info.type, 'openapiconnection'))
         ? 'https://schema.management.azure.com/providers/Microsoft.Logic/schemas/2023-01-31-preview/workflowdefinition.json#'
         : undefined;
     },
-=======
-    isExplicitAuthRequiredForManagedIdentity: () => true,
->>>>>>> 10ac4070
   };
 
   const functionService = new BaseFunctionService({
