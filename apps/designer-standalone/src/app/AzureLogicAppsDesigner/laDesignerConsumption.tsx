--- conflicted
+++ resolved
@@ -1,18 +1,6 @@
 /* eslint-disable @typescript-eslint/ban-types */
 import { environment } from '../../environments/environment';
 import type { AppDispatch, RootState } from '../../state/store';
-<<<<<<< HEAD
-import {
-  useIsDarkMode,
-  useIsMonitoringView,
-  useIsReadOnly,
-  useShowChatBot,
-  useHostOptions,
-  useShowConnectionsPanel,
-  useShowPerformanceDebug,
-} from '../../state/workflowLoadingSelectors';
-=======
->>>>>>> 37d0ae9c
 import { setIsChatBotEnabled } from '../../state/workflowLoadingSlice';
 import { DesignerCommandBar } from './DesignerCommandBar';
 import type { ParametersData } from './Models/Workflow';
@@ -69,14 +57,6 @@
     id: state.workflowLoader.resourcePath!,
   }));
 
-<<<<<<< HEAD
-  const isDarkMode = useIsDarkMode();
-  const readOnly = useIsReadOnly();
-  const isMonitoringView = useIsMonitoringView();
-  const showChatBot = useShowChatBot();
-  const showConnectionsPanel = useShowConnectionsPanel();
-  const showPerformanceDebug = useShowPerformanceDebug();
-=======
   const {
     isReadOnly: readOnly,
     isDarkMode,
@@ -86,10 +66,10 @@
     showChatBot,
     hostOptions,
     showConnectionsPanel,
+    showPerformanceDebug,
   } = useSelector((state: RootState) => state.workflowLoader);
 
   const workflowName = workflowId.split('/').splice(-1)[0];
->>>>>>> 37d0ae9c
 
   const queryClient = getReactQueryClient();
 
