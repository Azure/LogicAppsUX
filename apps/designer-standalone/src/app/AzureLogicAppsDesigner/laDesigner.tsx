--- conflicted
+++ resolved
@@ -261,14 +261,11 @@
                 location={canonicalLocation}
                 isReadOnly={isReadOnly}
                 isDarkMode={isDarkMode}
-<<<<<<< HEAD
                 showConnectionsPanel={showConnectionsPanel}
-=======
                 rightShift={showChatBot ? chatbotPanelWidth : undefined}
                 enableCopilot={async () => {
                   dispatch(setIsChatBotEnabled(!showChatBot));
                 }}
->>>>>>> e787a25b
               />
               <Designer rightShift={showChatBot ? chatbotPanelWidth : undefined} />
               {showChatBot ? (
