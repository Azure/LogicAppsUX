--- conflicted
+++ resolved
@@ -260,11 +260,8 @@
                 location={canonicalLocation}
                 isReadOnly={isReadOnly}
                 isDarkMode={isDarkMode}
-<<<<<<< HEAD
                 isUnitTest={isUnitTest}
-=======
                 showConnectionsPanel={showConnectionsPanel}
->>>>>>> 63690d35
                 rightShift={showChatBot ? chatbotPanelWidth : undefined}
                 enableCopilot={async () => {
                   dispatch(setIsChatBotEnabled(!showChatBot));
