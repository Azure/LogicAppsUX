import { environment } from '../../environments/environment';
import type { AppDispatch, RootState } from '../../state/store';
import { changeRunId, setIsChatBotEnabled } from '../../state/workflowLoadingSlice';
import { DesignerCommandBar } from './DesignerCommandBar';
import type { ConnectionAndAppSetting, ConnectionsData, ParametersData } from './Models/Workflow';
import { Artifact } from './Models/Workflow';
import type { WorkflowApp } from './Models/WorkflowApp';
import { ArtifactService } from './Services/Artifact';
import { ChildWorkflowService } from './Services/ChildWorkflow';
import { FileSystemConnectionCreationClient } from './Services/FileSystemConnectionCreationClient';
import { HttpClient, getExtraHeaders, getRequestUrl, isSuccessResponse } from './Services/HttpClient';
import { StandaloneOAuthService } from './Services/OAuthService';
import {
  getConnectionStandard,
  listCallbackUrl,
  saveWorkflowStandard,
  useAllCustomCodeFiles,
  useAppSettings,
  useCurrentObjectId,
  useCurrentTenantId,
  useRunInstanceStandard,
  useWorkflowAndArtifactsStandard,
  useWorkflowApp,
} from './Services/WorkflowAndArtifacts';
import { ArmParser } from './Utilities/ArmParser';
import { WorkflowUtility } from './Utilities/Workflow';
import { Chatbot, chatbotPanelWidth } from '@microsoft/chatbot';
import {
  BaseApiManagementService,
  BaseAppServiceService,
  BaseChatbotService,
  BaseFunctionService,
  BaseGatewayService,
  StandardConnectionService,
  StandardConnectorService,
  StandardCustomCodeService,
  StandardOperationManifestService,
  StandardRunService,
  StandardSearchService,
<<<<<<< HEAD
} from '@microsoft/designer-client-services-logic-apps';
import type { ContentType, IWorkflowService } from '@microsoft/designer-client-services-logic-apps';
import type { CustomCodeFileNameMapping, Workflow } from '@microsoft/logic-apps-designer';
=======
} from '@microsoft/logic-apps-shared';
import type { ContentType, IWorkflowService } from '@microsoft/logic-apps-shared';
import type { Workflow } from '@microsoft/logic-apps-designer';
>>>>>>> b6e42c67
import {
  DesignerProvider,
  BJSWorkflowProvider,
  Designer,
  getReactQueryClient,
  serializeBJSWorkflow,
  store as DesignerStore,
} from '@microsoft/logic-apps-designer';
import { clone, equals, guid, isArmResourceId, optional } from '@microsoft/logic-apps-shared';
import type { LogicAppsV2 } from '@microsoft/logic-apps-shared';
import axios from 'axios';
import isEqual from 'lodash.isequal';
import { useEffect, useMemo, useState } from 'react';
import type { QueryClient } from 'react-query';
import { useDispatch, useSelector } from 'react-redux';

const apiVersion = '2020-06-01';
const httpClient = new HttpClient();

const DesignerEditor = () => {
  const { id: workflowId } = useSelector((state: RootState) => ({
    // eslint-disable-next-line @typescript-eslint/no-non-null-assertion
    id: state.workflowLoader.resourcePath!,
  }));

  const dispatch = useDispatch<AppDispatch>();
  const { isReadOnly, isDarkMode, isMonitoringView, runId, appId, showChatBot, language, hostOptions, showConnectionsPanel } = useSelector(
    (state: RootState) => state.workflowLoader
  );

  const workflowName = workflowId.split('/').splice(-1)[0];
  const siteResourceId = new ArmParser(workflowId).topmostResourceId;
  const { data: customCodeData, isLoading: customCodeLoading } = useAllCustomCodeFiles(appId, workflowName);
  const { data, isLoading, isError, error } = useWorkflowAndArtifactsStandard(workflowId);
  const { data: settingsData, isLoading: settingsLoading, isError: settingsIsError, error: settingsError } = useAppSettings(siteResourceId);
  const { data: workflowAppData, isLoading: appLoading } = useWorkflowApp(siteResourceId);
  const { data: tenantId } = useCurrentTenantId();
  const { data: objectId } = useCurrentObjectId();
  const [designerID, setDesignerID] = useState(guid());
  const [workflow, setWorkflow] = useState(data?.properties.files[Artifact.WorkflowFile]);
  const originalConnectionsData = useMemo(() => data?.properties.files[Artifact.ConnectionsFile] ?? {}, [data?.properties.files]);
  const parameters = useMemo(() => data?.properties.files[Artifact.ParametersFile] ?? {}, [data?.properties.files]);
  const queryClient = getReactQueryClient();

  const onRunInstanceSuccess = async (runDefinition: LogicAppsV2.RunInstanceDefinition) => {
    if (isMonitoringView) {
      const standardAppInstance = {
        ...workflow,
        definition: runDefinition.properties.workflow.properties.definition,
      };
      setWorkflow(standardAppInstance);
    }
  };
  const { data: runInstanceData } = useRunInstanceStandard(workflowName, onRunInstanceSuccess, appId, runId);

  const connectionsData = useMemo(
    () =>
      WorkflowUtility.resolveConnectionsReferences(
        JSON.stringify(clone(originalConnectionsData ?? {})),
        parameters,
        settingsData?.properties ?? {}
      ),
    [originalConnectionsData, parameters, settingsData?.properties]
  );

  const addConnectionData = async (connectionAndSetting: ConnectionAndAppSetting): Promise<void> => {
    addConnectionInJson(connectionAndSetting, connectionsData ?? {});
    addOrUpdateAppSettings(connectionAndSetting.settings, settingsData?.properties ?? {});
  };

  const getConnectionConfiguration = async (connectionId: string): Promise<any> => {
    if (!connectionId) {
      return Promise.resolve();
    }

    const connectionName = connectionId.split('/').splice(-1)[0];
    const connectionInfo =
      connectionsData?.serviceProviderConnections?.[connectionName] ?? connectionsData?.apiManagementConnections?.[connectionName];

    if (connectionInfo) {
      // TODO(psamband): Add new settings in this blade so that we do not resolve all the appsettings in the connectionInfo.
      const resolvedConnectionInfo = WorkflowUtility.resolveConnectionsReferences(
        JSON.stringify(connectionInfo),
        {},
        settingsData?.properties
      );
      delete resolvedConnectionInfo.displayName;

      return {
        connection: resolvedConnectionInfo,
      };
    }

    return undefined;
  };

  const connectionReferences = WorkflowUtility.convertConnectionsDataToReferences(connectionsData);

  const discardAllChanges = () => {
    setDesignerID(guid());
  };

  const canonicalLocation = WorkflowUtility.convertToCanonicalFormat(workflowAppData?.location ?? '');
  const services = useMemo(
    () =>
      getDesignerServices(
        workflowId,
        equals(workflow?.kind, 'stateful'),
        connectionsData ?? {},
        workflowAppData as WorkflowApp,
        addConnectionData,
        getConnectionConfiguration,
        tenantId,
        objectId,
        canonicalLocation,
        queryClient,
        dispatch
      ),
    // eslint-disable-next-line react-hooks/exhaustive-deps
    [workflow, workflowId, connectionsData, settingsData, workflowAppData, tenantId, designerID, runId]
  );

  // Our iframe root element is given a strange padding (not in this repo), this removes it
  useEffect(() => {
    const root = document.getElementById('root');
    if (root) {
      root.style.padding = '0px';
      root.style.overflow = 'hidden';
    }
  }, []);

  useEffect(() => {
    setWorkflow(data?.properties.files[Artifact.WorkflowFile]);
  }, [data?.properties.files]);

  if (isLoading || appLoading || settingsLoading || customCodeLoading) {
    // eslint-disable-next-line react/jsx-no-useless-fragment
    return <></>;
  }

  const originalSettings: Record<string, string> = { ...(settingsData?.properties ?? {}) };
  const originalParametersData: ParametersData = clone(parameters ?? {});

  if (isError || settingsIsError) {
    throw error ?? settingsError;
  }

  const saveWorkflowFromDesigner = async (
    workflowFromDesigner: Workflow,
    customCode: CustomCodeFileNameMapping | undefined
  ): Promise<void> => {
    const { definition, connectionReferences, parameters } = workflowFromDesigner;
    const workflowToSave = {
      ...workflow,
      definition,
    };

    const newManagedApiConnections = { ...(connectionsData?.managedApiConnections ?? {}) };
    const newServiceProviderConnections: Record<string, any> = {};

    const referenceKeys = Object.keys(connectionReferences ?? {});
    if (referenceKeys.length) {
      await Promise.all(
        referenceKeys.map(async (referenceKey) => {
          const reference = connectionReferences[referenceKey];
          if (isArmResourceId(reference?.connection?.id) && !newManagedApiConnections[referenceKey]) {
            // Managed API Connection
            const {
              api: { id: apiId },
              connection: { id: connectionId },
              connectionProperties,
            } = reference;
            const connection = await getConnectionStandard(connectionId);
            const userIdentity = connectionProperties?.authentication?.identity;
            const newConnectionObj = {
              api: { id: apiId },
              connection: { id: connectionId },
              authentication: {
                type: 'ManagedServiceIdentity',
                ...optional('identity', userIdentity),
              },
              connectionRuntimeUrl: connection?.properties?.connectionRuntimeUrl ?? '',
              connectionProperties,
            };
            newManagedApiConnections[referenceKey] = newConnectionObj;
          } else if (reference?.connection?.id.startsWith('/serviceProviders/')) {
            // Service Provider Connection
            const connectionKey = reference.connection.id.split('/').splice(-1)[0];
            // We can't apply this directly in case there is a temporary key overlap
            // We need to move the data out to a new object, delete the old data, then apply the new data at the end
            newServiceProviderConnections[referenceKey] = connectionsData?.serviceProviderConnections?.[connectionKey];
            delete connectionsData?.serviceProviderConnections?.[connectionKey];
          }
        })
      );
      (connectionsData as ConnectionsData).managedApiConnections = newManagedApiConnections;
      (connectionsData as ConnectionsData).serviceProviderConnections = {
        ...connectionsData?.serviceProviderConnections,
        ...newServiceProviderConnections,
      };
    }

    const connectionsToUpdate = getConnectionsToUpdate(originalConnectionsData, connectionsData ?? {});
    const parametersToUpdate = !isEqual(originalParametersData, parameters) ? (parameters as ParametersData) : undefined;
    const settingsToUpdate = !isEqual(settingsData?.properties, originalSettings) ? settingsData?.properties : undefined;

    return saveWorkflowStandard(
      siteResourceId,
      workflowName,
      workflowToSave,
      connectionsToUpdate,
      parametersToUpdate,
      settingsToUpdate,
      customCode
    );
  };

  const getUpdatedWorkflow = async (): Promise<Workflow> => {
    const designerState = DesignerStore.getState();
    const serializedWorkflow = await serializeBJSWorkflow(designerState, {
      skipValidation: true,
      ignoreNonCriticalErrors: true,
    });
    return serializedWorkflow;
  };

  // This is a callback used in Azure Portal, but not supported in standalone
  const openPanel = (s: string) => {
    alert(s);
  };

  const getAuthToken = async () => {
    return `Bearer ${environment.armToken}` ?? '';
  };

  return (
    <div key={designerID} style={{ height: 'inherit', width: 'inherit' }}>
      <DesignerProvider
        key={designerID}
        locale={language}
        options={{
          services,
          isDarkMode,
          readOnly: isReadOnly,
          isMonitoringView,
          hostOptions: {
            ...hostOptions,
            recurrenceInterval: { interval: 1, frequency: 'Minute' },
          },
          showConnectionsPanel,
        }}
      >
        {workflow?.definition ? (
          <BJSWorkflowProvider
            workflow={{ definition: workflow?.definition, connectionReferences, parameters, kind: workflow?.kind }}
            customCode={customCodeData}
            runInstance={runInstanceData}
            appSettings={settingsData?.properties}
          >
            <div style={{ height: 'inherit', width: 'inherit' }}>
              <DesignerCommandBar
                id={workflowId}
                saveWorkflow={saveWorkflowFromDesigner}
                discard={discardAllChanges}
                location={canonicalLocation}
                isReadOnly={isReadOnly}
                isDarkMode={isDarkMode}
                showConnectionsPanel={showConnectionsPanel}
                rightShift={showChatBot ? chatbotPanelWidth : undefined}
                enableCopilot={async () => {
                  dispatch(setIsChatBotEnabled(!showChatBot));
                }}
              />
              <Designer rightShift={showChatBot ? chatbotPanelWidth : undefined} />
              {showChatBot ? (
                <Chatbot
                  openAzureCopilotPanel={() => openPanel('Azure Copilot Panel has been opened')}
                  getAuthToken={getAuthToken}
                  getUpdatedWorkflow={getUpdatedWorkflow}
                  openFeedbackPanel={() => openPanel('Azure Feedback Panel has been opened')}
                  closeChatBot={() => dispatch(setIsChatBotEnabled(false))}
                />
              ) : null}
            </div>
          </BJSWorkflowProvider>
        ) : null}
      </DesignerProvider>
    </div>
  );
};

const getDesignerServices = (
  workflowId: string,
  isStateful: boolean,
  connectionsData: ConnectionsData,
  workflowApp: WorkflowApp,
  addConnection: (data: ConnectionAndAppSetting) => Promise<void>,
  getConfiguration: (connectionId: string) => Promise<any>,
  tenantId: string | undefined,
  objectId: string | undefined,
  location: string,
  queryClient: QueryClient,
  dispatch: AppDispatch
): any => {
  const siteResourceId = new ArmParser(workflowId).topmostResourceId;
  const armUrl = 'https://management.azure.com';
  const baseUrl = `${armUrl}${siteResourceId}/hostruntime/runtime/webhooks/workflow/api/management`;
  const workflowName = workflowId.split('/').splice(-1)[0];
  const workflowIdWithHostRuntime = `${siteResourceId}/hostruntime/runtime/webhooks/workflow/api/management/workflows/${workflowName}`;
  const appName = siteResourceId.split('/').splice(-1)[0];
  const { subscriptionId, resourceGroup } = new ArmParser(workflowId);

  const defaultServiceParams = { baseUrl, httpClient, apiVersion };
  const armServiceParams = { ...defaultServiceParams, baseUrl: armUrl, siteResourceId };

  const connectionService = new StandardConnectionService({
    ...defaultServiceParams,
    apiHubServiceDetails: {
      apiVersion: '2018-07-01-preview',
      baseUrl: armUrl,
      subscriptionId,
      resourceGroup,
      location,
      tenantId,
      httpClient,
    },
    workflowAppDetails: { appName, identity: workflowApp?.identity as any },
    readConnections: () => Promise.resolve(connectionsData),
    writeConnection: addConnection as any,
    connectionCreationClients: {
      FileSystem: new FileSystemConnectionCreationClient({
        baseUrl: armUrl,
        subscriptionId,
        resourceGroup,
        appName,
        apiVersion: '2022-03-01',
        httpClient,
      }),
    },
  });
  const apiManagementService = new BaseApiManagementService({
    apiVersion: '2019-12-01',
    baseUrl,
    subscriptionId,
    httpClient,
    queryClient,
  });
  const childWorkflowService = new ChildWorkflowService({ apiVersion, baseUrl: armUrl, siteResourceId, httpClient, workflowName });
  const artifactService = new ArtifactService({
    ...armServiceParams,
    siteResourceId,
    integrationAccountCallbackUrl: undefined,
  });
  const appService = new BaseAppServiceService({ baseUrl: armUrl, apiVersion, subscriptionId, httpClient });
  const connectorService = new StandardConnectorService({
    ...defaultServiceParams,
    clientSupportedOperations: [
      ['connectionProviders/localWorkflowOperation', 'invokeWorkflow'],
      ['connectionProviders/xmlOperations', 'xmlValidation'],
      ['connectionProviders/xmlOperations', 'xmlTransform'],
      ['connectionProviders/liquidOperations', 'liquidJsonToJson'],
      ['connectionProviders/liquidOperations', 'liquidJsonToText'],
      ['connectionProviders/liquidOperations', 'liquidXmlToJson'],
      ['connectionProviders/liquidOperations', 'liquidXmlToText'],
      ['connectionProviders/flatFileOperations', 'flatFileDecoding'],
      ['connectionProviders/flatFileOperations', 'flatFileEncoding'],
      ['connectionProviders/swiftOperations', 'SwiftDecode'],
      ['connectionProviders/swiftOperations', 'SwiftEncode'],
      ['/connectionProviders/apiManagementOperation', 'apiManagement'],
      ['connectionProviders/http', 'httpswaggeraction'],
      ['connectionProviders/http', 'httpswaggertrigger'],
    ].map(([connectorId, operationId]) => ({ connectorId, operationId })),
    getConfiguration,
    schemaClient: {
      getWorkflowSwagger: (args: any) => childWorkflowService.getWorkflowTriggerSchema(args.parameters.name),
      getApimOperationSchema: (args: any) => {
        const { configuration, parameters, isInput } = args;
        if (!configuration?.connection?.apiId) {
          throw new Error('Missing api information to make dynamic call');
        }
        return apiManagementService.getOperationSchema(configuration.connection.apiId, parameters.operationId, isInput);
      },
      getSwaggerOperationSchema: (args: any) => {
        const { parameters, isInput } = args;
        return appService.getOperationSchema(
          parameters.swaggerUrl,
          parameters.operationId,
          isInput,
          true /* supportsAuthenticationParameter */
        );
      },
    },
    valuesClient: {
      getWorkflows: () => childWorkflowService.getWorkflowsWithRequestTrigger(),
      getMapArtifacts: (args: any) => {
        const { mapType, mapSource } = args.parameters;
        return artifactService.getMapArtifacts(mapType, mapSource);
      },
      getSwaggerOperations: (args: any) => {
        const { parameters } = args;
        return appService.getOperations(parameters.swaggerUrl);
      },
      getSchemaArtifacts: (args: any) => artifactService.getSchemaArtifacts(args.parameters.schemaSource),
      getApimOperations: (args: any) => {
        const { configuration } = args;
        if (!configuration?.connection?.apiId) {
          throw new Error('Missing api information to make dynamic call');
        }

        return apiManagementService.getOperations(configuration?.connection?.apiId);
      },
    },
    apiHubServiceDetails: {
      apiVersion: '2018-07-01-preview',
      baseUrl: armUrl,
    },
  });
  const gatewayService = new BaseGatewayService({
    baseUrl: armUrl,
    httpClient,
    apiVersions: {
      subscription: apiVersion,
      gateway: '2016-06-01',
    },
  });

  const operationManifestService = new StandardOperationManifestService(defaultServiceParams);
  const searchService = new StandardSearchService({
    ...defaultServiceParams,
    apiHubServiceDetails: { apiVersion: '2018-07-01-preview', subscriptionId, location },
    showStatefulOperations: isStateful,
    isDev: false,
  });

  const oAuthService = new StandaloneOAuthService({
    ...defaultServiceParams,
    apiVersion: '2018-07-01-preview',
    subscriptionId,
    resourceGroup,
    location,
    tenantId,
    objectId,
  });

  const workflowService: IWorkflowService = {
    getCallbackUrl: (triggerName: string) => listCallbackUrl(workflowIdWithHostRuntime, triggerName),
    getAppIdentity: () => workflowApp.identity as any,
    isExplicitAuthRequiredForManagedIdentity: () => true,
    resubmitWorkflow: async (runId, actionsToResubmit) => {
      const options = {
        uri: `${workflowIdWithHostRuntime}/runs/${runId}/resubmit?api-version=2018-11-01`,
        content: {
          actionsToResubmit: actionsToResubmit.map((name) => ({
            name,
          })),
        },
      };
      const response = await axios.post(getRequestUrl(options), options.content, {
        headers: {
          ...getExtraHeaders(),
          'Content-Type': 'application/json',
          Authorization: `Bearer ${environment.armToken}`,
        },
      });

      if (!isSuccessResponse(response.status)) {
        return Promise.reject(response);
      }

      const workflowId: string = response.headers['x-ms-workflow-run-id'];
      dispatch(changeRunId(workflowId));
    },
  };

  const hostService = {
    fetchAndDisplayContent: (title: string, url: string, type: ContentType) => console.log(title, url, type),
    openWorkflowParametersBlade: () => console.log('openWorkflowParametersBlade'),
    openConnectionResource: (connectionId: string) => console.log('openConnectionResource:', connectionId),
  };

  const functionService = new BaseFunctionService({
    baseUrl: armUrl,
    apiVersion,
    subscriptionId,
    httpClient,
  });

  const runService = new StandardRunService({
    apiVersion,
    baseUrl,
    workflowName,
    httpClient,
  });

  const chatbotService = new BaseChatbotService({
    baseUrl: armUrl,
    apiVersion: '2022-09-01-preview',
    subscriptionId,
    location,
  });

  const customCodeService = new StandardCustomCodeService({
    apiVersion: '2018-11-01',
    baseUrl: armUrl,
    subscriptionId,
    resourceGroup,
    appName,
    workflowName,
    httpClient,
  });

  return {
    appService,
    connectionService,
    connectorService,
    gatewayService,
    operationManifestService,
    searchService,
    loggerService: null,
    oAuthService,
    workflowService,
    apimService: apiManagementService,
    functionService,
    runService,
    hostService,
    chatbotService,
    customCodeService,
  };
};

const addConnectionInJson = (connectionAndSetting: ConnectionAndAppSetting, connectionsJson: ConnectionsData): void => {
  const { connectionData, connectionKey, pathLocation } = connectionAndSetting;

  let pathToSetConnectionsData: any = connectionsJson;

  for (const path of pathLocation) {
    if (!pathToSetConnectionsData[path]) {
      pathToSetConnectionsData[path] = {};
    }

    pathToSetConnectionsData = pathToSetConnectionsData[path];
  }

  if (pathToSetConnectionsData && pathToSetConnectionsData[connectionKey]) {
    // TODO: To show this in a notification of info bar on the blade.
    // const message = 'ConnectionKeyAlreadyExist - Connection key \'{0}\' already exists.'.format(connectionKey);
    return;
  }

  pathToSetConnectionsData[connectionKey] = connectionData;
};

const addOrUpdateAppSettings = (settings: Record<string, string>, originalSettings: Record<string, string>): Record<string, string> => {
  const settingsToAdd = Object.keys(settings);

  for (const settingKey of settingsToAdd) {
    if (originalSettings[settingKey]) {
      // TODO: To show this in a notification of info bar on the blade that key will be overriden.
    }

    // eslint-disable-next-line no-param-reassign
    originalSettings[settingKey] = settings[settingKey];
  }

  return originalSettings;
};

const hasNewKeys = (original: Record<string, any> = {}, updated: Record<string, any> = {}) => {
  return !Object.keys(updated).some((key) => !Object.keys(original).includes(key));
};

const getConnectionsToUpdate = (
  originalConnectionsJson: ConnectionsData,
  connectionsJson: ConnectionsData
): ConnectionsData | undefined => {
  const hasNewFunctionKeys = hasNewKeys(originalConnectionsJson.functionConnections, connectionsJson.functionConnections);
  const hasNewApimKeys = hasNewKeys(originalConnectionsJson.apiManagementConnections, connectionsJson.apiManagementConnections);
  const hasNewManagedApiKeys = hasNewKeys(originalConnectionsJson.managedApiConnections, connectionsJson.managedApiConnections);
  const hasNewServiceProviderKeys = hasNewKeys(
    originalConnectionsJson.serviceProviderConnections,
    connectionsJson.serviceProviderConnections
  );

  if (!hasNewFunctionKeys && !hasNewApimKeys && !hasNewManagedApiKeys && !hasNewServiceProviderKeys) {
    return undefined;
  }

  const connectionsToUpdate = { ...connectionsJson };

  if (hasNewFunctionKeys) {
    for (const functionConnectionName of Object.keys(connectionsJson.functionConnections ?? {})) {
      if (originalConnectionsJson.functionConnections?.[functionConnectionName]) {
        (connectionsToUpdate.functionConnections as any)[functionConnectionName] =
          originalConnectionsJson.functionConnections[functionConnectionName];
      }
    }
  }

  if (hasNewApimKeys) {
    for (const apimConnectionName of Object.keys(connectionsJson.apiManagementConnections ?? {})) {
      if (originalConnectionsJson.apiManagementConnections?.[apimConnectionName]) {
        (connectionsToUpdate.apiManagementConnections as any)[apimConnectionName] =
          originalConnectionsJson.apiManagementConnections[apimConnectionName];
      }
    }
  }

  if (hasNewManagedApiKeys) {
    for (const managedApiConnectionName of Object.keys(connectionsJson.managedApiConnections ?? {})) {
      if (originalConnectionsJson.managedApiConnections?.[managedApiConnectionName]) {
        // eslint-disable-next-line no-param-reassign
        (connectionsJson.managedApiConnections as any)[managedApiConnectionName] =
          originalConnectionsJson.managedApiConnections[managedApiConnectionName];
      }
    }
  }

  if (hasNewServiceProviderKeys) {
    for (const serviceProviderConnectionName of Object.keys(connectionsJson.serviceProviderConnections ?? {})) {
      if (originalConnectionsJson.serviceProviderConnections?.[serviceProviderConnectionName]) {
        // eslint-disable-next-line no-param-reassign
        (connectionsJson.serviceProviderConnections as any)[serviceProviderConnectionName] =
          originalConnectionsJson.serviceProviderConnections[serviceProviderConnectionName];
      }
    }
  }

  return connectionsToUpdate;
};

export default DesignerEditor;<|MERGE_RESOLUTION|>--- conflicted
+++ resolved
@@ -25,6 +25,15 @@
 import { ArmParser } from './Utilities/ArmParser';
 import { WorkflowUtility } from './Utilities/Workflow';
 import { Chatbot, chatbotPanelWidth } from '@microsoft/chatbot';
+import type { CustomCodeFileNameMapping, Workflow } from '@microsoft/logic-apps-designer';
+import {
+  DesignerProvider,
+  BJSWorkflowProvider,
+  Designer,
+  getReactQueryClient,
+  serializeBJSWorkflow,
+  store as DesignerStore,
+} from '@microsoft/logic-apps-designer';
 import {
   BaseApiManagementService,
   BaseAppServiceService,
@@ -37,25 +46,13 @@
   StandardOperationManifestService,
   StandardRunService,
   StandardSearchService,
-<<<<<<< HEAD
-} from '@microsoft/designer-client-services-logic-apps';
-import type { ContentType, IWorkflowService } from '@microsoft/designer-client-services-logic-apps';
-import type { CustomCodeFileNameMapping, Workflow } from '@microsoft/logic-apps-designer';
-=======
+  clone,
+  equals,
+  guid,
+  isArmResourceId,
+  optional,
 } from '@microsoft/logic-apps-shared';
-import type { ContentType, IWorkflowService } from '@microsoft/logic-apps-shared';
-import type { Workflow } from '@microsoft/logic-apps-designer';
->>>>>>> b6e42c67
-import {
-  DesignerProvider,
-  BJSWorkflowProvider,
-  Designer,
-  getReactQueryClient,
-  serializeBJSWorkflow,
-  store as DesignerStore,
-} from '@microsoft/logic-apps-designer';
-import { clone, equals, guid, isArmResourceId, optional } from '@microsoft/logic-apps-shared';
-import type { LogicAppsV2 } from '@microsoft/logic-apps-shared';
+import type { ContentType, IWorkflowService, LogicAppsV2 } from '@microsoft/logic-apps-shared';
 import axios from 'axios';
 import isEqual from 'lodash.isequal';
 import { useEffect, useMemo, useState } from 'react';
@@ -186,7 +183,9 @@
     return <></>;
   }
 
-  const originalSettings: Record<string, string> = { ...(settingsData?.properties ?? {}) };
+  const originalSettings: Record<string, string> = {
+    ...(settingsData?.properties ?? {}),
+  };
   const originalParametersData: ParametersData = clone(parameters ?? {});
 
   if (isError || settingsIsError) {
@@ -203,7 +202,9 @@
       definition,
     };
 
-    const newManagedApiConnections = { ...(connectionsData?.managedApiConnections ?? {}) };
+    const newManagedApiConnections = {
+      ...(connectionsData?.managedApiConnections ?? {}),
+    };
     const newServiceProviderConnections: Record<string, any> = {};
 
     const referenceKeys = Object.keys(connectionReferences ?? {});
@@ -300,7 +301,12 @@
       >
         {workflow?.definition ? (
           <BJSWorkflowProvider
-            workflow={{ definition: workflow?.definition, connectionReferences, parameters, kind: workflow?.kind }}
+            workflow={{
+              definition: workflow?.definition,
+              connectionReferences,
+              parameters,
+              kind: workflow?.kind,
+            }}
             customCode={customCodeData}
             runInstance={runInstanceData}
             appSettings={settingsData?.properties}
@@ -359,7 +365,11 @@
   const { subscriptionId, resourceGroup } = new ArmParser(workflowId);
 
   const defaultServiceParams = { baseUrl, httpClient, apiVersion };
-  const armServiceParams = { ...defaultServiceParams, baseUrl: armUrl, siteResourceId };
+  const armServiceParams = {
+    ...defaultServiceParams,
+    baseUrl: armUrl,
+    siteResourceId,
+  };
 
   const connectionService = new StandardConnectionService({
     ...defaultServiceParams,
@@ -393,13 +403,24 @@
     httpClient,
     queryClient,
   });
-  const childWorkflowService = new ChildWorkflowService({ apiVersion, baseUrl: armUrl, siteResourceId, httpClient, workflowName });
+  const childWorkflowService = new ChildWorkflowService({
+    apiVersion,
+    baseUrl: armUrl,
+    siteResourceId,
+    httpClient,
+    workflowName,
+  });
   const artifactService = new ArtifactService({
     ...armServiceParams,
     siteResourceId,
     integrationAccountCallbackUrl: undefined,
   });
-  const appService = new BaseAppServiceService({ baseUrl: armUrl, apiVersion, subscriptionId, httpClient });
+  const appService = new BaseAppServiceService({
+    baseUrl: armUrl,
+    apiVersion,
+    subscriptionId,
+    httpClient,
+  });
   const connectorService = new StandardConnectorService({
     ...defaultServiceParams,
     clientSupportedOperations: [
@@ -475,7 +496,11 @@
   const operationManifestService = new StandardOperationManifestService(defaultServiceParams);
   const searchService = new StandardSearchService({
     ...defaultServiceParams,
-    apiHubServiceDetails: { apiVersion: '2018-07-01-preview', subscriptionId, location },
+    apiHubServiceDetails: {
+      apiVersion: '2018-07-01-preview',
+      subscriptionId,
+      location,
+    },
     showStatefulOperations: isStateful,
     isDev: false,
   });
