--- conflicted
+++ resolved
@@ -25,15 +25,6 @@
 import { ArmParser } from './Utilities/ArmParser';
 import { WorkflowUtility } from './Utilities/Workflow';
 import { Chatbot, chatbotPanelWidth } from '@microsoft/chatbot';
-import type { CustomCodeFileNameMapping, Workflow } from '@microsoft/logic-apps-designer';
-import {
-  DesignerProvider,
-  BJSWorkflowProvider,
-  Designer,
-  getReactQueryClient,
-  serializeBJSWorkflow,
-  store as DesignerStore,
-} from '@microsoft/logic-apps-designer';
 import {
   BaseApiManagementService,
   BaseAppServiceService,
@@ -53,9 +44,7 @@
   optional,
 } from '@microsoft/logic-apps-shared';
 import type { ContentType, IWorkflowService, LogicAppsV2 } from '@microsoft/logic-apps-shared';
-<<<<<<< HEAD
-=======
-import type { Workflow } from '@microsoft/logic-apps-designer';
+import type { CustomCodeFileNameMapping, Workflow } from '@microsoft/logic-apps-designer';
 import {
   DesignerProvider,
   BJSWorkflowProvider,
@@ -64,7 +53,6 @@
   serializeBJSWorkflow,
   store as DesignerStore,
 } from '@microsoft/logic-apps-designer';
->>>>>>> 79723c43
 import axios from 'axios';
 import isEqual from 'lodash.isequal';
 import { useEffect, useMemo, useState } from 'react';
