import type { RootState } from '../../state/store';
import { DesignerCommandBar } from './DesignerCommandBar';
import type { ConnectionAndAppSetting, ConnectionsData, ParametersData } from './Models/Workflow';
import { Artifact } from './Models/Workflow';
import type { WorkflowApp } from './Models/WorkflowApp';
import { ApiManagementService } from './Services/ApiManagement';
import { ArtifactService } from './Services/Artifact';
import { ChildWorkflowService } from './Services/ChildWorkflow';
import { FileSystemConnectionCreationClient } from './Services/FileSystemConnectionCreationClient';
import { HttpClient } from './Services/HttpClient';
import {
  getConnectionStandard,
  listCallbackUrl,
  saveWorkflowStandard,
  useAppSettings,
  useCurrentTenantId,
  useRunInstanceStandard,
  useWorkflowAndArtifactsStandard,
  useWorkflowApp,
} from './Services/WorkflowAndArtifacts';
import { ArmParser } from './Utilities/ArmParser';
import { WorkflowUtility } from './Utilities/Workflow';
import { Chatbot } from '@microsoft/chatbot';
import {
  ApiManagementInstanceService,
  BaseAppServiceService,
  BaseFunctionService,
  BaseGatewayService,
  BaseOAuthService,
  StandardConnectionService,
  StandardConnectorService,
  StandardOperationManifestService,
  StandardRunService,
  StandardSearchService,
} from '@microsoft/designer-client-services-logic-apps';
import type { Workflow } from '@microsoft/logic-apps-designer';
import { DesignerProvider, BJSWorkflowProvider, Designer } from '@microsoft/logic-apps-designer';
import { clone, equals, guid, isArmResourceId } from '@microsoft/utils-logic-apps';
import type { LogicAppsV2 } from '@microsoft/utils-logic-apps';
import isEqual from 'lodash.isequal';
import * as React from 'react';
import { useSelector } from 'react-redux';

const apiVersion = '2020-06-01';
const httpClient = new HttpClient();

const DesignerEditor = () => {
  const { id: workflowId } = useSelector((state: RootState) => ({
    // eslint-disable-next-line @typescript-eslint/no-non-null-assertion
    id: state.workflowLoader.resourcePath!,
  }));

  const {
    readOnly: isReadOnly,
    darkMode: isDarkMode,
    monitoringView,
    runId,
    appId,
    showChatBot,
  } = useSelector((state: RootState) => state.workflowLoader);

  const workflowName = workflowId.split('/').splice(-1)[0];
  const siteResourceId = new ArmParser(workflowId).topmostResourceId;
  const { data, isLoading, isError, error } = useWorkflowAndArtifactsStandard(workflowId);
  const { data: settingsData, isLoading: settingsLoading, isError: settingsIsError, error: settingsError } = useAppSettings(siteResourceId);
  const { data: workflowAppData, isLoading: appLoading } = useWorkflowApp(siteResourceId);
  const { data: tenantId } = useCurrentTenantId();
  const [designerID, setDesignerID] = React.useState(guid());
  const [workflow, setWorkflow] = React.useState(data?.properties.files[Artifact.WorkflowFile]);
  const connectionsData = data?.properties.files[Artifact.ConnectionsFile] ?? {};
  const connectionReferences = WorkflowUtility.convertConnectionsDataToReferences(connectionsData);
  const parameters = data?.properties.files[Artifact.ParametersFile] ?? {};

  const onRunInstanceSuccess = async (runDefinition: LogicAppsV2.RunInstanceDefinition) => {
    if (monitoringView) {
      const standardAppInstance = {
        ...workflow,
        definition: runDefinition.properties.workflow.properties.definition,
      };
      setWorkflow(standardAppInstance);
    }
  };
  const { data: runInstanceData } = useRunInstanceStandard(workflowName, onRunInstanceSuccess, appId, runId);

  const addConnectionData = async (connectionAndSetting: ConnectionAndAppSetting): Promise<void> => {
    addConnectionInJson(connectionAndSetting, connectionsData ?? {});
    addOrUpdateAppSettings(connectionAndSetting.settings, settingsData?.properties ?? {});
  };

  const getConnectionConfiguration = async (connectionId: string): Promise<any> => {
    if (!connectionId) {
      return Promise.resolve();
    }

    const connectionName = connectionId.split('/').splice(-1)[0];
    const connectionInfo =
      connectionsData?.serviceProviderConnections?.[connectionName] ?? connectionsData?.apiManagementConnections?.[connectionName];

    if (connectionInfo) {
      // TODO(psamband): Add new settings in this blade so that we do not resolve all the appsettings in the connectionInfo.
      const resolvedConnectionInfo = WorkflowUtility.resolveConnectionsReferences(
        JSON.stringify(connectionInfo),
        {},
        settingsData?.properties
      );
      delete resolvedConnectionInfo.displayName;

      return {
        connection: resolvedConnectionInfo,
      };
    }

    return undefined;
  };

  const discardAllChanges = () => {
    setDesignerID(guid());
  };
  const canonicalLocation = WorkflowUtility.convertToCanonicalFormat(workflowAppData?.location ?? '');
  const services = React.useMemo(
    () =>
      getDesignerServices(
        workflowId,
        equals(workflow?.kind, 'stateful'),
        connectionsData ?? {},
        workflowAppData as WorkflowApp,
        addConnectionData,
        getConnectionConfiguration,
        tenantId,
        canonicalLocation
      ),
    // eslint-disable-next-line react-hooks/exhaustive-deps
    [workflow, workflowId, connectionsData, settingsData, workflowAppData, tenantId, designerID]
  );

  // Our iframe root element is given a strange padding (not in this repo), this removes it
  React.useEffect(() => {
    const root = document.getElementById('root');
    if (root) {
      root.style.padding = '0px';
      root.style.overflow = 'hidden';
    }
  }, []);

  React.useEffect(() => {
    setWorkflow(data?.properties.files[Artifact.WorkflowFile]);
  }, [data?.properties.files]);

  if (isLoading || appLoading || settingsLoading) {
    // eslint-disable-next-line react/jsx-no-useless-fragment
    return <></>;
  }

  const originalSettings: Record<string, string> = { ...(settingsData?.properties ?? {}) };
  const originalConnectionsData: ConnectionsData = clone(connectionsData ?? {});
  const originalParametersData: ParametersData = clone(parameters ?? {});

  if (isError || settingsIsError) {
    throw error ?? settingsError;
  }

  const saveWorkflowFromDesigner = async (workflowFromDesigner: Workflow): Promise<void> => {
    const { definition, connectionReferences, parameters } = workflowFromDesigner;
    const workflowToSave = {
      ...workflow,
      definition,
    };

    const referencesToAdd = { ...(connectionsData?.managedApiConnections ?? {}) };
    if (Object.keys(connectionReferences ?? {}).length) {
      await Promise.all(
        Object.keys(connectionReferences).map(async (referenceKey) => {
          const reference = connectionReferences[referenceKey];
          if (isArmResourceId(reference.connection.id) && !referencesToAdd[referenceKey]) {
            const {
              api: { id: apiId },
              connection: { id: connectionId },
              connectionProperties,
            } = reference;
            const connection = await getConnectionStandard(connectionId);
            referencesToAdd[referenceKey] = {
              api: { id: apiId },
              connection: { id: connectionId },
              authentication: { type: 'ManagedServiceIdentity' },
              connectionRuntimeUrl: connection?.properties?.connectionRuntimeUrl ?? '',
              connectionProperties,
            };
          }
        })
      );
      (connectionsData as ConnectionsData).managedApiConnections = referencesToAdd;
    }

    const connectionsToUpdate = getConnectionsToUpdate(originalConnectionsData, connectionsData ?? {});
    const parametersToUpdate = !isEqual(originalParametersData, parameters) ? (parameters as ParametersData) : undefined;
    const settingsToUpdate = !isEqual(settingsData?.properties, originalSettings) ? settingsData?.properties : undefined;

    return saveWorkflowStandard(siteResourceId, workflowName, workflowToSave, connectionsToUpdate, parametersToUpdate, settingsToUpdate);
  };

  return (
    <div key={designerID} style={{ height: 'inherit', width: 'inherit' }}>
      <DesignerProvider locale={'en-US'} options={{ services, isDarkMode, readOnly: isReadOnly, isMonitoringView: monitoringView }}>
        {workflow?.definition ? (
          <BJSWorkflowProvider
            workflow={{ definition: workflow?.definition, connectionReferences, parameters }}
            runInstance={runInstanceData}
          >
            <div style={{ height: 'inherit', width: 'inherit' }}>
              <DesignerCommandBar
                id={workflowId}
                saveWorkflow={saveWorkflowFromDesigner}
                discard={discardAllChanges}
                location={canonicalLocation}
                isReadOnly={isReadOnly}
                isDarkMode={isDarkMode}
              />
              <Designer />
              {showChatBot ? <Chatbot /> : null}
            </div>
          </BJSWorkflowProvider>
        ) : null}
      </DesignerProvider>
    </div>
  );
};

const getDesignerServices = (
  workflowId: string,
  isStateful: boolean,
  connectionsData: ConnectionsData,
  workflowApp: WorkflowApp,
  addConnection: (data: ConnectionAndAppSetting) => Promise<void>,
  getConfiguration: (connectionId: string) => Promise<any>,
  tenantId: string | undefined,
  location: string
): any => {
  const siteResourceId = new ArmParser(workflowId).topmostResourceId;
  const armUrl = 'https://management.azure.com';
  const baseUrl = `${armUrl}${siteResourceId}/hostruntime/runtime/webhooks/workflow/api/management`;
  const workflowName = workflowId.split('/').splice(-1)[0];
  const workflowIdWithHostRuntime = `${siteResourceId}/hostruntime/runtime/webhooks/workflow/api/management/workflows/${workflowName}`;
  const { subscriptionId, resourceGroup } = new ArmParser(workflowId);

  const defaultServiceParams = { baseUrl, httpClient, apiVersion };

  const connectionService = new StandardConnectionService({
    baseUrl,
    apiVersion,
    httpClient,
    apiHubServiceDetails: {
      apiVersion: '2018-07-01-preview',
      baseUrl: armUrl,
      subscriptionId,
      resourceGroup,
      location,
    },
    tenantId,
    workflowAppDetails: { appName: siteResourceId.split('/').splice(-1)[0], identity: workflowApp?.identity as any },
    readConnections: () => Promise.resolve(connectionsData),
    writeConnection: addConnection as any,
    connectionCreationClients: {
      FileSystem: new FileSystemConnectionCreationClient({
        baseUrl: armUrl,
        subscriptionId,
        resourceGroup,
        appName: siteResourceId.split('/').splice(-1)[0],
        apiVersion: '2022-03-01',
        httpClient,
      }),
    },
  });
  const apimService = new ApiManagementInstanceService({
    apiVersion: '2019-12-01',
    baseUrl,
    subscriptionId,
    httpClient,
  });
  const childWorkflowService = new ChildWorkflowService({ apiVersion, baseUrl: armUrl, siteResourceId, httpClient, workflowName });
  const artifactService = new ArtifactService({
    apiVersion,
    baseUrl: armUrl,
    siteResourceId,
    httpClient,
    integrationAccountCallbackUrl: undefined,
  });
  const apiManagementService = new ApiManagementService({ service: apimService });
  const appService = new BaseAppServiceService({ baseUrl: armUrl, apiVersion, subscriptionId, httpClient });
  const connectorService = new StandardConnectorService({
    ...defaultServiceParams,
    clientSupportedOperations: [
      ['connectionProviders/localWorkflowOperation', 'invokeWorkflow'],
      ['connectionProviders/xmlOperations', 'xmlValidation'],
      ['connectionProviders/xmlOperations', 'xmlTransform'],
      ['connectionProviders/liquidOperations', 'liquidJsonToJson'],
      ['connectionProviders/liquidOperations', 'liquidJsonToText'],
      ['connectionProviders/liquidOperations', 'liquidXmlToJson'],
      ['connectionProviders/liquidOperations', 'liquidXmlToText'],
      ['connectionProviders/flatFileOperations', 'flatFileDecoding'],
      ['connectionProviders/flatFileOperations', 'flatFileEncoding'],
      ['connectionProviders/swiftOperations', 'SwiftDecode'],
      ['connectionProviders/swiftOperations', 'SwiftEncode'],
      ['/connectionProviders/apiManagementOperation', 'apiManagement'],
      ['connectionProviders/http', 'httpswaggeraction'],
      ['connectionProviders/http', 'httpswaggertrigger'],
    ].map(([connectorId, operationId]) => ({ connectorId, operationId })),
    getConfiguration,
    schemaClient: {
      getWorkflowSwagger: (args: any) => childWorkflowService.getWorkflowTriggerSchema(args.parameters.name),
      getApimOperationSchema: (args: any) => {
        const { configuration, parameters, isInput } = args;
        if (!configuration?.connection?.apiId) {
          throw new Error('Missing api information to make dynamic call');
        }
        return apiManagementService.getOperationSchema(configuration.connection.apiId, parameters.operationId, isInput);
      },
      getSwaggerOperationSchema: (args: any) => {
        const { parameters, nodeMetadata, isInput } = args;
        const swaggerUrl = nodeMetadata?.['apiDefinitionUrl'];
        if (!swaggerUrl) return Promise.resolve();
        return appService.getOperationSchema(swaggerUrl, parameters.operationId, isInput);
      },
    },
    valuesClient: {
      getWorkflows: () => childWorkflowService.getWorkflowsWithRequestTrigger(),
      getMapArtifacts: (args: any) => {
        const { mapType, mapSource } = args.parameters;
        return artifactService.getMapArtifacts(mapType, mapSource);
      },
      getSwaggerOperations: (args: any) => {
        const { nodeMetadata } = args;
        const swaggerUrl = nodeMetadata?.['apiDefinitionUrl'];
        return appService.getOperations(swaggerUrl);
      },
      getSchemaArtifacts: (args: any) => artifactService.getSchemaArtifacts(args.parameters.schemaSource),
      getApimOperations: (args: any) => {
        const { configuration } = args;
        if (!configuration?.connection?.apiId) {
          throw new Error('Missing api information to make dynamic call');
        }

        return apiManagementService.getOperations(configuration?.connection?.apiId);
      },
    },
    apiHubServiceDetails: {
      apiVersion: '2018-07-01-preview',
      baseUrl: armUrl,
      subscriptionId,
      resourceGroup,
    },
    workflowReferenceId: '',
  });
  const gatewayService = new BaseGatewayService({
    baseUrl: armUrl,
    httpClient,
    apiVersions: {
      subscription: apiVersion,
      gateway: '2016-06-01',
    },
  });

  const operationManifestService = new StandardOperationManifestService(defaultServiceParams);
  const searchService = new StandardSearchService({
    ...defaultServiceParams,
    apiHubServiceDetails: { apiVersion: '2018-07-01-preview', subscriptionId, location },
    showStatefulOperations: isStateful,
    isDev: false,
  });

  const oAuthService = new BaseOAuthService({
    ...defaultServiceParams,
    apiVersion: '2018-07-01-preview',
    subscriptionId,
    resourceGroup,
    location,
  });

  const workflowService = {
    getCallbackUrl: (triggerName: string) => listCallbackUrl(workflowIdWithHostRuntime, triggerName),
    getAppIdentity: () => workflowApp.identity,
    isExplicitAuthRequiredForManagedIdentity: () => true,
  };

  const functionService = new BaseFunctionService({
<<<<<<< HEAD
    ...defaultServiceParams,
    subscriptionId,
=======
    baseUrl: armUrl,
    apiVersion,
    subscriptionId,
    httpClient,
>>>>>>> 1d9ae8de
  });

  // const loggerService = new Stan({
  //   resourceID: workflowId,
  //   designerVersion: packagejson.dependencies['@microsoft/logic-apps-designer'],
  //   designerID,
  // });

  const runService = new StandardRunService({
    apiVersion,
    baseUrl,
    workflowName,
    httpClient,
  });

  return {
    appService,
    connectionService,
    connectorService,
    gatewayService,
    operationManifestService,
    searchService,
    loggerService: null,
    oAuthService,
    workflowService,
    apimService,
    functionService,
    runService,
  };
};

const addConnectionInJson = (connectionAndSetting: ConnectionAndAppSetting, connectionsJson: ConnectionsData): void => {
  const { connectionData, connectionKey, pathLocation } = connectionAndSetting;

  let pathToSetConnectionsData: any = connectionsJson;

  for (const path of pathLocation) {
    if (!pathToSetConnectionsData[path]) {
      pathToSetConnectionsData[path] = {};
    }

    pathToSetConnectionsData = pathToSetConnectionsData[path];
  }

  if (pathToSetConnectionsData && pathToSetConnectionsData[connectionKey]) {
    // TODO: To show this in a notification of info bar on the blade.
    // const message = 'ConnectionKeyAlreadyExist - Connection key \'{0}\' already exists.'.format(connectionKey);
    return;
  }

  pathToSetConnectionsData[connectionKey] = connectionData;
};

const addOrUpdateAppSettings = (settings: Record<string, string>, originalSettings: Record<string, string>): Record<string, string> => {
  const settingsToAdd = Object.keys(settings);

  for (const settingKey of settingsToAdd) {
    if (originalSettings[settingKey]) {
      // TODO: To show this in a notification of info bar on the blade that key will be overriden.
    }

    // eslint-disable-next-line no-param-reassign
    originalSettings[settingKey] = settings[settingKey];
  }

  return originalSettings;
};

const getConnectionsToUpdate = (
  originalConnectionsJson: ConnectionsData,
  connectionsJson: ConnectionsData
): ConnectionsData | undefined => {
  const originalKeys = Object.keys({
    ...(originalConnectionsJson.functionConnections ?? {}),
    ...(originalConnectionsJson.apiManagementConnections ?? {}),
    ...(originalConnectionsJson.managedApiConnections ?? {}),
    ...(originalConnectionsJson.serviceProviderConnections ?? {}),
  });

  const updatedKeys = Object.keys({
    ...(connectionsJson.functionConnections ?? {}),
    ...(connectionsJson.apiManagementConnections ?? {}),
    ...(connectionsJson.managedApiConnections ?? {}),
    ...(connectionsJson.serviceProviderConnections ?? {}),
  });

  // NOTE: We don't edit connections from the workflow, so existing connections should not be changed. If no new connections are added, there was no change.
  if (!updatedKeys.some((conn) => !originalKeys.includes(conn))) {
    return undefined;
  }

  const connectionsToUpdate = { ...connectionsJson };
  for (const functionConnectionName of Object.keys(connectionsJson.functionConnections ?? {})) {
    if (originalConnectionsJson.functionConnections?.[functionConnectionName]) {
      (connectionsToUpdate.functionConnections as any)[functionConnectionName] =
        originalConnectionsJson.functionConnections[functionConnectionName];
    }
  }

  for (const apimConnectionName of Object.keys(connectionsJson.apiManagementConnections ?? {})) {
    if (originalConnectionsJson.apiManagementConnections?.[apimConnectionName]) {
      (connectionsToUpdate.apiManagementConnections as any)[apimConnectionName] =
        originalConnectionsJson.apiManagementConnections[apimConnectionName];
    }
  }

  for (const managedApiConnectionName of Object.keys(connectionsJson.managedApiConnections ?? {})) {
    if (originalConnectionsJson.managedApiConnections?.[managedApiConnectionName]) {
      // eslint-disable-next-line no-param-reassign
      (connectionsJson.managedApiConnections as any)[managedApiConnectionName] =
        originalConnectionsJson.managedApiConnections[managedApiConnectionName];
    }
  }

  for (const serviceProviderConnectionName of Object.keys(connectionsJson.serviceProviderConnections ?? {})) {
    if (originalConnectionsJson.serviceProviderConnections?.[serviceProviderConnectionName]) {
      // eslint-disable-next-line no-param-reassign
      (connectionsJson.serviceProviderConnections as any)[serviceProviderConnectionName] =
        originalConnectionsJson.serviceProviderConnections[serviceProviderConnectionName];
    }
  }

  return connectionsToUpdate;
};

export default DesignerEditor;<|MERGE_RESOLUTION|>--- conflicted
+++ resolved
@@ -382,15 +382,10 @@
   };
 
   const functionService = new BaseFunctionService({
-<<<<<<< HEAD
-    ...defaultServiceParams,
-    subscriptionId,
-=======
     baseUrl: armUrl,
     apiVersion,
     subscriptionId,
     httpClient,
->>>>>>> 1d9ae8de
   });
 
   // const loggerService = new Stan({
