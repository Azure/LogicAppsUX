/* eslint-disable @typescript-eslint/no-empty-function */
import type { ConnectionsJSON, FunctionsConnection, ServiceProviderConnection } from './connectionReferences';
import type { RootState } from './store';
import type { ConnectionReference, ConnectionReferences } from '@microsoft/logic-apps-designer';
import type { PayloadAction } from '@reduxjs/toolkit';
import { createAsyncThunk, createSlice } from '@reduxjs/toolkit';

export interface WorkflowLoadingState {
  armToken?: string;
  resourcePath?: string;
  loadingMethod: 'file' | 'arm';
  workflowDefinition: LogicAppsV2.WorkflowDefinition | null;
  connections: ConnectionReferences;
  readOnly: boolean;
  monitoringView: boolean;
}

const initialState: WorkflowLoadingState = {
  workflowDefinition: null,
  connections: {},
  loadingMethod: 'file',
  resourcePath: 'simpleBigworkflow.json',
  readOnly: false,
  monitoringView: false,
};

type WorkflowPayload = {
  workflowDefinition: LogicAppsV2.WorkflowDefinition;
  connectionReferences: ConnectionReferences;
};

export const loadWorkflow = createAsyncThunk('workflowLoadingState/loadWorkflow', async (_: void, thunkAPI) => {
  const currentState: RootState = thunkAPI.getState() as RootState;
  if (currentState.workflowLoader.loadingMethod === 'arm') {
    const results = await fetch(
      `https://management.azure.com/${currentState.workflowLoader.resourcePath}?api-version=2020-06-01&$expand=connections.json`,
      {
        headers: {
          Authorization: `Bearer ${currentState.workflowLoader.armToken}`,
        },
      }
    );
    if (results.status === 200) {
      const wf = await results.json();
      const workflowDefinition = wf.properties.files['workflow.json'].definition;
      const connections = wf.properties.files['connections.json'] as ConnectionsJSON;
      const connectionReferences: ConnectionReferences = convertToConnectionReferences(connections);
      return { workflowDefinition, connectionReferences } as WorkflowPayload;
    } else {
      return null;
    }
  } else {
    try {
      const wf = await import(`../../../../__mocks__/workflows/${currentState.workflowLoader.resourcePath}`);
<<<<<<< HEAD
      return { workflowDefinition: wf.definition as LogicAppsV2.WorkflowDefinition, connectionReferences: {}} as WorkflowPayload;
=======
      return { workflowDefinition: wf.definition, connectionReferences: {} } as WorkflowPayload;
>>>>>>> d315cc85
    } catch {
      return null;
    }
  }
});

function convertToConnectionReferences(connectionData: ConnectionsJSON | undefined): ConnectionReferences {
  if (!connectionData) {
    return {};
  }
  const connectionReferences: ConnectionReferences = { ...connectionData.managedApiConnections };
  convertToConnectionReferenceRefactor(connectionData.functionConnections, connectionReferences);
  convertToConnectionReferenceRefactor(connectionData.serviceProviderConnections, connectionReferences);

  console.log(connectionReferences);
  return connectionReferences;
}

function convertToConnectionReferenceRefactor(
  connections: Record<string, ServiceProviderConnection | FunctionsConnection> | undefined,
  connectionReferences: ConnectionReferences
) {
  if (connections) {
    for (const key of Object.keys(connections)) {
      const connection = connections[key];
      let mappedConnection: ConnectionReference;
      if ('serviceProvider' in connection) {
        mappedConnection = {
          api: { id: connection.serviceProvider.id },
          connectionName: connection.displayName,
          connection: {
            id: connection.serviceProvider.id,
          },
        };
      } else {
        mappedConnection = {
          api: {
            id: connection.function.id,
          },
          connection: {
            id: connection.function.id,
          },
          connectionName: connection.displayName,
        };
      }
      // eslint-disable-next-line no-param-reassign
      connectionReferences[key] = mappedConnection;
    }
  }
}

export const workflowLoadingSlice = createSlice({
  name: 'workflowLoader',
  initialState,
  reducers: {
    changeArmToken: (state, action: PayloadAction<string>) => {
      state.armToken = action.payload;
    },
    changeResourcePath: (state, action: PayloadAction<string>) => {
      state.resourcePath = action.payload;
    },
    changeLoadingMethod: (state, action: PayloadAction<'file' | 'arm'>) => {
      state.loadingMethod = action.payload;
    },
    setReadOnly: (state, action: PayloadAction<boolean>) => {
      state.readOnly = action.payload;
    },
    setMonitoringView: (state, action: PayloadAction<boolean>) => {
      state.monitoringView = action.payload;
      if (action.payload) {
        state.readOnly = true;
      }
    },
  },
  extraReducers: (builder) => {
    builder.addCase(loadWorkflow.fulfilled, (state, action: PayloadAction<WorkflowPayload | null>) => {
      if (!action.payload) return;
      state.workflowDefinition = action.payload?.workflowDefinition;
      state.connections = action.payload?.connectionReferences ?? {};
    });
    builder.addCase(loadWorkflow.rejected, (state) => {
      state.workflowDefinition = null;
    });
  },
});

export const { changeArmToken, changeResourcePath, changeLoadingMethod, setReadOnly, setMonitoringView } = workflowLoadingSlice.actions;

export default workflowLoadingSlice.reducer;<|MERGE_RESOLUTION|>--- conflicted
+++ resolved
@@ -52,11 +52,7 @@
   } else {
     try {
       const wf = await import(`../../../../__mocks__/workflows/${currentState.workflowLoader.resourcePath}`);
-<<<<<<< HEAD
       return { workflowDefinition: wf.definition as LogicAppsV2.WorkflowDefinition, connectionReferences: {}} as WorkflowPayload;
-=======
-      return { workflowDefinition: wf.definition, connectionReferences: {} } as WorkflowPayload;
->>>>>>> d315cc85
     } catch {
       return null;
     }
