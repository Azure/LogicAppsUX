import { WebViewMsgHandler } from './WebViewMsgHandler';
import { App } from './app/app';
<<<<<<< HEAD
=======
import { store } from './state/Store';
>>>>>>> b38116f3
import { FluentProvider, teamsLightTheme } from '@fluentui/react-components';
import { StrictMode } from 'react';
import * as ReactDOM from 'react-dom';
import { Provider } from 'react-redux';

ReactDOM.render(
  <StrictMode>
    <FluentProvider theme={teamsLightTheme}>
<<<<<<< HEAD
      <App />
    </FluentProvider>
    ,
=======
      <Provider store={store}>
        <WebViewMsgHandler>
          <App />
        </WebViewMsgHandler>
      </Provider>
    </FluentProvider>
>>>>>>> b38116f3
  </StrictMode>,
  document.getElementById('root')
);<|MERGE_RESOLUTION|>--- conflicted
+++ resolved
@@ -1,9 +1,6 @@
 import { WebViewMsgHandler } from './WebViewMsgHandler';
 import { App } from './app/app';
-<<<<<<< HEAD
-=======
 import { store } from './state/Store';
->>>>>>> b38116f3
 import { FluentProvider, teamsLightTheme } from '@fluentui/react-components';
 import { StrictMode } from 'react';
 import * as ReactDOM from 'react-dom';
@@ -12,18 +9,12 @@
 ReactDOM.render(
   <StrictMode>
     <FluentProvider theme={teamsLightTheme}>
-<<<<<<< HEAD
-      <App />
-    </FluentProvider>
-    ,
-=======
       <Provider store={store}>
         <WebViewMsgHandler>
           <App />
         </WebViewMsgHandler>
       </Provider>
     </FluentProvider>
->>>>>>> b38116f3
   </StrictMode>,
   document.getElementById('root')
 );