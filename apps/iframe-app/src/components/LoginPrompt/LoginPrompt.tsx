--- conflicted
+++ resolved
@@ -19,18 +19,13 @@
         <div className={styles.iconContainer}>
           <PersonRegular className={styles.icon} />
         </div>
-<<<<<<< HEAD
         <Title3>{strings.login.signInRequired}</Title3>
         <p className={styles.message}>{strings.login.pleaseSignIn}</p>
-=======
-        <Title3>Sign in required</Title3>
-        <p className={styles.message}>Please sign in to continue using the chat</p>
         {error && (
           <MessageBar intent="error" icon={null} className={styles.errorMessage}>
             <MessageBarBody>{error}</MessageBarBody>
           </MessageBar>
         )}
->>>>>>> 27f41538
         <Button appearance="primary" size="large" onClick={onLogin} disabled={isLoading} className={styles.button}>
           {isLoading ? <Spinner size="tiny" className={styles.spinner} /> : null}
           {isLoading ? strings.login.signingIn : strings.login.signIn}
