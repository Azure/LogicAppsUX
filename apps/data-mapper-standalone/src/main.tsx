--- conflicted
+++ resolved
@@ -16,10 +16,6 @@
         <DataMapperStandaloneDesigner />
       </Provider>
     </FluentProvider>
-<<<<<<< HEAD
-    ,
-=======
->>>>>>> b38116f3
   </StrictMode>,
   document.getElementById('root')
 );