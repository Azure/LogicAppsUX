--- conflicted
+++ resolved
@@ -33,7 +33,6 @@
   };
 
   return (
-<<<<<<< HEAD
     <div style={{ height: '100%', display: 'flex', flexDirection: 'column' }}>
       <div style={{ flex: '0 1 auto' }}>
         <FluentProvider theme={theme === 'Light' ? webLightTheme : webDarkTheme}>
@@ -45,8 +44,8 @@
         <DataMapperDesignerProvider locale="en-US" theme={theme === 'Light' ? 'light' : 'dark'} options={{}}>
           <DataMapDataProvider
             dataMap={dataMap}
-            inputSchema={inputSchema}
-            outputSchema={outputSchema}
+            sourceSchema={sourceSchema}
+            targetSchema={targetSchema}
             availableSchemas={workflowSchemaFilenames}
           >
             <DataMapperDesigner saveStateCall={saveStateCall} />
@@ -54,20 +53,5 @@
         </DataMapperDesignerProvider>
       </div>
     </div>
-=======
-    <FluentProvider theme={theme === 'Light' ? webLightTheme : webDarkTheme}>
-      <DevToolbox />
-      <DataMapperDesignerProvider locale="en-US" theme={theme === 'Light' ? 'light' : 'dark'} options={{}}>
-        <DataMapDataProvider
-          dataMap={dataMap}
-          sourceSchema={sourceSchema}
-          targetSchema={targetSchema}
-          availableSchemas={workflowSchemaFilenames}
-        >
-          <DataMapperDesigner saveStateCall={saveStateCall} />
-        </DataMapDataProvider>
-      </DataMapperDesignerProvider>
-    </FluentProvider>
->>>>>>> a35f9812
   );
 };