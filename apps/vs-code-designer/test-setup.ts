import '@testing-library/jest-dom/vitest';
import { cleanup } from '@testing-library/react';
import { afterEach, vi } from 'vitest';

// https://testing-library.com/docs/react-testing-library/api#cleanup
afterEach(() => cleanup());

vi.mock('@microsoft/vscode-azext-azureutils', () => ({
  // mock implementation or empty object
}));

vi.mock('@microsoft/vscode-azext-azureauth', () => ({
  getSessionFromVSCode: vi.fn(() => Promise.resolve({})), // example of a mocked function
}));

vi.mock('@microsoft/vscode-azext-utils', () => {
  return {
    AzureWizardExecuteStep: vi.fn().mockImplementation(() => {
      return {};
    }),
    AzureWizardPromptStep: vi.fn().mockImplementation(() => {
      return {};
    }),
    nonNullProp: vi.fn(),
    nonNullValue: vi.fn(),
  };
});

vi.mock('fs', () => ({
  existsSync: vi.fn(),
  mkdirSync: vi.fn(),
  chmodSync: vi.fn(),
  createWriteStream: vi.fn(),
}));

vi.mock('axios');

vi.mock('vscode', () => ({
  window: {},
<<<<<<< HEAD
}));

vi.mock('vscode', () => ({
  window: {},
  EventEmitter: vi.fn().mockImplementation(() => ({
    getUser: vi.fn(),
  })),
=======
  workspace: {
    workspaceFolders: [],
  },
>>>>>>> dfdd3c6e
}));<|MERGE_RESOLUTION|>--- conflicted
+++ resolved
@@ -37,7 +37,9 @@
 
 vi.mock('vscode', () => ({
   window: {},
-<<<<<<< HEAD
+  workspace: {
+    workspaceFolders: [],
+  },
 }));
 
 vi.mock('vscode', () => ({
@@ -45,9 +47,4 @@
   EventEmitter: vi.fn().mockImplementation(() => ({
     getUser: vi.fn(),
   })),
-=======
-  workspace: {
-    workspaceFolders: [],
-  },
->>>>>>> dfdd3c6e
 }));