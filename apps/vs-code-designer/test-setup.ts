--- conflicted
+++ resolved
@@ -10,6 +10,7 @@
 }));
 
 vi.mock('@microsoft/vscode-azext-azureauth', () => ({
+  // Mock any methods or exports used by your code from `@microsoft/vscode-azext-azureauth`
   getSessionFromVSCode: vi.fn(() => Promise.resolve({})), // example of a mocked function
 }));
 
@@ -21,24 +22,7 @@
     AzureWizardPromptStep: vi.fn().mockImplementation(() => {
       return {};
     }),
-    nonNullProp: vi.fn(),
-    nonNullValue: vi.fn(),
   };
 });
 
-<<<<<<< HEAD
-vi.mock('vscode', () => ({ window: {}, EventEmitter: vi.fn().mockImplementation(() => ({ event: vi.fn() })) }));
-=======
-vi.mock('fs', () => ({
-  existsSync: vi.fn(),
-  mkdirSync: vi.fn(),
-  chmodSync: vi.fn(),
-  createWriteStream: vi.fn(),
-}));
-
-vi.mock('axios');
-
-vi.mock('vscode', () => ({
-  window: {},
-}));
->>>>>>> f56665d0
+vi.mock('vscode', () => ({ window: {}, EventEmitter: vi.fn().mockImplementation(() => ({ event: vi.fn() })) }));