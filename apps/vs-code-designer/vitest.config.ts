<<<<<<< HEAD
import { defineProject } from "vitest/config";
import packageJson from "./package.json";
import path from "path";

// This config is for unit tests only
// E2E tests are now run using Mocha
export default defineProject({
=======
import { defineConfig } from 'vitest/config';
import packageJson from './package.json';
import path from 'path';

export default defineConfig({
>>>>>>> b27f1c8e
  plugins: [],
  resolve: {
    alias: {
      vscode: path.resolve(
        path.join(__dirname, "node_modules", "@types", "vscode", "index.d.ts")
      ),
    },
  },
  test: {
    name: packageJson.name,
    environment: "node",
    globals: true,
    restoreMocks: true,
  },
});<|MERGE_RESOLUTION|>--- conflicted
+++ resolved
@@ -1,29 +1,17 @@
-<<<<<<< HEAD
-import { defineProject } from "vitest/config";
-import packageJson from "./package.json";
-import path from "path";
-
-// This config is for unit tests only
-// E2E tests are now run using Mocha
-export default defineProject({
-=======
 import { defineConfig } from 'vitest/config';
 import packageJson from './package.json';
 import path from 'path';
 
 export default defineConfig({
->>>>>>> b27f1c8e
   plugins: [],
   resolve: {
     alias: {
-      vscode: path.resolve(
-        path.join(__dirname, "node_modules", "@types", "vscode", "index.d.ts")
-      ),
+      vscode: path.resolve(path.join(__dirname, 'node_modules', '@types', 'vscode', 'index.d.ts')),
     },
   },
   test: {
     name: packageJson.name,
-    environment: "node",
+    environment: 'node',
     globals: true,
     restoreMocks: true,
   },
