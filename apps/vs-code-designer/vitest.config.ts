--- conflicted
+++ resolved
@@ -11,11 +11,6 @@
   },
   test: {
     name: packageJson.name,
-<<<<<<< HEAD
-    dir: './src',
-    watch: false,
-=======
->>>>>>> f823f336
     environment: 'node',
     setupFiles: ['test-setup.ts'],
     coverage: { enabled: true, provider: 'istanbul', include: ['src/**/*'], reporter: ['html', 'cobertura'] },
