{
  "name": "vscode-designer",
  "version": "3.3.0",
  "devDependencies": {
    "@azure/arm-appservice": "^13.0.3",
    "@azure/arm-appinsights": "^5.0.0-beta.7",
    "@azure/arm-storage": "17.2.1",
    "@azure/ms-rest-js": "^2.6.4",
    "@microsoft/logic-apps-shared": "workspace:*",
    "@microsoft/vscode-azext-azureappservice": "0.8.1",
    "@microsoft/vscode-azext-azureutils": "^0.3.9",
    "@microsoft/vscode-azext-utils": "0.4.6",
    "@microsoft/vscode-extension-logic-apps": "workspace:*",
    "@types/adm-zip": "^0.5.1",
    "@types/fs-extra": "^11.0.4",
    "@types/vscode": "1.76.0",
    "@types/vscode-webview": "1.57.1",
    "@vscode/test-electron": "2.3.0",
    "adm-zip": "^0.5.10",
    "axios": "1.6.8",
    "azure-storage": "^2.10.3",
    "fs-extra": "^11.2.0",
    "globby": "^11.0.2",
    "js-yaml": "4.1.0",
    "jsonc-parser": "2.3.1",
    "portfinder": "1.0.32",
    "process": "^0.11.10",
    "process-tree": "^1.0.3",
    "ps-tree": "^1.2.0",
    "recursive-copy": "^2.0.14",
    "request": "2.88.2",
    "semver": "^6.3.1",
    "tslib": "2.4.0",
    "vsce": "^2.11.0",
    "vscode-nls": "^5.2.0",
    "xml2js": "0.6.2",
    "yargs-parser": "21.1.1"
  },
  "private": true,
  "scripts": {
    "build:extension": "tsup && pnpm run copyFiles",
    "copyFiles": "node extension-copy-svgs.js",
<<<<<<< HEAD
    "vscode:designer:pack": "pnpm -w run build:extension && pnpm run vscode:designer:pack:step1 && pnpm run vscode:designer:pack:step2",
=======
    "vscode:designer:pack": "pnpm run vscode:designer:pack:step1 && pnpm run vscode:designer:pack:step2",
>>>>>>> c49774c7
    "vscode:designer:pack:step1": "cd ./dist && npm install",
    "vscode:designer:pack:step2": "cd ./dist && vsce package",
    "lint": "eslint . --ext ts,tsx --report-unused-disable-directives --max-warnings 0",
    "test:extension-unit": "vitest --retry=3"
  }
}<|MERGE_RESOLUTION|>--- conflicted
+++ resolved
@@ -40,11 +40,7 @@
   "scripts": {
     "build:extension": "tsup && pnpm run copyFiles",
     "copyFiles": "node extension-copy-svgs.js",
-<<<<<<< HEAD
-    "vscode:designer:pack": "pnpm -w run build:extension && pnpm run vscode:designer:pack:step1 && pnpm run vscode:designer:pack:step2",
-=======
     "vscode:designer:pack": "pnpm run vscode:designer:pack:step1 && pnpm run vscode:designer:pack:step2",
->>>>>>> c49774c7
     "vscode:designer:pack:step1": "cd ./dist && npm install",
     "vscode:designer:pack:step2": "cd ./dist && vsce package",
     "lint": "eslint . --ext ts,tsx --report-unused-disable-directives --max-warnings 0",
