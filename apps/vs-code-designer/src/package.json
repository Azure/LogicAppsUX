--- conflicted
+++ resolved
@@ -337,7 +337,6 @@
         "title": "Data Mapper: Load existing data map"
       },
       {
-<<<<<<< HEAD
         "command": "azureLogicAppsStandard.createUnitTest",
         "title": "Create unit test",
         "category": "Azure Logic Apps"
@@ -358,12 +357,12 @@
         "command": "azureLogicAppsStandard.runUnitTest",
         "title": "Run unit test",
         "category": "Azure Logic Apps"
-=======
+      },
+      {
         "command": "azureLogicAppsStandard.parameterizeConnections",
         "title": "Parameterize connections",
         "category": "Azure Logic Apps",
         "when": "config.myExtension.enableCommand"
->>>>>>> 97706a60
       }
     ],
     "submenus": [
