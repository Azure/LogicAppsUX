--- conflicted
+++ resolved
@@ -1,12 +1,8 @@
 {
   "name": "microsoft-logic-app-vscode-extension",
-<<<<<<< HEAD
   "displayName": "Azure Logic Apps (Standard)",
-  "version": "0.1.24",
+  "version": "0.2.16",
   "aiKey": "2fc394da-7c11-4c1c-b776-17763031415d",
-=======
-  "version": "0.2.16",
->>>>>>> dd46d718
   "main": "main.js",
   "engines": {
     "vscode": "^1.64.0"
