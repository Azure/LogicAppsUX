--- conflicted
+++ resolved
@@ -268,7 +268,11 @@
         "category": "Azure Logic Apps"
       },
       {
-<<<<<<< HEAD
+        "command": "logicAppsExtension.startRemoteDebug",
+        "title": "Start Remote Debugging",
+        "category": "Azure Logic Apps"
+      },
+      {
         "command": "logicAppsExtension.initProjectForVSCode",
         "title": "Initialize Project for Use with VS Code...",
         "category": "Azure Logic Apps"
@@ -276,10 +280,6 @@
       {
         "command": "logicAppsExtension.configureDeploymentSource",
         "title": "Configure Deployment Source...",
-=======
-        "command": "logicAppsExtension.startRemoteDebug",
-        "title": "Start Remote Debugging",
->>>>>>> 7223e502
         "category": "Azure Logic Apps"
       }
     ],
@@ -551,15 +551,14 @@
           "group": "1@4"
         },
         {
-<<<<<<< HEAD
+          "command": "logicAppsExtension.startRemoteDebug",
+          "when": "view == newAzLogicApps && viewItem =~ /^azLogicApps(Production|)Slot$/ && config.logicAppsExtension.enableRemoteDebugging == true",
+          "group": "5@1"
+        },
+        {
           "command": "logicAppsExtension.configureDeploymentSource",
           "when": "view == newAzLogicApps && viewItem =~ /^azLogicApps(Production|)Slot$/",
           "group": "3@2"
-=======
-          "command": "logicAppsExtension.startRemoteDebug",
-          "when": "view == newAzLogicApps && viewItem =~ /^azLogicApps(Production|)Slot$/ && config.logicAppsExtension.enableRemoteDebugging == true",
-          "group": "5@1"
->>>>>>> 7223e502
         }
       ],
       "explorer/context": [
