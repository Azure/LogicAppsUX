--- conflicted
+++ resolved
@@ -238,13 +238,13 @@
         "category": "Azure Logic Apps"
       },
       {
-<<<<<<< HEAD
+        "command": "logicAppsExtension.useSQLStorage",
+        "title": "Use SQL storage for your Logic App project",
+        "category": "Azure Logic Apps"
+      },
+      {
         "command": "logicAppsExtension.configureWebhookRedirectEndpoint",
         "title": "Configure Webhook Redirect Endpoint",
-=======
-        "command": "logicAppsExtension.useSQLStorage",
-        "title": "Use SQL storage for your Logic App project",
->>>>>>> 00a1da3c
         "category": "Azure Logic Apps"
       }
     ],
@@ -538,15 +538,14 @@
           "group": "zzz_LogicApptools@2"
         },
         {
-<<<<<<< HEAD
+          "command": "logicAppsExtension.useSQLStorage",
+          "when": "explorerResourceIsRoot == true",
+          "group": "zzz_LogicApptools@3"
+        },
+        {
           "command": "logicAppsExtension.configureWebhookRedirectEndpoint",
           "when": "resourceFilename==local.settings.json",
           "group": "zzz_appSettings@3"
-=======
-          "command": "logicAppsExtension.useSQLStorage",
-          "when": "explorerResourceIsRoot == true",
-          "group": "zzz_LogicApptools@3"
->>>>>>> 00a1da3c
         }
       ],
       "commandPalette": [
