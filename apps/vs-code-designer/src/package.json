{
  "name": "logic-apps-vscode-extension",
  "displayName": "Azure Logic Apps (Standard)",
  "version": "0.2.52",
  "aiKey": "setInGitHubBuild",
  "repository": "https://github.com/Azure/logic_apps_designer",
  "main": "main.js",
  "engines": {
    "vscode": "^1.64.0"
  },
  "contributes": {
    "breakpoints": [
      {
        "language": "json"
      }
    ],
    "commands": [
      {
        "command": "logicAppsExtension.selectSubscriptions",
        "title": "Select Subscriptions...",
        "icon": {
          "light": "assets/light/filter.svg",
          "dark": "assets/dark/filter.svg"
        }
      },
      {
        "command": "logicAppsExtension.openDesigner",
        "title": "Open New Designer",
        "category": "Azure Logic Apps"
      },
      {
        "command": "logicAppsExtension.loadMore",
        "title": "Load More",
        "category": "Azure Logic Apps"
      },
      {
        "command": "logicAppsExtension.viewContent",
        "title": "View Content",
        "category": "Azure Logic Apps"
      },
      {
        "command": "logicAppsExtension.createNewProject",
        "title": "Create New Project...",
        "category": "Azure Logic Apps",
        "icon": {
          "light": "assets/light/CreateNewProject.svg",
          "dark": "assets/dark/CreateNewProject.svg"
        }
      },
      {
        "command": "logicAppsExtension.createCodeless",
        "title": "Create Workflow...",
        "category": "Azure Logic Apps",
        "icon": {
          "light": "assets/light/Codeless.svg",
          "dark": "assets/dark/Codeless.svg"
        }
      },
      {
        "command": "logicAppsExtension.deploy",
        "title": "Deploy to Logic App...",
        "category": "Azure Logic Apps",
        "icon": {
          "light": "assets/light/deploy.svg",
          "dark": "assets/dark/deploy.svg"
        }
      },
      {
        "command": "logicAppsExtension.deploySlot",
        "title": "Deploy to Slot...",
        "category": "Azure Logic Apps"
      },
      {
        "command": "logicAppsExtension.createLogicApp",
        "title": "Create Logic App in Azure...",
        "category": "Azure Logic Apps"
      },
      {
        "command": "logicAppsExtension.createLogicAppAdvanced",
        "title": "Create Logic App in Azure... (Advanced)",
        "category": "Azure Logic Apps"
      },
      {
        "command": "logicAppsExtension.startLogicApp",
        "title": "Start",
        "category": "Azure Logic Apps"
      },
      {
        "command": "logicAppsExtension.stopLogicApp",
        "title": "Stop",
        "category": "Azure Logic Apps"
      },
      {
        "command": "logicAppsExtension.restartLogicApp",
        "title": "Restart",
        "category": "Azure Logic Apps"
      },
      {
        "command": "logicAppsExtension.deleteLogicApp",
        "title": "Delete Logic App...",
        "category": "Azure Logic Apps"
      },
      {
        "command": "logicAppsExtension.pickProcess",
        "title": "Pick Process",
        "category": "Azure Logic Apps"
      },
      {
        "command": "logicAppsExtension.refresh",
        "title": "Refresh",
        "category": "Azure Logic Apps",
        "icon": {
          "light": "assets/light/refresh.svg",
          "dark": "assets/dark/refresh.svg"
        }
      },
      {
        "command": "logicAppsExtension.openOverview",
        "title": "Overview",
        "category": "Azure Logic Apps"
      },
      {
        "command": "azureLogicAppsStandard.exportLogicApp",
        "title": "Export Logic App...",
        "category": "Azure Logic Apps",
        "icon": {
          "light": "assets/light/export.svg",
          "dark": "assets/dark/export.svg"
        }
      },
      {
        "command": "logicAppsExtension.switchToDotnetProject",
        "title": "Convert to NuGet-based Logic App project",
        "category": "Azure Logic Apps"
      },
      {
        "command": "logicAppsExtension.redeploy",
        "title": "Redeploy",
        "category": "Azure Logic Apps"
      },
      {
        "command": "logicAppsExtension.openInPortal",
        "title": "Open in Portal",
        "category": "Azure Logic Apps"
      },
      {
        "command": "logicAppsExtension.browseWebsite",
        "title": "Browse Website",
        "category": "Azure Logic Apps"
      },
      {
        "command": "logicAppsExtension.viewProperties",
        "title": "View Properties",
        "category": "Azure Logic Apps"
      },
      {
        "command": "logicAppsExtension.createSlot",
        "title": "Create Slot...",
        "category": "Azure Logic Apps"
      },
      {
        "command": "logicAppsExtension.deleteSlot",
        "title": "Delete Slot...",
        "category": "Azure Logic Apps"
      },
      {
        "command": "logicAppsExtension.viewDeploymentLogs",
        "title": "View Deployment Logs",
        "category": "Azure Logic Apps"
      },
      {
        "command": "logicAppsExtension.startStreamingLogs",
        "title": "Start Streaming Logs",
        "category": "Azure Logic Apps"
      },
      {
        "command": "logicAppsExtension.stopStreamingLogs",
        "title": "Stop Streaming Logs",
        "category": "Azure Logic Apps"
      },
      {
        "command": "logicAppsExtension.reviewValidation",
        "title": "Review Validation",
        "category": "Azure Logic Apps"
      },
      {
        "command": "logicAppsExtension.swapSlot",
        "title": "Swap Slot...",
        "category": "Azure Logic Apps"
      },
      {
        "command": "logicAppsExtension.toggleAppSettingVisibility",
        "title": "Toggle App Setting Visibility.",
        "category": "Azure Logic Apps",
        "icon": {
          "light": "assets/light/visible.svg",
          "dark": "assets/dark/visible.svg"
        }
      },
      {
<<<<<<< HEAD
        "command": "logicAppsExtension.switchDebugMode",
        "title": "Update debug mode for stateless workflow",
=======
        "command": "logicAppsExtension.appSettings.add",
        "title": "Add New Setting...",
        "category": "Azure Logic Apps"
      },
      {
        "command": "logicAppsExtension.appSettings.delete",
        "title": "Delete Setting...",
        "category": "Azure Logic Apps"
      },
      {
        "command": "logicAppsExtension.appSettings.download",
        "title": "Download Remote Settings...",
        "category": "Azure Logic Apps"
      },
      {
        "command": "logicAppsExtension.appSettings.edit",
        "title": "Edit Setting...",
        "category": "Azure Logic Apps"
      },
      {
        "command": "logicAppsExtension.appSettings.rename",
        "title": "Rename Setting...",
        "category": "Azure Logic Apps"
      },
      {
        "command": "logicAppsExtension.appSettings.toggleSlotSetting",
        "title": "Toggle as Slot Setting",
        "category": "Azure Logic Apps"
      },
      {
        "command": "logicAppsExtension.appSettings.upload",
        "title": "Upload Local Settings...",
>>>>>>> 2d17f6c1
        "category": "Azure Logic Apps"
      }
    ],
    "viewsContainers": {
      "activitybar": [
        {
          "id": "azure",
          "title": "Azure",
          "icon": "resources/azure.svg"
        }
      ]
    },
    "views": {
      "azure": [
        {
          "id": "newAzLogicApps",
          "name": "New Logic Apps (Standard)",
          "when": "config.logicAppsExtension.showExplorer == true"
        }
      ]
    },
    "menus": {
      "view/title": [
        {
          "command": "logicAppsExtension.createNewProject",
          "when": "view == newAzLogicApps",
          "group": "navigation@1"
        },
        {
          "command": "logicAppsExtension.createCodeless",
          "when": "view == newAzLogicApps",
          "group": "navigation@2"
        },
        {
          "command": "logicAppsExtension.deploy",
          "when": "view == newAzLogicApps",
          "group": "navigation@3"
        },
        {
          "command": "azureLogicAppsStandard.exportLogicApp",
          "when": "view == newAzLogicApps",
          "group": "navigation@4"
        },
        {
          "command": "logicAppsExtension.refresh",
          "when": "view == newAzLogicApps",
          "group": "navigation@5"
        }
      ],
      "view/item/context": [
        {
          "command": "logicAppsExtension.selectSubscriptions",
          "when": "view == newAzLogicApps && viewItem == azureextensionui.azureSubscription",
          "group": "inline"
        },
        {
          "command": "logicAppsExtension.createLogicApp",
          "when": "view == newAzLogicApps && viewItem == azureextensionui.azureSubscription",
          "group": "1@1"
        },
        {
          "command": "logicAppsExtension.createLogicAppAdvanced",
          "when": "view == newAzLogicApps && viewItem == azureextensionui.azureSubscription",
          "group": "1@2"
        },
        {
          "command": "logicAppsExtension.deleteLogicApp",
          "when": "view == newAzLogicApps && viewItem == azLogicAppsProductionSlot",
          "group": "2@5"
        },
        {
          "command": "logicAppsExtension.openDesigner",
          "when": "view == newAzLogicApps && viewItem =~ /Remote;.*;Workflow;/i",
          "group": "1@2"
        },
        {
          "command": "logicAppsExtension.viewContent",
          "when": "view == newAzLogicApps && viewItem =~ /Remote;.*;Workflow;/i",
          "group": "2@1"
        },
        {
          "command": "logicAppsExtension.deploy",
          "when": "view == newAzLogicApps && viewItem == azLogicAppsProductionSlot",
          "group": "3@1"
        },
        {
          "command": "logicAppsExtension.deploySlot",
          "when": "view == newAzLogicApps && viewItem == azLogicAppsSlot",
          "group": "3@2"
        },
        {
          "command": "logicAppsExtension.startLogicApp",
          "when": "view == newAzLogicApps && viewItem =~ /^azLogicApps(Production|)Slot$/",
          "group": "2@1"
        },
        {
          "command": "logicAppsExtension.stopLogicApp",
          "when": "view == newAzLogicApps && viewItem =~ /^azLogicApps(Production|)Slot$/",
          "group": "2@2"
        },
        {
          "command": "logicAppsExtension.restartLogicApp",
          "when": "view == newAzLogicApps && viewItem =~ /^azLogicApps(Production|)Slot$/",
          "group": "2@3"
        },
        {
          "command": "logicAppsExtension.refresh",
          "when": "view == newAzLogicApps && viewItem == azureextensionui.azureSubscription",
          "group": "3@1"
        },
        {
          "command": "logicAppsExtension.refresh",
          "when": "view == newAzLogicApps && viewItem =~ /^azLogicApps(Production|)Slot$/",
          "group": "6@2"
        },
        {
          "command": "logicAppsExtension.refresh",
          "when": "view == newAzLogicApps && viewItem == azLogicAppsSlots",
          "group": "2@1"
        },
        {
          "command": "logicAppsExtension.refresh",
          "when": "view == newAzLogicApps && viewItem =~ /Workflows;/i",
          "group": "1@1"
        },
        {
          "command": "logicAppsExtension.refresh",
          "when": "view == newAzLogicApps && viewItem == applicationSettings",
          "group": "2@1"
        },
        {
          "command": "logicAppsExtension.refresh",
          "when": "view == newAzLogicApps && viewItem == azFuncProxies",
          "group": "1@1"
        },
        {
          "command": "logicAppsExtension.refresh",
          "when": "view == newAzLogicApps && viewItem =~ /^deployments(C|Unc)onnected$/",
          "group": "2@1"
        },
        {
          "command": "logicAppsExtension.refresh",
          "when": "view == newAzLogicApps && viewItem == siteFiles",
          "group": "1@1"
        },
        {
          "command": "logicAppsExtension.refresh",
          "when": "view == newAzLogicApps && viewItem == logFiles",
          "group": "1@1"
        },
        {
          "command": "logicAppsExtension.refresh",
          "when": "view == newAzLogicApps && viewItem == folder",
          "group": "1@1"
        },
        {
          "command": "logicAppsExtension.openOverview",
          "when": "view == newAzLogicApps && viewItem =~ /Remote;.*;Workflow;/i",
          "group": "1@1"
        },
        {
          "command": "logicAppsExtension.redeploy",
          "when": "view == newAzLogicApps && viewItem =~ /^deployment//",
          "group": "1@2"
        },
        {
          "command": "logicAppsExtension.openInPortal",
          "when": "view == newAzLogicApps && viewItem == azureextensionui.azureSubscription",
          "group": "2@1"
        },
        {
          "command": "logicAppsExtension.openInPortal",
          "when": "view == newAzLogicApps && viewItem == azLogicAppsProductionSlot",
          "group": "1@1"
        },
        {
          "command": "logicAppsExtension.openInPortal",
          "when": "view == newAzLogicApps && viewItem =~ /^deployment//",
          "group": "1@3"
        },
        {
          "command": "logicAppsExtension.browseWebsite",
          "when": "view == newAzLogicApps && viewItem =~ /^azLogicApps(Production|)Slot$/",
          "group": "1@2"
        },
        {
          "command": "logicAppsExtension.viewProperties",
          "when": "view == newAzLogicApps && viewItem =~ /^azLogicApps(Production|)Slot$/",
          "group": "6@1"
        },
        {
          "command": "logicAppsExtension.createSlot",
          "when": "view == newAzLogicApps && viewItem == azLogicAppsSlots",
          "group": "1@1"
        },
        {
          "command": "logicAppsExtension.deleteSlot",
          "when": "view == newAzLogicApps && viewItem == azLogicAppsSlot",
          "group": "2@5"
        },
        {
          "command": "logicAppsExtension.viewDeploymentLogs",
          "when": "view == newAzLogicApps && viewItem =~ /^deployment//",
          "group": "1@1"
        },
        {
          "command": "logicAppsExtension.startStreamingLogs",
          "when": "view == newAzLogicApps && viewItem =~ /^azLogicApps(Production|)Slot$/",
          "group": "4@1"
        },
        {
          "command": "logicAppsExtension.stopStreamingLogs",
          "when": "view == newAzLogicApps && viewItem =~ /^azLogicApps(Production|)Slot$/",
          "group": "4@2"
        },
        {
          "command": "logicAppsExtension.swapSlot",
          "when": "view == newAzLogicApps && viewItem == azLogicAppsSlot",
          "group": "2@4"
        },
        {
          "command": "logicAppsExtension.toggleAppSettingVisibility",
          "when": "view == newAzLogicApps && viewItem == applicationSettingItem",
          "group": "inline"
        },
        {
          "command": "logicAppsExtension.appSettings.add",
          "when": "view == newAzLogicApps && viewItem == applicationSettings",
          "group": "1@1"
        },
        {
          "command": "logicAppsExtension.appSettings.delete",
          "when": "view == newAzLogicApps && viewItem == applicationSettingItem",
          "group": "1@3"
        },
        {
          "command": "logicAppsExtension.appSettings.download",
          "when": "view == newAzLogicApps && viewItem == applicationSettings",
          "group": "1@2"
        },
        {
          "command": "logicAppsExtension.appSettings.edit",
          "when": "view == newAzLogicApps && viewItem == applicationSettingItem",
          "group": "1@1"
        },
        {
          "command": "logicAppsExtension.appSettings.rename",
          "when": "view == newAzLogicApps && viewItem == applicationSettingItem",
          "group": "1@2"
        },
        {
          "command": "logicAppsExtension.appSettings.toggleSlotSetting",
          "when": "view == newAzLogicApps && viewItem == applicationSettingItem",
          "group": "1@4"
        },
        {
          "command": "logicAppsExtension.appSettings.upload",
          "when": "view == newAzLogicApps && viewItem == applicationSettings",
          "group": "1@3"
        }
      ],
      "explorer/context": [
        {
          "command": "logicAppsExtension.deploy",
          "when": "explorerResourceIsFolder == true",
          "group": "zzz_LogicApptools@1"
        },
        {
          "command": "logicAppsExtension.openOverview",
          "when": "resourceFilename==workflow.json",
          "group": "navigation@1"
        },
        {
          "command": "logicAppsExtension.openDesigner",
          "when": "resourceFilename==workflow.json",
          "group": "navigation@3"
        },
        {
          "command": "logicAppsExtension.switchToDotnetProject",
          "when": "explorerResourceIsRoot == true",
          "group": "zzz_LogicApptools@3"
        },
        {
          "command": "logicAppsExtension.reviewValidation",
          "when": "resourceDirname=~/.logs/export && resourceFilename=~/exportValidation.json/",
          "group": "navigation@1"
        },
        {
          "command": "logicAppsExtension.switchDebugMode",
          "when": "explorerResourceIsRoot == true",
          "group": "zzz_LogicApptools@2"
        }
      ],
      "commandPalette": [
        {
          "command": "logicAppsExtension.selectSubscriptions",
          "when": "never"
        },
        {
          "command": "logicAppsExtension.openDesigner",
          "when": "resourceFilename==workflow.json"
        },
        {
          "command": "logicAppsExtension.loadMore",
          "when": "never"
        },
        {
          "command": "logicAppsExtension.viewContent",
          "when": "never"
        },
        {
          "command": "logicAppsExtension.pickProcess",
          "when": "never"
        },
        {
          "command": "logicAppsExtension.refresh",
          "when": "never"
        },
        {
          "command": "logicAppsExtension.openOverview",
          "when": "resourceFilename==workflow.json"
        },
        {
          "command": "logicAppsExtension.toggleAppSettingVisibility",
          "when": "never"
        }
      ]
    },
    "configuration": [
      {
        "title": "Azure New Logic Apps (Standard)",
        "properties": {
          "logicAppsExtension.showExplorer": {
            "type": "boolean",
            "default": true,
            "description": "Show or hide the Azure Functions Explorer"
          },
          "logicAppsExtension.projectRuntime": {
            "scope": "resource",
            "type": "string",
            "enum": [
              "~4",
              "~3"
            ],
            "description": "The default version of the Azure Functions runtime to use when performing operations like \"Create New Logic App\".",
            "enumDescriptions": [
              "Azure Functions v4",
              "Azure Functions v3 (.NET Core)"
            ]
          },
          "logicAppsExtension.projectLanguage": {
            "scope": "resource",
            "type": "string",
            "enum": [
              "JavaScript"
            ],
            "readOnly": true,
            "description": "The default language to use when performing operations like \"Create New Workflow\".",
            "enumDescriptions": [
              ""
            ]
          },
          "logicAppsExtension.deploySubpath": {
            "scope": "resource",
            "type": "string",
            "description": "The default subpath of a workspace folder to use when deploying. If set, you will not be prompted for the folder path when deploying."
          },
          "logicAppsExtension.pickProcessTimeout": {
            "type": "integer",
            "description": "The timeout (in seconds) to be used when searching for the Azure Functions host process. Since a build is required every time you F5, you may need to adjust this based on how long your build takes.",
            "default": 60
          },
          "logicAppsExtension.stopFuncTaskPostDebug": {
            "type": "boolean",
            "description": "Automatically stop the task running the Azure Functions host when a debug sessions ends.",
            "default": true
          },
          "logicAppsExtension.validateFuncCoreTools": {
            "type": "boolean",
            "description": "Validate the Azure Functions Core Tools is installed before debugging.",
            "default": true
          },
          "logicAppsExtension.showDeployConfirmation": {
            "type": "boolean",
            "description": "Ask for confirmation before deploying to a Function App in Azure (deploying will overwrite any previous deployment and cannot be undone).",
            "default": true
          },
          "logicAppsExtension.showCoreToolsWarning": {
            "type": "boolean",
            "description": "Show a warning if your installed version of Azure Functions Core Tools is out-of-date.",
            "default": true
          },
          "logicAppsExtension.showMultiCoreToolsWarning": {
            "type": "boolean",
            "description": "Show a warning if multiple installs of Azure Functions Core Tools are detected.",
            "default": true
          },
          "logicAppsExtension.requestTimeout": {
            "type": "number",
            "description": "The timeout (in seconds) to be used when making requests, for example getting the latest templates.",
            "default": 15
          }
        }
      }
    ]
  },
  "extensionDependencies": [
    "ms-vscode.azure-account",
    "ms-azuretools.vscode-azurefunctions"
  ],
  "activationEvents": [
    "onCommand:logicAppsExtension.openDesigner",
    "onCommand:logicAppsExtension.loadMore",
    "onCommand:logicAppsExtension.viewContent",
    "onCommand:logicAppsExtension.createNewProject",
    "onCommand:logicAppsExtension.createCodeless",
    "onCommand:logicAppsExtension.deploy",
    "onCommand:logicAppsExtension.deploySlot",
    "onCommand:logicAppsExtension.createLogicApp",
    "onCommand:logicAppsExtension.createLogicAppAdvanced",
    "onCommand:logicAppsExtension.startLogicApp",
    "onCommand:logicAppsExtension.stopLogicApp",
    "onCommand:logicAppsExtension.restartLogicApp",
    "onCommand:logicAppsExtension.pickProcess",
    "onCommand:logicAppsExtension.deleteLogicApp",
    "onCommand:logicAppsExtension.openOverview",
    "onCommand:logicAppsExtension.refresh",
    "onCommand:logicAppsExtension.exportLogicApp",
    "onCommand:logicAppsExtension.reviewValidation",
    "onCommand:logicAppsExtension.switchToDotnetProject",
    "onCommand:logicAppsExtension.openInPortal",
    "onCommand:logicAppsExtension.redeploy",
    "onCommand:logicAppsExtension.browseWebsite",
    "onCommand:logicAppsExtension.viewProperties",
    "onCommand:logicAppsExtension.createSlot",
    "onCommand:logicAppsExtension.deleteSlot",
    "onCommand:logicAppsExtension.startStreamingLogs",
    "onCommand:logicAppsExtension.stopStreamingLogs",
    "onCommand:logicAppsExtension.viewDeploymentLogs",
    "onCommand:logicAppsExtension.swapSlot",
<<<<<<< HEAD
    "onCommand:logicAppsExtension.switchDebugMode",
=======
    "onCommand:logicAppsExtension.appSettings.add",
    "onCommand:logicAppsExtension.appSettings.delete",
    "onCommand:logicAppsExtension.appSettings.download",
    "onCommand:logicAppsExtension.appSettings.edit",
    "onCommand:logicAppsExtension.appSettings.rename",
    "onCommand:logicAppsExtension.appSettings.toggleSlotSetting",
    "onCommand:logicAppsExtension.appSettings.upload",
>>>>>>> 2d17f6c1
    "onView:newAzLogicApps",
    "workspaceContains:host.json",
    "workspaceContains:*/host.json",
    "onDebugInitialConfigurations"
  ],
  "galleryBanner": {
    "color": "#015cda",
    "theme": "dark"
  },
  "bugs": {
    "url": "https://github.com/Azure/logicapps/issues"
  },
  "homepage": "https://azure.microsoft.com/services/logic-apps/",
  "license": "SEE LICENSE IN LICENSE.md",
  "categories": [
    "Azure"
  ],
  "keywords": [
    "Azure",
    "Logic App",
    "serverless",
    "multi-root ready"
  ],
  "preview": false,
  "publisher": "ms-azuretools",
  "icon": "assets/logicapp.png",
  "dependencies": {
    "tslib": "^2.0.0"
  }
}<|MERGE_RESOLUTION|>--- conflicted
+++ resolved
@@ -198,43 +198,43 @@
         }
       },
       {
-<<<<<<< HEAD
+        "command": "logicAppsExtension.appSettings.add",
+        "title": "Add New Setting...",
+        "category": "Azure Logic Apps"
+      },
+      {
+        "command": "logicAppsExtension.appSettings.delete",
+        "title": "Delete Setting...",
+        "category": "Azure Logic Apps"
+      },
+      {
+        "command": "logicAppsExtension.appSettings.download",
+        "title": "Download Remote Settings...",
+        "category": "Azure Logic Apps"
+      },
+      {
+        "command": "logicAppsExtension.appSettings.edit",
+        "title": "Edit Setting...",
+        "category": "Azure Logic Apps"
+      },
+      {
+        "command": "logicAppsExtension.appSettings.rename",
+        "title": "Rename Setting...",
+        "category": "Azure Logic Apps"
+      },
+      {
+        "command": "logicAppsExtension.appSettings.toggleSlotSetting",
+        "title": "Toggle as Slot Setting",
+        "category": "Azure Logic Apps"
+      },
+      {
+        "command": "logicAppsExtension.appSettings.upload",
+        "title": "Upload Local Settings...",
+        "category": "Azure Logic Apps"
+      },
+      {
         "command": "logicAppsExtension.switchDebugMode",
         "title": "Update debug mode for stateless workflow",
-=======
-        "command": "logicAppsExtension.appSettings.add",
-        "title": "Add New Setting...",
-        "category": "Azure Logic Apps"
-      },
-      {
-        "command": "logicAppsExtension.appSettings.delete",
-        "title": "Delete Setting...",
-        "category": "Azure Logic Apps"
-      },
-      {
-        "command": "logicAppsExtension.appSettings.download",
-        "title": "Download Remote Settings...",
-        "category": "Azure Logic Apps"
-      },
-      {
-        "command": "logicAppsExtension.appSettings.edit",
-        "title": "Edit Setting...",
-        "category": "Azure Logic Apps"
-      },
-      {
-        "command": "logicAppsExtension.appSettings.rename",
-        "title": "Rename Setting...",
-        "category": "Azure Logic Apps"
-      },
-      {
-        "command": "logicAppsExtension.appSettings.toggleSlotSetting",
-        "title": "Toggle as Slot Setting",
-        "category": "Azure Logic Apps"
-      },
-      {
-        "command": "logicAppsExtension.appSettings.upload",
-        "title": "Upload Local Settings...",
->>>>>>> 2d17f6c1
         "category": "Azure Logic Apps"
       }
     ],
@@ -675,9 +675,7 @@
     "onCommand:logicAppsExtension.stopStreamingLogs",
     "onCommand:logicAppsExtension.viewDeploymentLogs",
     "onCommand:logicAppsExtension.swapSlot",
-<<<<<<< HEAD
     "onCommand:logicAppsExtension.switchDebugMode",
-=======
     "onCommand:logicAppsExtension.appSettings.add",
     "onCommand:logicAppsExtension.appSettings.delete",
     "onCommand:logicAppsExtension.appSettings.download",
@@ -685,7 +683,6 @@
     "onCommand:logicAppsExtension.appSettings.rename",
     "onCommand:logicAppsExtension.appSettings.toggleSlotSetting",
     "onCommand:logicAppsExtension.appSettings.upload",
->>>>>>> 2d17f6c1
     "onView:newAzLogicApps",
     "workspaceContains:host.json",
     "workspaceContains:*/host.json",
