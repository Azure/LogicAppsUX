{
  "name": "vscode-azurelogicapps",
  "displayName": "Azure Logic Apps (Standard)",
<<<<<<< HEAD
  "version": "50.2.12",
=======
  "version": "5.38.0",
>>>>>>> 748d50df
  "aiKey": "setInGitHubBuild",
  "repository": "https://github.com/Azure/LogicAppsUX",
  "main": "main.js",
  "engines": {
    "vscode": "^1.64.0"
  },
  "contributes": {
    "breakpoints": [
      {
        "language": "json"
      }
    ],
    "x-azResources": {
      "azure": {
        "branches": [
          {
            "type": "LogicApp"
          }
        ]
      },
      "workspace": {
        "branches": [
          {
            "type": "func"
          }
        ],
        "resources": true
      },
      "commands": [
        {
          "command": "azureLogicAppsStandard.createLogicApp",
          "title": "Create logic app in Azure...",
          "type": "LogicApp",
          "detail": "To create and run automated workflows with little to no code."
        }
      ],
      "activation": {
        "onFetch": [
          "microsoft.web/sites"
        ],
        "onResolve": [
          "microsoft.web/sites"
        ]
      }
    },
    "commands": [
      {
        "command": "azureLogicAppsStandard.openDesigner",
        "title": "Open Designer",
        "category": "Azure Logic Apps"
      },
      {
        "command": "azureLogicAppsStandard.viewContent",
        "title": "View Content",
        "category": "Azure Logic Apps"
      },
      {
        "command": "azureLogicAppsStandard.createNewProject",
        "title": "Create new project...",
        "category": "Azure Logic Apps",
        "icon": {
          "light": "assets/light/CreateNewProject.svg",
          "dark": "assets/dark/CreateNewProject.svg"
        }
      },
      {
        "command": "azureLogicAppsStandard.createNewCodeProject",
        "title": "Create new logic app workspace...",
        "category": "Azure Logic Apps",
        "icon": {
          "light": "assets/light/CreateNewCodeProject.svg",
          "dark": "assets/dark/CreateNewCodeProject.svg"
        }
      },
      {
        "command": "azureLogicAppsStandard.createCodeless",
        "title": "Create workflow...",
        "category": "Azure Logic Apps",
        "icon": {
          "light": "assets/light/Codeless.svg",
          "dark": "assets/dark/Codeless.svg"
        }
      },
      {
        "command": "azureLogicAppsStandard.deploy",
        "title": "Deploy to logic app...",
        "category": "Azure Logic Apps",
        "icon": "$(cloud-upload)",
        "enablement": "!virtualWorkspace"
      },
      {
        "command": "azureLogicAppsStandard.generateDeploymentScripts",
        "title": "Generate deployment scripts...",
        "category": "Azure Logic Apps"
      },
      {
        "command": "azureLogicAppsStandard.deploySlot",
        "title": "Deploy to Slot...",
        "category": "Azure Logic Apps"
      },
      {
        "command": "azureLogicAppsStandard.createLogicApp",
        "title": "Create logic app in Azure...",
        "category": "Azure Logic Apps"
      },
      {
        "command": "azureLogicAppsStandard.createLogicAppAdvanced",
        "title": "Create logic app in Azure... (Advanced)",
        "category": "Azure Logic Apps"
      },
      {
        "command": "azureLogicAppsStandard.startLogicApp",
        "title": "Start",
        "category": "Azure Logic Apps"
      },
      {
        "command": "azureLogicAppsStandard.stopLogicApp",
        "title": "Stop",
        "category": "Azure Logic Apps"
      },
      {
        "command": "azureLogicAppsStandard.restartLogicApp",
        "title": "Restart",
        "category": "Azure Logic Apps"
      },
      {
        "command": "azureLogicAppsStandard.deleteLogicApp",
        "title": "Delete logic app...",
        "category": "Azure Logic Apps"
      },
      {
        "command": "azureLogicAppsStandard.pickProcess",
        "title": "Pick Process",
        "category": "Azure Logic Apps"
      },
      {
        "command": "azureLogicAppsStandard.openOverview",
        "title": "Overview",
        "category": "Azure Logic Apps"
      },
      {
        "command": "azureLogicAppsStandard.cloudToLocal",
        "title": "Create new logic app workspace from package...",
        "category": "Azure Logic Apps",
        "preview": true
      },
      {
        "command": "azureLogicAppsStandard.exportLogicApp",
        "title": "Export logic app...",
        "category": "Azure Logic Apps",
        "icon": {
          "light": "assets/light/export.svg",
          "dark": "assets/dark/export.svg"
        }
      },
      {
        "command": "azureLogicAppsStandard.switchToDotnetProject",
        "title": "Convert to NuGet-based logic app project",
        "category": "Azure Logic Apps"
      },
      {
        "command": "azureLogicAppsStandard.redeploy",
        "title": "Redeploy",
        "category": "Azure Logic Apps"
      },
      {
        "command": "azureLogicAppsStandard.openInPortal",
        "title": "Open in Portal",
        "category": "Azure Logic Apps"
      },
      {
        "command": "azureLogicAppsStandard.browseWebsite",
        "title": "Browse Website",
        "category": "Azure Logic Apps"
      },
      {
        "command": "azureLogicAppsStandard.viewProperties",
        "title": "View Properties",
        "category": "Azure Logic Apps"
      },
      {
        "command": "azureLogicAppsStandard.createSlot",
        "title": "Create Slot...",
        "category": "Azure Logic Apps"
      },
      {
        "command": "azureLogicAppsStandard.deleteSlot",
        "title": "Delete Slot...",
        "category": "Azure Logic Apps"
      },
      {
        "command": "azureLogicAppsStandard.viewDeploymentLogs",
        "title": "View Deployment Logs",
        "category": "Azure Logic Apps"
      },
      {
        "command": "azureLogicAppsStandard.startStreamingLogs",
        "title": "Start Streaming Logs",
        "category": "Azure Logic Apps"
      },
      {
        "command": "azureLogicAppsStandard.stopStreamingLogs",
        "title": "Stop Streaming Logs",
        "category": "Azure Logic Apps"
      },
      {
        "command": "azureLogicAppsStandard.reviewValidation",
        "title": "Review Validation",
        "category": "Azure Logic Apps"
      },
      {
        "command": "azureLogicAppsStandard.swapSlot",
        "title": "Swap Slot...",
        "category": "Azure Logic Apps"
      },
      {
        "command": "azureLogicAppsStandard.toggleAppSettingVisibility",
        "title": "Toggle App Setting Visibility.",
        "category": "Azure Logic Apps",
        "icon": {
          "light": "assets/light/visible.svg",
          "dark": "assets/dark/visible.svg"
        }
      },
      {
        "command": "azureLogicAppsStandard.appSettings.add",
        "title": "Add New Setting...",
        "category": "Azure Logic Apps"
      },
      {
        "command": "azureLogicAppsStandard.appSettings.delete",
        "title": "Delete Setting...",
        "category": "Azure Logic Apps"
      },
      {
        "command": "azureLogicAppsStandard.appSettings.download",
        "title": "Download Remote Settings...",
        "category": "Azure Logic Apps"
      },
      {
        "command": "azureLogicAppsStandard.appSettings.edit",
        "title": "Edit Setting...",
        "category": "Azure Logic Apps"
      },
      {
        "command": "azureLogicAppsStandard.appSettings.rename",
        "title": "Rename Setting...",
        "category": "Azure Logic Apps"
      },
      {
        "command": "azureLogicAppsStandard.appSettings.toggleSlotSetting",
        "title": "Toggle as Slot Setting",
        "category": "Azure Logic Apps"
      },
      {
        "command": "azureLogicAppsStandard.appSettings.upload",
        "title": "Upload Local Settings...",
        "category": "Azure Logic Apps"
      },
      {
        "command": "azureLogicAppsStandard.switchDebugMode",
        "title": "Update debug mode for stateless workflow",
        "category": "Azure Logic Apps"
      },
      {
        "command": "azureLogicAppsStandard.useSQLStorage",
        "title": "Use SQL storage for your logic app project",
        "category": "Azure Logic Apps"
      },
      {
        "command": "azureLogicAppsStandard.configureWebhookRedirectEndpoint",
        "title": "Configure Webhook Redirect Endpoint",
        "category": "Azure Logic Apps"
      },
      {
        "command": "azureLogicAppsStandard.enableAzureConnectors",
        "title": "Use Connectors from Azure",
        "category": "Azure Logic Apps"
      },
      {
        "command": "azureLogicAppsStandard.viewCommitInGitHub",
        "title": "View Commit in GitHub",
        "category": "Azure Logic Apps"
      },
      {
        "command": "azureLogicAppsStandard.connectToGitHub",
        "title": "Connect to GitHub Repository...",
        "category": "Azure Logic Apps"
      },
      {
        "command": "azureLogicAppsStandard.disconnectRepo",
        "title": "Disconnect from Repo...",
        "category": "Azure Logic Apps"
      },
      {
        "command": "azureLogicAppsStandard.startRemoteDebug",
        "title": "Start Remote Debugging",
        "category": "Azure Logic Apps"
      },
      {
        "command": "azureLogicAppsStandard.initProjectForVSCode",
        "title": "Initialize Project for Use with VS Code...",
        "category": "Azure Logic Apps"
      },
      {
        "command": "azureLogicAppsStandard.configureDeploymentSource",
        "title": "Configure Deployment Source...",
        "category": "Azure Logic Apps"
      },
      {
        "command": "azureLogicAppsStandard.reportIssue",
        "title": "Report issue...",
        "category": "Azure Logic Apps"
      },
      {
        "command": "azureLogicAppsStandard.validateAndInstallBinaries",
        "title": "Validate and install dependency binaries",
        "category": "Azure Logic Apps"
      },
      {
        "command": "azureLogicAppsStandard.resetValidateAndInstallBinaries",
        "title": "Reset binaries dependency settings",
        "category": "Azure Logic Apps"
      },
      {
        "command": "azureLogicAppsStandard.disableValidateAndInstallBinaries",
        "title": "Disable binaries dependency settings",
        "category": "Azure Logic Apps"
      },
      {
        "command": "azureLogicAppsStandard.dataMap.createNewDataMap",
        "title": "Create Data Map",
        "category": "Azure Logic Apps",
        "icon": "$(add)"
      },
      {
        "command": "azureLogicAppsStandard.dataMap.loadDataMapFile",
        "title": "Data Mapper: Load existing data map",
        "when": "resourceExtname in azureLogicAppsStandard.dataMap.setSupportedDataMapDefinitionFileExts"
      },
      {
        "command": "azureLogicAppsStandard.parameterizeConnections",
        "title": "Parameterize connections",
        "category": "Azure Logic Apps",
        "when": "config.myExtension.enableCommand"
      }
    ],
    "submenus": [
      {
        "id": "azureLogicAppsStandard.submenus.workspaceActions",
        "icon": {
          "light": "assets/logicapp.png",
          "dark": "assets/logicapp.png"
        },
        "label": "Azure Logic Apps"
      }
    ],
    "views": {
      "azure": [
        {
          "id": "azDataMapper",
          "name": "Data Mapper"
        }
      ]
    },
    "viewsWelcome": [
      {
        "view": "azDataMapper",
        "contents": "[Create data map](command:azureLogicAppsStandard.dataMap.createNewDataMap)\n[Load existing data map](command:azureLogicAppsStandard.dataMap.loadDataMapFile)"
      }
    ],
    "menus": {
      "azureLogicAppsStandard.submenus.workspaceActions": [
        {
          "command": "azureLogicAppsStandard.createNewCodeProject",
          "group": "1_create@2"
        },
        {
          "command": "azureLogicAppsStandard.deploy",
          "group": "2_deploy@1"
        },
        {
          "command": "azureLogicAppsStandard.exportLogicApp",
          "group": "3_export@1"
        },
        {
          "command": "azureLogicAppsStandard.cloudToLocal",
          "group": "4_create@3"
        }
      ],
      "view/title": [
        {
          "submenu": "azureLogicAppsStandard.submenus.workspaceActions",
          "when": "view == azureWorkspace",
          "group": "navigation@2"
        },
        {
          "command": "azureLogicAppsStandard.dataMap.createNewDataMap",
          "when": "view == azDataMapper",
          "group": "navigation@1"
        }
      ],
      "view/item/context": [
        {
          "command": "azureLogicAppsStandard.createLogicApp",
          "when": "view == azureResourceGroups && viewItem =~ /logicapp/i && viewItem =~ /azureResourceTypeGroup/i",
          "group": "1@1"
        },
        {
          "command": "azureLogicAppsStandard.createLogicAppAdvanced",
          "when": "view == azureResourceGroups && viewItem =~ /logicapp/i && viewItem =~ /azureResourceTypeGroup/i",
          "group": "1@2"
        },
        {
          "command": "azureLogicAppsStandard.deleteLogicApp",
          "when": "view == azureResourceGroups && viewItem =~ /azLogicAppsProductionSlot/",
          "group": "2@5"
        },
        {
          "command": "azureLogicAppsStandard.openDesigner",
          "when": "view == azureResourceGroups && viewItem =~ /Remote;.*;Workflow;/i",
          "group": "1@2"
        },
        {
          "command": "azureLogicAppsStandard.openOverview",
          "when": "view == azureResourceGroups && viewItem =~ /Remote;.*;Workflow;/i",
          "group": "1@1"
        },
        {
          "command": "azureLogicAppsStandard.viewContent",
          "when": "view == azureResourceGroups && viewItem =~ /Remote;.*;Workflow;/i",
          "group": "2@1"
        },
        {
          "command": "azureLogicAppsStandard.deploy",
          "when": "view == azureResourceGroups && viewItem =~ /azLogicAppsProductionSlot/",
          "group": "3@1"
        },
        {
          "command": "azureLogicAppsStandard.deploySlot",
          "when": "view == azureResourceGroups && viewItem =~ /azLogicAppsSlot(?!s)/",
          "group": "3@2"
        },
        {
          "command": "azureLogicAppsStandard.openInPortal",
          "when": "view == azureResourceGroups && viewItem =~ /azLogicAppsSlot(?!s)/",
          "group": "3@3"
        },
        {
          "command": "azureLogicAppsStandard.startLogicApp",
          "when": "view == azureResourceGroups && viewItem =~ /azLogicApps(Production|)Slot(?!s)/",
          "group": "2@1"
        },
        {
          "command": "azureLogicAppsStandard.stopLogicApp",
          "when": "view == azureResourceGroups && viewItem =~ /azLogicApps(Production|)Slot(?!s)/",
          "group": "2@2"
        },
        {
          "command": "azureLogicAppsStandard.restartLogicApp",
          "when": "view == azureResourceGroups && viewItem =~ /azLogicApps(Production|)Slot(?!s)/",
          "group": "2@3"
        },
        {
          "command": "azureResourceGroups.refresh",
          "when": "view == azureResourceGroups && viewItem == azLogicAppsSlots",
          "group": "2@1"
        },
        {
          "command": "azureResourceGroups.refresh",
          "when": "view == azureResourceGroups && viewItem =~ /Workflows;/i",
          "group": "1@1"
        },
        {
          "command": "azureResourceGroups.refresh",
          "when": "view == azureResourceGroups && viewItem == applicationSettings",
          "group": "2@1"
        },
        {
          "command": "azureResourceGroups.refresh",
          "when": "view == azureResourceGroups && viewItem == azFuncProxies",
          "group": "1@1"
        },
        {
          "command": "azureResourceGroups.refresh",
          "when": "view == azureResourceGroups && viewItem =~ /azLogicApps.*(deployments(C|Unc)onnected)/",
          "group": "2@1"
        },
        {
          "command": "azureResourceGroups.refresh",
          "when": "view == azureResourceGroups && viewItem =~ /azLogicApps.*siteFiles/",
          "group": "1@1"
        },
        {
          "command": "azureResourceGroups.refresh",
          "when": "view == azureResourceGroups && viewItem =~ /azLogicApps.*logFiles/",
          "group": "1@1"
        },
        {
          "command": "azureResourceGroups.refresh",
          "when": "view == azureResourceGroups && viewItem =~ /azLogicApps.*folder/",
          "group": "1@1"
        },
        {
          "command": "azureLogicAppsStandard.redeploy",
          "when": "view == azureResourceGroups && viewItem =~ /azLogicApps.*deployment\\//",
          "group": "1@2"
        },
        {
          "command": "azureLogicAppsStandard.openInPortal",
          "when": "view == azureResourceGroups && viewItem =~ /Remote;.*;Workflow;/i",
          "group": "2@2"
        },
        {
          "command": "azureLogicAppsStandard.openInPortal",
          "when": "view == azureResourceGroups && viewItem =~ /azLogicApps.*deployment\\//",
          "group": "1@3"
        },
        {
          "command": "azureLogicAppsStandard.browseWebsite",
          "when": "view == azureResourceGroups && viewItem =~ /azLogicApps(Production|)Slot(?!s)/",
          "group": "1@2"
        },
        {
          "command": "azureLogicAppsStandard.viewProperties",
          "when": "view == azureResourceGroups && viewItem =~ /azLogicApps(Production|)Slot(?!s).*slot/",
          "group": "6@1"
        },
        {
          "command": "azureLogicAppsStandard.createSlot",
          "when": "view == azureResourceGroups && viewItem == azLogicAppsSlots",
          "group": "1@1"
        },
        {
          "command": "azureLogicAppsStandard.deleteSlot",
          "when": "view == azureResourceGroups && viewItem =~ /azLogicAppsSlot(?!s)/",
          "group": "2@5"
        },
        {
          "command": "azureLogicAppsStandard.viewDeploymentLogs",
          "when": "view == azureResourceGroups && viewItem =~ /azLogicApps.*deployment\\//",
          "group": "1@1"
        },
        {
          "command": "azureLogicAppsStandard.startStreamingLogs",
          "when": "view == azureResourceGroups && viewItem =~ /azLogicApps(Production|)Slot(?!s)/",
          "group": "4@1"
        },
        {
          "command": "azureLogicAppsStandard.startStreamingLogs",
          "when": "view == azureResourceGroups && viewItem =~ /Remote;.*;Workflow;/i",
          "group": "3@1"
        },
        {
          "command": "azureLogicAppsStandard.stopStreamingLogs",
          "when": "view == azureResourceGroups && viewItem =~ /azLogicApps(Production|)Slot(?!s)/",
          "group": "4@2"
        },
        {
          "command": "azureLogicAppsStandard.swapSlot",
          "when": "view == azureResourceGroups && viewItem =~ /azLogicAppsSlot(?!s)/",
          "group": "2@4"
        },
        {
          "command": "azureLogicAppsStandard.toggleAppSettingVisibility",
          "when": "view == azureResourceGroups && viewItem == applicationSettingItem",
          "group": "inline"
        },
        {
          "command": "azureLogicAppsStandard.appSettings.add",
          "when": "view == azureResourceGroups && viewItem == applicationSettings",
          "group": "1@1"
        },
        {
          "command": "azureLogicAppsStandard.appSettings.delete",
          "when": "view == azureResourceGroups && viewItem == applicationSettingItem",
          "group": "1@3"
        },
        {
          "command": "azureLogicAppsStandard.appSettings.download",
          "when": "view == azureResourceGroups && viewItem == applicationSettings",
          "group": "1@2"
        },
        {
          "command": "azureLogicAppsStandard.appSettings.edit",
          "when": "view == azureResourceGroups && viewItem == applicationSettingItem",
          "group": "1@1"
        },
        {
          "command": "azureLogicAppsStandard.appSettings.rename",
          "when": "view == azureResourceGroups && viewItem == applicationSettingItem",
          "group": "1@2"
        },
        {
          "command": "azureLogicAppsStandard.appSettings.toggleSlotSetting",
          "when": "view == azureResourceGroups && viewItem == applicationSettingItem",
          "group": "1@4"
        },
        {
          "command": "azureLogicAppsStandard.appSettings.upload",
          "when": "view == azureResourceGroups && viewItem == applicationSettings",
          "group": "1@3"
        },
        {
          "command": "azureLogicAppsStandard.disconnectRepo",
          "when": "view == azureResourceGroups && viewItem =~ /azLogicApps.*deploymentsConnected/",
          "group": "1@2"
        },
        {
          "command": "azureLogicAppsStandard.viewCommitInGitHub",
          "when": "view == azureResourceGroups && viewItem =~ /azLogicApps.*deployment\\/github/",
          "group": "1@4"
        },
        {
          "command": "azureLogicAppsStandard.startRemoteDebug",
          "when": "view == azureResourceGroups && viewItem =~ /azLogicApps(Production|)Slot(?!s)/ && config.azureLogicAppsStandard.enableRemoteDebugging == true",
          "group": "5@1"
        },
        {
          "command": "azureLogicAppsStandard.configureDeploymentSource",
          "when": "view == azureResourceGroups && viewItem =~ /azLogicApps(Production|)Slot(?!s)/",
          "group": "3@2"
        }
      ],
      "explorer/context": [
        {
          "command": "azureLogicAppsStandard.dataMap.createNewDataMap",
          "when": "resourceFilename in azureLogicAppsStandard.dataMap.setDmFolders",
          "group": "navigation"
        },
        {
          "command": "azureLogicAppsStandard.deploy",
          "when": "explorerResourceIsFolder == true",
          "group": "zzz_LogicApptools@1"
        },
        {
          "command": "azureLogicAppsStandard.generateDeploymentScripts",
          "when": "explorerResourceIsRoot == true",
          "group": "zzz_LogicApptools@1"
        },
        {
          "command": "azureLogicAppsStandard.createNewProject",
          "when": "explorerResourceIsRoot == true",
          "group": "zzz_LogicApptools@1"
        },
        {
          "command": "azureLogicAppsStandard.createCodeless",
          "when": "explorerResourceIsRoot == true",
          "group": "zzz_LogicApptools@1"
        },
        {
          "command": "azureLogicAppsStandard.openOverview",
          "when": "resourceFilename==workflow.json",
          "group": "navigation@1"
        },
        {
          "command": "azureLogicAppsStandard.openDesigner",
          "when": "resourceFilename==workflow.json",
          "group": "navigation@3"
        },
        {
          "command": "azureLogicAppsStandard.switchToDotnetProject",
          "when": "explorerResourceIsRoot == true",
          "group": "zzz_LogicApptools@3"
        },
        {
          "command": "azureLogicAppsStandard.reviewValidation",
          "when": "resourceDirname=~/\\.logs\\/export/ && resourceFilename=~/exportValidation.json/",
          "group": "navigation@1"
        },
        {
          "command": "azureLogicAppsStandard.switchDebugMode",
          "when": "explorerResourceIsRoot == true",
          "group": "zzz_LogicApptools@2"
        },
        {
          "command": "azureLogicAppsStandard.useSQLStorage",
          "when": "explorerResourceIsRoot == true",
          "group": "zzz_LogicApptools@3"
        },
        {
          "command": "azureLogicAppsStandard.configureWebhookRedirectEndpoint",
          "when": "resourceFilename==local.settings.json",
          "group": "zzz_appSettings@3"
        },
        {
          "command": "azureLogicAppsStandard.enableAzureConnectors",
          "when": "resourceFilename==workflow.json",
          "group": "navigation@2"
        },
        {
          "command": "azureLogicAppsStandard.dataMap.loadDataMapFile",
          "group": "navigation",
          "when": "resourceExtname in azureLogicAppsStandard.dataMap.setSupportedDataMapDefinitionFileExts"
        }
      ],
      "commandPalette": [
        {
          "command": "azureLogicAppsStandard.openDesigner",
          "when": "resourceFilename==workflow.json"
        },
        {
          "command": "azureLogicAppsStandard.viewContent",
          "when": "never"
        },
        {
          "command": "azureLogicAppsStandard.pickProcess",
          "when": "never"
        },
        {
          "command": "azureLogicAppsStandard.openOverview",
          "when": "resourceFilename==workflow.json"
        },
        {
          "command": "azureLogicAppsStandard.toggleAppSettingVisibility",
          "when": "never"
        },
        {
          "command": "azureLogicAppsStandard.startRemoteDebug",
          "when": "config.azureLogicAppsStandard.enableRemoteDebugging == true"
        },
        {
          "command": "azureLogicAppsStandard.viewProperties",
          "when": "never"
        },
        {
          "command": "azureLogicAppsStandard.generateDeploymentScripts",
          "when": "never"
        },
        {
          "command": "azureLogicAppsStandard.createNewProject",
          "when": "never"
        }
      ]
    },
    "configuration": [
      {
        "title": "Azure Logic Apps (Standard)",
        "properties": {
          "azureLogicAppsStandard.showExplorer": {
            "type": "boolean",
            "default": true,
            "description": "Show or hide the Azure Functions Explorer"
          },
          "azureLogicAppsStandard.projectRuntime": {
            "scope": "resource",
            "type": "string",
            "enum": [
              "~4",
              "~3"
            ],
            "description": "The default version of the Azure Functions runtime to use when performing operations like \"Create new logic app\".",
            "enumDescriptions": [
              "Azure Functions v4",
              "Azure Functions v3 (.NET Core)"
            ]
          },
          "azureLogicAppsStandard.projectLanguage": {
            "scope": "resource",
            "type": "string",
            "enum": [
              "JavaScript",
              "C#"
            ],
            "readOnly": true,
            "description": "The default language to use when performing operations like \"Create New Workflow\".",
            "enumDescriptions": [
              ""
            ]
          },
          "azureLogicAppsStandard.dataMapperVersion": {
            "type": "number",
            "enum": [
              1,
              2
            ],
            "description": "The default version of Data Mapper to use when performing operations like \"Create data map\".",
            "enumDescriptions": [
              "Version 1",
              "Version 2 (Preview)"
            ],
            "default": 1
          },
          "azureLogicAppsStandard.deploySubpath": {
            "scope": "resource",
            "type": "string",
            "description": "The default subpath for the workspace folder to use during deployment. If you set this value, you won't get a prompt for the folder path during deployment."
          },
          "azureLogicAppsStandard.dependencyTimeout": {
            "type": "number",
            "description": "The timeout (in seconds) to be used when validating and installing dependencies.",
            "default": 300
          },
          "azureLogicAppsStandard.autoRuntimeDependenciesPath": {
            "scope": "resource",
            "type": "string",
            "description": "The path for Azure Logic Apps extension runtime dependencies."
          },
          "azureLogicAppsStandard.dotnetBinaryPath": {
            "scope": "resource",
            "type": "string",
            "description": "The path for Azure Logic Apps extension .NET SDK dependency binary.",
            "default": "dotnet"
          },
          "azureLogicAppsStandard.nodeJsBinaryPath": {
            "scope": "resource",
            "type": "string",
            "description": "The path for Azure Logic Apps extension Node JS dependency binary.",
            "default": "node"
          },
          "azureLogicAppsStandard.funcCoreToolsBinaryPath": {
            "scope": "resource",
            "type": "string",
            "description": "The path for Azure Logic Apps extension Azure Function Core Tools dependency binary.",
            "default": "func"
          },
          "azureLogicAppsStandard.projectSubpath": {
            "scope": "resource",
            "type": "string",
            "description": "The default subpath of a workspace folder to use for project operations. This is only necessary if you have multiple projects in one workspace. See https://aka.ms/AA4nmfy for more information."
          },
          "azureLogicAppsStandard.pickProcessTimeout": {
            "type": "integer",
            "description": "The timeout (in seconds) to be used when searching for the Azure Functions host process. Since a build is required every time you F5, you may need to adjust this based on how long your build takes.",
            "default": 60
          },
          "azureLogicAppsStandard.stopFuncTaskPostDebug": {
            "type": "boolean",
            "description": "Automatically stop the task running the Azure Functions host when a debug sessions ends.",
            "default": true
          },
          "azureLogicAppsStandard.validateFuncCoreTools": {
            "type": "boolean",
            "description": "Make sure that Azure Functions Core Tools is installed before you start debugging.",
            "default": true
          },
          "azureLogicAppsStandard.validateDotNetSDK": {
            "type": "boolean",
            "description": "Make sure that the .NET SDK is installed before you start debugging.",
            "default": true
          },
          "azureLogicAppsStandard.validateNodeJs": {
            "type": "boolean",
            "description": "Make sure that Node JS is installed before you start debugging.",
            "default": true
          },
          "azureLogicAppsStandard.showDeployConfirmation": {
            "type": "boolean",
            "description": "Ask to confirm before deploying to a function app in Azure. Deployment overwrites any previous deployment and can't be undone.",
            "default": true
          },
          "azureLogicAppsStandard.showCoreToolsWarning": {
            "type": "boolean",
            "description": "Show a warning when your installed version of the Azure Functions Core Tools is outdated.",
            "default": true
          },
          "azureLogicAppsStandard.showDotNetWarning": {
            "type": "boolean",
            "description": "Show a warning when your installed version of the .NET SDK is outdated.",
            "default": true
          },
          "azureLogicAppsStandard.showNodeJsWarning": {
            "type": "boolean",
            "description": "Show a warning when your installed version of Node JS is outdated.",
            "default": true
          },
          "azureLogicAppsStandard.showMultiCoreToolsWarning": {
            "type": "boolean",
            "description": "Show a warning when multiple installations of the Azure Functions Core Tools are found.",
            "default": true
          },
          "azureLogicAppsStandard.requestTimeout": {
            "type": "number",
            "description": "The timeout (in seconds) to be used when making requests, for example getting the latest templates.",
            "default": 15
          },
          "azureLogicAppsStandard.enableRemoteDebugging": {
            "type": "boolean",
            "description": "Enable remote debugging for Node.js Logic Apps running on Linux App Service plans. Consumption plans are not supported. (experimental)",
            "default": false
          },
          "azureLogicAppsStandard.enableOutputTimestamps": {
            "type": "boolean",
            "description": "Prepends each line displayed in the output channel with a timestamp.",
            "default": true
          },
          "azureLogicAppsStandard.preDeployTask": {
            "scope": "resource",
            "type": "string",
            "description": "The name of the task to run before zip deployments."
          },
          "azureLogicAppsStandard.projectOpenBehavior": {
            "type": "string",
            "enum": [
              "AddToWorkspace",
              "OpenInNewWindow",
              "OpenInCurrentWindow"
            ],
            "description": "The behavior to use after creating a new project. The options are \"AddToWorkspace\", \"OpenInNewWindow\", or \"OpenInCurrentWindow\"."
          },
          "azureLogicAppsStandard.show64BitWarning": {
            "type": "boolean",
            "description": "Show a warning to install a 64-bit version of the Azure Functions Core Tools when you create a .NET Framework project.",
            "default": true
          },
          "azureLogicAppsStandard.showDeploySubpathWarning": {
            "type": "boolean",
            "description": "Show a warning when the \"deploySubpath\" setting does not match the selected folder for deploying.",
            "default": true
          },
          "azureLogicAppsStandard.showProjectWarning": {
            "type": "boolean",
            "description": "Show a warning when an Azure Logic App project was detected that has not been initialized for use in VS Code.",
            "default": true
          },
          "azureLogicAppsStandard.showTargetFrameworkWarning": {
            "type": "boolean",
            "description": "Show a warning after detecting an Azure Functions .NET project with mismatched target frameworks.",
            "default": true
          },
          "azureLogicAppsStandard.showStartDesignTimeMessage": {
            "type": "boolean",
            "description": "Show a message asking customers if they want to start the background design-time process at project load time.",
            "default": true
          },
          "azureLogicAppsStandard.autoStartDesignTime": {
            "type": "boolean",
            "description": "Start background design-time process at project load time.",
            "default": true
          },
          "azureLogicAppsStandard.autoRuntimeDependenciesValidationAndInstallation": {
            "type": "boolean",
            "description": "Enable automatic validation and installation for runtime dependencies at the configured path.",
            "default": true
          },
          "azureLogicAppsStandard.showAutoStartAzuriteWarning": {
            "type": "boolean",
            "description": "Show a warning asking if user's would like to configure Azurite auto start.",
            "default": false
          },
          "azureLogicAppsStandard.autoStartAzurite": {
            "type": "boolean",
            "description": "Start Azurite when project starts.",
            "default": true
          },
          "azureLogicAppsStandard.azuriteLocationSetting": {
            "type": "string",
            "description": "Default location for Azurite repository for Logic Apps Standard Workspaces"
          },
          "azureLogicAppsStandard.useExpandedFunctionCards": {
            "type": "boolean",
            "default": true,
            "description": "Default the data mapper to use the expanded function cards."
          },
          "azureLogicAppsStandard.parameterizeConnectionsInProjectLoad": {
            "type": "boolean",
            "default": null,
            "description": "Parameterize connections when your project loads."
          },
          "azureLogicAppsStandard.driveLetterSMB": {
            "type": "string",
            "description": "Default drive letter to mount the smb for hybrid logic apps",
            "default": "X:"
          }
        }
      }
    ]
  },
  "extensionDependencies": [
    "ms-azuretools.vscode-azurefunctions",
    "azurite.azurite",
    "ms-azuretools.vscode-azureresourcegroups",
    "ms-dotnettools.csharp"
  ],
  "activationEvents": [
    "onCommand:azureLogicAppsStandard.openDesigner",
    "onCommand:azureLogicAppsStandard.viewContent",
    "onCommand:azureLogicAppsStandard.createNewProject",
    "onCommand:azureLogicAppsStandard.createNewCodeProject",
    "onCommand:azureLogicAppsStandard.createCodeless",
    "onCommand:azureLogicAppsStandard.deploy",
    "onCommand:azureLogicAppsStandard.generateDeploymentScripts",
    "onCommand:azureLogicAppsStandard.deploySlot",
    "onCommand:azureLogicAppsStandard.createLogicApp",
    "onCommand:azureLogicAppsStandard.createLogicAppAdvanced",
    "onCommand:azureLogicAppsStandard.startLogicApp",
    "onCommand:azureLogicAppsStandard.stopLogicApp",
    "onCommand:azureLogicAppsStandard.restartLogicApp",
    "onCommand:azureLogicAppsStandard.pickProcess",
    "onCommand:azureLogicAppsStandard.deleteLogicApp",
    "onCommand:azureLogicAppsStandard.openOverview",
    "onCommand:azureLogicAppsStandard.exportLogicApp",
    "onCommand:azureLogicAppsStandard.cloudToLocal",
    "onCommand:azureLogicAppsStandard.reviewValidation",
    "onCommand:azureLogicAppsStandard.switchToDotnetProject",
    "onCommand:azureLogicAppsStandard.openInPortal",
    "onCommand:azureLogicAppsStandard.redeploy",
    "onCommand:azureLogicAppsStandard.browseWebsite",
    "onCommand:azureLogicAppsStandard.viewProperties",
    "onCommand:azureLogicAppsStandard.createSlot",
    "onCommand:azureLogicAppsStandard.deleteSlot",
    "onCommand:azureLogicAppsStandard.startStreamingLogs",
    "onCommand:azureLogicAppsStandard.stopStreamingLogs",
    "onCommand:azureLogicAppsStandard.viewDeploymentLogs",
    "onCommand:azureLogicAppsStandard.swapSlot",
    "onCommand:azureLogicAppsStandard.switchDebugMode",
    "onCommand:azureLogicAppsStandard.appSettings.add",
    "onCommand:azureLogicAppsStandard.appSettings.delete",
    "onCommand:azureLogicAppsStandard.appSettings.download",
    "onCommand:azureLogicAppsStandard.appSettings.edit",
    "onCommand:azureLogicAppsStandard.appSettings.rename",
    "onCommand:azureLogicAppsStandard.appSettings.toggleSlotSetting",
    "onCommand:azureLogicAppsStandard.appSettings.upload",
    "onCommand:azureLogicAppsStandard.useSQLStorage",
    "onCommand:azureLogicAppsStandard.initProjectForVSCode",
    "onCommand:azureLogicAppsStandard.configureDeploymentSource",
    "onCommand:azureLogicAppsStandard.viewCommitInGitHub",
    "onCommand:azureLogicAppsStandard.disconnectRepo",
    "onCommand:azureLogicAppsStandard.connectToGitHub",
    "onCommand:azureLogicAppsStandard.startRemoteDebug",
    "onView:azureWorkspace",
    "onView:azureResourceGroups",
    "onView:azDataMapper",
    "workspaceContains:host.json",
    "workspaceContains:*/host.json",
    "onDebugInitialConfigurations",
    "onStartupFinished"
  ],
  "galleryBanner": {
    "color": "#015cda",
    "theme": "dark"
  },
  "bugs": {
    "url": "https://github.com/Azure/LogicAppsUX/issues"
  },
  "homepage": "https://azure.microsoft.com/services/logic-apps/",
  "license": "SEE LICENSE IN LICENSE.md",
  "categories": [
    "Azure"
  ],
  "keywords": [
    "Azure",
    "Logic App",
    "serverless",
    "multi-root ready"
  ],
  "preview": false,
  "publisher": "ms-azuretools",
  "icon": "assets/logicapp.png",
  "dependencies": {
    "tslib": "^2.0.0"
  }
}<|MERGE_RESOLUTION|>--- conflicted
+++ resolved
@@ -1,11 +1,7 @@
 {
   "name": "vscode-azurelogicapps",
   "displayName": "Azure Logic Apps (Standard)",
-<<<<<<< HEAD
-  "version": "50.2.12",
-=======
   "version": "5.38.0",
->>>>>>> 748d50df
   "aiKey": "setInGitHubBuild",
   "repository": "https://github.com/Azure/LogicAppsUX",
   "main": "main.js",
