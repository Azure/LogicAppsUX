--- conflicted
+++ resolved
@@ -95,13 +95,13 @@
         "category": "Azure Logic Apps"
       },
       {
-<<<<<<< HEAD
+        "command": "logicAppsExtension.deleteLogicApp",
+        "title": "Delete Logic App...",
+        "category": "Azure Logic Apps"
+      },
+      {
         "command": "logicAppsExtension.pickProcess",
         "title": "Pick Process",
-=======
-        "command": "logicAppsExtension.deleteLogicApp",
-        "title": "Delete Logic App...",
->>>>>>> 6d06d256
         "category": "Azure Logic Apps"
       }
     ],
@@ -313,11 +313,8 @@
     "onCommand:logicAppsExtension.startLogicApp",
     "onCommand:logicAppsExtension.stopLogicApp",
     "onCommand:logicAppsExtension.restartLogicApp",
-<<<<<<< HEAD
     "onCommand:logicAppsExtension.pickProcess",
-=======
     "onCommand:logicAppsExtension.deleteLogicApp",
->>>>>>> 6d06d256
     "onView:newAzLogicApps",
     "onDebugInitialConfigurations"
   ],
