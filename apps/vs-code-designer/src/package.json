{
  "name": "vscode-azurelogicapps",
  "displayName": "Azure Logic Apps (Standard)",
<<<<<<< HEAD
  "version": "5.53.7",
=======
  "version": "5.60.0",
>>>>>>> 8d744cf4
  "aiKey": "setInGitHubBuild",
  "repository": "https://github.com/Azure/LogicAppsUX",
  "main": "main.js",
  "engines": {
    "vscode": "^1.64.0"
  },
  "contributes": {
    "breakpoints": [
      {
        "language": "json"
      }
    ],
    "x-azResources": {
      "azure": {
        "branches": [
          {
            "type": "LogicApp"
          }
        ]
      },
      "workspace": {
        "branches": [
          {
            "type": "func"
          }
        ],
        "resources": true
      },
      "commands": [
        {
          "command": "azureLogicAppsStandard.createLogicApp",
          "title": "Create logic app in Azure...",
          "type": "LogicApp",
          "detail": "To create and run automated workflows with little to no code."
        }
      ],
      "activation": {
        "onFetch": [
          "microsoft.web/sites"
        ],
        "onResolve": [
          "microsoft.web/sites"
        ]
      }
    },
    "commands": [
      {
        "command": "azureLogicAppsStandard.openDesigner",
        "title": "Open Designer",
        "category": "Azure Logic Apps"
      },
      {
        "command": "azureLogicAppsStandard.viewContent",
        "title": "View Content",
        "category": "Azure Logic Apps"
      },
      {
        "command": "azureLogicAppsStandard.createNewProject",
        "title": "Create new project...",
        "category": "Azure Logic Apps",
        "icon": {
          "light": "assets/light/CreateNewProject.svg",
          "dark": "assets/dark/CreateNewProject.svg"
        }
      },
      {
        "command": "azureLogicAppsStandard.createNewWorkspace",
        "title": "Create new logic app workspace...",
        "category": "Azure Logic Apps",
        "icon": {
          "light": "assets/light/CreateNewCodeProject.svg",
          "dark": "assets/dark/CreateNewCodeProject.svg"
        }
      },
      {
        "command": "azureLogicAppsStandard.createCodeless",
        "title": "Create workflow...",
        "category": "Azure Logic Apps",
        "icon": {
          "light": "assets/light/Codeless.svg",
          "dark": "assets/dark/Codeless.svg"
        }
      },
      {
        "command": "azureLogicAppsStandard.deploy",
        "title": "Deploy to logic app...",
        "category": "Azure Logic Apps",
        "icon": "$(cloud-upload)",
        "enablement": "!virtualWorkspace"
      },
      {
        "command": "azureLogicAppsStandard.generateDeploymentScripts",
        "title": "Generate deployment scripts...",
        "category": "Azure Logic Apps"
      },
      {
        "command": "azureLogicAppsStandard.deploySlot",
        "title": "Deploy to Slot...",
        "category": "Azure Logic Apps"
      },
      {
        "command": "azureLogicAppsStandard.createLogicApp",
        "title": "Create logic app in Azure...",
        "category": "Azure Logic Apps"
      },
      {
        "command": "azureLogicAppsStandard.createLogicAppAdvanced",
        "title": "Create logic app in Azure... (Advanced)",
        "category": "Azure Logic Apps"
      },
      {
        "command": "azureLogicAppsStandard.startLogicApp",
        "title": "Start",
        "category": "Azure Logic Apps"
      },
      {
        "command": "azureLogicAppsStandard.stopLogicApp",
        "title": "Stop",
        "category": "Azure Logic Apps"
      },
      {
        "command": "azureLogicAppsStandard.restartLogicApp",
        "title": "Restart",
        "category": "Azure Logic Apps"
      },
      {
        "command": "azureLogicAppsStandard.deleteLogicApp",
        "title": "Delete logic app...",
        "category": "Azure Logic Apps"
      },
      {
        "command": "azureLogicAppsStandard.pickProcess",
        "title": "Pick Process",
        "category": "Azure Logic Apps"
      },
      {
        "command": "azureLogicAppsStandard.openOverview",
        "title": "Overview",
        "category": "Azure Logic Apps"
      },
      {
        "command": "azureLogicAppsStandard.cloudToLocal",
        "title": "Create new logic app workspace from package...",
        "category": "Azure Logic Apps"
      },
      {
        "command": "azureLogicAppsStandard.exportLogicApp",
        "title": "Export logic app...",
        "category": "Azure Logic Apps",
        "icon": {
          "light": "assets/light/export.svg",
          "dark": "assets/dark/export.svg"
        }
      },
      {
        "command": "azureLogicAppsStandard.switchToDotnetProject",
        "title": "Convert to NuGet-based logic app project",
        "category": "Azure Logic Apps"
      },
      {
        "command": "azureLogicAppsStandard.redeploy",
        "title": "Redeploy",
        "category": "Azure Logic Apps"
      },
      {
        "command": "azureLogicAppsStandard.openInPortal",
        "title": "Open in Portal",
        "category": "Azure Logic Apps"
      },
      {
        "command": "azureLogicAppsStandard.browseWebsite",
        "title": "Browse Website",
        "category": "Azure Logic Apps"
      },
      {
        "command": "azureLogicAppsStandard.viewProperties",
        "title": "View Properties",
        "category": "Azure Logic Apps"
      },
      {
        "command": "azureLogicAppsStandard.createSlot",
        "title": "Create Slot...",
        "category": "Azure Logic Apps"
      },
      {
        "command": "azureLogicAppsStandard.deleteSlot",
        "title": "Delete Slot...",
        "category": "Azure Logic Apps"
      },
      {
        "command": "azureLogicAppsStandard.viewDeploymentLogs",
        "title": "View Deployment Logs",
        "category": "Azure Logic Apps"
      },
      {
        "command": "azureLogicAppsStandard.startStreamingLogs",
        "title": "Start Streaming Logs",
        "category": "Azure Logic Apps"
      },
      {
        "command": "azureLogicAppsStandard.stopStreamingLogs",
        "title": "Stop Streaming Logs",
        "category": "Azure Logic Apps"
      },
      {
        "command": "azureLogicAppsStandard.reviewValidation",
        "title": "Review Validation",
        "category": "Azure Logic Apps"
      },
      {
        "command": "azureLogicAppsStandard.swapSlot",
        "title": "Swap Slot...",
        "category": "Azure Logic Apps"
      },
      {
        "command": "azureLogicAppsStandard.toggleAppSettingVisibility",
        "title": "Toggle App Setting Visibility.",
        "category": "Azure Logic Apps",
        "icon": {
          "light": "assets/light/visible.svg",
          "dark": "assets/dark/visible.svg"
        }
      },
      {
        "command": "azureLogicAppsStandard.appSettings.add",
        "title": "Add New Setting...",
        "category": "Azure Logic Apps"
      },
      {
        "command": "azureLogicAppsStandard.appSettings.delete",
        "title": "Delete Setting...",
        "category": "Azure Logic Apps"
      },
      {
        "command": "azureLogicAppsStandard.appSettings.download",
        "title": "Download Remote Settings...",
        "category": "Azure Logic Apps"
      },
      {
        "command": "azureLogicAppsStandard.appSettings.edit",
        "title": "Edit Setting...",
        "category": "Azure Logic Apps"
      },
      {
        "command": "azureLogicAppsStandard.appSettings.rename",
        "title": "Rename Setting...",
        "category": "Azure Logic Apps"
      },
      {
        "command": "azureLogicAppsStandard.appSettings.toggleSlotSetting",
        "title": "Toggle as Slot Setting",
        "category": "Azure Logic Apps"
      },
      {
        "command": "azureLogicAppsStandard.appSettings.upload",
        "title": "Upload Local Settings...",
        "category": "Azure Logic Apps"
      },
      {
        "command": "azureLogicAppsStandard.switchDebugMode",
        "title": "Update debug mode for stateless workflow",
        "category": "Azure Logic Apps"
      },
      {
        "command": "azureLogicAppsStandard.useSQLStorage",
        "title": "Use SQL storage for your logic app project",
        "category": "Azure Logic Apps"
      },
      {
        "command": "azureLogicAppsStandard.configureWebhookRedirectEndpoint",
        "title": "Configure Webhook Redirect Endpoint",
        "category": "Azure Logic Apps"
      },
      {
        "command": "azureLogicAppsStandard.enableAzureConnectors",
        "title": "Use Connectors from Azure",
        "category": "Azure Logic Apps"
      },
      {
        "command": "azureLogicAppsStandard.viewCommitInGitHub",
        "title": "View Commit in GitHub",
        "category": "Azure Logic Apps"
      },
      {
        "command": "azureLogicAppsStandard.connectToGitHub",
        "title": "Connect to GitHub Repository...",
        "category": "Azure Logic Apps"
      },
      {
        "command": "azureLogicAppsStandard.disconnectRepo",
        "title": "Disconnect from Repo...",
        "category": "Azure Logic Apps"
      },
      {
        "command": "azureLogicAppsStandard.startRemoteDebug",
        "title": "Start Remote Debugging",
        "category": "Azure Logic Apps"
      },
      {
        "command": "azureLogicAppsStandard.initProjectForVSCode",
        "title": "Initialize Project for Use with VS Code...",
        "category": "Azure Logic Apps"
      },
      {
        "command": "azureLogicAppsStandard.configureDeploymentSource",
        "title": "Configure Deployment Source...",
        "category": "Azure Logic Apps"
      },
      {
        "command": "azureLogicAppsStandard.reportIssue",
        "title": "Report issue...",
        "category": "Azure Logic Apps"
      },
      {
        "command": "azureLogicAppsStandard.validateAndInstallBinaries",
        "title": "Validate and install dependency binaries",
        "category": "Azure Logic Apps"
      },
      {
        "command": "azureLogicAppsStandard.resetValidateAndInstallBinaries",
        "title": "Reset binaries dependency settings",
        "category": "Azure Logic Apps"
      },
      {
        "command": "azureLogicAppsStandard.disableValidateAndInstallBinaries",
        "title": "Disable binaries dependency settings",
        "category": "Azure Logic Apps"
      },
      {
        "command": "azureLogicAppsStandard.dataMap.createNewDataMap",
        "title": "Create Data Map",
        "category": "Azure Logic Apps",
        "icon": "$(add)"
      },
      {
        "command": "azureLogicAppsStandard.dataMap.loadDataMapFile",
        "title": "Data Mapper: Load existing data map",
        "when": "resourceExtname in azureLogicAppsStandard.dataMap.setSupportedDataMapDefinitionFileExts"
      },
      {
        "command": "azureLogicAppsStandard.createUnitTest",
        "title": "Create unit test",
        "category": "Azure Logic Apps"
      },
      {
        "command": "azureLogicAppsStandard.openUnitTestResults",
        "title": "View unit test results",
        "category": "Azure Logic Apps",
        "icon": "$(tasklist)"
      },
      {
        "command": "azureLogicAppsStandard.saveBlankUnitTest",
        "title": "Create blank unit test",
        "category": "Azure Logic Apps"
      },
      {
        "command": "azureLogicAppsStandard.editUnitTest",
        "title": "Edit unit test",
        "category": "Azure Logic Apps",
        "icon": "$(edit)"
      },
      {
        "command": "azureLogicAppsStandard.runUnitTest",
        "title": "Run unit test",
        "category": "Azure Logic Apps"
      },
      {
        "command": "azureLogicAppsStandard.parameterizeConnections",
        "title": "Parameterize connections",
        "category": "Azure Logic Apps",
        "when": "config.myExtension.enableCommand"
      }
    ],
    "submenus": [
      {
        "id": "azureLogicAppsStandard.submenus.workspaceActions",
        "icon": {
          "light": "assets/logicapp.png",
          "dark": "assets/logicapp.png"
        },
        "label": "Azure Logic Apps"
      }
    ],
    "views": {
      "azure": [
        {
          "id": "azDataMapper",
          "name": "Data Mapper"
        }
      ]
    },
    "viewsWelcome": [
      {
        "view": "azDataMapper",
        "contents": "[Create data map](command:azureLogicAppsStandard.dataMap.createNewDataMap)\n[Load existing data map](command:azureLogicAppsStandard.dataMap.loadDataMapFile)"
      }
    ],
    "menus": {
      "azureLogicAppsStandard.submenus.workspaceActions": [
        {
          "command": "azureLogicAppsStandard.createNewWorkspace",
          "group": "1_create@1"
        },
        {
          "command": "azureLogicAppsStandard.createNewProject",
          "group": "1_create@2"
        },
        {
          "command": "azureLogicAppsStandard.createCodeless",
          "group": "1_create@3"
        },
        {
          "command": "azureLogicAppsStandard.deploy",
          "group": "2_deploy@1"
        },
        {
          "command": "azureLogicAppsStandard.exportLogicApp",
          "group": "3_export@1"
        },
        {
          "command": "azureLogicAppsStandard.cloudToLocal",
          "group": "4_create@3"
        }
      ],
      "view/title": [
        {
          "submenu": "azureLogicAppsStandard.submenus.workspaceActions",
          "when": "view == azureWorkspace",
          "group": "navigation@2"
        },
        {
          "command": "azureLogicAppsStandard.dataMap.createNewDataMap",
          "when": "view == azDataMapper",
          "group": "navigation@1"
        }
      ],
      "view/item/context": [
        {
          "command": "azureLogicAppsStandard.createLogicApp",
          "when": "view == azureResourceGroups && viewItem =~ /logicapp/i && viewItem =~ /azureResourceTypeGroup/i",
          "group": "1@1"
        },
        {
          "command": "azureLogicAppsStandard.createLogicAppAdvanced",
          "when": "view == azureResourceGroups && viewItem =~ /logicapp/i && viewItem =~ /azureResourceTypeGroup/i",
          "group": "1@2"
        },
        {
          "command": "azureLogicAppsStandard.deleteLogicApp",
          "when": "view == azureResourceGroups && viewItem =~ /azLogicAppsProductionSlot/",
          "group": "2@5"
        },
        {
          "command": "azureLogicAppsStandard.openDesigner",
          "when": "view == azureResourceGroups && viewItem =~ /Remote;.*;Workflow;/i",
          "group": "1@2"
        },
        {
          "command": "azureLogicAppsStandard.openOverview",
          "when": "view == azureResourceGroups && viewItem =~ /Remote;.*;Workflow;/i",
          "group": "1@1"
        },
        {
          "command": "azureLogicAppsStandard.viewContent",
          "when": "view == azureResourceGroups && viewItem =~ /Remote;.*;Workflow;/i",
          "group": "2@1"
        },
        {
          "command": "azureLogicAppsStandard.deploy",
          "when": "view == azureResourceGroups && viewItem =~ /azLogicAppsProductionSlot/",
          "group": "3@1"
        },
        {
          "command": "azureLogicAppsStandard.deploySlot",
          "when": "view == azureResourceGroups && viewItem =~ /azLogicAppsSlot(?!s)/",
          "group": "3@2"
        },
        {
          "command": "azureLogicAppsStandard.openInPortal",
          "when": "view == azureResourceGroups && viewItem =~ /azLogicAppsSlot(?!s)/",
          "group": "3@3"
        },
        {
          "command": "azureLogicAppsStandard.startLogicApp",
          "when": "view == azureResourceGroups && viewItem =~ /azLogicApps(Production|)Slot(?!s)/",
          "group": "2@1"
        },
        {
          "command": "azureLogicAppsStandard.stopLogicApp",
          "when": "view == azureResourceGroups && viewItem =~ /azLogicApps(Production|)Slot(?!s)/",
          "group": "2@2"
        },
        {
          "command": "azureLogicAppsStandard.restartLogicApp",
          "when": "view == azureResourceGroups && viewItem =~ /azLogicApps(Production|)Slot(?!s)/",
          "group": "2@3"
        },
        {
          "command": "azureResourceGroups.refresh",
          "when": "view == azureResourceGroups && viewItem == azLogicAppsSlots",
          "group": "2@1"
        },
        {
          "command": "azureResourceGroups.refresh",
          "when": "view == azureResourceGroups && viewItem =~ /Workflows;/i",
          "group": "1@1"
        },
        {
          "command": "azureResourceGroups.refresh",
          "when": "view == azureResourceGroups && viewItem == applicationSettings",
          "group": "2@1"
        },
        {
          "command": "azureResourceGroups.refresh",
          "when": "view == azureResourceGroups && viewItem == azFuncProxies",
          "group": "1@1"
        },
        {
          "command": "azureResourceGroups.refresh",
          "when": "view == azureResourceGroups && viewItem =~ /azLogicApps.*(deployments(C|Unc)onnected)/",
          "group": "2@1"
        },
        {
          "command": "azureResourceGroups.refresh",
          "when": "view == azureResourceGroups && viewItem =~ /azLogicApps.*siteFiles/",
          "group": "1@1"
        },
        {
          "command": "azureResourceGroups.refresh",
          "when": "view == azureResourceGroups && viewItem =~ /azLogicApps.*logFiles/",
          "group": "1@1"
        },
        {
          "command": "azureResourceGroups.refresh",
          "when": "view == azureResourceGroups && viewItem =~ /azLogicApps.*folder/",
          "group": "1@1"
        },
        {
          "command": "azureLogicAppsStandard.redeploy",
          "when": "view == azureResourceGroups && viewItem =~ /azLogicApps.*deployment\\//",
          "group": "1@2"
        },
        {
          "command": "azureLogicAppsStandard.openInPortal",
          "when": "view == azureResourceGroups && viewItem =~ /Remote;.*;Workflow;/i",
          "group": "2@2"
        },
        {
          "command": "azureLogicAppsStandard.openInPortal",
          "when": "view == azureResourceGroups && viewItem =~ /azLogicApps.*deployment\\//",
          "group": "1@3"
        },
        {
          "command": "azureLogicAppsStandard.browseWebsite",
          "when": "view == azureResourceGroups && viewItem =~ /azLogicApps(Production|)Slot(?!s)/",
          "group": "1@2"
        },
        {
          "command": "azureLogicAppsStandard.viewProperties",
          "when": "view == azureResourceGroups && viewItem =~ /azLogicApps(Production|)Slot(?!s).*slot/",
          "group": "6@1"
        },
        {
          "command": "azureLogicAppsStandard.createSlot",
          "when": "view == azureResourceGroups && viewItem == azLogicAppsSlots",
          "group": "1@1"
        },
        {
          "command": "azureLogicAppsStandard.deleteSlot",
          "when": "view == azureResourceGroups && viewItem =~ /azLogicAppsSlot(?!s)/",
          "group": "2@5"
        },
        {
          "command": "azureLogicAppsStandard.viewDeploymentLogs",
          "when": "view == azureResourceGroups && viewItem =~ /azLogicApps.*deployment\\//",
          "group": "1@1"
        },
        {
          "command": "azureLogicAppsStandard.startStreamingLogs",
          "when": "view == azureResourceGroups && viewItem =~ /azLogicApps(Production|)Slot(?!s)/",
          "group": "4@1"
        },
        {
          "command": "azureLogicAppsStandard.startStreamingLogs",
          "when": "view == azureResourceGroups && viewItem =~ /Remote;.*;Workflow;/i",
          "group": "3@1"
        },
        {
          "command": "azureLogicAppsStandard.stopStreamingLogs",
          "when": "view == azureResourceGroups && viewItem =~ /azLogicApps(Production|)Slot(?!s)/",
          "group": "4@2"
        },
        {
          "command": "azureLogicAppsStandard.swapSlot",
          "when": "view == azureResourceGroups && viewItem =~ /azLogicAppsSlot(?!s)/",
          "group": "2@4"
        },
        {
          "command": "azureLogicAppsStandard.toggleAppSettingVisibility",
          "when": "view == azureResourceGroups && viewItem == applicationSettingItem",
          "group": "inline"
        },
        {
          "command": "azureLogicAppsStandard.appSettings.add",
          "when": "view == azureResourceGroups && viewItem == applicationSettings",
          "group": "1@1"
        },
        {
          "command": "azureLogicAppsStandard.appSettings.delete",
          "when": "view == azureResourceGroups && viewItem == applicationSettingItem",
          "group": "1@3"
        },
        {
          "command": "azureLogicAppsStandard.appSettings.download",
          "when": "view == azureResourceGroups && viewItem == applicationSettings",
          "group": "1@2"
        },
        {
          "command": "azureLogicAppsStandard.appSettings.edit",
          "when": "view == azureResourceGroups && viewItem == applicationSettingItem",
          "group": "1@1"
        },
        {
          "command": "azureLogicAppsStandard.appSettings.rename",
          "when": "view == azureResourceGroups && viewItem == applicationSettingItem",
          "group": "1@2"
        },
        {
          "command": "azureLogicAppsStandard.appSettings.toggleSlotSetting",
          "when": "view == azureResourceGroups && viewItem == applicationSettingItem",
          "group": "1@4"
        },
        {
          "command": "azureLogicAppsStandard.appSettings.upload",
          "when": "view == azureResourceGroups && viewItem == applicationSettings",
          "group": "1@3"
        },
        {
          "command": "azureLogicAppsStandard.disconnectRepo",
          "when": "view == azureResourceGroups && viewItem =~ /azLogicApps.*deploymentsConnected/",
          "group": "1@2"
        },
        {
          "command": "azureLogicAppsStandard.viewCommitInGitHub",
          "when": "view == azureResourceGroups && viewItem =~ /azLogicApps.*deployment\\/github/",
          "group": "1@4"
        },
        {
          "command": "azureLogicAppsStandard.startRemoteDebug",
          "when": "view == azureResourceGroups && viewItem =~ /azLogicApps(Production|)Slot(?!s)/ && config.azureLogicAppsStandard.enableRemoteDebugging == true",
          "group": "5@1"
        },
        {
          "command": "azureLogicAppsStandard.configureDeploymentSource",
          "when": "view == azureResourceGroups && viewItem =~ /azLogicApps(Production|)Slot(?!s)/",
          "group": "3@2"
        }
      ],
      "explorer/context": [
        {
          "command": "azureLogicAppsStandard.dataMap.createNewDataMap",
          "when": "resourceFilename in azureLogicAppsStandard.dataMap.setDmFolders",
          "group": "navigation"
        },
        {
          "command": "azureLogicAppsStandard.deploy",
          "when": "explorerResourceIsFolder == true",
          "group": "zzz_LogicApptools@1"
        },
        {
          "command": "azureLogicAppsStandard.generateDeploymentScripts",
          "when": "explorerResourceIsRoot == true",
          "group": "zzz_LogicApptools@1"
        },
        {
          "command": "azureLogicAppsStandard.createNewProject",
          "when": "explorerResourceIsRoot == true",
          "group": "zzz_LogicApptools@1"
        },
        {
          "command": "azureLogicAppsStandard.createCodeless",
          "when": "explorerResourceIsRoot == true",
          "group": "zzz_LogicApptools@1"
        },
        {
          "command": "azureLogicAppsStandard.openOverview",
          "when": "resourceFilename==workflow.json",
          "group": "navigation@1"
        },
        {
          "command": "azureLogicAppsStandard.openDesigner",
          "when": "resourceFilename==workflow.json",
          "group": "navigation@3"
        },
        {
          "command": "azureLogicAppsStandard.switchToDotnetProject",
          "when": "explorerResourceIsRoot == true",
          "group": "zzz_LogicApptools@3"
        },
        {
          "command": "azureLogicAppsStandard.reviewValidation",
          "when": "resourceDirname=~/\\.logs\\/export/ && resourceFilename=~/exportValidation.json/",
          "group": "navigation@1"
        },
        {
          "command": "azureLogicAppsStandard.switchDebugMode",
          "when": "explorerResourceIsRoot == true",
          "group": "zzz_LogicApptools@2"
        },
        {
          "command": "azureLogicAppsStandard.useSQLStorage",
          "when": "explorerResourceIsRoot == true",
          "group": "zzz_LogicApptools@3"
        },
        {
          "command": "azureLogicAppsStandard.configureWebhookRedirectEndpoint",
          "when": "resourceFilename==local.settings.json",
          "group": "zzz_appSettings@3"
        },
        {
          "command": "azureLogicAppsStandard.enableAzureConnectors",
          "when": "resourceFilename==workflow.json",
          "group": "navigation@2"
        },
        {
          "command": "azureLogicAppsStandard.dataMap.loadDataMapFile",
          "group": "navigation",
          "when": "resourceExtname in azureLogicAppsStandard.dataMap.setSupportedDataMapDefinitionFileExts"
        },
        {
          "command": "azureLogicAppsStandard.createUnitTest",
          "when": "false",
          "group": "navigation@4"
        },
        {
          "command": "azureLogicAppsStandard.saveBlankUnitTest",
          "when": "false",
          "group": "navigation@4"
        },
        {
          "command": "azureLogicAppsStandard.openUnitTestResults",
          "when": "false",
          "group": "navigation@5"
        },
        {
          "command": "azureLogicAppsStandard.editUnitTest",
          "when": "false",
          "group": "navigation@4"
        },
        {
          "command": "azureLogicAppsStandard.runUnitTest",
          "when": "false",
          "group": "navigation@4"
        }
      ],
      "commandPalette": [
        {
          "command": "azureLogicAppsStandard.openDesigner",
          "when": "resourceFilename==workflow.json"
        },
        {
          "command": "azureLogicAppsStandard.viewContent",
          "when": "never"
        },
        {
          "command": "azureLogicAppsStandard.pickProcess",
          "when": "never"
        },
        {
          "command": "azureLogicAppsStandard.openOverview",
          "when": "resourceFilename==workflow.json"
        },
        {
          "command": "azureLogicAppsStandard.toggleAppSettingVisibility",
          "when": "never"
        },
        {
          "command": "azureLogicAppsStandard.startRemoteDebug",
          "when": "config.azureLogicAppsStandard.enableRemoteDebugging == true"
        },
        {
          "command": "azureLogicAppsStandard.viewProperties",
          "when": "never"
        },
        {
          "command": "azureLogicAppsStandard.generateDeploymentScripts",
          "when": "never"
        },
        {
          "command": "azureLogicAppsStandard.createNewProject",
          "when": "never"
        }
      ],
      "testing/item/context": [
        {
          "command": "azureLogicAppsStandard.editUnitTest",
          "group": "inline@3",
          "when": "false"
        },
        {
          "command": "azureLogicAppsStandard.openUnitTestResults",
          "group": "inline@4",
          "when": "false"
        },
        {
          "command": "azureLogicAppsStandard.editUnitTest",
          "when": "false"
        },
        {
          "command": "azureLogicAppsStandard.openUnitTestResults",
          "when": "false"
        }
      ]
    },
    "configuration": [
      {
        "title": "Azure Logic Apps (Standard)",
        "properties": {
          "azureLogicAppsStandard.showExplorer": {
            "type": "boolean",
            "default": true,
            "description": "Show or hide the Azure Functions Explorer"
          },
          "azureLogicAppsStandard.projectRuntime": {
            "scope": "resource",
            "type": "string",
            "enum": [
              "~4",
              "~3"
            ],
            "description": "The default version of the Azure Functions runtime to use when performing operations like \"Create new logic app\".",
            "enumDescriptions": [
              "Azure Functions v4",
              "Azure Functions v3 (.NET Core)"
            ]
          },
          "azureLogicAppsStandard.projectLanguage": {
            "scope": "resource",
            "type": "string",
            "enum": [
              "JavaScript",
              "C#"
            ],
            "readOnly": true,
            "description": "The default language to use when performing operations like \"Create New Workflow\".",
            "enumDescriptions": [
              ""
            ]
          },
          "azureLogicAppsStandard.dataMapperVersion": {
            "type": "number",
            "enum": [
              1,
              2
            ],
            "description": "The default version of Data Mapper to use when performing operations like \"Create data map\".",
            "enumDescriptions": [
              "Version 1",
              "Version 2 (Preview)"
            ],
            "default": 1
          },
          "azureLogicAppsStandard.deploySubpath": {
            "scope": "resource",
            "type": "string",
            "description": "The default subpath for the workspace folder to use during deployment. If you set this value, you won't get a prompt for the folder path during deployment."
          },
          "azureLogicAppsStandard.dependencyTimeout": {
            "type": "number",
            "description": "The timeout (in seconds) to be used when validating and installing dependencies.",
            "default": 300
          },
          "azureLogicAppsStandard.autoRuntimeDependenciesPath": {
            "scope": "resource",
            "type": "string",
            "description": "The path for Azure Logic Apps extension runtime dependencies."
          },
          "azureLogicAppsStandard.dotnetBinaryPath": {
            "scope": "resource",
            "type": "string",
            "description": "The path for Azure Logic Apps extension .NET SDK dependency binary.",
            "default": "dotnet"
          },
          "azureLogicAppsStandard.nodeJsBinaryPath": {
            "scope": "resource",
            "type": "string",
            "description": "The path for Azure Logic Apps extension Node JS dependency binary.",
            "default": "node"
          },
          "azureLogicAppsStandard.funcCoreToolsBinaryPath": {
            "scope": "resource",
            "type": "string",
            "description": "The path for Azure Logic Apps extension Azure Function Core Tools dependency binary.",
            "default": "func"
          },
          "azureLogicAppsStandard.projectSubpath": {
            "scope": "resource",
            "type": "string",
            "description": "The default subpath of a workspace folder to use for project operations. This is only necessary if you have multiple projects in one workspace. See https://aka.ms/AA4nmfy for more information."
          },
          "azureLogicAppsStandard.pickProcessTimeout": {
            "type": "integer",
            "description": "The timeout (in seconds) to be used when searching for the Azure Functions host process. Since a build is required every time you F5, you may need to adjust this based on how long your build takes.",
            "default": 60
          },
          "azureLogicAppsStandard.stopFuncTaskPostDebug": {
            "type": "boolean",
            "description": "Automatically stop the task running the Azure Functions host when a debug sessions ends.",
            "default": true
          },
          "azureLogicAppsStandard.validateFuncCoreTools": {
            "type": "boolean",
            "description": "Make sure that Azure Functions Core Tools is installed before you start debugging.",
            "default": true
          },
          "azureLogicAppsStandard.validateDotNetSDK": {
            "type": "boolean",
            "description": "Make sure that the .NET SDK is installed before you start debugging.",
            "default": true
          },
          "azureLogicAppsStandard.validateNodeJs": {
            "type": "boolean",
            "description": "Make sure that Node JS is installed before you start debugging.",
            "default": true
          },
          "azureLogicAppsStandard.showDeployConfirmation": {
            "type": "boolean",
            "description": "Ask to confirm before deploying to a function app in Azure. Deployment overwrites any previous deployment and can't be undone.",
            "default": true
          },
          "azureLogicAppsStandard.showCoreToolsWarning": {
            "type": "boolean",
            "description": "Show a warning when your installed version of the Azure Functions Core Tools is outdated.",
            "default": true
          },
          "azureLogicAppsStandard.showDotNetWarning": {
            "type": "boolean",
            "description": "Show a warning when your installed version of the .NET SDK is outdated.",
            "default": true
          },
          "azureLogicAppsStandard.showNodeJsWarning": {
            "type": "boolean",
            "description": "Show a warning when your installed version of Node JS is outdated.",
            "default": true
          },
          "azureLogicAppsStandard.showMultiCoreToolsWarning": {
            "type": "boolean",
            "description": "Show a warning when multiple installations of the Azure Functions Core Tools are found.",
            "default": true
          },
          "azureLogicAppsStandard.requestTimeout": {
            "type": "number",
            "description": "The timeout (in seconds) to be used when making requests, for example getting the latest templates.",
            "default": 15
          },
          "azureLogicAppsStandard.enableRemoteDebugging": {
            "type": "boolean",
            "description": "Enable remote debugging for Node.js Logic Apps running on Linux App Service plans. Consumption plans are not supported. (experimental)",
            "default": false
          },
          "azureLogicAppsStandard.enableOutputTimestamps": {
            "type": "boolean",
            "description": "Prepends each line displayed in the output channel with a timestamp.",
            "default": true
          },
          "azureLogicAppsStandard.preDeployTask": {
            "scope": "resource",
            "type": "string",
            "description": "The name of the task to run before zip deployments."
          },
          "azureLogicAppsStandard.projectOpenBehavior": {
            "type": "string",
            "enum": [
              "AddToWorkspace",
              "OpenInNewWindow",
              "OpenInCurrentWindow"
            ],
            "description": "The behavior to use after creating a new project. The options are \"AddToWorkspace\", \"OpenInNewWindow\", or \"OpenInCurrentWindow\"."
          },
          "azureLogicAppsStandard.show64BitWarning": {
            "type": "boolean",
            "description": "Show a warning to install a 64-bit version of the Azure Functions Core Tools when you create a .NET Framework project.",
            "default": true
          },
          "azureLogicAppsStandard.showDeploySubpathWarning": {
            "type": "boolean",
            "description": "Show a warning when the \"deploySubpath\" setting does not match the selected folder for deploying.",
            "default": true
          },
          "azureLogicAppsStandard.showProjectWarning": {
            "type": "boolean",
            "description": "Show a warning when an Azure Logic App project was detected that has not been initialized for use in VS Code.",
            "default": true
          },
          "azureLogicAppsStandard.showTargetFrameworkWarning": {
            "type": "boolean",
            "description": "Show a warning after detecting an Azure Functions .NET project with mismatched target frameworks.",
            "default": true
          },
          "azureLogicAppsStandard.showStartDesignTimeMessage": {
            "type": "boolean",
            "description": "Show a message asking customers if they want to start the background design-time process at project load time.",
            "default": true
          },
          "azureLogicAppsStandard.autoStartDesignTime": {
            "type": "boolean",
            "description": "Start background design-time process at project load time.",
            "default": true
          },
          "azureLogicAppsStandard.autoRuntimeDependenciesValidationAndInstallation": {
            "type": "boolean",
            "description": "Enable automatic validation and installation for runtime dependencies at the configured path.",
            "default": true
          },
          "azureLogicAppsStandard.showAutoStartAzuriteWarning": {
            "type": "boolean",
            "description": "Show a warning asking if user's would like to configure Azurite auto start.",
            "default": false
          },
          "azureLogicAppsStandard.autoStartAzurite": {
            "type": "boolean",
            "description": "Start Azurite when project starts.",
            "default": true
          },
          "azureLogicAppsStandard.azuriteLocationSetting": {
            "type": "string",
            "description": "Default location for Azurite repository for Logic Apps Standard Workspaces"
          },
          "azureLogicAppsStandard.useExpandedFunctionCards": {
            "type": "boolean",
            "default": true,
            "description": "Default the data mapper to use the expanded function cards."
          },
          "azureLogicAppsStandard.parameterizeConnectionsInProjectLoad": {
            "type": "boolean",
            "default": null,
            "description": "Parameterize connections when your project loads."
          },
          "azureLogicAppsStandard.driveLetterSMB": {
            "type": "string",
            "description": "Default drive letter to mount the smb for hybrid logic apps",
            "default": "X:"
          }
        }
      }
    ]
  },
  "extensionDependencies": [
    "ms-azuretools.vscode-azurefunctions",
    "azurite.azurite",
    "ms-azuretools.vscode-azureresourcegroups",
    "ms-dotnettools.csharp",
    "ms-dotnettools.csdevkit"
  ],
  "activationEvents": [
    "onCommand:azureLogicAppsStandard.openDesigner",
    "onCommand:azureLogicAppsStandard.viewContent",
    "onCommand:azureLogicAppsStandard.createNewProject",
    "onCommand:azureLogicAppsStandard.createNewWorkspace",
    "onCommand:azureLogicAppsStandard.createCodeless",
    "onCommand:azureLogicAppsStandard.deploy",
    "onCommand:azureLogicAppsStandard.generateDeploymentScripts",
    "onCommand:azureLogicAppsStandard.deploySlot",
    "onCommand:azureLogicAppsStandard.createLogicApp",
    "onCommand:azureLogicAppsStandard.createLogicAppAdvanced",
    "onCommand:azureLogicAppsStandard.startLogicApp",
    "onCommand:azureLogicAppsStandard.stopLogicApp",
    "onCommand:azureLogicAppsStandard.restartLogicApp",
    "onCommand:azureLogicAppsStandard.pickProcess",
    "onCommand:azureLogicAppsStandard.deleteLogicApp",
    "onCommand:azureLogicAppsStandard.openOverview",
    "onCommand:azureLogicAppsStandard.exportLogicApp",
    "onCommand:azureLogicAppsStandard.cloudToLocal",
    "onCommand:azureLogicAppsStandard.reviewValidation",
    "onCommand:azureLogicAppsStandard.switchToDotnetProject",
    "onCommand:azureLogicAppsStandard.openInPortal",
    "onCommand:azureLogicAppsStandard.redeploy",
    "onCommand:azureLogicAppsStandard.browseWebsite",
    "onCommand:azureLogicAppsStandard.viewProperties",
    "onCommand:azureLogicAppsStandard.createSlot",
    "onCommand:azureLogicAppsStandard.deleteSlot",
    "onCommand:azureLogicAppsStandard.startStreamingLogs",
    "onCommand:azureLogicAppsStandard.stopStreamingLogs",
    "onCommand:azureLogicAppsStandard.viewDeploymentLogs",
    "onCommand:azureLogicAppsStandard.swapSlot",
    "onCommand:azureLogicAppsStandard.switchDebugMode",
    "onCommand:azureLogicAppsStandard.appSettings.add",
    "onCommand:azureLogicAppsStandard.appSettings.delete",
    "onCommand:azureLogicAppsStandard.appSettings.download",
    "onCommand:azureLogicAppsStandard.appSettings.edit",
    "onCommand:azureLogicAppsStandard.appSettings.rename",
    "onCommand:azureLogicAppsStandard.appSettings.toggleSlotSetting",
    "onCommand:azureLogicAppsStandard.appSettings.upload",
    "onCommand:azureLogicAppsStandard.useSQLStorage",
    "onCommand:azureLogicAppsStandard.initProjectForVSCode",
    "onCommand:azureLogicAppsStandard.configureDeploymentSource",
    "onCommand:azureLogicAppsStandard.viewCommitInGitHub",
    "onCommand:azureLogicAppsStandard.disconnectRepo",
    "onCommand:azureLogicAppsStandard.connectToGitHub",
    "onCommand:azureLogicAppsStandard.startRemoteDebug",
    "onView:azureWorkspace",
    "onView:azureResourceGroups",
    "onView:azDataMapper",
    "workspaceContains:host.json",
    "workspaceContains:*/host.json",
    "onDebugInitialConfigurations",
    "onStartupFinished"
  ],
  "galleryBanner": {
    "color": "#015cda",
    "theme": "dark"
  },
  "bugs": {
    "url": "https://github.com/Azure/LogicAppsUX/issues"
  },
  "homepage": "https://azure.microsoft.com/services/logic-apps/",
  "license": "SEE LICENSE IN LICENSE.md",
  "categories": [
    "Azure"
  ],
  "keywords": [
    "Azure",
    "Logic App",
    "serverless",
    "multi-root ready"
  ],
  "preview": false,
  "publisher": "ms-azuretools",
  "icon": "assets/logicapp.png",
  "dependencies": {
    "tslib": "^2.0.0"
  }
}<|MERGE_RESOLUTION|>--- conflicted
+++ resolved
@@ -1,11 +1,7 @@
 {
   "name": "vscode-azurelogicapps",
   "displayName": "Azure Logic Apps (Standard)",
-<<<<<<< HEAD
-  "version": "5.53.7",
-=======
   "version": "5.60.0",
->>>>>>> 8d744cf4
   "aiKey": "setInGitHubBuild",
   "repository": "https://github.com/Azure/LogicAppsUX",
   "main": "main.js",
