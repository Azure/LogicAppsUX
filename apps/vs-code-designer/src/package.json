{
  "name": "vscode-azurelogicapps",
  "displayName": "Azure Logic Apps (Standard)",
<<<<<<< HEAD
  "version": "5.109.1",
=======
  "version": "5.110.0",
>>>>>>> cbeae877
  "aiKey": "setInGitHubBuild",
  "repository": "https://github.com/Azure/LogicAppsUX",
  "main": "main.js",
  "engines": {
    "vscode": "^1.64.0"
  },
  "contributes": {
    "breakpoints": [
      {
        "language": "json"
      }
    ],
    "x-azResources": {
      "azure": {
        "branches": [
          {
            "type": "LogicApp"
          }
        ]
      },
      "workspace": {
        "branches": [
          {
            "type": "func"
          }
        ],
        "resources": true
      },
      "commands": [
        {
          "command": "azureLogicAppsStandard.createLogicApp",
          "title": "Create logic app in Azure...",
          "type": "LogicApp",
          "detail": "To create and run automated workflows with little to no code."
        }
      ],
      "activation": {
        "onFetch": [
          "microsoft.web/sites"
        ],
        "onResolve": [
          "microsoft.web/sites"
        ]
      }
    },
    "commands": [
      {
        "command": "azureLogicAppsStandard.openDesigner",
        "title": "Open designer",
        "category": "Azure Logic Apps"
      },
      {
        "command": "azureLogicAppsStandard.viewContent",
        "title": "View content",
        "category": "Azure Logic Apps"
      },
      {
        "command": "azureLogicAppsStandard.createNewProject",
        "title": "Create new project...",
        "category": "Azure Logic Apps",
        "icon": {
          "light": "assets/light/CreateNewProject.svg",
          "dark": "assets/dark/CreateNewProject.svg"
        }
      },
      {
        "command": "azureLogicAppsStandard.createNewWorkspace",
        "title": "Create new logic app workspace...",
        "category": "Azure Logic Apps",
        "icon": {
          "light": "assets/light/CreateNewCodeProject.svg",
          "dark": "assets/dark/CreateNewCodeProject.svg"
        }
      },
      {
        "command": "azureLogicAppsStandard.createCodeless",
        "title": "Create workflow...",
        "category": "Azure Logic Apps",
        "icon": {
          "light": "assets/light/Codeless.svg",
          "dark": "assets/dark/Codeless.svg"
        }
      },
      {
        "command": "azureLogicAppsStandard.deploy",
        "title": "Deploy to logic app...",
        "category": "Azure Logic Apps",
        "icon": "$(cloud-upload)",
        "enablement": "!virtualWorkspace"
      },
      {
        "command": "azureLogicAppsStandard.generateDeploymentScripts",
        "title": "Generate deployment scripts...",
        "category": "Azure Logic Apps"
      },
      {
        "command": "azureLogicAppsStandard.deploySlot",
        "title": "Deploy to slot...",
        "category": "Azure Logic Apps"
      },
      {
        "command": "azureLogicAppsStandard.createLogicApp",
        "title": "Create logic app in Azure...",
        "category": "Azure Logic Apps"
      },
      {
        "command": "azureLogicAppsStandard.createLogicAppAdvanced",
        "title": "Create logic app in Azure... (Advanced)",
        "category": "Azure Logic Apps"
      },
      {
        "command": "azureLogicAppsStandard.startLogicApp",
        "title": "Start",
        "category": "Azure Logic Apps"
      },
      {
        "command": "azureLogicAppsStandard.stopLogicApp",
        "title": "Stop",
        "category": "Azure Logic Apps"
      },
      {
        "command": "azureLogicAppsStandard.restartLogicApp",
        "title": "Restart",
        "category": "Azure Logic Apps"
      },
      {
        "command": "azureLogicAppsStandard.deleteLogicApp",
        "title": "Delete logic app...",
        "category": "Azure Logic Apps"
      },
      {
        "command": "azureLogicAppsStandard.pickProcess",
        "title": "Pick process",
        "category": "Azure Logic Apps"
      },
      {
        "command": "azureLogicAppsStandard.pickCustomCodeNetHostProcess",
        "title": "Pick Custom Code .NET Host Process",
        "category": "Azure Logic Apps"
      },
      {
        "command": "azureLogicAppsStandard.openOverview",
        "title": "Overview",
        "category": "Azure Logic Apps"
      },
      {
        "command": "azureLogicAppsStandard.cloudToLocal",
        "title": "Create new logic app workspace from package...",
        "category": "Azure Logic Apps"
      },
      {
        "command": "azureLogicAppsStandard.buildCustomCodeFunctionsProject",
        "title": "Build functions project...",
        "category": "Azure Logic Apps"
      },
      {
        "command": "azureLogicAppsStandard.createCustomCodeFunction",
        "title": "New function...",
        "category": "Azure Logic Apps"
      },
      {
        "command": "azureLogicAppsStandard.exportLogicApp",
        "title": "Export logic app...",
        "category": "Azure Logic Apps",
        "icon": {
          "light": "assets/light/export.svg",
          "dark": "assets/dark/export.svg"
        }
      },
      {
        "command": "azureLogicAppsStandard.switchToDotnetProject",
        "title": "Convert to NuGet-based logic app project",
        "category": "Azure Logic Apps"
      },
      {
        "command": "azureLogicAppsStandard.redeploy",
        "title": "Redeploy",
        "category": "Azure Logic Apps"
      },
      {
        "command": "azureLogicAppsStandard.openInPortal",
        "title": "Open in portal",
        "category": "Azure Logic Apps"
      },
      {
        "command": "azureLogicAppsStandard.browseWebsite",
        "title": "Browse website",
        "category": "Azure Logic Apps"
      },
      {
        "command": "azureLogicAppsStandard.viewProperties",
        "title": "View properties",
        "category": "Azure Logic Apps"
      },
      {
        "command": "azureLogicAppsStandard.createSlot",
        "title": "Create slot...",
        "category": "Azure Logic Apps"
      },
      {
        "command": "azureLogicAppsStandard.deleteSlot",
        "title": "Delete slot...",
        "category": "Azure Logic Apps"
      },
      {
        "command": "azureLogicAppsStandard.viewDeploymentLogs",
        "title": "View deployment logs",
        "category": "Azure Logic Apps"
      },
      {
        "command": "azureLogicAppsStandard.startStreamingLogs",
        "title": "Start streaming logs",
        "category": "Azure Logic Apps"
      },
      {
        "command": "azureLogicAppsStandard.stopStreamingLogs",
        "title": "Stop streaming logs",
        "category": "Azure Logic Apps"
      },
      {
        "command": "azureLogicAppsStandard.reviewValidation",
        "title": "Review validation",
        "category": "Azure Logic Apps"
      },
      {
        "command": "azureLogicAppsStandard.swapSlot",
        "title": "Swap slot...",
        "category": "Azure Logic Apps"
      },
      {
        "command": "azureLogicAppsStandard.toggleAppSettingVisibility",
        "title": "Toggle app setting visibility.",
        "category": "Azure Logic Apps",
        "icon": {
          "light": "assets/light/visible.svg",
          "dark": "assets/dark/visible.svg"
        }
      },
      {
        "command": "azureLogicAppsStandard.appSettings.add",
        "title": "Add new setting...",
        "category": "Azure Logic Apps"
      },
      {
        "command": "azureLogicAppsStandard.appSettings.delete",
        "title": "Delete setting...",
        "category": "Azure Logic Apps"
      },
      {
        "command": "azureLogicAppsStandard.appSettings.download",
        "title": "Download remote settings...",
        "category": "Azure Logic Apps"
      },
      {
        "command": "azureLogicAppsStandard.appSettings.edit",
        "title": "Edit setting...",
        "category": "Azure Logic Apps"
      },
      {
        "command": "azureLogicAppsStandard.appSettings.rename",
        "title": "Rename setting...",
        "category": "Azure Logic Apps"
      },
      {
        "command": "azureLogicAppsStandard.appSettings.toggleSlotSetting",
        "title": "Toggle as slot setting",
        "category": "Azure Logic Apps"
      },
      {
        "command": "azureLogicAppsStandard.appSettings.upload",
        "title": "Upload local settings...",
        "category": "Azure Logic Apps"
      },
      {
        "command": "azureLogicAppsStandard.switchDebugMode",
        "title": "Update debug mode for stateless workflow",
        "category": "Azure Logic Apps"
      },
      {
        "command": "azureLogicAppsStandard.useSQLStorage",
        "title": "Use SQL storage for your logic app project",
        "category": "Azure Logic Apps"
      },
      {
        "command": "azureLogicAppsStandard.configureWebhookRedirectEndpoint",
        "title": "Configure webhook redirect endpoint",
        "category": "Azure Logic Apps"
      },
      {
        "command": "azureLogicAppsStandard.enableAzureConnectors",
        "title": "Use connectors from Azure",
        "category": "Azure Logic Apps"
      },
      {
        "command": "azureLogicAppsStandard.viewCommitInGitHub",
        "title": "View commit in GitHub",
        "category": "Azure Logic Apps"
      },
      {
        "command": "azureLogicAppsStandard.connectToGitHub",
        "title": "Connect to GitHub repository...",
        "category": "Azure Logic Apps"
      },
      {
        "command": "azureLogicAppsStandard.disconnectRepo",
        "title": "Disconnect from repo...",
        "category": "Azure Logic Apps"
      },
      {
        "command": "azureLogicAppsStandard.startRemoteDebug",
        "title": "Start remote debugging",
        "category": "Azure Logic Apps"
      },
      {
        "command": "azureLogicAppsStandard.initProjectForVSCode",
        "title": "Initialize project for use with VS Code...",
        "category": "Azure Logic Apps"
      },
      {
        "command": "azureLogicAppsStandard.configureDeploymentSource",
        "title": "Configure deployment source...",
        "category": "Azure Logic Apps"
      },
      {
        "command": "azureLogicAppsStandard.reportIssue",
        "title": "Report issue...",
        "category": "Azure Logic Apps"
      },
      {
        "command": "azureLogicAppsStandard.validateAndInstallBinaries",
        "title": "Validate and install dependency binaries",
        "category": "Azure Logic Apps"
      },
      {
        "command": "azureLogicAppsStandard.resetValidateAndInstallBinaries",
        "title": "Reset binaries dependency settings",
        "category": "Azure Logic Apps"
      },
      {
        "command": "azureLogicAppsStandard.disableValidateAndInstallBinaries",
        "title": "Disable binaries dependency settings",
        "category": "Azure Logic Apps"
      },
      {
        "command": "azureLogicAppsStandard.dataMap.createNewDataMap",
        "title": "Create Data Map",
        "category": "Azure Logic Apps",
        "icon": "$(add)"
      },
      {
        "command": "azureLogicAppsStandard.dataMap.loadDataMapFile",
        "title": "Data Mapper: Load existing data map",
        "when": "resourceExtname in azureLogicAppsStandard.dataMap.setSupportedDataMapDefinitionFileExts"
      },
      {
        "command": "azureLogicAppsStandard.parameterizeConnections",
        "title": "Parameterize connections",
        "category": "Azure Logic Apps",
        "when": "config.myExtension.enableCommand"
      }
    ],
    "submenus": [
      {
        "id": "azureLogicAppsStandard.submenus.workspaceActions",
        "icon": {
          "light": "assets/logicapp.png",
          "dark": "assets/logicapp.png"
        },
        "label": "Azure Logic Apps"
      }
    ],
    "views": {
      "azure": [
        {
          "id": "azDataMapper",
          "name": "Data Mapper"
        }
      ]
    },
    "viewsWelcome": [
      {
        "view": "azDataMapper",
        "contents": "[Create data map](command:azureLogicAppsStandard.dataMap.createNewDataMap)\n[Load existing data map](command:azureLogicAppsStandard.dataMap.loadDataMapFile)"
      }
    ],
    "menus": {
      "azureLogicAppsStandard.submenus.workspaceActions": [
        {
          "command": "azureLogicAppsStandard.createNewWorkspace",
          "group": "1_create@1"
        },
        {
          "command": "azureLogicAppsStandard.createNewProject",
          "group": "1_create@2"
        },
        {
          "command": "azureLogicAppsStandard.createCodeless",
          "group": "1_create@3"
        },
        {
          "command": "azureLogicAppsStandard.deploy",
          "group": "2_deploy@1"
        },
        {
          "command": "azureLogicAppsStandard.exportLogicApp",
          "group": "3_export@1"
        },
        {
          "command": "azureLogicAppsStandard.cloudToLocal",
          "group": "4_create@3"
        }
      ],
      "view/title": [
        {
          "submenu": "azureLogicAppsStandard.submenus.workspaceActions",
          "when": "view == azureWorkspace",
          "group": "navigation@2"
        },
        {
          "command": "azureLogicAppsStandard.dataMap.createNewDataMap",
          "when": "view == azDataMapper",
          "group": "navigation@1"
        }
      ],
      "view/item/context": [
        {
          "command": "azureLogicAppsStandard.createLogicApp",
          "when": "view == azureResourceGroups && viewItem =~ /logicapp/i && viewItem =~ /azureResourceTypeGroup/i",
          "group": "1@1"
        },
        {
          "command": "azureLogicAppsStandard.createLogicAppAdvanced",
          "when": "view == azureResourceGroups && viewItem =~ /logicapp/i && viewItem =~ /azureResourceTypeGroup/i",
          "group": "1@2"
        },
        {
          "command": "azureLogicAppsStandard.deleteLogicApp",
          "when": "view == azureResourceGroups && viewItem =~ /azLogicAppsProductionSlot/",
          "group": "2@5"
        },
        {
          "command": "azureLogicAppsStandard.openDesigner",
          "when": "view == azureResourceGroups && viewItem =~ /Remote;.*;Workflow;/i",
          "group": "1@2"
        },
        {
          "command": "azureLogicAppsStandard.openOverview",
          "when": "view == azureResourceGroups && viewItem =~ /Remote;.*;Workflow;/i",
          "group": "1@1"
        },
        {
          "command": "azureLogicAppsStandard.viewContent",
          "when": "view == azureResourceGroups && viewItem =~ /Remote;.*;Workflow;/i",
          "group": "2@1"
        },
        {
          "command": "azureLogicAppsStandard.deploy",
          "when": "view == azureResourceGroups && viewItem =~ /azLogicAppsProductionSlot/",
          "group": "3@1"
        },
        {
          "command": "azureLogicAppsStandard.deploySlot",
          "when": "view == azureResourceGroups && viewItem =~ /azLogicAppsSlot(?!s)/",
          "group": "3@2"
        },
        {
          "command": "azureLogicAppsStandard.openInPortal",
          "when": "view == azureResourceGroups && viewItem =~ /azLogicAppsSlot(?!s)/",
          "group": "3@3"
        },
        {
          "command": "azureLogicAppsStandard.startLogicApp",
          "when": "view == azureResourceGroups && viewItem =~ /azLogicApps(Production|)Slot(?!s)/",
          "group": "2@1"
        },
        {
          "command": "azureLogicAppsStandard.stopLogicApp",
          "when": "view == azureResourceGroups && viewItem =~ /azLogicApps(Production|)Slot(?!s)/",
          "group": "2@2"
        },
        {
          "command": "azureLogicAppsStandard.restartLogicApp",
          "when": "view == azureResourceGroups && viewItem =~ /azLogicApps(Production|)Slot(?!s)/",
          "group": "2@3"
        },
        {
          "command": "azureResourceGroups.refresh",
          "when": "view == azureResourceGroups && viewItem == azLogicAppsSlots",
          "group": "2@1"
        },
        {
          "command": "azureResourceGroups.refresh",
          "when": "view == azureResourceGroups && viewItem =~ /Workflows;/i",
          "group": "1@1"
        },
        {
          "command": "azureResourceGroups.refresh",
          "when": "view == azureResourceGroups && viewItem == applicationSettings",
          "group": "2@1"
        },
        {
          "command": "azureResourceGroups.refresh",
          "when": "view == azureResourceGroups && viewItem == azFuncProxies",
          "group": "1@1"
        },
        {
          "command": "azureResourceGroups.refresh",
          "when": "view == azureResourceGroups && viewItem =~ /azLogicApps.*(deployments(C|Unc)onnected)/",
          "group": "2@1"
        },
        {
          "command": "azureResourceGroups.refresh",
          "when": "view == azureResourceGroups && viewItem =~ /azLogicApps.*siteFiles/",
          "group": "1@1"
        },
        {
          "command": "azureResourceGroups.refresh",
          "when": "view == azureResourceGroups && viewItem =~ /azLogicApps.*logFiles/",
          "group": "1@1"
        },
        {
          "command": "azureResourceGroups.refresh",
          "when": "view == azureResourceGroups && viewItem =~ /azLogicApps.*folder/",
          "group": "1@1"
        },
        {
          "command": "azureLogicAppsStandard.redeploy",
          "when": "view == azureResourceGroups && viewItem =~ /azLogicApps.*deployment\\//",
          "group": "1@2"
        },
        {
          "command": "azureLogicAppsStandard.openInPortal",
          "when": "view == azureResourceGroups && viewItem =~ /Remote;.*;Workflow;/i",
          "group": "2@2"
        },
        {
          "command": "azureLogicAppsStandard.openInPortal",
          "when": "view == azureResourceGroups && viewItem =~ /azLogicApps.*deployment\\//",
          "group": "1@3"
        },
        {
          "command": "azureLogicAppsStandard.browseWebsite",
          "when": "view == azureResourceGroups && viewItem =~ /azLogicApps(Production|)Slot(?!s)/",
          "group": "1@2"
        },
        {
          "command": "azureLogicAppsStandard.viewProperties",
          "when": "view == azureResourceGroups && viewItem =~ /azLogicApps(Production|)Slot(?!s).*slot/",
          "group": "6@1"
        },
        {
          "command": "azureLogicAppsStandard.createSlot",
          "when": "view == azureResourceGroups && viewItem == azLogicAppsSlots",
          "group": "1@1"
        },
        {
          "command": "azureLogicAppsStandard.deleteSlot",
          "when": "view == azureResourceGroups && viewItem =~ /azLogicAppsSlot(?!s)/",
          "group": "2@5"
        },
        {
          "command": "azureLogicAppsStandard.viewDeploymentLogs",
          "when": "view == azureResourceGroups && viewItem =~ /azLogicApps.*deployment\\//",
          "group": "1@1"
        },
        {
          "command": "azureLogicAppsStandard.startStreamingLogs",
          "when": "view == azureResourceGroups && viewItem =~ /azLogicApps(Production|)Slot(?!s)/",
          "group": "4@1"
        },
        {
          "command": "azureLogicAppsStandard.startStreamingLogs",
          "when": "view == azureResourceGroups && viewItem =~ /Remote;.*;Workflow;/i",
          "group": "3@1"
        },
        {
          "command": "azureLogicAppsStandard.stopStreamingLogs",
          "when": "view == azureResourceGroups && viewItem =~ /azLogicApps(Production|)Slot(?!s)/",
          "group": "4@2"
        },
        {
          "command": "azureLogicAppsStandard.swapSlot",
          "when": "view == azureResourceGroups && viewItem =~ /azLogicAppsSlot(?!s)/",
          "group": "2@4"
        },
        {
          "command": "azureLogicAppsStandard.toggleAppSettingVisibility",
          "when": "view == azureResourceGroups && viewItem == applicationSettingItem",
          "group": "inline"
        },
        {
          "command": "azureLogicAppsStandard.appSettings.add",
          "when": "view == azureResourceGroups && viewItem == applicationSettings",
          "group": "1@1"
        },
        {
          "command": "azureLogicAppsStandard.appSettings.delete",
          "when": "view == azureResourceGroups && viewItem == applicationSettingItem",
          "group": "1@3"
        },
        {
          "command": "azureLogicAppsStandard.appSettings.download",
          "when": "view == azureResourceGroups && viewItem == applicationSettings",
          "group": "1@2"
        },
        {
          "command": "azureLogicAppsStandard.appSettings.edit",
          "when": "view == azureResourceGroups && viewItem == applicationSettingItem",
          "group": "1@1"
        },
        {
          "command": "azureLogicAppsStandard.appSettings.rename",
          "when": "view == azureResourceGroups && viewItem == applicationSettingItem",
          "group": "1@2"
        },
        {
          "command": "azureLogicAppsStandard.appSettings.toggleSlotSetting",
          "when": "view == azureResourceGroups && viewItem == applicationSettingItem",
          "group": "1@4"
        },
        {
          "command": "azureLogicAppsStandard.appSettings.upload",
          "when": "view == azureResourceGroups && viewItem == applicationSettings",
          "group": "1@3"
        },
        {
          "command": "azureLogicAppsStandard.disconnectRepo",
          "when": "view == azureResourceGroups && viewItem =~ /azLogicApps.*deploymentsConnected/",
          "group": "1@2"
        },
        {
          "command": "azureLogicAppsStandard.viewCommitInGitHub",
          "when": "view == azureResourceGroups && viewItem =~ /azLogicApps.*deployment\\/github/",
          "group": "1@4"
        },
        {
          "command": "azureLogicAppsStandard.startRemoteDebug",
          "when": "view == azureResourceGroups && viewItem =~ /azLogicApps(Production|)Slot(?!s)/ && config.azureLogicAppsStandard.enableRemoteDebugging == true",
          "group": "5@1"
        },
        {
          "command": "azureLogicAppsStandard.configureDeploymentSource",
          "when": "view == azureResourceGroups && viewItem =~ /azLogicApps(Production|)Slot(?!s)/",
          "group": "3@2"
        }
      ],
      "explorer/context": [
        {
          "command": "azureLogicAppsStandard.dataMap.createNewDataMap",
          "when": "resourceFilename in azureLogicAppsStandard.dataMap.setDmFolders",
          "group": "navigation"
        },
        {
          "command": "azureLogicAppsStandard.deploy",
          "when": "explorerResourceIsFolder == true",
          "group": "zzz_LogicApptools@1"
        },
        {
          "command": "azureLogicAppsStandard.generateDeploymentScripts",
          "when": "explorerResourceIsRoot == true",
          "group": "zzz_LogicApptools@1"
        },
        {
          "command": "azureLogicAppsStandard.createNewProject",
          "when": "explorerResourceIsRoot == true",
          "group": "zzz_LogicApptools@1"
        },
        {
          "command": "azureLogicAppsStandard.createCodeless",
          "when": "explorerResourceIsRoot == true",
          "group": "zzz_LogicApptools@1"
        },
        {
          "command": "azureLogicAppsStandard.createCustomCodeFunction",
          "when": "explorerResourceIsRoot == true && resourcePath in azureLogicAppsStandard.customCode.setFunctionsFolders",
          "group": "navigation@1"
        },
        {
          "command": "azureLogicAppsStandard.buildCustomCodeFunctionsProject",
          "when": "explorerResourceIsRoot == true && resourcePath in azureLogicAppsStandard.customCode.setFunctionsFolders",
          "group": "zzz_LogicApptools@1"
        },
        {
          "command": "azureLogicAppsStandard.openOverview",
          "when": "resourceFilename==workflow.json",
          "group": "navigation@1"
        },
        {
          "command": "azureLogicAppsStandard.openDesigner",
          "when": "resourceFilename==workflow.json",
          "group": "navigation@3"
        },
        {
          "command": "azureLogicAppsStandard.switchToDotnetProject",
          "when": "explorerResourceIsRoot == true",
          "group": "zzz_LogicApptools@3"
        },
        {
          "command": "azureLogicAppsStandard.reviewValidation",
          "when": "resourceDirname=~/\\.logs\\/export/ && resourceFilename=~/exportValidation.json/",
          "group": "navigation@1"
        },
        {
          "command": "azureLogicAppsStandard.switchDebugMode",
          "when": "explorerResourceIsRoot == true",
          "group": "zzz_LogicApptools@2"
        },
        {
          "command": "azureLogicAppsStandard.useSQLStorage",
          "when": "explorerResourceIsRoot == true",
          "group": "zzz_LogicApptools@3"
        },
        {
          "command": "azureLogicAppsStandard.configureWebhookRedirectEndpoint",
          "when": "resourceFilename==local.settings.json",
          "group": "zzz_appSettings@3"
        },
        {
          "command": "azureLogicAppsStandard.enableAzureConnectors",
          "when": "resourceFilename==workflow.json",
          "group": "navigation@2"
        },
        {
          "command": "azureLogicAppsStandard.dataMap.loadDataMapFile",
          "group": "navigation",
          "when": "resourceExtname in azureLogicAppsStandard.dataMap.setSupportedDataMapDefinitionFileExts"
        }
      ],
      "commandPalette": [
        {
          "command": "azureLogicAppsStandard.openDesigner",
          "when": "resourceFilename==workflow.json"
        },
        {
          "command": "azureLogicAppsStandard.viewContent",
          "when": "never"
        },
        {
          "command": "azureLogicAppsStandard.pickProcess",
          "when": "never"
        },
        {
          "command": "azureLogicAppsStandard.pickCustomCodeNetHostProcess",
          "when": "never"
        },
        {
          "command": "azureLogicAppsStandard.openOverview",
          "when": "resourceFilename==workflow.json"
        },
        {
          "command": "azureLogicAppsStandard.toggleAppSettingVisibility",
          "when": "never"
        },
        {
          "command": "azureLogicAppsStandard.startRemoteDebug",
          "when": "config.azureLogicAppsStandard.enableRemoteDebugging == true"
        },
        {
          "command": "azureLogicAppsStandard.viewProperties",
          "when": "never"
        },
        {
          "command": "azureLogicAppsStandard.generateDeploymentScripts",
          "when": "never"
        },
        {
          "command": "azureLogicAppsStandard.createNewProject",
          "when": "never"
        }
      ]
    },
    "configuration": [
      {
        "title": "Azure Logic Apps (Standard)",
        "properties": {
          "azureLogicAppsStandard.showExplorer": {
            "type": "boolean",
            "default": true,
            "description": "Show or hide the Azure Functions Explorer"
          },
          "azureLogicAppsStandard.projectRuntime": {
            "scope": "resource",
            "type": "string",
            "enum": [
              "~4",
              "~3"
            ],
            "description": "The default version of the Azure Functions runtime to use when performing operations like \"Create new logic app\".",
            "enumDescriptions": [
              "Azure Functions v4",
              "Azure Functions v3 (.NET Core)"
            ]
          },
          "azureLogicAppsStandard.projectLanguage": {
            "scope": "resource",
            "type": "string",
            "enum": [
              "JavaScript",
              "C#"
            ],
            "readOnly": true,
            "description": "The default language to use when performing operations like \"Create New Workflow\".",
            "enumDescriptions": [
              ""
            ]
          },
          "azureLogicAppsStandard.dataMapperVersion": {
            "type": "number",
            "enum": [
              1,
              2
            ],
            "description": "The default version of Data Mapper to use when performing operations like \"Create data map\".",
            "enumDescriptions": [
              "Version 1",
              "Version 2 (Preview)"
            ],
            "default": 1
          },
          "azureLogicAppsStandard.deploySubpath": {
            "scope": "resource",
            "type": "string",
            "description": "The default subpath for the workspace folder to use during deployment. If you set this value, you won't get a prompt for the folder path during deployment."
          },
          "azureLogicAppsStandard.dependencyTimeout": {
            "type": "number",
            "description": "The timeout (in seconds) to be used when validating and installing dependencies.",
            "default": 300
          },
          "azureLogicAppsStandard.autoRuntimeDependenciesPath": {
            "scope": "resource",
            "type": "string",
            "description": "The path for Azure Logic Apps extension runtime dependencies."
          },
          "azureLogicAppsStandard.dotnetBinaryPath": {
            "scope": "resource",
            "type": "string",
            "description": "The path for Azure Logic Apps extension .NET SDK dependency binary.",
            "default": "dotnet"
          },
          "azureLogicAppsStandard.nodeJsBinaryPath": {
            "scope": "resource",
            "type": "string",
            "description": "The path for Azure Logic Apps extension Node JS dependency binary.",
            "default": "node"
          },
          "azureLogicAppsStandard.funcCoreToolsBinaryPath": {
            "scope": "resource",
            "type": "string",
            "description": "The path for Azure Logic Apps extension Azure Function Core Tools dependency binary.",
            "default": "func"
          },
          "azureLogicAppsStandard.projectSubpath": {
            "scope": "resource",
            "type": "string",
            "description": "The default subpath of a workspace folder to use for project operations. This is only necessary if you have multiple projects in one workspace. See https://aka.ms/AA4nmfy for more information."
          },
          "azureLogicAppsStandard.pickProcessTimeout": {
            "type": "integer",
            "description": "The timeout (in seconds) to be used when searching for the Azure Functions host process. Since a build is required every time you F5, you may need to adjust this based on how long your build takes.",
            "default": 60
          },
          "azureLogicAppsStandard.stopFuncTaskPostDebug": {
            "type": "boolean",
            "description": "Automatically stop the task running the Azure Functions host when a debug sessions ends.",
            "default": true
          },
          "azureLogicAppsStandard.validateFuncCoreTools": {
            "type": "boolean",
            "description": "Make sure that Azure Functions Core Tools is installed before you start debugging.",
            "default": true
          },
          "azureLogicAppsStandard.validateDotNetSDK": {
            "type": "boolean",
            "description": "Make sure that the .NET SDK is installed before you start debugging.",
            "default": true
          },
          "azureLogicAppsStandard.validateNodeJs": {
            "type": "boolean",
            "description": "Make sure that Node JS is installed before you start debugging.",
            "default": true
          },
          "azureLogicAppsStandard.showDeployConfirmation": {
            "type": "boolean",
            "description": "Ask to confirm before deploying to a function app in Azure. Deployment overwrites any previous deployment and can't be undone.",
            "default": true
          },
          "azureLogicAppsStandard.showNodeJsWarning": {
            "type": "boolean",
            "description": "Show a warning when your installed version of Node JS is outdated.",
            "default": true
          },
          "azureLogicAppsStandard.showMultiCoreToolsWarning": {
            "type": "boolean",
            "description": "Show a warning when multiple installations of the Azure Functions Core Tools are found.",
            "default": true
          },
          "azureLogicAppsStandard.requestTimeout": {
            "type": "number",
            "description": "The timeout (in seconds) to be used when making requests, for example getting the latest templates.",
            "default": 15
          },
          "azureLogicAppsStandard.enableRemoteDebugging": {
            "type": "boolean",
            "description": "Enable remote debugging for Node.js Logic Apps running on Linux App Service plans. Consumption plans are not supported. (experimental)",
            "default": false
          },
          "azureLogicAppsStandard.enableOutputTimestamps": {
            "type": "boolean",
            "description": "Prepends each line displayed in the output channel with a timestamp.",
            "default": true
          },
          "azureLogicAppsStandard.preDeployTask": {
            "scope": "resource",
            "type": "string",
            "description": "The name of the task to run before zip deployments."
          },
          "azureLogicAppsStandard.projectOpenBehavior": {
            "type": "string",
            "enum": [
              "AddToWorkspace",
              "OpenInNewWindow",
              "OpenInCurrentWindow"
            ],
            "description": "The behavior to use after creating a new project. The options are \"AddToWorkspace\", \"OpenInNewWindow\", or \"OpenInCurrentWindow\"."
          },
          "azureLogicAppsStandard.show64BitWarning": {
            "type": "boolean",
            "description": "Show a warning to install a 64-bit version of the Azure Functions Core Tools when you create a .NET Framework project.",
            "default": true
          },
          "azureLogicAppsStandard.showDeploySubpathWarning": {
            "type": "boolean",
            "description": "Show a warning when the \"deploySubpath\" setting does not match the selected folder for deploying.",
            "default": true
          },
          "azureLogicAppsStandard.showProjectWarning": {
            "type": "boolean",
            "description": "Show a warning when an Azure Logic App project was detected that has not been initialized for use in VS Code.",
            "default": true
          },
          "azureLogicAppsStandard.showTargetFrameworkWarning": {
            "type": "boolean",
            "description": "Show a warning after detecting an Azure Functions .NET project with mismatched target frameworks.",
            "default": true
          },
          "azureLogicAppsStandard.showStartDesignTimeMessage": {
            "type": "boolean",
            "description": "Show a message asking customers if they want to start the background design-time process at project load time.",
            "default": true
          },
          "azureLogicAppsStandard.autoStartDesignTime": {
            "type": "boolean",
            "description": "Start background design-time process at project load time.",
            "default": true
          },
          "azureLogicAppsStandard.autoRuntimeDependenciesValidationAndInstallation": {
            "type": "boolean",
            "description": "Enable automatic validation and installation for runtime dependencies at the configured path.",
            "default": true
          },
          "azureLogicAppsStandard.showAutoStartAzuriteWarning": {
            "type": "boolean",
            "description": "Show a warning asking if user's would like to configure Azurite auto start.",
            "default": false
          },
          "azureLogicAppsStandard.autoStartAzurite": {
            "type": "boolean",
            "description": "Start Azurite when project starts.",
            "default": true
          },
          "azureLogicAppsStandard.azuriteLocationSetting": {
            "type": "string",
            "description": "Default location for Azurite repository for Logic Apps Standard Workspaces"
          },
          "azureLogicAppsStandard.useExpandedFunctionCards": {
            "type": "boolean",
            "default": true,
            "description": "Default the data mapper to use the expanded function cards."
          },
          "azureLogicAppsStandard.parameterizeConnectionsInProjectLoad": {
            "type": "boolean",
            "default": null,
            "description": "Parameterize connections when your project loads."
          },
          "azureLogicAppsStandard.driveLetterSMB": {
            "type": "string",
            "description": "Default drive letter to mount the smb for hybrid logic apps",
            "default": "X:"
          }
        }
      }
    ],
    "debuggers": [
      {
        "type": "logicapp",
        "label": "Debug Logic App",
        "configurationAttributes": {
          "launch": {
            "required": [
              "funcRuntime"
            ],
            "properties": {
              "funcRuntime": {
                "type": "string",
                "description": "The runtime to use for the Azure Functions host process.",
                "enum": [
                  "coreclr",
                  "clr"
                ],
                "default": "coreclr"
              },
              "customCodeRuntime": {
                "type": "string",
                "description": "The runtime to use for the .NET custom code host process.",
                "enum": [
                  "coreclr",
                  "clr"
                ]
              }
            }
          }
        }
      }
    ]
  },
  "extensionDependencies": [
    "ms-azuretools.vscode-azurefunctions",
    "azurite.azurite",
    "ms-azuretools.vscode-azureresourcegroups",
    "ms-dotnettools.csharp",
    "ms-dotnettools.csdevkit"
  ],
  "activationEvents": [
    "onCommand:azureLogicAppsStandard.openDesigner",
    "onCommand:azureLogicAppsStandard.viewContent",
    "onCommand:azureLogicAppsStandard.createNewProject",
    "onCommand:azureLogicAppsStandard.createNewWorkspace",
    "onCommand:azureLogicAppsStandard.createCodeless",
    "onCommand:azureLogicAppsStandard.deploy",
    "onCommand:azureLogicAppsStandard.generateDeploymentScripts",
    "onCommand:azureLogicAppsStandard.deploySlot",
    "onCommand:azureLogicAppsStandard.createLogicApp",
    "onCommand:azureLogicAppsStandard.createLogicAppAdvanced",
    "onCommand:azureLogicAppsStandard.startLogicApp",
    "onCommand:azureLogicAppsStandard.stopLogicApp",
    "onCommand:azureLogicAppsStandard.restartLogicApp",
    "onCommand:azureLogicAppsStandard.pickProcess",
    "onCommand:azureLogicAppsStandard.pickCustomCodeNetHostProcess",
    "onCommand:azureLogicAppsStandard.deleteLogicApp",
    "onCommand:azureLogicAppsStandard.openOverview",
    "onCommand:azureLogicAppsStandard.exportLogicApp",
    "onCommand:azureLogicAppsStandard.cloudToLocal",
    "onCommand:azureLogicAppsStandard.buildCustomCodeFunctionsProject",
    "onCommand:azureLogicAppsStandard.createCustomCodeFunction",
    "onCommand:azureLogicAppsStandard.reviewValidation",
    "onCommand:azureLogicAppsStandard.switchToDotnetProject",
    "onCommand:azureLogicAppsStandard.openInPortal",
    "onCommand:azureLogicAppsStandard.redeploy",
    "onCommand:azureLogicAppsStandard.browseWebsite",
    "onCommand:azureLogicAppsStandard.viewProperties",
    "onCommand:azureLogicAppsStandard.createSlot",
    "onCommand:azureLogicAppsStandard.deleteSlot",
    "onCommand:azureLogicAppsStandard.startStreamingLogs",
    "onCommand:azureLogicAppsStandard.stopStreamingLogs",
    "onCommand:azureLogicAppsStandard.viewDeploymentLogs",
    "onCommand:azureLogicAppsStandard.swapSlot",
    "onCommand:azureLogicAppsStandard.switchDebugMode",
    "onCommand:azureLogicAppsStandard.appSettings.add",
    "onCommand:azureLogicAppsStandard.appSettings.delete",
    "onCommand:azureLogicAppsStandard.appSettings.download",
    "onCommand:azureLogicAppsStandard.appSettings.edit",
    "onCommand:azureLogicAppsStandard.appSettings.rename",
    "onCommand:azureLogicAppsStandard.appSettings.toggleSlotSetting",
    "onCommand:azureLogicAppsStandard.appSettings.upload",
    "onCommand:azureLogicAppsStandard.useSQLStorage",
    "onCommand:azureLogicAppsStandard.initProjectForVSCode",
    "onCommand:azureLogicAppsStandard.configureDeploymentSource",
    "onCommand:azureLogicAppsStandard.viewCommitInGitHub",
    "onCommand:azureLogicAppsStandard.disconnectRepo",
    "onCommand:azureLogicAppsStandard.connectToGitHub",
    "onCommand:azureLogicAppsStandard.startRemoteDebug",
    "onView:azureWorkspace",
    "onView:azureResourceGroups",
    "onView:azDataMapper",
    "workspaceContains:host.json",
    "workspaceContains:*/host.json",
    "onDebugInitialConfigurations",
    "onStartupFinished"
  ],
  "galleryBanner": {
    "color": "#015cda",
    "theme": "dark"
  },
  "bugs": {
    "url": "https://github.com/Azure/LogicAppsUX/issues"
  },
  "homepage": "https://azure.microsoft.com/services/logic-apps/",
  "license": "SEE LICENSE IN LICENSE.md",
  "categories": [
    "Azure"
  ],
  "keywords": [
    "Azure",
    "Logic App",
    "serverless",
    "multi-root ready"
  ],
  "preview": false,
  "publisher": "ms-azuretools",
  "icon": "assets/logicapp.png",
  "dependencies": {
    "tslib": "^2.0.0"
  }
}<|MERGE_RESOLUTION|>--- conflicted
+++ resolved
@@ -1,11 +1,7 @@
 {
   "name": "vscode-azurelogicapps",
   "displayName": "Azure Logic Apps (Standard)",
-<<<<<<< HEAD
-  "version": "5.109.1",
-=======
   "version": "5.110.0",
->>>>>>> cbeae877
   "aiKey": "setInGitHubBuild",
   "repository": "https://github.com/Azure/LogicAppsUX",
   "main": "main.js",
