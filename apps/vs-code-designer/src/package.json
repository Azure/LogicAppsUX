{
  "name": "@microsoft/logic-apps-vscode-extension",
  "displayName": "Azure Logic Apps (Standard)",
  "version": "0.2.52",
  "aiKey": "2fc394da-7c11-4c1c-b776-17763031415d",
  "main": "main.js",
  "engines": {
    "vscode": "^1.64.0"
  },
  "contributes": {
    "breakpoints": [
      {
        "language": "json"
      }
    ],
    "commands": [
      {
        "command": "logicAppsExtension.selectSubscriptions",
        "title": "Select Subscriptions...",
        "icon": {
          "light": "assets/light/filter.svg",
          "dark": "assets/dark/filter.svg"
        }
      },
      {
        "command": "logicAppsExtension.openDesigner",
        "title": "Open New Designer",
        "category": "Azure Logic Apps"
      },
      {
        "command": "logicAppsExtension.loadMore",
        "title": "Load More",
        "category": "Azure Logic Apps"
      },
      {
        "command": "logicAppsExtension.viewContent",
        "title": "View Content",
        "category": "Azure Logic Apps"
      },
      {
        "command": "logicAppsExtension.createNewProject",
        "title": "Create New Project...",
        "category": "Azure Logic Apps",
        "icon": {
          "light": "assets/light/CreateNewProject.svg",
          "dark": "assets/dark/CreateNewProject.svg"
        }
<<<<<<< HEAD
      },
      {
        "command": "logicAppsExtension.createCodeless",
        "title": "Create Workflow...",
        "category": "Azure Logic Apps",
        "icon": {
          "light": "assets/light/Codeless.svg",
          "dark": "assets/dark/Codeless.svg"
        }
=======
>>>>>>> e63469e0
      }
    ],
    "viewsContainers": {
      "activitybar": [
        {
          "id": "azure",
          "title": "Azure",
          "icon": "resources/azure.svg"
        }
      ]
    },
    "views": {
      "azure": [
        {
          "id": "newAzLogicApps",
          "name": "New Logic Apps (Standard)",
          "when": "config.logicAppsExtension.showExplorer == true"
        }
      ]
    },
    "menus": {
      "view/title": [
        {
          "command": "logicAppsExtension.createNewProject",
          "when": "view == newAzLogicApps",
          "group": "navigation@1"
<<<<<<< HEAD
        },
        {
          "command": "logicAppsExtension.createCodeless",
          "when": "view == newAzLogicApps",
          "group": "navigation@2"
=======
>>>>>>> e63469e0
        }
      ],
      "view/item/context": [
        {
          "command": "logicAppsExtension.selectSubscriptions",
          "when": "view == newAzLogicApps && viewItem == azureextensionui.azureSubscription",
          "group": "inline"
        },
        {
          "command": "logicAppsExtension.openDesigner",
          "when": "view == newAzLogicApps && viewItem =~ /Remote;.*;Workflow;/i",
          "group": "1@2"
        },
        {
          "command": "logicAppsExtension.viewContent",
          "when": "view == newAzLogicApps && viewItem =~ /Remote;.*;Workflow;/i",
          "group": "2@1"
        }
      ],
      "explorer/context": [
        {
          "command": "logicAppsExtension.openDesigner",
          "when": "resourceFilename==workflow.json",
          "group": "navigation@3"
        }
      ],
      "commandPalette": [
        {
          "command": "logicAppsExtension.selectSubscriptions",
          "when": "never"
        },
        {
          "command": "logicAppsExtension.openDesigner",
          "when": "resourceFilename==workflow.json"
        },
        {
          "command": "logicAppsExtension.loadMore",
          "when": "never"
        },
        {
          "command": "logicAppsExtension.viewContent",
          "when": "never"
        }
      ]
    },
    "configuration": [
      {
        "title": "Azure New Logic Apps (Standard)",
        "properties": {
          "logicAppsExtension.showExplorer": {
            "type": "boolean",
            "default": true,
            "description": "Show or hide the Azure Functions Explorer"
          },
          "logicAppsExtension.projectRuntime": {
            "scope": "resource",
            "type": "string",
            "enum": [
              "~4",
              "~3"
            ],
            "description": "The default version of the Azure Functions runtime to use when performing operations like \"Create New Logic App\".",
            "enumDescriptions": [
              "Azure Functions v4",
              "Azure Functions v3 (.NET Core)"
            ]
          },
          "logicAppsExtension.projectLanguage": {
            "scope": "resource",
            "type": "string",
            "enum": [
<<<<<<< HEAD
=======
              "C#",
>>>>>>> e63469e0
              "JavaScript"
            ],
            "readOnly": true,
            "description": "The default language to use when performing operations like \"Create New Workflow\".",
            "enumDescriptions": [
              ""
            ]
          },
          "logicAppsExtension.deploySubpath": {
            "scope": "resource",
            "type": "string",
            "description": "The default subpath of a workspace folder to use when deploying. If set, you will not be prompted for the folder path when deploying."
          }
        }
      }
    ]
  },
  "extensionDependencies": [
    "ms-vscode.azure-account",
    "ms-azuretools.vscode-azurefunctions"
  ],
  "activationEvents": [
    "onCommand:logicAppsExtension.openDesigner",
    "onCommand:logicAppsExtension.loadMore",
    "onCommand:logicAppsExtension.viewContent",
    "onCommand:logicAppsExtension.createNewProject",
<<<<<<< HEAD
    "onCommand:logicAppsExtension.createCodeless",
=======
>>>>>>> e63469e0
    "onView:newAzLogicApps",
    "onDebugInitialConfigurations"
  ],
  "galleryBanner": {
    "color": "#015cda",
    "theme": "dark"
  },
  "bugs": {
    "url": "https://github.com/Azure/logicapps/issues"
  },
  "homepage": "https://azure.microsoft.com/services/logic-apps/",
  "license": "SEE LICENSE IN LICENSE.md",
  "categories": [
    "Azure"
  ],
  "keywords": [
    "Azure",
    "Logic App",
    "serverless",
    "multi-root ready"
  ],
  "preview": false,
  "publisher": "ms-azuretools",
  "icon": "assets/logicapp.png",
  "dependencies": {
    "tslib": "^2.0.0"
  }
}<|MERGE_RESOLUTION|>--- conflicted
+++ resolved
@@ -45,7 +45,6 @@
           "light": "assets/light/CreateNewProject.svg",
           "dark": "assets/dark/CreateNewProject.svg"
         }
-<<<<<<< HEAD
       },
       {
         "command": "logicAppsExtension.createCodeless",
@@ -55,8 +54,6 @@
           "light": "assets/light/Codeless.svg",
           "dark": "assets/dark/Codeless.svg"
         }
-=======
->>>>>>> e63469e0
       }
     ],
     "viewsContainers": {
@@ -83,14 +80,11 @@
           "command": "logicAppsExtension.createNewProject",
           "when": "view == newAzLogicApps",
           "group": "navigation@1"
-<<<<<<< HEAD
         },
         {
           "command": "logicAppsExtension.createCodeless",
           "when": "view == newAzLogicApps",
           "group": "navigation@2"
-=======
->>>>>>> e63469e0
         }
       ],
       "view/item/context": [
@@ -162,10 +156,6 @@
             "scope": "resource",
             "type": "string",
             "enum": [
-<<<<<<< HEAD
-=======
-              "C#",
->>>>>>> e63469e0
               "JavaScript"
             ],
             "readOnly": true,
@@ -192,10 +182,7 @@
     "onCommand:logicAppsExtension.loadMore",
     "onCommand:logicAppsExtension.viewContent",
     "onCommand:logicAppsExtension.createNewProject",
-<<<<<<< HEAD
     "onCommand:logicAppsExtension.createCodeless",
-=======
->>>>>>> e63469e0
     "onView:newAzLogicApps",
     "onDebugInitialConfigurations"
   ],
