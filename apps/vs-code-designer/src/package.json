--- conflicted
+++ resolved
@@ -1,11 +1,7 @@
 {
   "name": "vscode-azurelogicapps",
   "displayName": "Azure Logic Apps (Standard)",
-<<<<<<< HEAD
-  "version": "2.60.0",
-=======
   "version": "2.68.0",
->>>>>>> 6e54011b
   "aiKey": "setInGitHubBuild",
   "repository": "https://github.com/Azure/LogicAppsUX",
   "main": "main.js",
@@ -818,7 +814,6 @@
           "azureLogicAppsStandard.showTargetFrameworkWarning": {
             "type": "boolean",
             "description": "Show a warning after detecting an Azure Functions .NET project with mismatched target frameworks.",
-<<<<<<< HEAD
             "default": true
           },
           "azureLogicAppsStandard.showStartDesignTimeMessage": {
@@ -836,25 +831,6 @@
             "description": "Show a warning asking if user's would like to configure Azurite auto start.",
             "default": true
           },
-=======
-            "default": true
-          },
-          "azureLogicAppsStandard.showStartDesignTimeMessage": {
-            "type": "boolean",
-            "description": "Show a message asking customers if they want to start the background design-time process at project load time.",
-            "default": true
-          },
-          "azureLogicAppsStandard.autoStartDesignTime": {
-            "type": "boolean",
-            "description": "Start background design-time process at project load time.",
-            "default": false
-          },
-          "azureLogicAppsStandard.showAutoStartAzuriteWarning": {
-            "type": "boolean",
-            "description": "Show a warning asking if user's would like to configure Azurite auto start.",
-            "default": true
-          },
->>>>>>> 6e54011b
           "azureLogicAppsStandard.autoStartAzurite": {
             "type": "boolean",
             "description": "Start Azurite when project starts.",
