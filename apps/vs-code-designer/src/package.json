--- conflicted
+++ resolved
@@ -771,7 +771,6 @@
             "description": "Show a warning after detecting an Azure Functions .NET project with mismatched target frameworks.",
             "default": true
           },
-<<<<<<< HEAD
           "azureLogicAppsStandard.showStartDesignTimeMessage": {
             "type": "boolean",
             "description": "Show a message asking customers if they want to start the background design-time process at project load time.",
@@ -781,7 +780,6 @@
             "type": "boolean",
             "description": "Start background design-time process at project load time.",
             "default": false
-=======
           "azureLogicAppsStandard.showAutoStartAzuriteWarning": {
             "type": "boolean",
             "description": "Show a warning asking if user's would like to configure Azurite auto start.",
@@ -795,7 +793,6 @@
           "azureLogicAppsStandard.azuriteLocationSetting": {
             "type": "string",
             "description": "Default location for Azurite repository for Logic Apps Standard Workspaces"
->>>>>>> 49a6d113
           }
         }
       }
