{
  "name": "vscode-azurelogicapps",
  "displayName": "Azure Logic Apps (Standard)",
  "version": "2.80.0",
  "aiKey": "setInGitHubBuild",
  "repository": "https://github.com/Azure/LogicAppsUX",
  "main": "main.js",
  "engines": {
    "vscode": "^1.64.0"
  },
  "contributes": {
    "breakpoints": [
      {
        "language": "json"
      }
    ],
    "x-azResources": {
      "azure": {
        "branches": [
          {
            "type": "LogicApp"
          }
        ]
      },
      "workspace": {
        "branches": [
          {
            "type": "func"
          }
        ],
        "resources": true
      },
      "commands": [
        {
          "command": "azureLogicAppsStandard.createLogicApp",
          "title": "Create Logic App in Azure...",
          "type": "LogicApp",
          "detail": "To create and run automated workflows with little to no code."
        }
      ],
      "activation": {
        "onFetch": [
          "microsoft.web/sites"
        ],
        "onResolve": [
          "microsoft.web/sites"
        ]
      }
    },
    "commands": [
      {
        "command": "azureLogicAppsStandard.openDesigner",
        "title": "Open Designer",
        "category": "Azure Logic Apps"
      },
      {
        "command": "azureLogicAppsStandard.viewContent",
        "title": "View Content",
        "category": "Azure Logic Apps"
      },
      {
        "command": "azureLogicAppsStandard.createNewProject",
        "title": "Create New Project...",
        "category": "Azure Logic Apps",
        "icon": {
          "light": "assets/light/CreateNewProject.svg",
          "dark": "assets/dark/CreateNewProject.svg"
        }
      },
      {
        "command": "azureLogicAppsStandard.createNewCodeProject",
        "title": "Create new logic app workspace...",
        "category": "Azure Logic Apps",
        "preview": true,
        "icon": {
          "light": "assets/light/CreateNewCodeProject.svg",
          "dark": "assets/dark/CreateNewCodeProject.svg"
        }
      },
      {
        "command": "azureLogicAppsStandard.createCodeless",
        "title": "Create workflow...",
        "category": "Azure Logic Apps",
        "icon": {
          "light": "assets/light/Codeless.svg",
          "dark": "assets/dark/Codeless.svg"
        }
      },
      {
        "command": "azureLogicAppsStandard.deploy",
        "title": "Deploy to Logic App...",
        "category": "Azure Logic Apps",
        "icon": "$(cloud-upload)",
        "enablement": "!virtualWorkspace"
      },
      {
        "command": "azureLogicAppsStandard.generateDeploymentScripts",
        "title": "Generate deployment scripts...",
        "category": "Azure Logic Apps",
        "preview": true
      },
      {
        "command": "azureLogicAppsStandard.deploySlot",
        "title": "Deploy to Slot...",
        "category": "Azure Logic Apps"
      },
      {
        "command": "azureLogicAppsStandard.createLogicApp",
        "title": "Create Logic App in Azure...",
        "category": "Azure Logic Apps"
      },
      {
        "command": "azureLogicAppsStandard.createLogicAppAdvanced",
        "title": "Create Logic App in Azure... (Advanced)",
        "category": "Azure Logic Apps"
      },
      {
        "command": "azureLogicAppsStandard.startLogicApp",
        "title": "Start",
        "category": "Azure Logic Apps"
      },
      {
        "command": "azureLogicAppsStandard.stopLogicApp",
        "title": "Stop",
        "category": "Azure Logic Apps"
      },
      {
        "command": "azureLogicAppsStandard.restartLogicApp",
        "title": "Restart",
        "category": "Azure Logic Apps"
      },
      {
        "command": "azureLogicAppsStandard.deleteLogicApp",
        "title": "Delete Logic App...",
        "category": "Azure Logic Apps"
      },
      {
        "command": "azureLogicAppsStandard.pickProcess",
        "title": "Pick Process",
        "category": "Azure Logic Apps"
      },
      {
        "command": "azureLogicAppsStandard.openOverview",
        "title": "Overview",
        "category": "Azure Logic Apps"
      },
      {
        "command": "azureLogicAppsStandard.exportLogicApp",
        "title": "Export Logic App...",
        "category": "Azure Logic Apps",
        "icon": {
          "light": "assets/light/export.svg",
          "dark": "assets/dark/export.svg"
        }
      },
      {
        "command": "azureLogicAppsStandard.switchToDotnetProject",
        "title": "Convert to NuGet-based Logic App project",
        "category": "Azure Logic Apps"
      },
      {
        "command": "azureLogicAppsStandard.redeploy",
        "title": "Redeploy",
        "category": "Azure Logic Apps"
      },
      {
        "command": "azureLogicAppsStandard.openInPortal",
        "title": "Open in Portal",
        "category": "Azure Logic Apps"
      },
      {
        "command": "azureLogicAppsStandard.browseWebsite",
        "title": "Browse Website",
        "category": "Azure Logic Apps"
      },
      {
        "command": "azureLogicAppsStandard.viewProperties",
        "title": "View Properties",
        "category": "Azure Logic Apps"
      },
      {
        "command": "azureLogicAppsStandard.createSlot",
        "title": "Create Slot...",
        "category": "Azure Logic Apps"
      },
      {
        "command": "azureLogicAppsStandard.deleteSlot",
        "title": "Delete Slot...",
        "category": "Azure Logic Apps"
      },
      {
        "command": "azureLogicAppsStandard.viewDeploymentLogs",
        "title": "View Deployment Logs",
        "category": "Azure Logic Apps"
      },
      {
        "command": "azureLogicAppsStandard.startStreamingLogs",
        "title": "Start Streaming Logs",
        "category": "Azure Logic Apps"
      },
      {
        "command": "azureLogicAppsStandard.stopStreamingLogs",
        "title": "Stop Streaming Logs",
        "category": "Azure Logic Apps"
      },
      {
        "command": "azureLogicAppsStandard.reviewValidation",
        "title": "Review Validation",
        "category": "Azure Logic Apps"
      },
      {
        "command": "azureLogicAppsStandard.swapSlot",
        "title": "Swap Slot...",
        "category": "Azure Logic Apps"
      },
      {
        "command": "azureLogicAppsStandard.toggleAppSettingVisibility",
        "title": "Toggle App Setting Visibility.",
        "category": "Azure Logic Apps",
        "icon": {
          "light": "assets/light/visible.svg",
          "dark": "assets/dark/visible.svg"
        }
      },
      {
        "command": "azureLogicAppsStandard.appSettings.add",
        "title": "Add New Setting...",
        "category": "Azure Logic Apps"
      },
      {
        "command": "azureLogicAppsStandard.appSettings.delete",
        "title": "Delete Setting...",
        "category": "Azure Logic Apps"
      },
      {
        "command": "azureLogicAppsStandard.appSettings.download",
        "title": "Download Remote Settings...",
        "category": "Azure Logic Apps"
      },
      {
        "command": "azureLogicAppsStandard.appSettings.edit",
        "title": "Edit Setting...",
        "category": "Azure Logic Apps"
      },
      {
        "command": "azureLogicAppsStandard.appSettings.rename",
        "title": "Rename Setting...",
        "category": "Azure Logic Apps"
      },
      {
        "command": "azureLogicAppsStandard.appSettings.toggleSlotSetting",
        "title": "Toggle as Slot Setting",
        "category": "Azure Logic Apps"
      },
      {
        "command": "azureLogicAppsStandard.appSettings.upload",
        "title": "Upload Local Settings...",
        "category": "Azure Logic Apps"
      },
      {
        "command": "azureLogicAppsStandard.switchDebugMode",
        "title": "Update debug mode for stateless workflow",
        "category": "Azure Logic Apps"
      },
      {
        "command": "azureLogicAppsStandard.useSQLStorage",
        "title": "Use SQL storage for your Logic App project",
        "category": "Azure Logic Apps"
      },
      {
        "command": "azureLogicAppsStandard.configureWebhookRedirectEndpoint",
        "title": "Configure Webhook Redirect Endpoint",
        "category": "Azure Logic Apps"
      },
      {
        "command": "azureLogicAppsStandard.enableAzureConnectors",
        "title": "Use Connectors from Azure",
        "category": "Azure Logic Apps"
      },
      {
        "command": "azureLogicAppsStandard.viewCommitInGitHub",
        "title": "View Commit in GitHub",
        "category": "Azure Logic Apps"
      },
      {
        "command": "azureLogicAppsStandard.connectToGitHub",
        "title": "Connect to GitHub Repository...",
        "category": "Azure Logic Apps"
      },
      {
        "command": "azureLogicAppsStandard.disconnectRepo",
        "title": "Disconnect from Repo...",
        "category": "Azure Logic Apps"
      },
      {
        "command": "azureLogicAppsStandard.startRemoteDebug",
        "title": "Start Remote Debugging",
        "category": "Azure Logic Apps"
      },
      {
        "command": "azureLogicAppsStandard.initProjectForVSCode",
        "title": "Initialize Project for Use with VS Code...",
        "category": "Azure Logic Apps"
      },
      {
        "command": "azureLogicAppsStandard.configureDeploymentSource",
        "title": "Configure Deployment Source...",
        "category": "Azure Logic Apps"
      },
      {
        "command": "azureLogicAppsStandard.reportIssue",
        "title": "Report issue...",
        "category": "Azure Logic Apps"
      },
      {
        "command": "azureLogicAppsStandard.validateAndInstallBinaries",
        "title": "Validate and install dependency binaries",
<<<<<<< HEAD
=======
        "preview": true,
>>>>>>> 99b15b8d
        "category": "Azure Logic Apps"
      },
      {
        "command": "azureLogicAppsStandard.dataMap.createNewDataMap",
        "title": "Data Mapper: Create new data map",
        "icon": "$(add)"
      },
      {
        "command": "azureLogicAppsStandard.dataMap.loadDataMapFile",
        "title": "Data Mapper: Load existing data map"
      }
    ],
    "submenus": [
      {
        "id": "azureLogicAppsStandard.submenus.workspaceActions",
        "icon": {
          "light": "assets/logicapp.png",
          "dark": "assets/logicapp.png"
        },
        "label": "Azure Logic Apps"
      },
      {
        "id": "azureLogicAppsStandard.dataMapperMenu",
        "label": "Data Mapper"
      }
    ],
    "views": {
      "azure": [
        {
          "id": "azDataMapper",
          "name": "Data Mapper"
        }
      ]
    },
    "viewsWelcome": [
      {
        "view": "azDataMapper",
        "contents": "[Create new data map](command:azureLogicAppsStandard.dataMap.createNewDataMap)\n[Load existing data map](command:azureLogicAppsStandard.dataMap.loadDataMapFile)"
      }
    ],
    "menus": {
      "azureLogicAppsStandard.submenus.workspaceActions": [
        {
          "command": "azureLogicAppsStandard.createNewProject",
          "group": "1_create@1"
        },
        {
          "command": "azureLogicAppsStandard.createNewCodeProject",
          "when": "isWindows",
          "group": "1_create@2"
        },
        {
          "command": "azureLogicAppsStandard.createCodeless",
          "group": "1_create@3"
        },
        {
          "command": "azureLogicAppsStandard.deploy",
          "group": "2_deploy@1"
        },
        {
          "command": "azureLogicAppsStandard.exportLogicApp",
          "group": "3_export@1"
        }
      ],
      "view/title": [
        {
          "submenu": "azureLogicAppsStandard.submenus.workspaceActions",
          "when": "view == azureWorkspace",
          "group": "navigation@2"
        },
        {
          "command": "azureLogicAppsStandard.dataMap.createNewDataMap",
          "when": "view == azDataMapper",
          "group": "navigation@1"
        }
      ],
      "view/item/context": [
        {
          "command": "azureLogicAppsStandard.createLogicApp",
          "when": "view == azureResourceGroups && viewItem =~ /logicapp/i && viewItem =~ /azureResourceTypeGroup/i",
          "group": "1@1"
        },
        {
          "command": "azureLogicAppsStandard.createLogicAppAdvanced",
          "when": "view == azureResourceGroups && viewItem =~ /logicapp/i && viewItem =~ /azureResourceTypeGroup/i",
          "group": "1@2"
        },
        {
          "command": "azureLogicAppsStandard.deleteLogicApp",
          "when": "view == azureResourceGroups && viewItem =~ /azLogicAppsProductionSlot/",
          "group": "2@5"
        },
        {
          "command": "azureLogicAppsStandard.openDesigner",
          "when": "view == azureResourceGroups && viewItem =~ /Remote;.*;Workflow;/i",
          "group": "1@2"
        },
        {
          "command": "azureLogicAppsStandard.openOverview",
          "when": "view == azureResourceGroups && viewItem =~ /Remote;.*;Workflow;/i",
          "group": "1@1"
        },
        {
          "command": "azureLogicAppsStandard.viewContent",
          "when": "view == azureResourceGroups && viewItem =~ /Remote;.*;Workflow;/i",
          "group": "2@1"
        },
        {
          "command": "azureLogicAppsStandard.deploy",
          "when": "view == azureResourceGroups && viewItem =~ /azLogicAppsProductionSlot/",
          "group": "3@1"
        },
        {
          "command": "azureLogicAppsStandard.deploySlot",
          "when": "view == azureResourceGroups && viewItem =~ /azLogicAppsSlot/",
          "group": "3@2"
        },
        {
          "command": "azureLogicAppsStandard.startLogicApp",
          "when": "view == azureResourceGroups && viewItem =~ /azLogicApps(Production|)Slot(?!s)/",
          "group": "2@1"
        },
        {
          "command": "azureLogicAppsStandard.stopLogicApp",
          "when": "view == azureResourceGroups && viewItem =~ /azLogicApps(Production|)Slot(?!s)/",
          "group": "2@2"
        },
        {
          "command": "azureLogicAppsStandard.restartLogicApp",
          "when": "view == azureResourceGroups && viewItem =~ /azLogicApps(Production|)Slot(?!s)/",
          "group": "2@3"
        },
        {
          "command": "azureResourceGroups.refresh",
          "when": "view == azureResourceGroups && viewItem == azLogicAppsSlots",
          "group": "2@1"
        },
        {
          "command": "azureResourceGroups.refresh",
          "when": "view == azureResourceGroups && viewItem =~ /Workflows;/i",
          "group": "1@1"
        },
        {
          "command": "azureResourceGroups.refresh",
          "when": "view == azureResourceGroups && viewItem == applicationSettings",
          "group": "2@1"
        },
        {
          "command": "azureResourceGroups.refresh",
          "when": "view == azureResourceGroups && viewItem == azFuncProxies",
          "group": "1@1"
        },
        {
          "command": "azureResourceGroups.refresh",
          "when": "view == azureResourceGroups && viewItem =~ /azLogicApps.*(deployments(C|Unc)onnected)/",
          "group": "2@1"
        },
        {
          "command": "azureResourceGroups.refresh",
          "when": "view == azureResourceGroups && viewItem =~ /azLogicApps.*siteFiles/",
          "group": "1@1"
        },
        {
          "command": "azureResourceGroups.refresh",
          "when": "view == azureResourceGroups && viewItem =~ /azLogicApps.*logFiles/",
          "group": "1@1"
        },
        {
          "command": "azureResourceGroups.refresh",
          "when": "view == azureResourceGroups && viewItem =~ /azLogicApps.*folder/",
          "group": "1@1"
        },
        {
          "command": "azureLogicAppsStandard.redeploy",
          "when": "view == azureResourceGroups && viewItem =~ /azLogicApps.*deployment\\//",
          "group": "1@2"
        },
        {
          "command": "azureLogicAppsStandard.openInPortal",
          "when": "view == azureResourceGroups && viewItem =~ /Remote;.*;Workflow;/i",
          "group": "2@2"
        },
        {
          "command": "azureLogicAppsStandard.openInPortal",
          "when": "view == azureResourceGroups && viewItem =~ /azLogicApps.*deployment\\//",
          "group": "1@3"
        },
        {
          "command": "azureLogicAppsStandard.browseWebsite",
          "when": "view == azureResourceGroups && viewItem =~ /azLogicApps(Production|)Slot(?!s)/",
          "group": "1@2"
        },
        {
          "command": "azureLogicAppsStandard.viewProperties",
          "when": "view == azureResourceGroups && viewItem =~ /azLogicApps(Production|)Slot(?!s).*slot/",
          "group": "6@1"
        },
        {
          "command": "azureLogicAppsStandard.createSlot",
          "when": "view == azureResourceGroups && viewItem == azLogicAppsSlots",
          "group": "1@1"
        },
        {
          "command": "azureLogicAppsStandard.deleteSlot",
          "when": "view == azureResourceGroups && viewItem =~ /azLogicAppsSlot(?!s)/",
          "group": "2@5"
        },
        {
          "command": "azureLogicAppsStandard.viewDeploymentLogs",
          "when": "view == azureResourceGroups && viewItem =~ /azLogicApps.*deployment\\//",
          "group": "1@1"
        },
        {
          "command": "azureLogicAppsStandard.startStreamingLogs",
          "when": "view == azureResourceGroups && viewItem =~ /azLogicApps(Production|)Slot(?!s)/",
          "group": "4@1"
        },
        {
          "command": "azureLogicAppsStandard.startStreamingLogs",
          "when": "view == azureResourceGroups && viewItem =~ /Remote;.*;Workflow;/i",
          "group": "3@1"
        },
        {
          "command": "azureLogicAppsStandard.stopStreamingLogs",
          "when": "view == azureResourceGroups && viewItem =~ /azLogicApps(Production|)Slot(?!s)/",
          "group": "4@2"
        },
        {
          "command": "azureLogicAppsStandard.swapSlot",
          "when": "view == azureResourceGroups && viewItem =~ /azLogicAppsSlot(?!s)/",
          "group": "2@4"
        },
        {
          "command": "azureLogicAppsStandard.toggleAppSettingVisibility",
          "when": "view == azureResourceGroups && viewItem == applicationSettingItem",
          "group": "inline"
        },
        {
          "command": "azureLogicAppsStandard.appSettings.add",
          "when": "view == azureResourceGroups && viewItem == applicationSettings",
          "group": "1@1"
        },
        {
          "command": "azureLogicAppsStandard.appSettings.delete",
          "when": "view == azureResourceGroups && viewItem == applicationSettingItem",
          "group": "1@3"
        },
        {
          "command": "azureLogicAppsStandard.appSettings.download",
          "when": "view == azureResourceGroups && viewItem == applicationSettings",
          "group": "1@2"
        },
        {
          "command": "azureLogicAppsStandard.appSettings.edit",
          "when": "view == azureResourceGroups && viewItem == applicationSettingItem",
          "group": "1@1"
        },
        {
          "command": "azureLogicAppsStandard.appSettings.rename",
          "when": "view == azureResourceGroups && viewItem == applicationSettingItem",
          "group": "1@2"
        },
        {
          "command": "azureLogicAppsStandard.appSettings.toggleSlotSetting",
          "when": "view == azureResourceGroups && viewItem == applicationSettingItem",
          "group": "1@4"
        },
        {
          "command": "azureLogicAppsStandard.appSettings.upload",
          "when": "view == azureResourceGroups && viewItem == applicationSettings",
          "group": "1@3"
        },
        {
          "command": "azureLogicAppsStandard.disconnectRepo",
          "when": "view == azureResourceGroups && viewItem =~ /azLogicApps.*deploymentsConnected/",
          "group": "1@2"
        },
        {
          "command": "azureLogicAppsStandard.viewCommitInGitHub",
          "when": "view == azureResourceGroups && viewItem =~ /azLogicApps.*deployment\\/github/",
          "group": "1@4"
        },
        {
          "command": "azureLogicAppsStandard.startRemoteDebug",
          "when": "view == azureResourceGroups && viewItem =~ /azLogicApps(Production|)Slot(?!s)/ && config.azureLogicAppsStandard.enableRemoteDebugging == true",
          "group": "5@1"
        },
        {
          "command": "azureLogicAppsStandard.configureDeploymentSource",
          "when": "view == azureResourceGroups && viewItem =~ /azLogicApps(Production|)Slot(?!s)/",
          "group": "3@2"
        }
      ],
      "explorer/context": [
        {
          "command": "azureLogicAppsStandard.deploy",
          "when": "explorerResourceIsFolder == true",
          "group": "zzz_LogicApptools@1"
        },
        {
          "command": "azureLogicAppsStandard.generateDeploymentScripts",
          "when": "explorerResourceIsRoot == true",
          "group": "zzz_LogicApptools@1"
        },
        {
          "command": "azureLogicAppsStandard.openOverview",
          "when": "resourceFilename==workflow.json",
          "group": "navigation@1"
        },
        {
          "command": "azureLogicAppsStandard.openDesigner",
          "when": "resourceFilename==workflow.json",
          "group": "navigation@3"
        },
        {
          "command": "azureLogicAppsStandard.switchToDotnetProject",
          "when": "explorerResourceIsRoot == true",
          "group": "zzz_LogicApptools@3"
        },
        {
          "command": "azureLogicAppsStandard.reviewValidation",
          "when": "resourceDirname=~/\\.logs\\/export/ && resourceFilename=~/exportValidation.json/",
          "group": "navigation@1"
        },
        {
          "command": "azureLogicAppsStandard.switchDebugMode",
          "when": "explorerResourceIsRoot == true",
          "group": "zzz_LogicApptools@2"
        },
        {
          "command": "azureLogicAppsStandard.useSQLStorage",
          "when": "explorerResourceIsRoot == true",
          "group": "zzz_LogicApptools@3"
        },
        {
          "command": "azureLogicAppsStandard.configureWebhookRedirectEndpoint",
          "when": "resourceFilename==local.settings.json",
          "group": "zzz_appSettings@3"
        },
        {
          "command": "azureLogicAppsStandard.enableAzureConnectors",
          "when": "resourceFilename==workflow.json",
          "group": "navigation@2"
        },
        {
          "submenu": "azureLogicAppsStandard.dataMapperMenu",
          "group": "navigation",
          "when": "resourceExtname in azureLogicAppsStandard.dataMap.setSupportedFileExts"
        }
      ],
      "commandPalette": [
        {
          "command": "azureLogicAppsStandard.openDesigner",
          "when": "resourceFilename==workflow.json"
        },
        {
          "command": "azureLogicAppsStandard.createNewCodeProject",
          "when": "isWindows"
        },
        {
          "command": "azureLogicAppsStandard.viewContent",
          "when": "never"
        },
        {
          "command": "azureLogicAppsStandard.pickProcess",
          "when": "never"
        },
        {
          "command": "azureLogicAppsStandard.openOverview",
          "when": "resourceFilename==workflow.json"
        },
        {
          "command": "azureLogicAppsStandard.toggleAppSettingVisibility",
          "when": "never"
        },
        {
          "command": "azureLogicAppsStandard.startRemoteDebug",
          "when": "config.azureLogicAppsStandard.enableRemoteDebugging == true"
        },
        {
          "command": "azureLogicAppsStandard.viewProperties",
          "when": "never"
        }
      ],
      "azureLogicAppsStandard.dataMapperMenu": [
        {
          "command": "azureLogicAppsStandard.dataMap.loadDataMapFile",
          "group": "navigation",
          "when": "resourceExtname in azureLogicAppsStandard.dataMap.setSupportedDataMapDefinitionFileExts"
        }
      ]
    },
    "configuration": [
      {
        "title": "Azure Logic Apps (Standard)",
        "properties": {
          "azureLogicAppsStandard.showExplorer": {
            "type": "boolean",
            "default": true,
            "description": "Show or hide the Azure Functions Explorer"
          },
          "azureLogicAppsStandard.projectRuntime": {
            "scope": "resource",
            "type": "string",
            "enum": [
              "~4",
              "~3"
            ],
            "description": "The default version of the Azure Functions runtime to use when performing operations like \"Create New Logic App\".",
            "enumDescriptions": [
              "Azure Functions v4",
              "Azure Functions v3 (.NET Core)"
            ]
          },
          "azureLogicAppsStandard.projectLanguage": {
            "scope": "resource",
            "type": "string",
            "enum": [
              "JavaScript",
              "C#"
            ],
            "readOnly": true,
            "description": "The default language to use when performing operations like \"Create New Workflow\".",
            "enumDescriptions": [
              ""
            ]
          },
          "azureLogicAppsStandard.deploySubpath": {
            "scope": "resource",
            "type": "string",
            "description": "The default subpath for the workspace folder to use during deployment. If you set this value, you won't get a prompt for the folder path during deployment."
          },
          "azureLogicAppsStandard.dependencyTimeout": {
            "type": "number",
            "description": "The timeout (in seconds) to be used when validating and installing dependencies.",
            "default": 120
          },
<<<<<<< HEAD
          "azureLogicAppsStandard.dependenciesPath": {
            "scope": "resource",
            "type": "string",
            "description": "The path for Azure Logic Apps extension dependency binaries."
=======
          "azureLogicAppsStandard.autoRuntimeDependenciesPath": {
            "scope": "resource",
            "type": "string",
            "description": "The path for Azure Logic Apps extension runtime dependencies. (Preview)"
>>>>>>> 99b15b8d
          },
          "azureLogicAppsStandard.dotnetBinaryPath": {
            "scope": "resource",
            "type": "string",
            "description": "The path for Azure Logic Apps extension .NET SDK dependency binary.",
            "default": "dotnet"
          },
          "azureLogicAppsStandard.nodeJsBinaryPath": {
            "scope": "resource",
            "type": "string",
            "description": "The path for Azure Logic Apps extension Node JS dependency binary.",
            "default": "node"
          },
          "azureLogicAppsStandard.funcCoreToolsBinaryPath": {
            "scope": "resource",
            "type": "string",
            "description": "The path for Azure Logic Apps extension Azure Function Core Tools dependency binary.",
            "default": "func"
          },
          "azureLogicAppsStandard.projectSubpath": {
            "scope": "resource",
            "type": "string",
            "description": "The default subpath of a workspace folder to use for project operations. This is only necessary if you have multiple projects in one workspace. See https://aka.ms/AA4nmfy for more information."
          },
          "azureLogicAppsStandard.pickProcessTimeout": {
            "type": "integer",
            "description": "The timeout (in seconds) to be used when searching for the Azure Functions host process. Since a build is required every time you F5, you may need to adjust this based on how long your build takes.",
            "default": 60
          },
          "azureLogicAppsStandard.stopFuncTaskPostDebug": {
            "type": "boolean",
            "description": "Automatically stop the task running the Azure Functions host when a debug sessions ends.",
            "default": true
          },
          "azureLogicAppsStandard.validateFuncCoreTools": {
            "type": "boolean",
            "description": "Make sure that Azure Functions Core Tools is installed before you start debugging.",
            "default": true
          },
          "azureLogicAppsStandard.validateDotNetSDK": {
            "type": "boolean",
            "description": "Make sure that the .NET SDK is installed before you start debugging.",
            "default": true
          },
          "azureLogicAppsStandard.validateNodeJs": {
            "type": "boolean",
            "description": "Make sure that Node JS is installed before you start debugging.",
            "default": true
          },
          "azureLogicAppsStandard.showDeployConfirmation": {
            "type": "boolean",
            "description": "Ask to confirm before deploying to a function app in Azure. Deployment overwrites any previous deployment and can't be undone.",
            "default": true
          },
          "azureLogicAppsStandard.showCoreToolsWarning": {
            "type": "boolean",
            "description": "Show a warning when your installed version of the Azure Functions Core Tools is outdated.",
            "default": true
          },
          "azureLogicAppsStandard.showDotNetWarning": {
            "type": "boolean",
            "description": "Show a warning when your installed version of the .NET SDK is outdated.",
            "default": true
          },
          "azureLogicAppsStandard.showNodeJsWarning": {
            "type": "boolean",
            "description": "Show a warning when your installed version of Node JS is outdated.",
            "default": true
          },
          "azureLogicAppsStandard.showMultiCoreToolsWarning": {
            "type": "boolean",
            "description": "Show a warning when multiple installations of the Azure Functions Core Tools are found.",
            "default": true
          },
          "azureLogicAppsStandard.requestTimeout": {
            "type": "number",
            "description": "The timeout (in seconds) to be used when making requests, for example getting the latest templates.",
            "default": 15
          },
          "azureLogicAppsStandard.enableRemoteDebugging": {
            "type": "boolean",
            "description": "Enable remote debugging for Node.js Logic Apps running on Linux App Service plans. Consumption plans are not supported. (experimental)",
            "default": false
          },
          "azureLogicAppsStandard.enableOutputTimestamps": {
            "type": "boolean",
            "description": "Prepends each line displayed in the output channel with a timestamp.",
            "default": true
          },
          "azureLogicAppsStandard.preDeployTask": {
            "scope": "resource",
            "type": "string",
            "description": "The name of the task to run before zip deployments."
          },
          "azureLogicAppsStandard.projectOpenBehavior": {
            "type": "string",
            "enum": [
              "AddToWorkspace",
              "OpenInNewWindow",
              "OpenInCurrentWindow"
            ],
            "description": "The behavior to use after creating a new project. The options are \"AddToWorkspace\", \"OpenInNewWindow\", or \"OpenInCurrentWindow\"."
          },
          "azureLogicAppsStandard.show64BitWarning": {
            "type": "boolean",
            "description": "Show a warning to install a 64-bit version of the Azure Functions Core Tools when you create a .NET Framework project.",
            "default": true
          },
          "azureLogicAppsStandard.showDeploySubpathWarning": {
            "type": "boolean",
            "description": "Show a warning when the \"deploySubpath\" setting does not match the selected folder for deploying.",
            "default": true
          },
          "azureLogicAppsStandard.showProjectWarning": {
            "type": "boolean",
            "description": "Show a warning when an Azure Logic App project was detected that has not been initialized for use in VS Code.",
            "default": true
          },
          "azureLogicAppsStandard.showTargetFrameworkWarning": {
            "type": "boolean",
            "description": "Show a warning after detecting an Azure Functions .NET project with mismatched target frameworks.",
            "default": true
          },
          "azureLogicAppsStandard.showStartDesignTimeMessage": {
            "type": "boolean",
            "description": "Show a message asking customers if they want to start the background design-time process at project load time.",
            "default": true
          },
          "azureLogicAppsStandard.autoStartDesignTime": {
            "type": "boolean",
            "description": "Start background design-time process at project load time.",
<<<<<<< HEAD
            "default": false
          },
          "azureLogicAppsStandard.autoBinariesInstallation": {
            "type": "boolean",
            "description": "Enable automatic validation and installation for binary dependencies.",
=======
            "default": true
          },
          "azureLogicAppsStandard.autoRuntimeDependenciesValidationAndInstallation": {
            "type": "boolean",
            "description": "Enable automatic validation and installation for runtime dependencies at the configured path. (Preview)",
>>>>>>> 99b15b8d
            "default": null
          },
          "azureLogicAppsStandard.showAutoStartAzuriteWarning": {
            "type": "boolean",
            "description": "Show a warning asking if user's would like to configure Azurite auto start.",
<<<<<<< HEAD
            "default": true
=======
            "default": false
>>>>>>> 99b15b8d
          },
          "azureLogicAppsStandard.autoStartAzurite": {
            "type": "boolean",
            "description": "Start Azurite when project starts.",
<<<<<<< HEAD
            "default": false
=======
            "default": true
>>>>>>> 99b15b8d
          },
          "azureLogicAppsStandard.azuriteLocationSetting": {
            "type": "string",
            "description": "Default location for Azurite repository for Logic Apps Standard Workspaces"
          },
          "azureLogicAppsStandard.useExpandedFunctionCards": {
            "type": "boolean",
            "default": true,
            "description": "Default the data mapper to use the expanded function cards."
          }
        }
      }
    ]
  },
  "extensionDependencies": [
    "ms-vscode.azure-account",
    "ms-azuretools.vscode-azurefunctions",
    "azurite.azurite",
    "ms-azuretools.vscode-azureresourcegroups",
    "ms-dotnettools.csharp"
  ],
  "activationEvents": [
    "onCommand:azureLogicAppsStandard.openDesigner",
    "onCommand:azureLogicAppsStandard.viewContent",
    "onCommand:azureLogicAppsStandard.createNewProject",
    "onCommand:azureLogicAppsStandard.createNewCodeProject",
    "onCommand:azureLogicAppsStandard.createCodeless",
    "onCommand:azureLogicAppsStandard.deploy",
    "onCommand: azureLogicAppsStandard.generateDeploymentScripts",
    "onCommand:azureLogicAppsStandard.deploySlot",
    "onCommand:azureLogicAppsStandard.createLogicApp",
    "onCommand:azureLogicAppsStandard.createLogicAppAdvanced",
    "onCommand:azureLogicAppsStandard.startLogicApp",
    "onCommand:azureLogicAppsStandard.stopLogicApp",
    "onCommand:azureLogicAppsStandard.restartLogicApp",
    "onCommand:azureLogicAppsStandard.pickProcess",
    "onCommand:azureLogicAppsStandard.deleteLogicApp",
    "onCommand:azureLogicAppsStandard.openOverview",
    "onCommand:azureLogicAppsStandard.exportLogicApp",
    "onCommand:azureLogicAppsStandard.reviewValidation",
    "onCommand:azureLogicAppsStandard.switchToDotnetProject",
    "onCommand:azureLogicAppsStandard.openInPortal",
    "onCommand:azureLogicAppsStandard.redeploy",
    "onCommand:azureLogicAppsStandard.browseWebsite",
    "onCommand:azureLogicAppsStandard.viewProperties",
    "onCommand:azureLogicAppsStandard.createSlot",
    "onCommand:azureLogicAppsStandard.deleteSlot",
    "onCommand:azureLogicAppsStandard.startStreamingLogs",
    "onCommand:azureLogicAppsStandard.stopStreamingLogs",
    "onCommand:azureLogicAppsStandard.viewDeploymentLogs",
    "onCommand:azureLogicAppsStandard.swapSlot",
    "onCommand:azureLogicAppsStandard.switchDebugMode",
    "onCommand:azureLogicAppsStandard.appSettings.add",
    "onCommand:azureLogicAppsStandard.appSettings.delete",
    "onCommand:azureLogicAppsStandard.appSettings.download",
    "onCommand:azureLogicAppsStandard.appSettings.edit",
    "onCommand:azureLogicAppsStandard.appSettings.rename",
    "onCommand:azureLogicAppsStandard.appSettings.toggleSlotSetting",
    "onCommand:azureLogicAppsStandard.appSettings.upload",
    "onCommand:azureLogicAppsStandard.useSQLStorage",
    "onCommand:azureLogicAppsStandard.initProjectForVSCode",
    "onCommand:azureLogicAppsStandard.configureDeploymentSource",
    "onCommand:azureLogicAppsStandard.viewCommitInGitHub",
    "onCommand:azureLogicAppsStandard.disconnectRepo",
    "onCommand:azureLogicAppsStandard.connectToGitHub",
    "onCommand:azureLogicAppsStandard.startRemoteDebug",
    "onView:azureWorkspace",
    "onView:azureResourceGroups",
    "onView:azDataMapper",
    "workspaceContains:host.json",
    "workspaceContains:*/host.json",
    "onDebugInitialConfigurations",
    "onStartupFinished"
  ],
  "galleryBanner": {
    "color": "#015cda",
    "theme": "dark"
  },
  "bugs": {
    "url": "https://github.com/Azure/LogicAppsUX/issues"
  },
  "homepage": "https://azure.microsoft.com/services/logic-apps/",
  "license": "SEE LICENSE IN LICENSE.md",
  "categories": [
    "Azure"
  ],
  "keywords": [
    "Azure",
    "Logic App",
    "serverless",
    "multi-root ready"
  ],
  "preview": false,
  "publisher": "ms-azuretools",
  "icon": "assets/logicapp.png",
  "dependencies": {
    "tslib": "^2.0.0"
  }
}<|MERGE_RESOLUTION|>--- conflicted
+++ resolved
@@ -315,10 +315,7 @@
       {
         "command": "azureLogicAppsStandard.validateAndInstallBinaries",
         "title": "Validate and install dependency binaries",
-<<<<<<< HEAD
-=======
         "preview": true,
->>>>>>> 99b15b8d
         "category": "Azure Logic Apps"
       },
       {
@@ -756,17 +753,10 @@
             "description": "The timeout (in seconds) to be used when validating and installing dependencies.",
             "default": 120
           },
-<<<<<<< HEAD
-          "azureLogicAppsStandard.dependenciesPath": {
-            "scope": "resource",
-            "type": "string",
-            "description": "The path for Azure Logic Apps extension dependency binaries."
-=======
           "azureLogicAppsStandard.autoRuntimeDependenciesPath": {
             "scope": "resource",
             "type": "string",
             "description": "The path for Azure Logic Apps extension runtime dependencies. (Preview)"
->>>>>>> 99b15b8d
           },
           "azureLogicAppsStandard.dotnetBinaryPath": {
             "scope": "resource",
@@ -898,38 +888,27 @@
           "azureLogicAppsStandard.autoStartDesignTime": {
             "type": "boolean",
             "description": "Start background design-time process at project load time.",
-<<<<<<< HEAD
+            "default": true
+          },
+          "azureLogicAppsStandard.autoRuntimeDependenciesValidationAndInstallation": {
+            "type": "boolean",
+            "description": "Enable automatic validation and installation for runtime dependencies at the configured path. (Preview)",
+            "default": null
+          },
+          "azureLogicAppsStandard.autoBinariesInstallation": {
+            "type": "boolean",
+            "description": "Enable automatic validation and installation for binary dependencies.",
+            "default": null
+          },
+          "azureLogicAppsStandard.showAutoStartAzuriteWarning": {
+            "type": "boolean",
+            "description": "Show a warning asking if user's would like to configure Azurite auto start.",
             "default": false
           },
-          "azureLogicAppsStandard.autoBinariesInstallation": {
-            "type": "boolean",
-            "description": "Enable automatic validation and installation for binary dependencies.",
-=======
-            "default": true
-          },
-          "azureLogicAppsStandard.autoRuntimeDependenciesValidationAndInstallation": {
-            "type": "boolean",
-            "description": "Enable automatic validation and installation for runtime dependencies at the configured path. (Preview)",
->>>>>>> 99b15b8d
-            "default": null
-          },
-          "azureLogicAppsStandard.showAutoStartAzuriteWarning": {
-            "type": "boolean",
-            "description": "Show a warning asking if user's would like to configure Azurite auto start.",
-<<<<<<< HEAD
-            "default": true
-=======
-            "default": false
->>>>>>> 99b15b8d
-          },
           "azureLogicAppsStandard.autoStartAzurite": {
             "type": "boolean",
             "description": "Start Azurite when project starts.",
-<<<<<<< HEAD
-            "default": false
-=======
-            "default": true
->>>>>>> 99b15b8d
+            "default": true
           },
           "azureLogicAppsStandard.azuriteLocationSetting": {
             "type": "string",
