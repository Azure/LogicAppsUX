{
  "name": "logic-apps-vscode-extension",
  "displayName": "Azure Logic Apps (Standard)",
  "version": "0.2.54",
  "aiKey": "setInGitHubBuild",
  "repository": "https://github.com/Azure/logic_apps_designer",
  "main": "main.js",
  "engines": {
    "vscode": "^1.64.0"
  },
  "contributes": {
    "breakpoints": [
      {
        "language": "json"
      }
    ],
    "commands": [
      {
        "command": "logicAppsExtension.selectSubscriptions",
        "title": "Select Subscriptions...",
        "icon": {
          "light": "assets/light/filter.svg",
          "dark": "assets/dark/filter.svg"
        }
      },
      {
        "command": "logicAppsExtension.openDesigner",
        "title": "Open New Designer",
        "category": "Azure Logic Apps"
      },
      {
        "command": "logicAppsExtension.loadMore",
        "title": "Load More",
        "category": "Azure Logic Apps"
      },
      {
        "command": "logicAppsExtension.viewContent",
        "title": "View Content",
        "category": "Azure Logic Apps"
      },
      {
        "command": "logicAppsExtension.createNewProject",
        "title": "Create New Project...",
        "category": "Azure Logic Apps",
        "icon": {
          "light": "assets/light/CreateNewProject.svg",
          "dark": "assets/dark/CreateNewProject.svg"
        }
      },
      {
        "command": "logicAppsExtension.createCodeless",
        "title": "Create Workflow...",
        "category": "Azure Logic Apps",
        "icon": {
          "light": "assets/light/Codeless.svg",
          "dark": "assets/dark/Codeless.svg"
        }
      },
      {
        "command": "logicAppsExtension.deploy",
        "title": "Deploy to Logic App...",
        "category": "Azure Logic Apps",
        "icon": {
          "light": "assets/light/deploy.svg",
          "dark": "assets/dark/deploy.svg"
        }
      },
      {
        "command": "logicAppsExtension.deploySlot",
        "title": "Deploy to Slot...",
        "category": "Azure Logic Apps"
      },
      {
        "command": "logicAppsExtension.createLogicApp",
        "title": "Create Logic App in Azure...",
        "category": "Azure Logic Apps"
      },
      {
        "command": "logicAppsExtension.createLogicAppAdvanced",
        "title": "Create Logic App in Azure... (Advanced)",
        "category": "Azure Logic Apps"
      },
      {
        "command": "logicAppsExtension.startLogicApp",
        "title": "Start",
        "category": "Azure Logic Apps"
      },
      {
        "command": "logicAppsExtension.stopLogicApp",
        "title": "Stop",
        "category": "Azure Logic Apps"
      },
      {
        "command": "logicAppsExtension.restartLogicApp",
        "title": "Restart",
        "category": "Azure Logic Apps"
      },
      {
        "command": "logicAppsExtension.deleteLogicApp",
        "title": "Delete Logic App...",
        "category": "Azure Logic Apps"
      },
      {
        "command": "logicAppsExtension.pickProcess",
        "title": "Pick Process",
        "category": "Azure Logic Apps"
      },
      {
        "command": "logicAppsExtension.refresh",
        "title": "Refresh",
        "category": "Azure Logic Apps",
        "icon": {
          "light": "assets/light/refresh.svg",
          "dark": "assets/dark/refresh.svg"
        }
      },
      {
        "command": "logicAppsExtension.openOverview",
        "title": "Overview",
        "category": "Azure Logic Apps"
      },
      {
        "command": "azureLogicAppsStandard.exportLogicApp",
        "title": "Export Logic App...",
        "category": "Azure Logic Apps",
        "icon": {
          "light": "assets/light/export.svg",
          "dark": "assets/dark/export.svg"
        }
      },
      {
        "command": "logicAppsExtension.switchToDotnetProject",
        "title": "Convert to NuGet-based Logic App project",
        "category": "Azure Logic Apps"
      },
      {
        "command": "logicAppsExtension.redeploy",
        "title": "Redeploy",
        "category": "Azure Logic Apps"
      },
      {
        "command": "logicAppsExtension.openInPortal",
        "title": "Open in Portal",
        "category": "Azure Logic Apps"
      },
      {
        "command": "logicAppsExtension.browseWebsite",
        "title": "Browse Website",
        "category": "Azure Logic Apps"
      },
      {
        "command": "logicAppsExtension.viewProperties",
        "title": "View Properties",
        "category": "Azure Logic Apps"
      },
      {
        "command": "logicAppsExtension.createSlot",
        "title": "Create Slot...",
        "category": "Azure Logic Apps"
      },
      {
        "command": "logicAppsExtension.deleteSlot",
        "title": "Delete Slot...",
        "category": "Azure Logic Apps"
      },
      {
        "command": "logicAppsExtension.viewDeploymentLogs",
        "title": "View Deployment Logs",
        "category": "Azure Logic Apps"
      },
      {
        "command": "logicAppsExtension.startStreamingLogs",
        "title": "Start Streaming Logs",
        "category": "Azure Logic Apps"
      },
      {
        "command": "logicAppsExtension.stopStreamingLogs",
        "title": "Stop Streaming Logs",
        "category": "Azure Logic Apps"
      },
      {
        "command": "logicAppsExtension.reviewValidation",
        "title": "Review Validation",
        "category": "Azure Logic Apps"
<<<<<<< HEAD
=======
      },
      {
        "command": "logicAppsExtension.swapSlot",
        "title": "Swap Slot...",
        "category": "Azure Logic Apps"
      },
      {
        "command": "logicAppsExtension.toggleAppSettingVisibility",
        "title": "Toggle App Setting Visibility.",
        "category": "Azure Logic Apps",
        "icon": {
          "light": "assets/light/visible.svg",
          "dark": "assets/dark/visible.svg"
        }
      },
      {
        "command": "logicAppsExtension.appSettings.add",
        "title": "Add New Setting...",
        "category": "Azure Logic Apps"
      },
      {
        "command": "logicAppsExtension.appSettings.delete",
        "title": "Delete Setting...",
        "category": "Azure Logic Apps"
      },
      {
        "command": "logicAppsExtension.appSettings.download",
        "title": "Download Remote Settings...",
        "category": "Azure Logic Apps"
      },
      {
        "command": "logicAppsExtension.appSettings.edit",
        "title": "Edit Setting...",
        "category": "Azure Logic Apps"
      },
      {
        "command": "logicAppsExtension.appSettings.rename",
        "title": "Rename Setting...",
        "category": "Azure Logic Apps"
      },
      {
        "command": "logicAppsExtension.appSettings.toggleSlotSetting",
        "title": "Toggle as Slot Setting",
        "category": "Azure Logic Apps"
      },
      {
        "command": "logicAppsExtension.appSettings.upload",
        "title": "Upload Local Settings...",
        "category": "Azure Logic Apps"
      },
      {
        "command": "logicAppsExtension.switchDebugMode",
        "title": "Update debug mode for stateless workflow",
        "category": "Azure Logic Apps"
      },
      {
        "command": "logicAppsExtension.useSQLStorage",
        "title": "Use SQL storage for your Logic App project",
        "category": "Azure Logic Apps"
      },
      {
        "command": "logicAppsExtension.configureWebhookRedirectEndpoint",
        "title": "Configure Webhook Redirect Endpoint",
        "category": "Azure Logic Apps"
      },
      {
        "command": "logicAppsExtension.enableAzureConnectors",
        "title": "Use Connectors from Azure",
        "category": "Azure Logic Apps"
>>>>>>> d1533b83
      }
    ],
    "viewsContainers": {
      "activitybar": [
        {
          "id": "azure",
          "title": "Azure",
          "icon": "resources/azure.svg"
        }
      ]
    },
    "views": {
      "azure": [
        {
          "id": "newAzLogicApps",
          "name": "New Logic Apps (Standard)",
          "when": "config.logicAppsExtension.showExplorer == true"
        }
      ]
    },
    "menus": {
      "view/title": [
        {
          "command": "logicAppsExtension.createNewProject",
          "when": "view == newAzLogicApps",
          "group": "navigation@1"
        },
        {
          "command": "logicAppsExtension.createCodeless",
          "when": "view == newAzLogicApps",
          "group": "navigation@2"
        },
        {
          "command": "logicAppsExtension.deploy",
          "when": "view == newAzLogicApps",
          "group": "navigation@3"
        },
        {
          "command": "azureLogicAppsStandard.exportLogicApp",
          "when": "view == newAzLogicApps",
          "group": "navigation@4"
        },
        {
          "command": "logicAppsExtension.refresh",
          "when": "view == newAzLogicApps",
          "group": "navigation@5"
        }
      ],
      "view/item/context": [
        {
          "command": "logicAppsExtension.selectSubscriptions",
          "when": "view == newAzLogicApps && viewItem == azureextensionui.azureSubscription",
          "group": "inline"
        },
        {
          "command": "logicAppsExtension.createLogicApp",
          "when": "view == newAzLogicApps && viewItem == azureextensionui.azureSubscription",
          "group": "1@1"
        },
        {
          "command": "logicAppsExtension.createLogicAppAdvanced",
          "when": "view == newAzLogicApps && viewItem == azureextensionui.azureSubscription",
          "group": "1@2"
        },
        {
          "command": "logicAppsExtension.deleteLogicApp",
          "when": "view == newAzLogicApps && viewItem == azLogicAppsProductionSlot",
          "group": "2@5"
        },
        {
          "command": "logicAppsExtension.openDesigner",
          "when": "view == newAzLogicApps && viewItem =~ /Remote;.*;Workflow;/i",
          "group": "1@2"
        },
        {
          "command": "logicAppsExtension.viewContent",
          "when": "view == newAzLogicApps && viewItem =~ /Remote;.*;Workflow;/i",
          "group": "2@1"
        },
        {
          "command": "logicAppsExtension.deploy",
          "when": "view == newAzLogicApps && viewItem == azLogicAppsProductionSlot",
          "group": "3@1"
        },
        {
          "command": "logicAppsExtension.deploySlot",
          "when": "view == newAzLogicApps && viewItem == azLogicAppsSlot",
          "group": "3@2"
        },
        {
          "command": "logicAppsExtension.startLogicApp",
          "when": "view == newAzLogicApps && viewItem =~ /^azLogicApps(Production|)Slot$/",
          "group": "2@1"
        },
        {
          "command": "logicAppsExtension.stopLogicApp",
          "when": "view == newAzLogicApps && viewItem =~ /^azLogicApps(Production|)Slot$/",
          "group": "2@2"
        },
        {
          "command": "logicAppsExtension.restartLogicApp",
          "when": "view == newAzLogicApps && viewItem =~ /^azLogicApps(Production|)Slot$/",
          "group": "2@3"
        },
        {
          "command": "logicAppsExtension.refresh",
          "when": "view == newAzLogicApps && viewItem == azureextensionui.azureSubscription",
          "group": "3@1"
        },
        {
          "command": "logicAppsExtension.refresh",
          "when": "view == newAzLogicApps && viewItem =~ /^azLogicApps(Production|)Slot$/",
          "group": "6@2"
        },
        {
          "command": "logicAppsExtension.refresh",
          "when": "view == newAzLogicApps && viewItem == azLogicAppsSlots",
          "group": "2@1"
        },
        {
          "command": "logicAppsExtension.refresh",
          "when": "view == newAzLogicApps && viewItem =~ /Workflows;/i",
          "group": "1@1"
        },
        {
          "command": "logicAppsExtension.refresh",
          "when": "view == newAzLogicApps && viewItem == applicationSettings",
          "group": "2@1"
        },
        {
          "command": "logicAppsExtension.refresh",
          "when": "view == newAzLogicApps && viewItem == azFuncProxies",
          "group": "1@1"
        },
        {
          "command": "logicAppsExtension.refresh",
          "when": "view == newAzLogicApps && viewItem =~ /^deployments(C|Unc)onnected$/",
          "group": "2@1"
        },
        {
          "command": "logicAppsExtension.refresh",
          "when": "view == newAzLogicApps && viewItem == siteFiles",
          "group": "1@1"
        },
        {
          "command": "logicAppsExtension.refresh",
          "when": "view == newAzLogicApps && viewItem == logFiles",
          "group": "1@1"
        },
        {
          "command": "logicAppsExtension.refresh",
          "when": "view == newAzLogicApps && viewItem == folder",
          "group": "1@1"
        },
        {
          "command": "logicAppsExtension.openOverview",
          "when": "view == newAzLogicApps && viewItem =~ /Remote;.*;Workflow;/i",
          "group": "1@1"
        },
        {
          "command": "logicAppsExtension.redeploy",
          "when": "view == newAzLogicApps && viewItem =~ /^deployment//",
          "group": "1@2"
        },
        {
          "command": "logicAppsExtension.openInPortal",
          "when": "view == newAzLogicApps && viewItem == azureextensionui.azureSubscription",
          "group": "2@1"
        },
        {
          "command": "logicAppsExtension.openInPortal",
          "when": "view == newAzLogicApps && viewItem == azLogicAppsProductionSlot",
          "group": "1@1"
        },
        {
          "command": "logicAppsExtension.openInPortal",
          "when": "view == newAzLogicApps && viewItem =~ /^deployment//",
          "group": "1@3"
        },
        {
          "command": "logicAppsExtension.browseWebsite",
          "when": "view == newAzLogicApps && viewItem =~ /^azLogicApps(Production|)Slot$/",
          "group": "1@2"
        },
        {
          "command": "logicAppsExtension.viewProperties",
          "when": "view == newAzLogicApps && viewItem =~ /^azLogicApps(Production|)Slot$/",
          "group": "6@1"
        },
        {
          "command": "logicAppsExtension.createSlot",
          "when": "view == newAzLogicApps && viewItem == azLogicAppsSlots",
          "group": "1@1"
        },
        {
          "command": "logicAppsExtension.deleteSlot",
          "when": "view == newAzLogicApps && viewItem == azLogicAppsSlot",
          "group": "2@5"
        },
        {
          "command": "logicAppsExtension.viewDeploymentLogs",
          "when": "view == newAzLogicApps && viewItem =~ /^deployment//",
          "group": "1@1"
        },
        {
          "command": "logicAppsExtension.startStreamingLogs",
          "when": "view == newAzLogicApps && viewItem =~ /^azLogicApps(Production|)Slot$/",
          "group": "4@1"
        },
        {
          "command": "logicAppsExtension.stopStreamingLogs",
          "when": "view == newAzLogicApps && viewItem =~ /^azLogicApps(Production|)Slot$/",
          "group": "4@2"
        },
        {
          "command": "logicAppsExtension.swapSlot",
          "when": "view == newAzLogicApps && viewItem == azLogicAppsSlot",
          "group": "2@4"
        },
        {
          "command": "logicAppsExtension.toggleAppSettingVisibility",
          "when": "view == newAzLogicApps && viewItem == applicationSettingItem",
          "group": "inline"
        },
        {
          "command": "logicAppsExtension.appSettings.add",
          "when": "view == newAzLogicApps && viewItem == applicationSettings",
          "group": "1@1"
        },
        {
          "command": "logicAppsExtension.appSettings.delete",
          "when": "view == newAzLogicApps && viewItem == applicationSettingItem",
          "group": "1@3"
        },
        {
          "command": "logicAppsExtension.appSettings.download",
          "when": "view == newAzLogicApps && viewItem == applicationSettings",
          "group": "1@2"
        },
        {
          "command": "logicAppsExtension.appSettings.edit",
          "when": "view == newAzLogicApps && viewItem == applicationSettingItem",
          "group": "1@1"
        },
        {
          "command": "logicAppsExtension.appSettings.rename",
          "when": "view == newAzLogicApps && viewItem == applicationSettingItem",
          "group": "1@2"
        },
        {
          "command": "logicAppsExtension.appSettings.toggleSlotSetting",
          "when": "view == newAzLogicApps && viewItem == applicationSettingItem",
          "group": "1@4"
        },
        {
          "command": "logicAppsExtension.appSettings.upload",
          "when": "view == newAzLogicApps && viewItem == applicationSettings",
          "group": "1@3"
        }
      ],
      "explorer/context": [
        {
          "command": "logicAppsExtension.deploy",
          "when": "explorerResourceIsFolder == true",
          "group": "zzz_LogicApptools@1"
        },
        {
          "command": "logicAppsExtension.openOverview",
          "when": "resourceFilename==workflow.json",
          "group": "navigation@1"
        },
        {
          "command": "logicAppsExtension.openDesigner",
          "when": "resourceFilename==workflow.json",
          "group": "navigation@3"
        },
        {
          "command": "logicAppsExtension.switchToDotnetProject",
          "when": "explorerResourceIsRoot == true",
          "group": "zzz_LogicApptools@3"
        },
        {
          "command": "logicAppsExtension.reviewValidation",
          "when": "resourceDirname=~/.logs/export && resourceFilename=~/exportValidation.json/",
          "group": "navigation@1"
<<<<<<< HEAD
=======
        },
        {
          "command": "logicAppsExtension.switchDebugMode",
          "when": "explorerResourceIsRoot == true",
          "group": "zzz_LogicApptools@2"
        },
        {
          "command": "logicAppsExtension.useSQLStorage",
          "when": "explorerResourceIsRoot == true",
          "group": "zzz_LogicApptools@3"
        },
        {
          "command": "logicAppsExtension.configureWebhookRedirectEndpoint",
          "when": "resourceFilename==local.settings.json",
          "group": "zzz_appSettings@3"
        },
        {
          "command": "logicAppsExtension.enableAzureConnectors",
          "when": "resourceFilename==workflow.json",
          "group": "navigation@2"
>>>>>>> d1533b83
        }
      ],
      "commandPalette": [
        {
          "command": "logicAppsExtension.selectSubscriptions",
          "when": "never"
        },
        {
          "command": "logicAppsExtension.openDesigner",
          "when": "resourceFilename==workflow.json"
        },
        {
          "command": "logicAppsExtension.loadMore",
          "when": "never"
        },
        {
          "command": "logicAppsExtension.viewContent",
          "when": "never"
        },
        {
          "command": "logicAppsExtension.pickProcess",
          "when": "never"
        },
        {
          "command": "logicAppsExtension.refresh",
          "when": "never"
        },
        {
          "command": "logicAppsExtension.openOverview",
          "when": "resourceFilename==workflow.json"
        },
        {
          "command": "logicAppsExtension.toggleAppSettingVisibility",
          "when": "never"
        }
      ]
    },
    "configuration": [
      {
        "title": "Azure New Logic Apps (Standard)",
        "properties": {
          "logicAppsExtension.showExplorer": {
            "type": "boolean",
            "default": true,
            "description": "Show or hide the Azure Functions Explorer"
          },
          "logicAppsExtension.projectRuntime": {
            "scope": "resource",
            "type": "string",
            "enum": [
              "~4",
              "~3"
            ],
            "description": "The default version of the Azure Functions runtime to use when performing operations like \"Create New Logic App\".",
            "enumDescriptions": [
              "Azure Functions v4",
              "Azure Functions v3 (.NET Core)"
            ]
          },
          "logicAppsExtension.projectLanguage": {
            "scope": "resource",
            "type": "string",
            "enum": [
              "JavaScript"
            ],
            "readOnly": true,
            "description": "The default language to use when performing operations like \"Create New Workflow\".",
            "enumDescriptions": [
              ""
            ]
          },
          "logicAppsExtension.deploySubpath": {
            "scope": "resource",
            "type": "string",
            "description": "The default subpath of a workspace folder to use when deploying. If set, you will not be prompted for the folder path when deploying."
          },
          "logicAppsExtension.pickProcessTimeout": {
            "type": "integer",
            "description": "The timeout (in seconds) to be used when searching for the Azure Functions host process. Since a build is required every time you F5, you may need to adjust this based on how long your build takes.",
            "default": 60
          },
          "logicAppsExtension.stopFuncTaskPostDebug": {
            "type": "boolean",
            "description": "Automatically stop the task running the Azure Functions host when a debug sessions ends.",
            "default": true
          },
          "logicAppsExtension.validateFuncCoreTools": {
            "type": "boolean",
            "description": "Validate the Azure Functions Core Tools is installed before debugging.",
            "default": true
          },
          "logicAppsExtension.showDeployConfirmation": {
            "type": "boolean",
            "description": "Ask for confirmation before deploying to a Function App in Azure (deploying will overwrite any previous deployment and cannot be undone).",
            "default": true
          },
          "logicAppsExtension.showCoreToolsWarning": {
            "type": "boolean",
            "description": "Show a warning if your installed version of Azure Functions Core Tools is out-of-date.",
            "default": true
          },
          "logicAppsExtension.showMultiCoreToolsWarning": {
            "type": "boolean",
            "description": "Show a warning if multiple installs of Azure Functions Core Tools are detected.",
            "default": true
          },
          "logicAppsExtension.requestTimeout": {
            "type": "number",
            "description": "The timeout (in seconds) to be used when making requests, for example getting the latest templates.",
            "default": 15
          }
        }
      }
    ]
  },
  "extensionDependencies": [
    "ms-vscode.azure-account",
    "ms-azuretools.vscode-azurefunctions"
  ],
  "activationEvents": [
    "onCommand:logicAppsExtension.openDesigner",
    "onCommand:logicAppsExtension.loadMore",
    "onCommand:logicAppsExtension.viewContent",
    "onCommand:logicAppsExtension.createNewProject",
    "onCommand:logicAppsExtension.createCodeless",
    "onCommand:logicAppsExtension.deploy",
    "onCommand:logicAppsExtension.deploySlot",
    "onCommand:logicAppsExtension.createLogicApp",
    "onCommand:logicAppsExtension.createLogicAppAdvanced",
    "onCommand:logicAppsExtension.startLogicApp",
    "onCommand:logicAppsExtension.stopLogicApp",
    "onCommand:logicAppsExtension.restartLogicApp",
    "onCommand:logicAppsExtension.pickProcess",
    "onCommand:logicAppsExtension.deleteLogicApp",
    "onCommand:logicAppsExtension.openOverview",
    "onCommand:logicAppsExtension.refresh",
    "onCommand:logicAppsExtension.exportLogicApp",
    "onCommand:logicAppsExtension.reviewValidation",
    "onCommand:logicAppsExtension.switchToDotnetProject",
    "onCommand:logicAppsExtension.openInPortal",
    "onCommand:logicAppsExtension.redeploy",
    "onCommand:logicAppsExtension.browseWebsite",
    "onCommand:logicAppsExtension.viewProperties",
    "onCommand:logicAppsExtension.createSlot",
    "onCommand:logicAppsExtension.deleteSlot",
    "onCommand:logicAppsExtension.startStreamingLogs",
    "onCommand:logicAppsExtension.stopStreamingLogs",
    "onCommand:logicAppsExtension.viewDeploymentLogs",
    "onCommand:logicAppsExtension.swapSlot",
    "onCommand:logicAppsExtension.switchDebugMode",
    "onCommand:logicAppsExtension.appSettings.add",
    "onCommand:logicAppsExtension.appSettings.delete",
    "onCommand:logicAppsExtension.appSettings.download",
    "onCommand:logicAppsExtension.appSettings.edit",
    "onCommand:logicAppsExtension.appSettings.rename",
    "onCommand:logicAppsExtension.appSettings.toggleSlotSetting",
    "onCommand:logicAppsExtension.appSettings.upload",
    "onCommand:logicAppsExtension.useSQLStorage",
    "onView:newAzLogicApps",
    "workspaceContains:host.json",
    "workspaceContains:*/host.json",
    "onDebugInitialConfigurations"
  ],
  "galleryBanner": {
    "color": "#015cda",
    "theme": "dark"
  },
  "bugs": {
    "url": "https://github.com/Azure/logicapps/issues"
  },
  "homepage": "https://azure.microsoft.com/services/logic-apps/",
  "license": "SEE LICENSE IN LICENSE.md",
  "categories": [
    "Azure"
  ],
  "keywords": [
    "Azure",
    "Logic App",
    "serverless",
    "multi-root ready"
  ],
  "preview": false,
  "publisher": "ms-azuretools",
  "icon": "assets/logicapp.png",
  "dependencies": {
    "tslib": "^2.0.0"
  }
}<|MERGE_RESOLUTION|>--- conflicted
+++ resolved
@@ -182,8 +182,6 @@
         "command": "logicAppsExtension.reviewValidation",
         "title": "Review Validation",
         "category": "Azure Logic Apps"
-<<<<<<< HEAD
-=======
       },
       {
         "command": "logicAppsExtension.swapSlot",
@@ -253,7 +251,6 @@
         "command": "logicAppsExtension.enableAzureConnectors",
         "title": "Use Connectors from Azure",
         "category": "Azure Logic Apps"
->>>>>>> d1533b83
       }
     ],
     "viewsContainers": {
@@ -539,8 +536,6 @@
           "command": "logicAppsExtension.reviewValidation",
           "when": "resourceDirname=~/.logs/export && resourceFilename=~/exportValidation.json/",
           "group": "navigation@1"
-<<<<<<< HEAD
-=======
         },
         {
           "command": "logicAppsExtension.switchDebugMode",
@@ -561,7 +556,6 @@
           "command": "logicAppsExtension.enableAzureConnectors",
           "when": "resourceFilename==workflow.json",
           "group": "navigation@2"
->>>>>>> d1533b83
         }
       ],
       "commandPalette": [
