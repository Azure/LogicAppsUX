--- conflicted
+++ resolved
@@ -66,12 +66,7 @@
     promptParameterizeConnections(activateContext);
     verifyLocalConnectionKeys(activateContext);
     await startOnboarding(activateContext);
-<<<<<<< HEAD
     //await prepareTestExplorer(context, activateContext);
-=======
-    // Comment out Test Explorer and removed import for codeful approach
-    // await prepareTestExplorer(context, activateContext);
->>>>>>> a746b607
 
     ext.extensionVersion = getExtensionVersion();
     ext.rgApi = await getResourceGroupsApi();
