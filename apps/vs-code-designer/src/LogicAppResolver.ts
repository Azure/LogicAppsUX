--- conflicted
+++ resolved
@@ -52,12 +52,6 @@
     if (this.siteCacheLastUpdated < Date.now() - 1000 * 3) {
       this.siteCacheLastUpdated = Date.now();
 
-<<<<<<< HEAD
-    listOfSites.forEach((item: Site) => {
-      const workflowId = item.id.toLowerCase();
-      subscriptionSites.set(workflowId, item);
-    });
-=======
       const promiseLogicApp: Promise<void> = new Promise((resolve, reject) => {
         this.subscriptionLogicApps.clear();
         uiUtils
@@ -74,7 +68,6 @@
             reject(reason);
           });
       });
->>>>>>> f823f336
 
       const promiseHybridLogicApp: Promise<void> = new Promise((resolve, reject) => {
         this.subscriptionHybridLogicApps.clear();
@@ -92,18 +85,6 @@
             });
             ext.subscriptionHybridLogicAppMap.set(subContext.subscriptionId, this.subscriptionHybridLogicApps);
 
-<<<<<<< HEAD
-  static async getAppResourceSite(context: IActionContext, subContext: ISubscriptionContext, resource: AppResource): Promise<Site> {
-    const logicAppsSites = ext.logicAppSitesMap.get(subContext.subscriptionId);
-    let site: Site;
-    const workflowId = resource.id.toLowerCase();
-
-    if (logicAppsSites) {
-      site = logicAppsSites.get(workflowId);
-    } else {
-      const subscriptionSites = await LogicAppResolver.getSubscriptionSites(context, subContext);
-      site = subscriptionSites.get(workflowId);
-=======
             resolve();
           })
           .catch((reason) => {
@@ -139,7 +120,6 @@
 
     if (logicAppMap) {
       return logicAppMap.get(workflowId);
->>>>>>> f823f336
     }
     const subscriptionSites = await this.getSubscriptionLogicApps(context, subContext);
     return subscriptionSites.logicApps.get(workflowId);
