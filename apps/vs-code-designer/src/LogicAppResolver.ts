import type { Site } from '@azure/arm-appservice';
import { createWebSiteClient } from '@microsoft/vscode-azext-azureappservice';
import { uiUtils } from '@microsoft/vscode-azext-azureutils';
import type { IActionContext, ISubscriptionContext } from '@microsoft/vscode-azext-utils';
import { callWithTelemetryAndErrorHandling } from '@microsoft/vscode-azext-utils';
import type { AppResource, AppResourceResolver } from '@microsoft/vscode-azext-utils/hostapi';
<<<<<<< HEAD
import type { ContainerApp } from '@azure/arm-appcontainers';
import { ResourceGraphClient } from '@azure/arm-resourcegraph';
=======
import { LogicAppResourceTree } from './app/tree/LogicAppResourceTree';
import { logicAppFilter } from './constants';
import { ext } from './extensionVariables';
>>>>>>> 4f7c541f

export class LogicAppResolver implements AppResourceResolver {
  private siteCacheLastUpdated = 0;
  private subscriptionLogicApps: Map<string, Site> = new Map<string, Site>();
  private listLogicAppsTask: Promise<void> | undefined;

  public async resolveResource(subContext: ISubscriptionContext, resource: AppResource): Promise<LogicAppResourceTree | undefined> {
    return await callWithTelemetryAndErrorHandling('resolveResource', async (context: IActionContext) => {
      const site: Site = await this.getAppResourceSite(context, subContext, resource);
      if (!site) {
        return;
      }
      return LogicAppResourceTree.createLogicAppResourceTree(context, subContext, site);
    });
  }

  /**
   * Determines if the given resource matches the specified logic app criteria.
   * @param resource - The resource to be checked.
   * @returns A boolean value indicating whether the resource matches the criteria.
   */
  public matchesResource(resource: AppResource): boolean {
    return resource.type.toLowerCase() === logicAppFilter.type && resource.kind?.toLowerCase() === logicAppFilter.kind;
  }

<<<<<<< HEAD
  static async getSubscriptionSites(context: IActionContext, subContext: ISubscriptionContext) {
=======
  /**
   * Retrieves the subscription logic apps for a given subscription.
   * @param context - The action context.
   * @param subContext - The subscription context.
   * @returns A Promise that resolves to a Map of subscription sites.
   */
  private async getSubscriptionLogicApps(context: IActionContext, subContext: ISubscriptionContext): Promise<Map<string, Site>> {
>>>>>>> 4f7c541f
    const client = await createWebSiteClient({ ...context, ...subContext });
    const resourceGraphClient = new ResourceGraphClient(subContext.credentials);

<<<<<<< HEAD
    const [listOfSites, listOfContainerSites] = await Promise.all([
      uiUtils.listAllIterator(client.webApps.list()),
      // TODO update to (type =~ 'microsoft.app/containerApps' and kind contains 'workflowapp') when the API is updated
      resourceGraphClient.resources({
        query: 'resources | where type =~ "microsoft.app/containerApps"',
        subscriptions: [subContext.subscriptionId],
      }),
    ]);

    const listOfHybridSites = listOfContainerSites.data.filter(
      (site) => site.properties.managedEnvironmentId === null && site.extendedLocation
    );
    const subscriptionSites = new Map<string, Site>();
    const subscriptionHybridSites = new Map<string, ContainerApp>();

    listOfSites.forEach((item: Site) => {
      subscriptionSites.set(item.id, item);
    });

    listOfHybridSites.forEach((item: ContainerApp) => {
      subscriptionHybridSites.set(item.id, item);
    });

    ext.logicAppSitesMap.set(subContext.subscriptionId, subscriptionSites);
    ext.hybridLogicAppSitesMap.set(subContext.subscriptionId, subscriptionHybridSites);

    return { logicApps: subscriptionSites, hybridLogicApps: subscriptionHybridSites };
  }

  static async getAppResourceSite(context: IActionContext, subContext: ISubscriptionContext, resource: AppResource): Promise<Site> {
    const logicAppsSites = ext.logicAppSitesMap.get(subContext.subscriptionId);
    let site: Site;

    if (logicAppsSites) {
      site = ext.logicAppSitesMap.get(subContext.subscriptionId).get(resource.id);
    } else {
      const subscriptionSites = (await LogicAppResolver.getSubscriptionSites(context, subContext)).logicApps;
      site = subscriptionSites.get(resource.id);
=======
    if (this.siteCacheLastUpdated < Date.now() - 1000 * 3) {
      this.siteCacheLastUpdated = Date.now();
      this.listLogicAppsTask = new Promise((resolve, reject) => {
        this.subscriptionLogicApps.clear();
        uiUtils
          .listAllIterator(client.webApps.list())
          .then((sites) => {
            for (const site of sites) {
              const workflowId = site.id.toLowerCase();
              this.subscriptionLogicApps.set(workflowId, site);
            }
            ext.subscriptionLogicAppMap.set(subContext.subscriptionId, this.subscriptionLogicApps);
            resolve();
          })
          .catch((reason) => {
            reject(reason);
          });
      });
    }
    await this.listLogicAppsTask;
    return this.subscriptionLogicApps;
  }

  /**
   * Retrieves the Site associated with the given AppResource.
   *
   * @param context - The IActionContext object.
   * @param subContext - The ISubscriptionContext object.
   * @param resource - The AppResource object.
   * @returns A Promise that resolves to the Site associated with the AppResource.
   */
  private async getAppResourceSite(context: IActionContext, subContext: ISubscriptionContext, resource: AppResource): Promise<Site> {
    const workflowId = resource.id.toLowerCase();
    const logicAppMap = ext.subscriptionLogicAppMap.get(subContext.subscriptionId);

    if (logicAppMap) {
      return logicAppMap.get(workflowId);
>>>>>>> 4f7c541f
    }
    const subscriptionSites = await this.getSubscriptionLogicApps(context, subContext);
    return subscriptionSites.get(workflowId);
  }

<<<<<<< HEAD
  static async getAppResourceSiteBySubscription(context: IActionContext, subContext: ISubscriptionContext) {
    const logicAppsSites = ext.logicAppSitesMap.get(subContext.subscriptionId);
    const hybridLogicAppsSites = ext.hybridLogicAppSitesMap.get(subContext.subscriptionId);

    if (!logicAppsSites || !hybridLogicAppsSites) {
      return await LogicAppResolver.getSubscriptionSites(context, subContext);
    }
    return {
      logicApps: logicAppsSites,
      hybridLogicApps: hybridLogicAppsSites,
    };
=======
  /**
   * Retrieves the application resource site by subscription.
   *
   * @param context - The action context.
   * @param subContext - The subscription context.
   * @returns A promise that resolves to a map of logic app IDs and their corresponding sites.
   */
  public async getAppResourceSiteBySubscription(context: IActionContext, subContext: ISubscriptionContext): Promise<Map<string, Site>> {
    const logicAppMap = ext.subscriptionLogicAppMap.get(subContext.subscriptionId);

    if (logicAppMap) {
      return logicAppMap;
    }
    return await this.getSubscriptionLogicApps(context, subContext);
>>>>>>> 4f7c541f
  }
}<|MERGE_RESOLUTION|>--- conflicted
+++ resolved
@@ -4,18 +4,17 @@
 import type { IActionContext, ISubscriptionContext } from '@microsoft/vscode-azext-utils';
 import { callWithTelemetryAndErrorHandling } from '@microsoft/vscode-azext-utils';
 import type { AppResource, AppResourceResolver } from '@microsoft/vscode-azext-utils/hostapi';
-<<<<<<< HEAD
 import type { ContainerApp } from '@azure/arm-appcontainers';
 import { ResourceGraphClient } from '@azure/arm-resourcegraph';
-=======
 import { LogicAppResourceTree } from './app/tree/LogicAppResourceTree';
 import { logicAppFilter } from './constants';
 import { ext } from './extensionVariables';
->>>>>>> 4f7c541f
 
 export class LogicAppResolver implements AppResourceResolver {
   private siteCacheLastUpdated = 0;
   private subscriptionLogicApps: Map<string, Site> = new Map<string, Site>();
+  private subscriptionHybridLogicApps: Map<string, ContainerApp> = new Map<string, ContainerApp>();
+
   private listLogicAppsTask: Promise<void> | undefined;
 
   public async resolveResource(subContext: ISubscriptionContext, resource: AppResource): Promise<LogicAppResourceTree | undefined> {
@@ -37,63 +36,23 @@
     return resource.type.toLowerCase() === logicAppFilter.type && resource.kind?.toLowerCase() === logicAppFilter.kind;
   }
 
-<<<<<<< HEAD
-  static async getSubscriptionSites(context: IActionContext, subContext: ISubscriptionContext) {
-=======
   /**
    * Retrieves the subscription logic apps for a given subscription.
    * @param context - The action context.
    * @param subContext - The subscription context.
    * @returns A Promise that resolves to a Map of subscription sites.
    */
-  private async getSubscriptionLogicApps(context: IActionContext, subContext: ISubscriptionContext): Promise<Map<string, Site>> {
->>>>>>> 4f7c541f
+  private async getSubscriptionLogicApps(
+    context: IActionContext,
+    subContext: ISubscriptionContext
+  ): Promise<{ logicApps: Map<string, Site | ContainerApp>; hybridLogicApps: Map<string, ContainerApp> }> {
     const client = await createWebSiteClient({ ...context, ...subContext });
     const resourceGraphClient = new ResourceGraphClient(subContext.credentials);
 
-<<<<<<< HEAD
-    const [listOfSites, listOfContainerSites] = await Promise.all([
-      uiUtils.listAllIterator(client.webApps.list()),
-      // TODO update to (type =~ 'microsoft.app/containerApps' and kind contains 'workflowapp') when the API is updated
-      resourceGraphClient.resources({
-        query: 'resources | where type =~ "microsoft.app/containerApps"',
-        subscriptions: [subContext.subscriptionId],
-      }),
-    ]);
-
-    const listOfHybridSites = listOfContainerSites.data.filter(
-      (site) => site.properties.managedEnvironmentId === null && site.extendedLocation
-    );
-    const subscriptionSites = new Map<string, Site>();
-    const subscriptionHybridSites = new Map<string, ContainerApp>();
-
-    listOfSites.forEach((item: Site) => {
-      subscriptionSites.set(item.id, item);
-    });
-
-    listOfHybridSites.forEach((item: ContainerApp) => {
-      subscriptionHybridSites.set(item.id, item);
-    });
-
-    ext.logicAppSitesMap.set(subContext.subscriptionId, subscriptionSites);
-    ext.hybridLogicAppSitesMap.set(subContext.subscriptionId, subscriptionHybridSites);
-
-    return { logicApps: subscriptionSites, hybridLogicApps: subscriptionHybridSites };
-  }
-
-  static async getAppResourceSite(context: IActionContext, subContext: ISubscriptionContext, resource: AppResource): Promise<Site> {
-    const logicAppsSites = ext.logicAppSitesMap.get(subContext.subscriptionId);
-    let site: Site;
-
-    if (logicAppsSites) {
-      site = ext.logicAppSitesMap.get(subContext.subscriptionId).get(resource.id);
-    } else {
-      const subscriptionSites = (await LogicAppResolver.getSubscriptionSites(context, subContext)).logicApps;
-      site = subscriptionSites.get(resource.id);
-=======
     if (this.siteCacheLastUpdated < Date.now() - 1000 * 3) {
       this.siteCacheLastUpdated = Date.now();
-      this.listLogicAppsTask = new Promise((resolve, reject) => {
+
+      const promiseLogicApp: Promise<void> = new Promise((resolve, reject) => {
         this.subscriptionLogicApps.clear();
         uiUtils
           .listAllIterator(client.webApps.list())
@@ -109,9 +68,42 @@
             reject(reason);
           });
       });
+
+      const promiseHybridLogicApp: Promise<void> = new Promise((resolve, reject) => {
+        this.subscriptionHybridLogicApps.clear();
+        resourceGraphClient
+          .resources({
+            query: 'resources | where type =~ "microsoft.app/containerApps"',
+            subscriptions: [subContext.subscriptionId],
+          })
+          .then((listOfContainerSites) => {
+            const listOfHybridSites = listOfContainerSites.data.filter(
+              (site) => site.properties.managedEnvironmentId === null && site.extendedLocation
+            );
+            listOfHybridSites.forEach((item: ContainerApp) => {
+              this.subscriptionHybridLogicApps.set(item.id, item);
+            });
+            ext.subscriptionHybridLogicAppMap.set(subContext.subscriptionId, this.subscriptionHybridLogicApps);
+
+            resolve();
+          })
+          .catch((reason) => {
+            reject(reason);
+          });
+      });
+
+      this.listLogicAppsTask = new Promise((resolve, reject) => {
+        Promise.all([promiseLogicApp, promiseHybridLogicApp])
+          .then(() => {
+            resolve();
+          })
+          .catch((error) => {
+            reject(error);
+          });
+      });
     }
     await this.listLogicAppsTask;
-    return this.subscriptionLogicApps;
+    return { logicApps: this.subscriptionLogicApps, hybridLogicApps: this.subscriptionHybridLogicApps };
   }
 
   /**
@@ -128,25 +120,12 @@
 
     if (logicAppMap) {
       return logicAppMap.get(workflowId);
->>>>>>> 4f7c541f
     }
     const subscriptionSites = await this.getSubscriptionLogicApps(context, subContext);
-    return subscriptionSites.get(workflowId);
+    const appResourceSite = subscriptionSites.logicApps.get(workflowId) ?? subscriptionSites.hybridLogicApps.get(workflowId);
+    return appResourceSite;
   }
 
-<<<<<<< HEAD
-  static async getAppResourceSiteBySubscription(context: IActionContext, subContext: ISubscriptionContext) {
-    const logicAppsSites = ext.logicAppSitesMap.get(subContext.subscriptionId);
-    const hybridLogicAppsSites = ext.hybridLogicAppSitesMap.get(subContext.subscriptionId);
-
-    if (!logicAppsSites || !hybridLogicAppsSites) {
-      return await LogicAppResolver.getSubscriptionSites(context, subContext);
-    }
-    return {
-      logicApps: logicAppsSites,
-      hybridLogicApps: hybridLogicAppsSites,
-    };
-=======
   /**
    * Retrieves the application resource site by subscription.
    *
@@ -154,13 +133,19 @@
    * @param subContext - The subscription context.
    * @returns A promise that resolves to a map of logic app IDs and their corresponding sites.
    */
-  public async getAppResourceSiteBySubscription(context: IActionContext, subContext: ISubscriptionContext): Promise<Map<string, Site>> {
+  public async getAppResourceSiteBySubscription(
+    context: IActionContext,
+    subContext: ISubscriptionContext
+  ): Promise<{ logicApps: Map<string, Site | ContainerApp>; hybridLogicApps: Map<string, ContainerApp> }> {
     const logicAppMap = ext.subscriptionLogicAppMap.get(subContext.subscriptionId);
+    const hybridLogicAppMap = ext.subscriptionHybridLogicAppMap.get(subContext.subscriptionId);
 
-    if (logicAppMap) {
-      return logicAppMap;
+    if (!logicAppMap || !hybridLogicAppMap) {
+      return await this.getSubscriptionLogicApps(context, subContext);
     }
-    return await this.getSubscriptionLogicApps(context, subContext);
->>>>>>> 4f7c541f
+    return {
+      logicApps: logicAppMap,
+      hybridLogicApps: hybridLogicAppMap,
+    };
   }
 }