/*---------------------------------------------------------------------------------------------
 *  Copyright (c) Microsoft Corporation. All rights reserved.
 *  Licensed under the MIT License. See License.txt in the project root for license information.
 *--------------------------------------------------------------------------------------------*/
import type DataMapperPanel from './app/commands/dataMapper/DataMapperPanel';
import type { AzureAccountTreeItemWithProjects } from './app/tree/AzureAccountTreeItemWithProjects';
import type { TestData } from './app/tree/unitTestTree';
import { dotnet, func, node, npm } from './constants';
import type { ContainerApp, Site } from '@azure/arm-appservice';
import type { IActionContext, IAzExtOutputChannel } from '@microsoft/vscode-azext-utils';
import type { AzureHostExtensionApi } from '@microsoft/vscode-azext-utils/hostapi';
import type * as cp from 'child_process';
<<<<<<< HEAD
import {
  window,
  type ExtensionContext,
  type WebviewPanel,
  type TestItem,
  type TestRunProfile,
  EventEmitter,
  type Uri,
  type TestController,
} from 'vscode';
=======
import { type MessageOptions, window, type ExtensionContext, type WebviewPanel } from 'vscode';
>>>>>>> 2d8c352a

/**
 * Namespace for common variables used throughout the extension. They must be initialized in the activate() method of extension.ts
 */

type DataMapperPanelDictionary = { [key: string]: DataMapperPanel }; // key == dataMapName
type LogicAppMap = Map<string, Site>;
type SubscriptionMap = Map<string, LogicAppMap>;

// biome-ignore lint/style/noNamespace:
export namespace ext {
  export let context: ExtensionContext;
  export let designTimePort: number;
  export let designChildProcess: cp.ChildProcess | undefined;
  export let designChildFuncProcessId: string | undefined;
  export let workflowDotNetProcess: cp.ChildProcess | undefined;
  export let workflowNodeProcess: cp.ChildProcess | undefined;
  export let logicAppWorkspace: string;
  export let outputChannel: IAzExtOutputChannel;
  export let workflowRuntimePort: number;
  export let extensionVersion: string;
  export let bundleFolderRoot: string | undefined;
  export const prefix = 'azureLogicAppsStandard';
  export let currentBundleVersion: string;
  export let pinnedBundleVersion: boolean;
  export let latestBundleVersion: string;

  // Tree item view
  export let azureAccountTreeItem: AzureAccountTreeItemWithProjects;
  export const treeViewName = 'azLogicApps';
  export let deploymentFolderPath: string;
  export const subscriptionHybridLogicAppMap: Map<string, Map<string, ContainerApp>> = new Map();
  export const subscriptionLogicAppMap: SubscriptionMap = new Map();

  // Resource group API
  export let rgApi: AzureHostExtensionApi;

  // Data Mapper panel
  export const dataMapPanelManagers: DataMapperPanelDictionary = {};

  // Functions
  export const funcCliPath: string = func;

  // DotNet
  export const dotNetCliPath: string = dotnet;

  // Node Js
  export const nodeJsCliPath: string = node;
  export const npmCliPath: string = npm;

  // WebViews
  export const webViewKey = {
    designerLocal: 'designerLocal',
    designerAzure: 'designerAzure',
    monitoring: 'monitoring',
    export: 'export',
    overview: 'overview',
    unitTest: 'unitTest',
  } as const;
  export type webViewKey = keyof typeof webViewKey;

  export const openWebviewPanels: Record<string, Record<string, WebviewPanel>> = {
    [webViewKey.designerLocal]: {},
    [webViewKey.designerAzure]: {},
    [webViewKey.monitoring]: {},
    [webViewKey.export]: {},
    [webViewKey.overview]: {},
  };

  export const log = (text: string) => {
    ext.outputChannel.appendLine(text);
    ext.outputChannel.show();
  };

  export const showWarning = (errMsg: string) => {
    ext.log(errMsg);
    window.showWarningMessage(errMsg);
  };

  export const showError = (errMsg: string, options?: MessageOptions) => {
    ext.log(errMsg);
    if (options && options.detail) {
      ext.log(options.detail);
    }
    window.showErrorMessage(errMsg, options);
  };

  export const logTelemetry = (context: IActionContext, key: string, value: string) => {
    context.telemetry.properties[key] = value;
  };

  // Unit Test
  export const watchingTests = new Map<TestItem | 'ALL', TestRunProfile | undefined>();
  export const testFileChangedEmitter = new EventEmitter<Uri>();
  export const testData = new WeakMap<TestItem, TestData>();
  export let unitTestController: TestController;
  export const testRuns = new Map<string, any>();
}

export const ExtensionCommand = {
  select_folder: 'select-folder',
  initialize: 'initialize',
  loadRun: 'LoadRun',
  dispose: 'dispose',
  initialize_frame: 'initialize-frame',
  update_access_token: 'update-access-token',
  update_export_path: 'update-export-path',
  export_package: 'export-package',
  add_status: 'add-status',
  set_final_status: 'set-final-status',
};
export type ExtensionCommand = keyof typeof ExtensionCommand;<|MERGE_RESOLUTION|>--- conflicted
+++ resolved
@@ -10,7 +10,6 @@
 import type { IActionContext, IAzExtOutputChannel } from '@microsoft/vscode-azext-utils';
 import type { AzureHostExtensionApi } from '@microsoft/vscode-azext-utils/hostapi';
 import type * as cp from 'child_process';
-<<<<<<< HEAD
 import {
   window,
   type ExtensionContext,
@@ -20,10 +19,8 @@
   EventEmitter,
   type Uri,
   type TestController,
+  type MessageOptions,
 } from 'vscode';
-=======
-import { type MessageOptions, window, type ExtensionContext, type WebviewPanel } from 'vscode';
->>>>>>> 2d8c352a
 
 /**
  * Namespace for common variables used throughout the extension. They must be initialized in the activate() method of extension.ts
