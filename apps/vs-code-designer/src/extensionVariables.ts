/*---------------------------------------------------------------------------------------------
 *  Copyright (c) Microsoft Corporation. All rights reserved.
 *  Licensed under the MIT License. See License.txt in the project root for license information.
 *--------------------------------------------------------------------------------------------*/
import type { AzureAccountTreeItemWithProjects } from './app/tree/AzureAccountTreeItemWithProjects';
import { func } from './constants';
import type { AzExtTreeDataProvider, AzExtTreeItem, IAzExtOutputChannel } from '@microsoft/vscode-azext-utils';
import type * as cp from 'child_process';
import type { ExtensionContext, TreeView, WebviewPanel } from 'vscode';

/**
 * Namespace for common variables used throughout the extension. They must be initialized in the activate() method of extension.ts
 */
// eslint-disable-next-line @typescript-eslint/no-namespace
export namespace ext {
  export let context: ExtensionContext;
  export let workflowDesignTimePort: number;
  export let workflowDesignChildProcess: cp.ChildProcess | undefined;
  export let outputChannel: IAzExtOutputChannel;
  export let workflowRuntimePort: number;
  export const prefix = 'azureLogicAppsStandard';

  // Tree item view
  export let azureAccountTreeItem: AzureAccountTreeItemWithProjects;
  export let tree: AzExtTreeDataProvider;
  export let treeView: TreeView<AzExtTreeItem>;
  export const treeViewName = 'azLogicApps';
  export let deploymentFolderPath: string;

  // Functions
  export const funcCliPath: string = func;

  // WebViews
  export enum webViewKey {
    designerLocal = 'designerLocal',
    designerAzure = 'designerAzure',
<<<<<<< HEAD
    monitoring = 'monitoring',
=======
    export = 'export',
    overview = 'overview',
>>>>>>> cd6d126e
  }

  export const openWebviewPanels: Record<string, Record<string, WebviewPanel>> = {
    [webViewKey.designerLocal]: {},
    [webViewKey.designerAzure]: {},
<<<<<<< HEAD
    [webViewKey.monitoring]: {},
=======
    [webViewKey.export]: {},
    [webViewKey.overview]: {},
>>>>>>> cd6d126e
  };
}

export enum ExtensionCommand {
  select_folder = 'select-folder',
  initialize = 'initialize',
  loadRun = 'LoadRun',
  dispose = 'dispose',
  initialize_frame = 'initialize-frame',
  update_access_token = 'update-access-token',
  update_export_path = 'update-export-path',
  export_package = 'export-package',
  add_status = 'add-status',
  set_final_status = 'set-final-status',
}<|MERGE_RESOLUTION|>--- conflicted
+++ resolved
@@ -34,23 +34,17 @@
   export enum webViewKey {
     designerLocal = 'designerLocal',
     designerAzure = 'designerAzure',
-<<<<<<< HEAD
     monitoring = 'monitoring',
-=======
     export = 'export',
     overview = 'overview',
->>>>>>> cd6d126e
   }
 
   export const openWebviewPanels: Record<string, Record<string, WebviewPanel>> = {
     [webViewKey.designerLocal]: {},
     [webViewKey.designerAzure]: {},
-<<<<<<< HEAD
     [webViewKey.monitoring]: {},
-=======
     [webViewKey.export]: {},
     [webViewKey.overview]: {},
->>>>>>> cd6d126e
   };
 }
 
