/*---------------------------------------------------------------------------------------------
 *  Copyright (c) Microsoft Corporation. All rights reserved.
 *  Licensed under the MIT License. See License.txt in the project root for license information.
 *--------------------------------------------------------------------------------------------*/
import type DataMapperPanel from './app/commands/dataMapper/DataMapperPanel';
import type { AzureAccountTreeItemWithProjects } from './app/tree/AzureAccountTreeItemWithProjects';
import { dotnet, func, node, npm } from './constants';
import type { ContainerApp, Site } from '@azure/arm-appservice';
import type { IActionContext, IAzExtOutputChannel } from '@microsoft/vscode-azext-utils';
import type { AzureHostExtensionApi } from '@microsoft/vscode-azext-utils/hostapi';
import type * as cp from 'child_process';
import { window, type ExtensionContext, type WebviewPanel } from 'vscode';

/**
 * Namespace for common variables used throughout the extension. They must be initialized in the activate() method of extension.ts
 */

type DataMapperPanelDictionary = { [key: string]: DataMapperPanel }; // key == dataMapName
type LogicAppMap = Map<string, Site>;
type SubscriptionMap = Map<string, LogicAppMap>;

// biome-ignore lint/style/noNamespace:
export namespace ext {
  export let context: ExtensionContext;
  export let designTimePort: number;
  export let designChildProcess: cp.ChildProcess | undefined;
  export let designChildFuncProcessId: string | undefined;
  export let workflowDotNetProcess: cp.ChildProcess | undefined;
  export let workflowNodeProcess: cp.ChildProcess | undefined;
  export let logicAppWorkspace: string;
  export let outputChannel: IAzExtOutputChannel;
  export let workflowRuntimePort: number;
  export let extensionVersion: string;
  export const prefix = 'azureLogicAppsStandard';
  export let currentBundleVersion: string;
  export let pinnedBundleVersion: boolean;
  export let latestBundleVersion: string;

  // Tree item view
  export let azureAccountTreeItem: AzureAccountTreeItemWithProjects;
  export const treeViewName = 'azLogicApps';
  export let deploymentFolderPath: string;
<<<<<<< HEAD
  export const logicAppSitesMap: Map<string, Map<string, Site>> = new Map();
  export const hybridLogicAppSitesMap: Map<string, Map<string, ContainerApp>> = new Map();
=======
  export const subscriptionLogicAppMap: SubscriptionMap = new Map();
>>>>>>> 4f7c541f

  // Resource group API
  export let rgApi: AzureHostExtensionApi;

  // Data Mapper panel
  export const dataMapPanelManagers: DataMapperPanelDictionary = {};

  // Functions
  export const funcCliPath: string = func;

  // DotNet
  export const dotNetCliPath: string = dotnet;

  // Node Js
  export const nodeJsCliPath: string = node;
  export const npmCliPath: string = npm;

  // WebViews
  export const webViewKey = {
    designerLocal: 'designerLocal',
    designerAzure: 'designerAzure',
    monitoring: 'monitoring',
    export: 'export',
    overview: 'overview',
  } as const;
  export type webViewKey = keyof typeof webViewKey;

  export const openWebviewPanels: Record<string, Record<string, WebviewPanel>> = {
    [webViewKey.designerLocal]: {},
    [webViewKey.designerAzure]: {},
    [webViewKey.monitoring]: {},
    [webViewKey.export]: {},
    [webViewKey.overview]: {},
  };

  export const log = (text: string) => {
    ext.outputChannel.appendLine(text);
    ext.outputChannel.show();
  };

  export const showWarning = (errMsg: string) => {
    ext.log(errMsg);
    window.showWarningMessage(errMsg);
  };

  export const showError = (errMsg: string) => {
    ext.log(errMsg);
    window.showErrorMessage(errMsg);
  };

  export const logTelemetry = (context: IActionContext, key: string, value: string) => {
    context.telemetry.properties[key] = value;
  };
}

export const ExtensionCommand = {
  select_folder: 'select-folder',
  initialize: 'initialize',
  loadRun: 'LoadRun',
  dispose: 'dispose',
  initialize_frame: 'initialize-frame',
  update_access_token: 'update-access-token',
  update_export_path: 'update-export-path',
  export_package: 'export-package',
  add_status: 'add-status',
  set_final_status: 'set-final-status',
};
export type ExtensionCommand = keyof typeof ExtensionCommand;<|MERGE_RESOLUTION|>--- conflicted
+++ resolved
@@ -40,12 +40,8 @@
   export let azureAccountTreeItem: AzureAccountTreeItemWithProjects;
   export const treeViewName = 'azLogicApps';
   export let deploymentFolderPath: string;
-<<<<<<< HEAD
-  export const logicAppSitesMap: Map<string, Map<string, Site>> = new Map();
-  export const hybridLogicAppSitesMap: Map<string, Map<string, ContainerApp>> = new Map();
-=======
+  export const subscriptionHybridLogicAppMap: Map<string, Map<string, ContainerApp>> = new Map();
   export const subscriptionLogicAppMap: SubscriptionMap = new Map();
->>>>>>> 4f7c541f
 
   // Resource group API
   export let rgApi: AzureHostExtensionApi;
