/*---------------------------------------------------------------------------------------------
 *  Copyright (c) Microsoft Corporation. All rights reserved.
 *  Licensed under the MIT License. See License.txt in the project root for license information.
 *--------------------------------------------------------------------------------------------*/
import { localize } from './localize';
import * as os from 'os';
import * as path from 'path';

// File names
export const hostFileName = 'host.json';
export const localSettingsFileName = 'local.settings.json';
export const connectionsFileName = 'connections.json';
export const parametersFileName = 'parameters.json';
export const gitignoreFileName = '.gitignore';
export const tasksFileName = 'tasks.json';
export const launchFileName = 'launch.json';
export const settingsFileName = 'settings.json';
export const extensionsFileName = 'extensions.json';
export const vscodeFolderName = '.vscode';
export const workflowFileName = 'workflow.json';
export const funcIgnoreFileName = '.funcignore';

// Folder names
export const designTimeDirectoryName = 'workflow-designtime';

export const logicAppsStandardExtensionId = 'ms-azuretools.vscode-azurelogicapps';

// Azurite
export const azuriteExtensionId = 'Azurite.azurite';
export const azuriteExtensionPrefix = 'azurite';
export const azuriteLocationSetting = 'location';

// Functions
export const func = 'func';
export const functionsExtensionId = 'ms-azuretools.vscode-azurefunctions';
export const workerRuntimeKey = 'FUNCTIONS_WORKER_RUNTIME';
export const ProjectDirectoryPath = 'ProjectDirectoryPath';
export const extensionVersionKey = 'FUNCTIONS_EXTENSION_VERSION';
export const hostStartCommand = 'host start';
export const hostStartTaskName = `${func}: ${hostStartCommand}`;
export const funcPackageName = 'azure-functions-core-tools';
export const defaultFuncPort = '7071';
export const isolatedSdkName = 'Microsoft.Azure.Functions.Worker.Sdk';
export const funcDependencyName = 'FuncCoreTools';

// DotNet
export const dotnet = 'dotnet';
export const dotnetDependencyName = 'DotNetSDK';

// Node
export const node = 'node';
export const npm = 'npm';
export const nodeJsDependencyName = 'NodeJs';

// Workflow
export const workflowLocationKey = 'WORKFLOWS_LOCATION_NAME';
export const workflowResourceGroupNameKey = 'WORKFLOWS_RESOURCE_GROUP_NAME';
export const workflowSubscriptionIdKey = 'WORKFLOWS_SUBSCRIPTION_ID';
export const workflowTenantIdKey = 'WORKFLOWS_TENANT_ID';
export const workflowManagementBaseURIKey = 'WORKFLOWS_MANAGEMENT_BASE_URI';
export const workflowAppApiVersion = '2018-11-01';
export const azureWebJobsStorageKey = 'AzureWebJobsStorage';
export const workflowappRuntime = 'node|14';
export const viewOutput = localize('viewOutput', 'View Output');
export const webhookRedirectHostUri = 'Workflows.WebhookRedirectHostUri';
export const workflowAppAADClientId = 'WORKFLOWAPP_AAD_CLIENTID';
export const workflowAppAADObjectId = 'WORKFLOWAPP_AAD_OBJECTID';
export const workflowAppAADTenantId = 'WORKFLOWAPP_AAD_TENANTID';
export const workflowAppAADClientSecret = 'WORKFLOWAPP_AAD_CLIENTSECRET';
export const debugSymbolDll = 'Microsoft.Azure.Workflows.BuildTasks.DebugSymbolGenerator.dll';

export const workflowType = {
  stateful: 'Stateful-Codeless',
  stateless: 'Stateless-Codeless',
} as const;
export type workflowType = (typeof workflowType)[keyof typeof workflowType];

// Designer
export const managementApiPrefix = '/runtime/webhooks/workflow/api/management';
export const designerStartApi = '/runtime/webhooks/workflow/api/management/operationGroups';
export const designerApiLoadTimeout = 300000;

// Commands
export const extensionCommand = {
  openDesigner: 'azureLogicAppsStandard.openDesigner',
  activate: 'azureLogicAppsStandard.activate',
  viewContent: 'azureLogicAppsStandard.viewContent',
  openFile: 'azureLogicAppsStandard.openFile',
  createNewProject: 'azureLogicAppsStandard.createNewProject',
  createNewCodeProject: 'azureLogicAppsStandard.createNewCodeProject',
  createNewDataMap: 'azureLogicAppsStandard.dataMap.createNewDataMap',
  createCodeless: 'azureLogicAppsStandard.createCodeless',
  createLogicApp: 'azureLogicAppsStandard.createLogicApp',
  createLogicAppAdvanced: 'azureLogicAppsStandard.createLogicAppAdvanced',
  deploy: 'azureLogicAppsStandard.deploy',
  generateDeploymentScripts: 'azureLogicAppsStandard.generateDeploymentScripts',
  deploySlot: 'azureLogicAppsStandard.deploySlot',
  redeploy: 'azureLogicAppsStandard.redeploy',
  showOutputChannel: 'azureLogicAppsStandard.showOutputChannel',
  startLogicApp: 'azureLogicAppsStandard.startLogicApp',
  stopLogicApp: 'azureLogicAppsStandard.stopLogicApp',
  restartLogicApp: 'azureLogicAppsStandard.restartLogicApp',
  pickProcess: 'azureLogicAppsStandard.pickProcess',
  getDebugSymbolDll: 'azureLogicAppsStandard.getDebugSymbolDll',
  deleteLogicApp: 'azureLogicAppsStandard.deleteLogicApp',
  switchToDotnetProject: 'azureLogicAppsStandard.switchToDotnetProject',
  openInPortal: 'azureLogicAppsStandard.openInPortal',
  azureFunctionsOpenFile: 'azureFunctions.openFile',
  azureFunctionsUninstallFuncCoreTools: 'azureFunctions.uninstallFuncCoreTools',
  azureFunctionsAppSettingsEncrypt: 'azureFunctions.appSettings.encrypt',
  azureFunctionsAppSettingsDecrypt: 'azureFunctions.appSettings.decrypt',
  openOverview: 'azureLogicAppsStandard.openOverview',
  exportLogicApp: 'azureLogicAppsStandard.exportLogicApp',
  reviewValidation: 'azureLogicAppsStandard.reviewValidation',
  browseWebsite: 'azureLogicAppsStandard.browseWebsite',
  viewProperties: 'azureLogicAppsStandard.viewProperties',
  createSlot: 'azureLogicAppsStandard.createSlot',
  deleteSlot: 'azureLogicAppsStandard.deleteSlot',
  swapSlot: 'azureLogicAppsStandard.swapSlot',
  startStreamingLogs: 'azureLogicAppsStandard.startStreamingLogs',
  stopStreamingLogs: 'azureLogicAppsStandard.stopStreamingLogs',
  viewDeploymentLogs: 'azureLogicAppsStandard.viewDeploymentLogs',
  appSettingsAdd: 'azureLogicAppsStandard.appSettings.add',
  appSettingsDelete: 'azureLogicAppsStandard.appSettings.delete',
  appSettingsDownload: 'azureLogicAppsStandard.appSettings.download',
  appSettingsEdit: 'azureLogicAppsStandard.appSettings.edit',
  appSettingsRename: 'azureLogicAppsStandard.appSettings.rename',
  appSettingsUpload: 'azureLogicAppsStandard.appSettings.upload',
  appSettingsToggleSlotSetting: 'azureLogicAppsStandard.appSettings.toggleSlotSetting',
  toggleAppSettingVisibility: 'azureLogicAppsStandard.toggleAppSettingVisibility',
  useSQLStorage: 'azureLogicAppsStandard.useSQLStorage',
  switchDebugMode: 'azureLogicAppsStandard.switchDebugMode',
  connectToGitHub: 'azureLogicAppsStandard.connectToGitHub',
  disconnectRepo: 'azureLogicAppsStandard.disconnectRepo',
  viewCommitInGitHub: 'azureLogicAppsStandard.viewCommitInGitHub',
  enableAzureConnectors: 'azureLogicAppsStandard.enableAzureConnectors',
  configureWebhookRedirectEndpoint: 'azureLogicAppsStandard.configureWebhookRedirectEndpoint',
  initProjectForVSCode: 'azureLogicAppsStandard.initProjectForVSCode',
  configureDeploymentSource: 'azureLogicAppsStandard.configureDeploymentSource',
  startRemoteDebug: 'azureLogicAppsStandard.startRemoteDebug',
  validateLogicAppProjects: 'azureLogicAppsStandard.validateFunctionProjects',
  reportIssue: 'azureLogicAppsStandard.reportIssue',
  validateAndInstallBinaries: 'azureLogicAppsStandard.validateAndInstallBinaries',
  resetValidateAndInstallBinaries: 'azureLogicAppsStandard.resetValidateAndInstallBinaries',
  disableValidateAndInstallBinaries: 'azureLogicAppsStandard.disableValidateAndInstallBinaries',
  azureAzuriteStart: 'azurite.start',
  parameterizeConnections: 'azureLogicAppsStandard.parameterizeConnections',
  loadDataMapFile: 'azureLogicAppsStandard.dataMap.loadDataMapFile',
  dataMapAddSchemaFromFile: 'azureLogicAppsStandard.dataMap.addSchemaFromFile',
  dataMapAttemptToResolveMissingSchemaFile: 'azureLogicAppsStandard.dataMap.attemptToResolveMissingSchemaFile',
  dataMapSetSupportedDataMapDefinitionFileExts: 'azureLogicAppsStandard.dataMap.setSupportedDataMapDefinitionFileExts',
  dataMapSetSupportedSchemaFileExts: 'azureLogicAppsStandard.dataMap.setSupportedSchemaFileExts',
  dataMapSetSupportedFileExts: 'azureLogicAppsStandard.dataMap.setSupportedFileExts',
  dataMapSaveMapDefinition: 'azureLogicAppsStandard.dataMap.saveMapDefinition',
  dataMapSaveMapXslt: 'azureLogicAppsStandard.dataMap.saveMapXslt',
} as const;
export type extensionCommand = (typeof extensionCommand)[keyof typeof extensionCommand];

// Context
export const contextValuePrefix = 'azLogicApps';

// API
export const defaultRoutePrefix = 'api';
export const timeoutKey = 'requestTimeout';

// Tree
export const contextValueSeparator = ';';

// Git
export const gitCommand = 'git';

// Project settings
export const projectLanguageSetting = 'projectLanguage';
export const funcVersionSetting = 'projectRuntime';
export const projectSubpathSetting = 'projectSubpath';
export const projectTemplateKeySetting = 'projectTemplateKey';
export const projectOpenBehaviorSetting = 'projectOpenBehavior';
export const stopFuncTaskPostDebugSetting = 'stopFuncTaskPostDebug';
export const validateFuncCoreToolsSetting = 'validateFuncCoreTools';
export const validateDotNetSDKSetting = 'validateDotNetSDK';
export const validateNodeJsSetting = 'validateNodeJs';
export const showDeployConfirmationSetting = 'showDeployConfirmation';
export const deploySubpathSetting = 'deploySubpath';
export const preDeployTaskSetting = 'preDeployTask';
export const pickProcessTimeoutSetting = 'pickProcessTimeout';
export const show64BitWarningSetting = 'show64BitWarning';
export const showProjectWarningSetting = 'showProjectWarning';
export const showTargetFrameworkWarningSetting = 'showTargetFrameworkWarning';
export const showStartDesignTimeMessageSetting = 'showStartDesignTimeMessage';
export const autoStartDesignTimeSetting = 'autoStartDesignTime';
export const autoRuntimeDependenciesValidationAndInstallationSetting = 'autoRuntimeDependenciesValidationAndInstallation';
export const azuriteBinariesLocationSetting = 'azuriteLocationSetting';
export const parameterizeConnectionsInProjectLoadSetting = 'parameterizeConnectionsInProjectLoad';
export const showAutoStartAzuriteWarning = 'showAutoStartAzuriteWarning';
export const autoStartAzuriteSetting = 'autoStartAzurite';
export const autoRuntimeDependenciesPathSettingKey = 'autoRuntimeDependenciesPath';
export const dotNetBinaryPathSettingKey = 'dotnetBinaryPath';
export const nodeJsBinaryPathSettingKey = 'nodeJsBinaryPath';
export const funcCoreToolsBinaryPathSettingKey = 'funcCoreToolsBinaryPath';
export const dependencyTimeoutSettingKey = 'dependencyTimeout';

// host.json
export const extensionBundleId = 'Microsoft.Azure.Functions.ExtensionBundle.Workflows';
export const targetBundleKey = 'FUNCTIONS_EXTENSIONBUNDLE_SOURCE_URI';

// local.settings.json
export const localEmulatorConnectionString = 'UseDevelopmentStorage=true';
export const appKindSetting = 'APP_KIND';

// Project
export const defaultBundleId = 'Microsoft.Azure.Functions.ExtensionBundle';
export const defaultVersionRange = '[1.*, 2.0.0)'; // Might need to be changed
export const funcWatchProblemMatcher = '$func-watch';
export const extInstallCommand = 'extensions install';
export const extInstallTaskName = `${func}: ${extInstallCommand}`;
export const tasksVersion = '2.0.0';
export const launchVersion = '0.2.0';
export const dotnetPublishTaskLabel = 'publish';
export const defaultLogicAppsFolder = '.azurelogicapps';
export const defaultFunctionCoreToolsFolder = '.azure-functions-core-tools';
export const defaultAzuritePathValue = path.join(os.homedir(), defaultLogicAppsFolder, '.azurite');
export const defaultDependencyPathValue = path.join(os.homedir(), defaultLogicAppsFolder, 'dependencies');
export const defaultExtensionBundlePathValue = path.join(
  os.homedir(),
  defaultFunctionCoreToolsFolder,
  'Functions',
  'ExtensionBundles',
  extensionBundleId
);

// Fallback Dependency Versions
export const DependencyVersion = {
  dotnet6: '6.0.413',
  funcCoreTools: '4.0.5455',
  nodeJs: '18.17.1',
} as const;
export type DependencyVersion = (typeof DependencyVersion)[keyof typeof DependencyVersion];

export const hostFileContent = {
  version: '2.0',
  extensionBundle: {
    id: extensionBundleId,
    version: defaultVersionRange,
  },
  extensions: {
    workflow: {
      settings: {
        'Runtime.WorkflowOperationDiscoveryHostMode': 'true',
      },
    },
  },
};

export const DependencyDefaultPath = {
  dotnet: 'dotnet',
  funcCoreTools: 'func',
  node: 'node',
} as const;
export type DependencyDefaultPath = (typeof DependencyDefaultPath)[keyof typeof DependencyDefaultPath];
// .NET
export const DotnetVersion = {
  net6: 'net6.0',
  net3: 'netcoreapp3.1',
  net2: 'netcoreapp2.1',
  net48: 'net48',
} as const;
export type DotnetVersion = (typeof DotnetVersion)[keyof typeof DotnetVersion];

export const dotnetExtensionId = 'ms-dotnettools.csharp';

// Packages Manager
export const PackageManager = {
  npm: 'npm',
  brew: 'brew',
} as const;
export type PackageManager = (typeof PackageManager)[keyof typeof PackageManager];
// Operating System Platforms
export const Platform = {
  windows: 'win32',
  mac: 'darwin',
  linux: 'linux',
} as const;
export type Platform = (typeof Platform)[keyof typeof Platform];

// Resources
export const kubernetesKind = 'kubernetes';
export const functionAppKind = 'functionapp';
export const logicAppKind = 'workflowapp';
export const logicAppKindAppSetting = 'workflowApp';

export const sqlStorageConnectionStringKey = 'Workflows.Sql.ConnectionString';

export const logicAppFilter = {
  type: 'microsoft.web/sites',
  kind: 'functionapp,workflowapp',
};

<<<<<<< HEAD
export const COMMON_ERRORS = {
  OPERATION_CANCELLED: 'Operation cancelled',
} as const;
export type COMMON_ERRORS = (typeof COMMON_ERRORS)[keyof typeof COMMON_ERRORS];
=======
// Environment Variables
export const azurePublicBaseUrl = 'https://management.azure.com';
>>>>>>> 8d33b527
<|MERGE_RESOLUTION|>--- conflicted
+++ resolved
@@ -295,12 +295,9 @@
   kind: 'functionapp,workflowapp',
 };
 
-<<<<<<< HEAD
 export const COMMON_ERRORS = {
   OPERATION_CANCELLED: 'Operation cancelled',
 } as const;
 export type COMMON_ERRORS = (typeof COMMON_ERRORS)[keyof typeof COMMON_ERRORS];
-=======
 // Environment Variables
-export const azurePublicBaseUrl = 'https://management.azure.com';
->>>>>>> 8d33b527
+export const azurePublicBaseUrl = 'https://management.azure.com';