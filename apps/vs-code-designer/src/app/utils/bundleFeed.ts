--- conflicted
+++ resolved
@@ -2,331 +2,17 @@
  *  Copyright (c) Microsoft Corporation. All rights reserved.
  *  Licensed under the MIT License. See License.txt in the project root for license information.
  *--------------------------------------------------------------------------------------------*/
+import * as vscode from 'vscode';
 import { localize } from '../../localize';
 import { ext } from '../../extensionVariables';
-<<<<<<< HEAD
-import * as cp from 'child_process';
-=======
-import { getFunctionsCommand } from './funcCoreTools/funcVersion';
-import * as fse from 'fs-extra';
 import { executeCommand } from './funcCoreTools/cpUtils';
-/**
- * Gets bundle extension feed.
- * @param {IActionContext} context - Command context.
- * @param {IBundleMetadata | undefined} bundleMetadata - Bundle meta data.
- * @returns {Promise<IBundleFeed>} Returns bundle extension object.
- */
-async function getBundleFeed(context: IActionContext, bundleMetadata: IBundleMetadata | undefined): Promise<IBundleFeed> {
-  const bundleId: string = (bundleMetadata && bundleMetadata.id) || extensionBundleId;
-
-  const envVarUri: string | undefined = process.env.FUNCTIONS_EXTENSIONBUNDLE_SOURCE_URI;
-  // Only use an aka.ms link for the most common case, otherwise we will dynamically construct the url
-  let url: string;
-  if (!envVarUri && bundleId === extensionBundleId) {
-    url = 'https://aka.ms/AAqvc78';
-  } else {
-    const baseUrl: string = envVarUri || 'https://cdn.functions.azure.com/public';
-    url = `${baseUrl}/ExtensionBundles/${bundleId}/index-v2.json`;
-  }
-
-  return getJsonFeed(context, url);
-}
-
-/**
- * Gets Workflow bundle extension feed.
- * @param {IActionContext} context - Command context.
- * @param {IBundleMetadata | undefined} bundleMetadata - Bundle meta data.
- * @returns {Promise<IBundleFeed>} Returns bundle extension object.
- */
-async function getWorkflowBundleFeed(context: IActionContext): Promise<IBundleFeed> {
-  const envVarUri: string | undefined = process.env.FUNCTIONS_EXTENSIONBUNDLE_SOURCE_URI;
-  const baseUrl: string = envVarUri || 'https://cdn.functions.azure.com/public';
-  const url = `${baseUrl}/ExtensionBundles/${extensionBundleId}/index-v2.json`;
-
-  return getJsonFeed(context, url);
-}
-
-/**
- * Gets extension bundle dependency feed.
- * @param {IActionContext} context - Command context.
- * @param {IBundleMetadata | undefined} bundleMetadata - Bundle meta data.
- * @returns {Promise<IBundleFeed>} Returns bundle extension object.
- */
-async function getBundleDependencyFeed(
-  context: IActionContext,
-  bundleMetadata: IBundleMetadata | undefined
-): Promise<IBundleDependencyFeed> {
-  const bundleId: string = (bundleMetadata && bundleMetadata?.id) || extensionBundleId;
-  const projectPath: string | undefined = vscode.workspace.workspaceFolders ? vscode.workspace.workspaceFolders[0].uri.fsPath : null;
-  let envVarUri: string | undefined = process.env.FUNCTIONS_EXTENSIONBUNDLE_SOURCE_URI;
-  if (projectPath) {
-    envVarUri = (await getLocalSettingsJson(context, path.join(projectPath, localSettingsFileName)))?.Values
-      ?.FUNCTIONS_EXTENSIONBUNDLE_SOURCE_URI;
-  }
-
-  const baseUrl: string = envVarUri || 'https://cdn.functions.azure.com/public';
-  const url = `${baseUrl}/ExtensionBundles/${bundleId}/dependency.json`;
-  return getJsonFeed(context, url);
-}
-
-/**
- * Gets latest bundle extension version range.
- * @param {IActionContext} context - Command context.
- * @returns {Promise<string>} Returns lates version range.
- */
-export async function getLatestVersionRange(context: IActionContext): Promise<string> {
-  const feed: IBundleFeed = await getBundleFeed(context, undefined);
-  return feed.defaultVersionRange;
-}
-
-/**
- * Gets latest bundle extension dependencies versions.
- * @param {IActionContext} context - Command context.
- * @returns {Promise<any>} Returns dependency versions.
- */
-export async function getDependenciesVersion(context: IActionContext): Promise<IBundleDependencyFeed> {
-  const feed: IBundleDependencyFeed = await getBundleDependencyFeed(context, undefined);
-  return feed;
-}
-
-/**
- * Add bundle extension version to host.json configuration.
- * @param {IActionContext} context - Command context.
- * @param {IHostJsonV2} hostJson - Host.json configuration.
- */
-export async function addDefaultBundle(context: IActionContext, hostJson: IHostJsonV2): Promise<void> {
-  let versionRange: string;
-  try {
-    versionRange = await getLatestVersionRange(context);
-  } catch {
-    versionRange = defaultVersionRange;
-  }
-
-  hostJson.extensionBundle = {
-    id: extensionBundleId,
-    version: versionRange,
-  };
-}
-
-/**
- * Gets bundle extension zip. Microsoft.Azure.Functions.ExtensionBundle.Workflows.<version>.
- * @param {IActionContext} context - Command context.
- * @param {string} extensionVersion - Bundle Extension Version.
- * @returns {string} Returns bundle extension zip url.
- */
-async function getExtensionBundleZip(context: IActionContext, extensionVersion: string): Promise<string> {
-  let envVarUri: string | undefined = process.env.FUNCTIONS_EXTENSIONBUNDLE_SOURCE_URI;
-  const projectPath: string | undefined = vscode.workspace.workspaceFolders ? vscode.workspace.workspaceFolders[0].uri.fsPath : null;
-  if (projectPath) {
-    envVarUri = (await getLocalSettingsJson(context, path.join(projectPath, localSettingsFileName)))?.Values
-      ?.FUNCTIONS_EXTENSIONBUNDLE_SOURCE_URI;
-  }
-  const baseUrl: string = envVarUri || 'https://cdn.functions.azure.com/public';
-  const url = `${baseUrl}/ExtensionBundles/${extensionBundleId}/${extensionVersion}/${extensionBundleId}.${extensionVersion}_any-any.zip`;
-
-  return url;
-}
-
-/**
- * Gets the Extension Bundle Versions iterating through the default extension bundle path directory.
- * @param {string} directoryPath - extension bundle path directory.
- * @returns {string[]} Returns the list of versions.
- */
-async function getExtensionBundleVersionFolders(directoryPath: string): Promise<string[]> {
-  if (!(await fse.pathExists(directoryPath))) {
-    return [];
-  }
-  const directoryContents = fse.readdirSync(directoryPath);
-
-  // Filter only the folders with valid version names.
-  const folders = directoryContents.filter((item) => {
-    const itemPath = path.join(directoryPath, item);
-    return fse.statSync(itemPath).isDirectory() && semver.valid(item);
-  });
-
-  return folders;
-}
-
-/**
- * Download Microsoft.Azure.Functions.ExtensionBundle.Workflows.<version>
- * Destination: C:\Users\<USERHOME>\.azure-functions-core-tools\Functions\ExtensionBundles\<version>
- * @param {IActionContext} context - Command context.
- * @returns {Promise<bool>} A boolean indicating whether the bundle was updated.
- */
-export async function downloadExtensionBundle(context: IActionContext): Promise<boolean> {
-  try {
-    const downloadExtensionBundleStartTime = Date.now();
-    let envVarVer: string | undefined = process.env.AzureFunctionsJobHost_extensionBundle_version;
-    const projectPath: string | undefined = vscode.workspace.workspaceFolders ? vscode.workspace.workspaceFolders[0].uri.fsPath : null;
-    if (projectPath) {
-      envVarVer = (await getLocalSettingsJson(context, path.join(projectPath, localSettingsFileName)))?.Values
-        ?.AzureFunctionsJobHost_extensionBundle_version;
-    }
-
-    // Check for latest version at directory.
-    let latestLocalBundleVersion = '1.0.0';
-    const localVersions = await getExtensionBundleVersionFolders(defaultExtensionBundlePathValue);
-    for (const localVersion of localVersions) {
-      latestLocalBundleVersion = semver.gt(latestLocalBundleVersion, localVersion) ? latestLocalBundleVersion : localVersion;
-    }
-
-    context.telemetry.properties.envVariableExtensionBundleVersion = envVarVer;
-    if (envVarVer) {
-      if (semver.eq(envVarVer, latestLocalBundleVersion)) {
-        return false;
-      }
-
-      const extensionBundleUrl = await getExtensionBundleZip(context, envVarVer);
-      await downloadAndExtractDependency(context, extensionBundleUrl, defaultExtensionBundlePathValue, extensionBundleId, envVarVer);
-      context.telemetry.measurements.downloadExtensionBundleDuration = (Date.now() - downloadExtensionBundleStartTime) / 1000;
-      context.telemetry.properties.didUpdateExtensionBundle = 'true';
-      return true;
-    }
-
-    // Check the latest from feed.
-    let latestFeedBundleVersion = '1.0.0';
-    const feed: IBundleFeed = await getWorkflowBundleFeed(context);
-    for (const bundleVersion in feed.bundleVersions) {
-      latestFeedBundleVersion = semver.gt(latestFeedBundleVersion, bundleVersion) ? latestFeedBundleVersion : bundleVersion;
-    }
-
-    context.telemetry.properties.latestBundleVersion = semver.gt(latestFeedBundleVersion, latestLocalBundleVersion)
-      ? latestFeedBundleVersion
-      : latestLocalBundleVersion;
-
-    ext.defaultBundleVersion = context.telemetry.properties.latestBundleVersion;
-    ext.latestBundleVersion = context.telemetry.properties.latestBundleVersion;
-
-    if (semver.gt(latestFeedBundleVersion, latestLocalBundleVersion)) {
-      const extensionBundleUrl = await getExtensionBundleZip(context, latestFeedBundleVersion);
-      await downloadAndExtractDependency(
-        context,
-        extensionBundleUrl,
-        defaultExtensionBundlePathValue,
-        extensionBundleId,
-        latestFeedBundleVersion
-      );
-
-      context.telemetry.measurements.downloadExtensionBundleDuration = (Date.now() - downloadExtensionBundleStartTime) / 1000;
-      context.telemetry.properties.didUpdateExtensionBundle = 'true';
-      return true;
-    }
-
-    context.telemetry.measurements.downloadExtensionBundleDuration = (Date.now() - downloadExtensionBundleStartTime) / 1000;
-    context.telemetry.properties.didUpdateExtensionBundle = 'false';
-    return false;
-  } catch (error) {
-    const errorMessage = `Error downloading and extracting the Logic Apps Standard extension bundle: ${error.message}`;
-    context.telemetry.properties.errorMessage = errorMessage;
-    return false;
-  }
-}
-
-/**
- * Retrieves the latest version number of a bundle from the specified folder.
- * @param {string} bundleFolder - The path to the folder containing the bundle.
- * @returns The latest version number of the bundle.
- * @throws An error if the bundle folder is empty.
- */
-export const getLatestBundleVersion = async (bundleFolder: string) => {
-  let bundleVersionNumber = '0.0.0';
-
-  const bundleFolders = await fse.readdir(bundleFolder);
-  if (bundleFolders.length === 0) {
-    throw new Error(localize('bundleMissingError', 'Extension bundle could not be found.'));
-  }
-
-  for (const file of bundleFolders) {
-    const filePath: string = path.join(bundleFolder, file);
-    if (await (await fse.stat(filePath)).isDirectory()) {
-      bundleVersionNumber = getMaxVersion(bundleVersionNumber, file);
-    }
-  }
-
-  return bundleVersionNumber;
-};
-
-/**
- * Compares and gets biggest extension bundle version.
- * @param version1 - Extension bundle version.
- * @param version2 - Extension bundle version.
- * @returns {string} Biggest extension bundle version.
- */
-function getMaxVersion(version1, version2): string {
-  let maxVersion = '';
-  let arr1 = version1.split('.');
-  let arr2 = version2.split('.');
-
-  arr1 = arr1.map(Number);
-  arr2 = arr2.map(Number);
-
-  const arr1Size = arr1.length;
-  const arr2Size = arr2.length;
-
-  if (arr1Size > arr2Size) {
-    for (let i = arr2Size; i < arr1Size; i++) {
-      arr2.push(0);
-    }
-  } else {
-    for (let i = arr1Size; i < arr2Size; i++) {
-      arr1.push(0);
-    }
-  }
-
-  for (let i = 0; i < arr1.length; i++) {
-    if (arr1[i] > arr2[i]) {
-      maxVersion = version1;
-      break;
-    }
-    if (arr2[i] > arr1[i]) {
-      maxVersion = version2;
-      break;
-    }
-  }
-  return maxVersion;
-}
-
-/**
- * Retrieves the highest version number of the extension bundle available in the bundle folder.
- *
- * This function locates the extension bundle folder, enumerates its subdirectories,
- * and determines the maximum version number present among them. If no bundle is found,
- * it throws an error.
- *
- * @returns {Promise<string>} A promise that resolves to the highest bundle version number as a string (e.g., "1.2.3").
- * @throws {Error} If the extension bundle folder is missing or contains no subdirectories.
- */
-export async function getBundleVersionNumber(): Promise<string> {
-  const bundleFolderRoot = await getExtensionBundleFolder();
-  const bundleFolder = path.join(bundleFolderRoot, extensionBundleId);
-  let bundleVersionNumber = '0.0.0';
-
-  const bundleFolders = await fse.readdir(bundleFolder);
-  if (bundleFolders.length === 0) {
-    throw new Error(localize('bundleMissingError', 'Extension bundle could not be found.'));
-  }
-
-  for (const file of bundleFolders) {
-    const filePath: string = path.join(bundleFolder, file);
-    if (await (await fse.stat(filePath)).isDirectory()) {
-      bundleVersionNumber = getMaxVersion(bundleVersionNumber, file);
-    }
-  }
-
-  return bundleVersionNumber;
-}
->>>>>>> 6222a545
 
 /**
  * Gets extension bundle folder path.
  * @returns {string} Extension bundle folder path.
  */
 export async function getExtensionBundleFolder(): Promise<string> {
-<<<<<<< HEAD
-  const command = 'func GetExtensionBundlePath';
-=======
-  const command = getFunctionsCommand();
->>>>>>> 6222a545
+  const command = 'func';
   const outputChannel = ext.outputChannel;
   const workingDirectory = vscode.workspace.workspaceFolders?.[0]?.uri.fsPath;
 
