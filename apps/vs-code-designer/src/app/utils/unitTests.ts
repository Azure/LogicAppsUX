/*---------------------------------------------------------------------------------------------
 *  Copyright (c) Microsoft Corporation. All rights reserved.
 *  Licensed under the MIT License. See License.md in the project root for license information.
 *--------------------------------------------------------------------------------------------*/
import type { UnitTestResult } from '@microsoft/vscode-extension-logic-apps';
import { nugetFileName, saveUnitTestEvent, testsDirectoryName, unitTestsFileName, workflowFileName } from '../../constants';
import { type IAzureQuickPickItem, type IActionContext, callWithTelemetryAndErrorHandling } from '@microsoft/vscode-azext-utils';
import * as fse from 'fs-extra';
import * as path from 'path';
import * as vscode from 'vscode';
import * as xml2js from 'xml2js';
import { getWorkflowsInLocalProject } from './codeless/common';
import { ext } from '../../extensionVariables';
import type { IAzureConnectorsContext } from '../commands/workflows/azureConnectorWizard';
import axios from 'axios';
import { toPascalCase } from '@microsoft/logic-apps-shared';
import { localize } from '../../localize';

/**
 * Saves the unit test definition for a workflow.
 * @param {string} projectPath The path of the project.
 * @param {string} workflowName The name of the workflow.
 * @param {string} unitTestName The name of the unit test.
 * @param {any} unitTestDefinition The unit test definition.
 * @returns A Promise that resolves when the unit test definition is saved.
 */
export const saveUnitTestDefinition = async (
  projectPath: string,
  workflowName: string,
  unitTestName: string,
  unitTestDefinition: any
): Promise<void> => {
  await callWithTelemetryAndErrorHandling(saveUnitTestEvent, async () => {
    const options: vscode.ProgressOptions = {
      location: vscode.ProgressLocation.Notification,
      title: localize('azureFunctions.savingWorkflow', 'Saving Unit Test Definition...'),
    };

    await vscode.window.withProgress(options, async () => {
      const projectName = path.basename(projectPath);
      const testsDirectory = getTestsDirectory(projectPath);
      const unitTestsPath = getUnitTestsPath(testsDirectory.fsPath, projectName, workflowName, unitTestName);
      const workflowTestsPath = getWorkflowTestsPath(testsDirectory.fsPath, projectName, workflowName);

      if (!fse.existsSync(workflowTestsPath)) {
        fse.mkdirSync(workflowTestsPath, { recursive: true });
      }
      try {
        fse.writeFileSync(unitTestsPath, JSON.stringify(unitTestDefinition, null, 4));
        await vscode.workspace.updateWorkspaceFolders(
          vscode.workspace.workspaceFolders ? vscode.workspace.workspaceFolders.length : 0,
          null,
          { uri: testsDirectory }
        );
      } catch (error) {
        vscode.window.showErrorMessage(
          `${localize('saveFailure', 'Unit Test Definition not saved.')} ${error.message}`,
          localize('OK', 'OK')
        );
        throw error;
      }
    });
  });
};

/**
 * Retrieves the name of the unit test from the given file path.
 * @param {string} filePath - The path of the unit test file.
 * @returns The name of the unit test.
 */
export const getUnitTestName = (filePath: string) => {
  const unitTestFileName = path.basename(filePath);
  const fileNameItems = unitTestFileName.split('.');
  return fileNameItems[0];
};

/**
 * Retrieves the tests directory for a given project path.
 * @param {string} projectPath - The path of the project.
 * @returns The tests directory as a `vscode.Uri` object.
 */
export const getTestsDirectory = (projectPath: string) => {
  const workspacePath = path.dirname(projectPath);
  const testsDirectory = vscode.Uri.file(path.join(workspacePath, testsDirectoryName));
  return testsDirectory;
};

/**
 * Returns the path of a unit test file for a given project, workflow, and unit test name.
 * @param {string} projectPath - The path of the project.
 * @param {string} workflowName - The name of the workflow.
 * @param {string} unitTestName - The name of the unit test.
 * @returns The path of the unit test file.
 */
const getUnitTestsPath = (projectPath: string, projectName: string, workflowName: string, unitTestName: string) => {
  return path.join(projectPath, projectName, workflowName, `${unitTestName}${unitTestsFileName}`);
};

/**
 * Returns the path to the a workflow tests directory.
 * @param {string} projectPath - The path to the project directory.
 * @param {string} workflowName - The name of the workflow.
 * @returns The path to the workflow tests directory.
 */
const getWorkflowTestsPath = (projectPath: string, projectName: string, workflowName: string) => {
  return path.join(projectPath, projectName, workflowName);
};

/**
 * Validates the unit test name.
 * @param {string} projectPath - The path of the project.
 * @param {string} workflowName - The name of the workflow.
 * @param {string | undefined} name - The unit test name to validate.
 * @returns A promise that resolves to a string if the unit test name is invalid, or undefined if it is valid.
 */
export const validateUnitTestName = async (
  projectPath: string,
  workflowName: string,
  name: string | undefined
): Promise<string | undefined> => {
  if (!name) {
    return localize('emptyUnitTestNameError', 'The unit test name cannot be empty.');
  }
  if (!/^[a-z][a-z\d_-]*$/i.test(name)) {
    return localize(
      'unitTestNameInvalidMessage',
      'Unit test name must start with a letter and can only contain letters, digits, "_" and "-".'
    );
  }

  return await validateUnitTestNameCore(projectPath, workflowName, name);
};

/**
 * Validates the unit test name for a given project, workflow, and name.
 * @param {string} projectPath - The path of the project.
 * @param {string} workflowName - The name of the workflow.
 * @param {string} name - The name of the unit test.
 * @returns A string representing an error message if a unit test with the same name already exists, otherwise undefined.
 */
const validateUnitTestNameCore = async (projectPath: string, workflowName: string, name: string): Promise<string | undefined> => {
  const projectName = path.basename(projectPath);
  const testsDirectory = getTestsDirectory(projectPath);
  const workflowTestsPath = getWorkflowTestsPath(testsDirectory.fsPath, projectName, workflowName);

  if (await fse.pathExists(path.join(workflowTestsPath, `${name}${unitTestsFileName}`))) {
    return localize('existingUnitTestError', 'A unit test with the name "{0}" already exists.', name);
  }
  return undefined;
};

/**
 * Retrieves the list of unit tests in a local project.
 * @param {string} projectPath - The path to the project.
 * @returns A promise that resolves to a record of unit test names and their corresponding file paths.
 */
export async function getUnitTestInLocalProject(projectPath: string): Promise<Record<string, string>> {
  if (!(await fse.pathExists(projectPath))) {
    return {};
  }

  const unitTests: Record<string, any> = {};

  const testFileSearch = async (directoryPath: string) => {
    const subpaths: string[] = await fse.readdir(directoryPath);

    for (const subPath of subpaths) {
      const fullPath: string = path.join(directoryPath, subPath);
      const fileStats = await fse.lstat(fullPath);
      if (fileStats.isDirectory()) {
        await testFileSearch(fullPath);
      } else if (fileStats.isFile() && fullPath.endsWith(unitTestsFileName)) {
        try {
          const relativePath = path.relative(projectPath, path.dirname(fullPath));
          const unitTestFileNameWithoutExtension = path.basename(fullPath).replace('.unit-test.json', '');
          const fileNameWithSubPath = `${relativePath} - ${unitTestFileNameWithoutExtension}`;
          unitTests[fileNameWithSubPath] = fullPath;
        } catch {
          // If unable to load the workflow or read the definition we skip the workflow
        }
      }
    }
  };
  await testFileSearch(projectPath);

  return unitTests;
}

/**
 * Prompts the user to select a unit test to edit.
 * @param {IActionContext} context - The action context.
 * @param {string} projectPath - The path of the project.
 * @returns A promise that resolves to the selected unit test.
 */
export const pickUnitTest = async (context: IActionContext, projectPath: string) => {
  const placeHolder: string = localize('selectUnitTest', 'Select unit test to edit');
  return await context.ui.showQuickPick(getUnitTestPick(projectPath), { placeHolder });
};

/**
 * Retrieves a list of unit tests in the local project.
 * @param {string} projectPath - The path to the project.
 * @returns A promise that resolves to an array of unit test picks.
 */
const getUnitTestPick = async (projectPath: string) => {
  const listOfUnitTest = await getUnitTestInLocalProject(projectPath);
  const picks: IAzureQuickPickItem<string>[] = Array.from(Object.keys(listOfUnitTest)).map((unitTestName) => {
    return { label: unitTestName, data: listOfUnitTest[unitTestName] };
  });

  picks.sort((a, b) => a.label.localeCompare(b.label));
  return picks;
};

/**
 * Picks a unit test result from the provided test results directory.
 * @param {IActionContext} context - The action context.
 * @param {string} testResultsDirectory - The directory containing the unit test results.
 * @returns A promise that resolves to the selected unit test result.
 */
export const pickUnitTestResult = async (context: IActionContext, testResultsDirectory: string) => {
  const placeHolder: string = localize('selectUnitTest', 'Select unit result');
  return await context.ui.showQuickPick(getUnitTestResultPick(testResultsDirectory), { placeHolder });
};

/**
 * Retrieves a list of unit test results from the specified directory.
 * @param {string} testResultsDirectory - The directory where the unit test results are stored.
 * @returns A Promise that resolves to an array of objects containing the label and data of each unit test result.
 */
const getUnitTestResultsList = async (testResultsDirectory: string) => {
  const listOfUnitTestResults = await fse.readdir(testResultsDirectory);
  const list = listOfUnitTestResults.map((unitTestResult) => {
    return { label: unitTestResult.split('.')[0], data: fse.readJsonSync(path.join(testResultsDirectory, unitTestResult)) };
  });
  list.sort((a, b) => a.label.localeCompare(b.label));
  return list;
};

/**
 * Retrieves the unit test result pick from the specified test results directory.
 * @param {string} testResultsDirectory The directory where the unit test results are stored.
 * @returns A promise that resolves to an array of `IAzureQuickPickItem<UnitTestResult>`.
 */
const getUnitTestResultPick = async (testResultsDirectory: string) => {
  const picks: IAzureQuickPickItem<UnitTestResult>[] = await getUnitTestResultsList(testResultsDirectory);
  return picks;
};

/**
 * Retrieves the latest unit test result from the specified directory.
 * @param {string} testResultsDirectory - The directory where the unit test results are stored.
 * @returns A Promise that resolves to the latest unit test result.
 */
export const getLatestUnitTest = async (testResultsDirectory: string): Promise<{ label: string; data: UnitTestResult }> => {
  const unitTestResultFiles = await fse.readdir(testResultsDirectory);
  unitTestResultFiles.sort((a, b) => a.localeCompare(b));
  const latestUnitTestFile = unitTestResultFiles.pop();
  return {
    label: latestUnitTestFile.split('.')[0],
    data: fse.readJsonSync(path.join(testResultsDirectory, latestUnitTestFile)),
  };
};

/**
 * Prompts the user to select a workflow and returns the selected workflow.
 * @param {IActionContext} context - The action context.
 * @param {string} projectPath - The path of the project.
 * @returns {Promise<IAzureQuickPickItem<string>>} - A promise that resolves to the selected workflow.
 */
export const pickWorkflow = async (context: IActionContext, projectPath: string): Promise<IAzureQuickPickItem<string>> => {
  const placeHolder: string = localize('selectLogicApp', 'Select workflow to create unit test');
  return await context.ui.showQuickPick(getWorkflowsPick(projectPath), {
    placeHolder,
  });
};

/**
 * Retrieves the list of workflows in the local project.
 * @param {string} projectPath - The path to the local project.
 * @returns {Promise<IAzureQuickPickItem<string>[]>} - An array of Azure Quick Pick items representing the logic apps in the project.
 */
export const getWorkflowsPick = async (projectPath: string): Promise<IAzureQuickPickItem<string>[]> => {
  const listOfWorkflows = await getWorkflowsInLocalProject(projectPath);
  const picks: IAzureQuickPickItem<string>[] = Array.from(Object.keys(listOfWorkflows)).map((workflowName) => {
    return {
      label: workflowName,
      data: path.join(projectPath, workflowName, workflowFileName),
    };
  });
  picks.sort((a, b) => a.label.localeCompare(b.label));
  return picks;
};

/**
 * Selects a workflow node by prompting the user if none is provided.
 * @param {IAzureConnectorsContext} context - The Azure Connectors context.
 * @param {string} projectPath - Path to the project directory.
 * @returns {Promise<vscode.Uri>} Selected workflow node URI.
 */
export async function selectWorkflowNode(context: IAzureConnectorsContext, projectPath: string): Promise<vscode.Uri> {
  const workflow = await pickWorkflow(context, projectPath);
  return vscode.Uri.file(workflow.data) as vscode.Uri;
}

/**
 * Creates a .csproj file in the specified logic app folder using a template.
 * @param {string} csprojFilePath - The path where the .csproj file will be created.
 * @param {string} logicAppName - The name of the Logic App, used to customize the .csproj file.
 * @returns {Promise<void>} - A promise that resolves when the .csproj file has been created.
 */
export async function createCsprojFile(csprojFilePath: string, logicAppName: string): Promise<void> {
  if (await fse.pathExists(csprojFilePath)) {
    ext.outputChannel.appendLog(localize('csprojFileExists', '.csproj file already exists at: {0}', csprojFilePath));
    return;
  }
  const templateFolderName = 'UnitTestTemplates';
  const csprojTemplateFileName = 'TestProjectFile';
  const templatePath = path.join(__dirname, 'assets', templateFolderName, csprojTemplateFileName);
  const templateContent = await fse.readFile(templatePath, 'utf-8');
  const csprojContent = templateContent.replace(/<%= logicAppName %>/g, logicAppName);
  await fse.writeFile(csprojFilePath, csprojContent);
  ext.outputChannel.appendLog(localize('csprojFileCreated', 'Created .csproj file at: {0}', csprojFilePath));
}

/**
 * Creates a .csproj file in the specified logic app folder using a template.
 * @param {string} csprojFilePath - The path where the .csproj file will be created.
 * @param {string} logicAppName - The name of the Logic App, used to customize the .csproj file.
 * @param {string} workflowName - The name of the workflow.
 * @returns {Promise<void>} - A promise that resolves when the .csproj file has been created.
 */
export async function updateCsprojFile(csprojFilePath: string, workflowName: string): Promise<void> {
  const itemGroupName = 'UnitTestSettingsConfig';
  const contentInclude = `${workflowName}\\*.config`;

  fse.readFile(csprojFilePath, 'utf8', (err, data) => {
    if (err) {
      console.error('Error reading file:', err);
      return;
    }

    xml2js.parseString(data, { explicitRoot: false }, (err, result) => {
      if (err) {
        console.error('Error parsing XML:', err);
        return;
      }

      let itemGroup = result.ItemGroup?.find((group: any) => group.$?.Label === itemGroupName);

      if (!itemGroup) {
        // Create a new ItemGroup if it doesn't exist
        itemGroup = { $: { Label: itemGroupName }, Content: [] };
        result.ItemGroup = result.ItemGroup || [];
        result.ItemGroup.push(itemGroup);
        console.log(`Created new ItemGroup with label "${itemGroupName}".`);
      }

      const contentExists = itemGroup.Content?.some((content: any) => content.$.Include === contentInclude);

      if (contentExists) {
        console.log(`<Content Include="${contentInclude}" /> already exists in ItemGroup "${itemGroupName}".`);
      } else {
        itemGroup.Content.push({
          $: { Include: contentInclude, Link: `${workflowName}\\%(RecursiveDir)%(Filename)%(Extension)` },
          CopyToOutputDirectory: 'PreserveNewest',
        });
        console.log(`Added <Content Include="${contentInclude}" Link="${workflowName}\\%(RecursiveDir)%(Filename)%(Extension)">
          <CopyToOutputDirectory>PreserveNewest</CopyToOutputDirectory>
          </Content> to ItemGroup "${itemGroupName}".`);

        const builder = new xml2js.Builder();
        const updatedXml = builder.buildObject({ Project: result });

        fse.writeFile(csprojFilePath, updatedXml, 'utf8', (err) => {
          if (err) {
            console.error('Error writing file:', err);
            return;
          }
          console.log('File updated successfully.');
        });
      }
    });
  });
  ext.outputChannel.appendLog(localize('csprojFileUpdated', 'Updated .csproj file at: {0}', csprojFilePath));
}

/**
 * Creates a .cs file in the specified unit test folder using a template.
 * Converts any "-" characters in LogicAppName, WorkflowName, and UnitTestName to "_" only in code-related contexts.
 * @param {string} unitTestFolderPath - The path to the unit test folder.
 * @param {string} unitTestName - The name of the unit test.
 * @param {string} workflowName - The name of the workflow.
 * @param {string} logicAppName - The name of the logic app.
 * @param {string} actionName - The name of the action.
 * @param {string} actionOutputClassName - The name of the action output class.
 * @param {string} actionMockClassName - The name of the action mock class.
 * @param {string} triggerOutputClassName - The name of the trigger output class.
 * @param {string} triggerMockClassName - The name of the trigger mock class.
 */
export async function createCsFile(
  unitTestFolderPath: string,
  unitTestName: string,
  workflowName: string,
  logicAppName: string,
  actionName: string,
  actionOutputClassName: string,
  actionMockClassName: string,
  triggerOutputClassName: string,
  triggerMockClassName: string,
  isBlank = false
): Promise<void> {
  const templateFolderName = 'UnitTestTemplates';
  let csTemplateFileName = 'TestClassFile';
  if (isBlank) {
    csTemplateFileName = 'TestBlankClassFile';
  }
  const templatePath = path.join(__dirname, 'assets', templateFolderName, csTemplateFileName);

  let templateContent = await fse.readFile(templatePath, 'utf-8');

  const sanitizedUnitTestName = unitTestName.replace(/-/g, '_');
  const sanitizedWorkflowName = workflowName.replace(/-/g, '_');
  const sanitizedLogicAppName = logicAppName.replace(/-/g, '_');

  templateContent = templateContent.replace(/namespace <%= LogicAppName %>\.Tests/g, `namespace ${sanitizedLogicAppName}.Tests`);
  templateContent = templateContent.replace(/public class <%= UnitTestName %>/g, `public class ${sanitizedUnitTestName}`);
  templateContent = templateContent.replace(/<see cref="<%= UnitTestName %>" \/>/g, `<see cref="${sanitizedUnitTestName}" />`);
  templateContent = templateContent.replace(/public <%= UnitTestName %>\(\)/g, `public ${sanitizedUnitTestName}()`);
  templateContent = templateContent.replace(
    /public async Task <%= WorkflowName %>_<%= UnitTestName %>_ExecuteWorkflow/g,
    `public async Task ${sanitizedWorkflowName}_${sanitizedUnitTestName}_ExecuteWorkflow`
  );

  templateContent = templateContent
    .replace(/<%= LogicAppName %>/g, logicAppName)
    .replace(/<%= WorkflowName %>/g, workflowName)
    .replace(/<%= UnitTestName %>/g, unitTestName)
    .replace(/<%= SanitizedWorkflowName %>/g, sanitizedWorkflowName)
    .replace(/<%= ActionMockName %>/g, actionName)
    .replace(/<%= ActionMockOutputClassName %>/g, actionOutputClassName)
    .replace(/<%= ActionMockClassName %>/g, actionMockClassName)
    .replace(/<%= TriggerMockOutputClassName %>/g, triggerOutputClassName)
    .replace(/<%= TriggerMockClassName %>/g, triggerMockClassName)
    .replace(/<%= UnitTestSubFolder %>/g, unitTestName)
    .replace(/<%= UnitTestMockJson %>/g, `${unitTestName}-mock.json`);

  const csFilePath = path.join(unitTestFolderPath, `${unitTestName}.cs`);
  await fse.writeFile(csFilePath, templateContent);

  ext.outputChannel.appendLog(localize('csFileCreated', 'Created .cs file at: {0}', csFilePath));
}

/**
 * Creates a testSettings.config file in the specified unit test folder using a template.
 * Converts any "-" characters in LogicAppName, WorkflowName, and UnitTestName to "_" only in code-related contexts.
 * @param {string} logicAppFolderPath - The path to the logicapp folder within Tests.
 * @param {string} logicAppName - The name of the logic app.
 */
export async function createTestExecutorFile(logicAppFolderPath: string, logicAppName: string): Promise<void> {
  const templateFolderName = 'UnitTestTemplates';
  const executorTemplateFileName = 'TestExecutorFile';
  const templatePath = path.join(__dirname, 'assets', templateFolderName, executorTemplateFileName);

  const csFilePath = path.join(logicAppFolderPath, 'TestExecutor.cs');

  if (await fse.pathExists(csFilePath)) {
    ext.outputChannel.appendLog(localize('testExecutorFileExists', 'TestExecutor.cs file already exists at: {0}', csFilePath));
    return;
  }

  let templateContent = await fse.readFile(templatePath, 'utf-8');
  templateContent = templateContent.replace(/<%= LogicAppName %>/g, logicAppName);

  await fse.writeFile(csFilePath, templateContent);
  ext.outputChannel.appendLog(localize('createdTestExecutorFile', 'Created TestExecutor.cs file at: {0}', csFilePath));
}

/**
 * Creates a testSettings.config file in the specified unit test folder using a template.
 * Converts any "-" characters in LogicAppName, WorkflowName, and UnitTestName to "_" only in code-related contexts.
 * @param {string} unitTestFolderPath - The path to the unit test folder.
 * @param {string} workflowName - The name of the workflow.
 * @param {string} logicAppName - The name of the logic app.
 */
export async function createTestSettingsConfigFile(unitTestFolderPath: string, workflowName: string, logicAppName: string): Promise<void> {
  const templateFolderName = 'UnitTestTemplates';
  const configTemplateFileName = 'TestSettingsConfigFile';
  const templatePath = path.join(__dirname, 'assets', templateFolderName, configTemplateFileName);
  const csFilePath = path.join(unitTestFolderPath, 'testSettings.config');

  if (await fse.pathExists(csFilePath)) {
    ext.outputChannel.appendLog(localize('testSettingsConfigFileExists', 'testSettings.config file already exists at: {0}', csFilePath));
    return;
  }

  let templateContent = await fse.readFile(templatePath, 'utf-8');
  templateContent = templateContent
    .replace(/%WorkspacePath%/g, '../../../../')
    .replace(/%LogicAppName%/g, logicAppName)
    .replace(/%WorkflowName%/g, workflowName);

  await fse.writeFile(csFilePath, templateContent);
  ext.outputChannel.appendLog(localize('createdTestSettingsConfig', 'Created testSettings.config file at: {0}', csFilePath));
}

/**
 * Creates a nuget.config file in the specified logic app folder using a template.
 * @param {string} nugetConfigFilePath - The path where the .csproj file will be created.
 * @returns {Promise<void>} - A promise that resolves when the .csproj file has been created.
 */
export async function createNugetConfigFile(nugetConfigFilePath: string): Promise<void> {
  const templateFolderName = 'UnitTestTemplates';
  const nugetConfigTemplateFileName = 'TestNugetConfig';
  const templatePath = path.join(__dirname, 'assets', templateFolderName, nugetConfigTemplateFileName);

  const templateContent = await fse.readFile(templatePath, 'utf-8');
  await fse.writeFile(nugetConfigFilePath, templateContent);

  ext.outputChannel.appendLog(localize('nugetConfigFileCreated', 'Created nuget.config file at: {0}', nugetConfigFilePath));
}

/**
 * Validates and extracts the runId from a given input.
 * Ensures the runId format is correct and extracts it from a path if needed.
 * @param {string | undefined} runId - The input runId to validate and extract.
 * @returns {Promise<string>} - A Promise that resolves to the validated and extracted runId.
 */
export async function extractAndValidateRunId(runId?: string): Promise<string> {
  if (!runId) {
    throw new Error(localize('runIdMissing', 'Run ID is required to generate a codeful unit test.'));
  }

  // Regular expression to extract the runId from a path
  const runIdRegex = /\/workflows\/[^/]+\/runs\/(.+)$/;
  const match = runId.match(runIdRegex);
  const extractedRunId = match ? match[1].trim() : runId.trim();

  // Validate the extracted runId
  await validateRunId(extractedRunId);
  return extractedRunId;
}

/**
 * Validates the format of the runId.
 * Ensures that the runId consists of only uppercase letters and numbers.
 * @param {string} runId - The runId to validate.
 * @throws {Error} - Throws an error if the runId format is invalid.
 */
export async function validateRunId(runId: string): Promise<void> {
  const runIdFormat = /^[A-Z0-9]+$/;
  if (!runIdFormat.test(runId)) {
    throw new Error(localize('invalidRunIdFormat', 'Invalid runId format.'));
  }
}

/**
 * Logs messages and telemetry for successful operations.
 * @param {IActionContext} context - The action context.
 * @param {string} property - The property name for telemetry.
 * @param {string} message - The message to log.
 */
export function logSuccess(context: IActionContext, property: string, message: string): void {
  context.telemetry.properties[property] = 'Success';
  ext.outputChannel.appendLog(message);
}

/**
 * Logs errors and telemetry for failed operations.
 * @param {IActionContext} context - The action context.
 * @param {Error} error - The error to log.
 * @param {string} property - The property name for telemetry.
 * @returns {void}
 */
export function logError(context: IActionContext, error: Error, property: string): void {
  context.telemetry.properties[property] = 'Failed';
  const errorMessage = error.message || localize('unknownError', 'An unknown error occurred.');
  ext.outputChannel.appendLog(errorMessage);
  vscode.window.showErrorMessage(errorMessage);
}

/**
 * Returns standardized paths for unit test generation.
 * The structure is the same as originally used in generateBlankCodefulUnitTest.
 *
 * @param {string} projectPath - The base project path.
 * @param {string} workflowName - The workflow name.
 * @param {string | undefined} unitTestName - The unit test name, if any.
 * @returns An object containing testsDirectory, logicAppName, logicAppFolderPath, workflowFolderPath, and optionally unitTestFolderPath.
 */
export function getUnitTestPaths(
  projectPath: string,
  workflowName: string,
  unitTestName?: string
): {
  testsDirectory: string;
  logicAppName: string;
  logicAppFolderPath: string;
  workflowFolderPath: string;
  unitTestFolderPath?: string;
} {
  const testsDirectoryUri = getTestsDirectory(projectPath);
  const testsDirectory = testsDirectoryUri.fsPath;
  const logicAppName = path.basename(path.dirname(path.join(projectPath, workflowName)));
  const logicAppFolderPath = path.join(testsDirectory, logicAppName);
  const workflowFolderPath = path.join(logicAppFolderPath, workflowName);
  const paths = {
    testsDirectory,
    logicAppName,
    logicAppFolderPath,
    workflowFolderPath,
  };
  if (unitTestName) {
    paths['unitTestFolderPath'] = path.join(workflowFolderPath, unitTestName);
  }
  return paths;
}

/**
 * Prompts the user for a unit test name with validation.
 * @param {IAzureConnectorsContext} context - The Azure Connectors context.
 * @param {string} projectPath - Path to the project directory.
 * @param {string} workflowName - Name of the workflow.
 * @returns {Promise<string>} The validated unit test name.
 */
export async function promptForUnitTestName(context: IAzureConnectorsContext, projectPath: string, workflowName: string): Promise<string> {
  return context.ui.showInputBox({
    prompt: localize('unitTestNamePrompt', 'Provide a unit test name'),
    placeHolder: localize('unitTestNamePlaceholder', 'Unit test name'),
    validateInput: (name: string) => validateUnitTestName(projectPath, workflowName, name),
  });
}

/**
 * Logs telemetry properties for unit test creation.
 * @param {IAzureConnectorsContext} context - The Azure Connectors context.
 * @param {Record<string, string | undefined>} properties - Telemetry properties.
 */
export function logTelemetry(context: IAzureConnectorsContext, properties: Record<string, string | undefined>): void {
  Object.assign(context.telemetry.properties, properties);
}

/**
 * Handles errors by logging them and displaying user-facing messages.
 * @param {IAzureConnectorsContext} context - The Azure Connectors context.
 * @param {unknown} error - The error object.
 * @param {string} source - The source of the error.
 */
export function handleError(context: IAzureConnectorsContext, error: unknown, source: string): void {
  const errorMessage = error instanceof Error ? error.message : String(error);
  context.telemetry.properties[`${source}Error`] = errorMessage;
  vscode.window.showErrorMessage(localize(`${source}Error`, 'An error occurred: {0}', errorMessage));
  ext.outputChannel.appendLog(localize(`${source}Log`, 'Error in {0}: {1}', source, errorMessage));
}

/**
 * Ensures the .csproj and NuGet configuration files exist.
 * @param {string} logicAppFolderPath - Path to the project directory.
 * @param {string} logicAppName - Name of the workflow.
 * @param {string} testsDirectory - Name of the workflow.
 */
export async function ensureCsprojAndNugetFiles(testsDirectory: string, logicAppFolderPath: string, logicAppName: string): Promise<void> {
  const csprojFilePath = path.join(logicAppFolderPath, `${logicAppName}.csproj`);
  const nugetConfigFilePath = path.join(testsDirectory, nugetFileName);

  if (!(await fse.pathExists(csprojFilePath))) {
    ext.outputChannel.appendLog(localize('creatingCsproj', 'Creating .csproj file at: {0}', csprojFilePath));
    await createCsprojFile(csprojFilePath, logicAppName);
    const action = 'Reload Window';
    vscode.window
      .showInformationMessage('Reload Required: Please reload the VS Code window to enable test discovery in the Test Explorer', action)
      .then((selectedAction) => {
        if (selectedAction === action) {
          vscode.commands.executeCommand('workbench.action.reloadWindow');
        }
      });
  }
  await createNugetConfigFile(nugetConfigFilePath);
}

/**
 * Removes invalid characters (e.g., (), -, etc.) from a string.
 * @param {string} str - The input string.
 * @returns {string} - The cleaned string with invalid characters removed.
 */
export function removeInvalidCharacters(str: string): string {
  return str.replace(/[^a-zA-Z0-9_]/g, '');
}

/**
 * Parses an error (particularly from Axios) before setting a final errorMessage.
 * @param error - The error to parse.
 * @returns {string} - A user-friendly error string.
 */
export function parseErrorBeforeTelemetry(error: any): string {
  let errorMessage = '';

  // eslint-disable-next-line import/no-named-as-default-member
  if (axios.isAxiosError(error) && error.response?.data) {
    try {
      const responseData = JSON.parse(new TextDecoder().decode(error.response.data));
      const { message = '', code = '' } = responseData?.error ?? {};
      errorMessage = localize('apiError', `API Error: ${code} - ${message}`);
      ext.outputChannel.appendLog(errorMessage);
      // eslint-disable-next-line @typescript-eslint/no-unused-vars
    } catch (parseError) {
      // If we fail to parse, fall back to the original error
      errorMessage = error.message;
    }
  } else if (error instanceof Error) {
    errorMessage = error.message;
  } else {
    // Fallback for non-Error types
    errorMessage = String(error);
  }
  return errorMessage;
}

/**
 * Parses and transforms raw output parameters from a unit test definition into a structured format.
 * @param unitTestDefinition - The unit test definition object.
 * @returns A Promise resolving to an object containing operationInfo and outputParameters.
 */
export async function parseUnitTestOutputs(unitTestDefinition: any): Promise<{
  operationInfo: any;
  outputParameters: Record<string, any>;
}> {
  const allowedFields = ['type', 'title', 'format', 'description'];

  const transformRawOutputs = (rawOutput: any): Record<string, any> => {
    const transformedOutput: Record<string, any> = {};
    for (const rawKey in rawOutput) {
      if (Object.prototype.hasOwnProperty.call(rawOutput, rawKey)) {
        const cleanedKey = rawKey.replace('outputs.$.', '').replace('.$.', '.').replace('$.', '').replace('.$', '');
        const keyParts = cleanedKey.split('.');
        keyParts.reduce((nestedObject, part, index) => {
          if (index === keyParts.length - 1) {
            if (
              Object.prototype.hasOwnProperty.call(nestedObject, part) &&
              typeof nestedObject[part] === 'object' &&
              typeof rawOutput[rawKey] === 'object'
            ) {
              nestedObject[part] = {
                ...nestedObject[part],
                ...Object.keys(rawOutput[rawKey]).reduce((filteredFields, fieldKey) => {
                  if (allowedFields.includes(fieldKey)) {
                    const newFieldKey = fieldKey === 'type' ? 'nestedTypeProperty' : fieldKey;
                    (filteredFields as Record<string, any>)[newFieldKey] = rawOutput[rawKey][fieldKey];
                  }
                  return filteredFields;
                }, {}),
              };
            } else {
              nestedObject[part] = Object.keys(rawOutput[rawKey]).reduce((filteredFields, fieldKey) => {
                if (allowedFields.includes(fieldKey)) {
                  const newFieldKey = fieldKey === 'type' ? 'nestedTypeProperty' : fieldKey;
                  (filteredFields as Record<string, any>)[newFieldKey] = rawOutput[rawKey][fieldKey];
                }
                return filteredFields;
              }, {});
            }
          } else {
            nestedObject[part] = nestedObject[part] || {};
          }
          return nestedObject[part];
        }, transformedOutput);
      }
    }
    return transformedOutput;
  };

  const parsedOutputs: { operationInfo: any; outputParameters: any } = {
    operationInfo: unitTestDefinition['operationInfo'],
    outputParameters: {},
  };

  for (const parameterKey in unitTestDefinition['outputParameters']) {
    parsedOutputs.outputParameters[parameterKey] = {
      outputs: transformRawOutputs(unitTestDefinition['outputParameters'][parameterKey].outputs),
    };
  }
  return parsedOutputs;
}

/**
 * Represents the metadata for generating a single C# class.
 * Will store the class name, a doc-comment, properties, and child class definitions.
 */
export interface ClassDefinition {
  className: string;
  description: string | null; // If there's a description at the object level
  inheritsFrom?: string;
  properties: PropertyDefinition[]; // The list of properties in this class
  children: ClassDefinition[]; // Nested child classes (for sub-objects)
}

/**
 * Represents a single property on a C# class, including type and doc-comment.
 */
export interface PropertyDefinition {
  propertyName: string; // e.g. "Id", "Name", "Body", etc.
  propertyType: string; // e.g. "string", "int", "Body" (another class), etc.
  description: string | null;
  isObject: boolean; // If true, the propertyType is a nested class name
  jsonPropertyName: string | null;
}

/**
 * Recursively traverses the JSON structure ("outputs") to build a ClassDefinition tree.
 *
 * @param {string} className - The name for this class in C# (PascalCase).
 * @param {any}    node      - The node in the JSON structure containing .type, .description, and subfields.
 * @returns {ClassDefinition} - A class definition describing the current node and its children.
 */
export function buildClassDefinition(className: string, node: any): ClassDefinition {
  // If there's a top-level "description" for the object
  let classDescription: string | null = node.description ? String(node.description) : null;
  if (!classDescription) {
    if (node.nestedTypeProperty === 'object') {
      const skipKeys = ['nestedTypeProperty', 'title', 'description', 'format', 'headers', 'queries', 'tags', 'relativePathParameters'];
      const propertyNames = Object.keys(node).filter((key) => !skipKeys.includes(key));
      classDescription =
        propertyNames.length > 0
          ? `Class for ${className} representing an object with properties.`
          : `Class for ${className} representing an empty object.`;
    } else {
      classDescription = `Class for ${className} representing a ${node.nestedTypeProperty} value.`;
    }
  }

  // We'll collect property info for the current class
  const properties: PropertyDefinition[] = [];

  // We'll collect child classes if we see nested objects (type: "object").
  const children: ClassDefinition[] = [];

  // If this node is an object, it may have sub-fields we need to parse as properties.
  if (node.nestedTypeProperty === 'object') {
    // Create a combined array of keys we need to skip
    const skipKeys = ['nestedTypeProperty', 'title', 'description', 'format', 'headers', 'queries', 'tags', 'relativePathParameters'];

    // For each subfield in node (like "id", "location", "properties", etc.)
    for (const key of Object.keys(node)) {
      // Skip known metadata fields and the newly added keys (headers, queries, relativePathParameters)
      if (skipKeys.includes(key)) {
        continue;
      }

      const subNode = node[key];
      let propName = toPascalCase(key);

      // Handle special characters
      let jsonPropertyName = null;
      if (/[~@]/.test(key)) {
        jsonPropertyName = key.replace(/~1/g, '.');
        propName = toPascalCase(subNode?.title.replace(/[^a-zA-Z0-9]/g, ''));
      }

      // Determine the child's C# type
      let csharpType = mapJsonTypeToCSharp(subNode?.nestedTypeProperty, subNode?.format);
      let isObject = false;

      // If it's an object, we must generate a nested class.
      // We'll do that recursively, then use the generated child's className for this property type.
      if (subNode?.nestedTypeProperty === 'object') {
        isObject = true;
        const childClassName = className + propName; // e.g. "ActionOutputs" -> "ActionOutputsBody"
        const childDef = buildClassDefinition(childClassName, subNode);

        // If there are child properties then use the newly created object, otherwise use JObject
        if (childDef.properties.length > 0) {
          children.push(childDef);
          // The property for this sub-node points to the newly created child's class name
          csharpType = childDef.className;
        }
      }

      // If it's an array, process the array items
      if (subNode?.nestedTypeProperty === 'array') {
        isObject = true;
        const arrayItemNode = subNode['[*]'];
        const arrayItemClassName = subNode?.description ? toPascalCase(subNode?.description.replace(/\s+/g, '')) : ''; // Remove spaces from description
        const arrayItemDef = buildClassDefinition(arrayItemClassName, arrayItemNode);

        // If there are child properties then use the newly created object, otherwise use JObject
        if (arrayItemDef.properties.length > 0) {
          children.push(arrayItemDef);
          // The property for this sub-node points to the newly created child's class name
          csharpType = `List<${arrayItemDef.className}>`;
        }
      }
      // If it's an array, you might want to look at subNode.items.type to refine the list item type.
      // Check if the subNode has a "description" to be used as a doc-comment on the property.
      const subDescription = subNode?.description ? String(subNode.description) : null;
      properties.push({
        propertyName: propName,
        propertyType: csharpType,
        description: subDescription,
        isObject,
        jsonPropertyName,
      });
    }
  }
  // Build the ClassDefinition for the current node
  return {
    className,
    description: classDescription,
    properties,
    children,
  };
}

/**
 * Maps JSON types to corresponding C# types.
 */
export function mapJsonTypeToCSharp(jsonType: string, jsonFormat?: string): string {
  switch (jsonType) {
    case 'string':
      return jsonFormat === 'date-time' ? 'DateTime' : 'string';
    case 'integer':
      return 'int';
    case 'number':
      return 'double';
    case 'boolean':
      return 'bool';
    case 'array':
      return 'List<object>';
    case 'object':
      return 'JObject';
    case 'any':
      return 'JObject';
    case 'date-time':
      return 'DateTime';
    default:
      return 'JObject';
  }
}

export function generateTriggerActionMockClass(mockType: string, mockClassName: string, className: string) {
  const sb: string[] = [];
  sb.push('    /// <summary>');
  sb.push(`    /// The <see cref="${mockClassName}"/> class.`);
  sb.push('    /// </summary>');
  sb.push(`    public class ${mockClassName} : ${mockType}`);
  sb.push('    {');
  sb.push('        /// <summary>');
  sb.push(`        /// Creates a mocked instance for  <see cref="${mockClassName}"/> with static outputs.`);
  sb.push('        /// </summary>');
  sb.push(
    `        public ${mockClassName}(TestWorkflowStatus status = TestWorkflowStatus.Succeeded, string name = null, ${className} outputs = null)`
  );
  sb.push(`            : base(status: status, name: name, outputs: outputs ?? new ${className}())`);
  sb.push('        {');
  sb.push('        }');
  sb.push('');
  sb.push('        /// <summary>');
  sb.push(`        /// Creates a mocked instance for  <see cref="${mockClassName}"/> with static error info.`);
  sb.push('        /// </summary>');
  sb.push(`        public ${mockClassName}(TestWorkflowStatus status, string name = null, TestErrorInfo error = null)`);
  sb.push('            : base(status: status, name: name, error: error)');
  sb.push('        {');
  sb.push('        }');
  sb.push('');
  sb.push('        /// <summary>');
  sb.push(`        /// Creates a mocked instance for <see cref="${mockClassName}"/> with a callback function for dynamic outputs.`);
  sb.push('        /// </summary>');
  sb.push(`        public ${mockClassName}(Func<TestExecutionContext, ${mockClassName}> onGet${mockType}, string name = null)`);
  sb.push(`            : base(onGet${mockType}: onGet${mockType}, name: name)`);
  sb.push('        {');
  sb.push('        }');
  sb.push('    }');
  sb.push('');
  return sb.join('\n');
}

/**
 * Recursively builds a single C# class string from a ClassDefinition and any child classes it might have.
 * @param {ClassDefinition} classDef - The definition of the class to generate.
 * @returns {string} - The C# code for this class (including any nested classes), as a string.
 */
export function generateClassCode(classDef: ClassDefinition): string {
  const sb: string[] = [];

  if (classDef.description) {
    sb.push('    /// <summary>');
    sb.push(`    /// ${classDef.description}`);
    sb.push('    /// </summary>');
  }

  sb.push(`    public class ${classDef.className}${classDef.inheritsFrom ? ` : ${classDef.inheritsFrom}` : ''}`);
  sb.push('    {');

  for (const prop of classDef.properties) {
    if (prop.description) {
      sb.push('        /// <summary>');
      sb.push(`        /// ${prop.description}`);
      sb.push('        /// </summary>');
    }
    if (prop.jsonPropertyName) {
      sb.push(`        [JsonProperty(PropertyName="${prop.jsonPropertyName}")]`);
    }
    sb.push(`        public ${prop.propertyType} ${prop.propertyName} { get; set; }`);
    sb.push('');
  }

  sb.push('        /// <summary>');
  sb.push(`        /// Initializes a new instance of the <see cref="${classDef.className}"/> class.`);
  sb.push('        /// </summary>');
  sb.push(`        public ${classDef.className}()`);
  sb.push('        {');

  for (const prop of classDef.properties) {
    if (prop.propertyType === 'string') {
      sb.push(`            this.${prop.propertyName} = string.Empty;`);
    } else if (prop.propertyType === 'DateTime') {
      sb.push(`            this.${prop.propertyName} = new DateTime();`);
    } else if (prop.isObject) {
      sb.push(`            this.${prop.propertyName} = new ${prop.propertyType}();`);
    } else if (prop.propertyType === 'JObject') {
      sb.push(`            this.${prop.propertyName} = new JObject();`);
    } else if (prop.propertyType.startsWith('List<')) {
      sb.push(`            this.${prop.propertyName} = new ${prop.propertyType}();`);
    } else if (prop.propertyType === 'int') {
      sb.push(`            this.${prop.propertyName} = 0;`);
    } else if (prop.propertyType === 'HttpStatusCode') {
      sb.push(`            this.${prop.propertyName} = HttpStatusCode.OK;`);
    }
  }

  sb.push('        }');
  sb.push('');
  sb.push('    }');
  sb.push('');

  for (const child of classDef.children) {
    sb.push(generateClassCode(child));
  }

  return sb.join('\n');
}

/**
 * Filters mockable operations, transforms their output parameters,
 * and writes C# class definitions to .cs files.
 * @param operationInfo - The operation info object.
 * @param outputParameters - The output parameters object.
 * @param workflowFolderPath - The path to the workflow folder where the .cs files will be saved.
 * @param workflowName - The name of the workflow.
 * @param logicAppName - The name of the Logic App to use as the namespace.
 */
export async function processAndWriteMockableOperations(
  operationInfo: any,
  outputParameters: any,
  workflowFolderPath: string,
  workflowName: string,
  logicAppName: string
): Promise<{ foundActionMocks: Record<string, string>; foundTriggerMocks: Record<string, string> }> {
  // Keep track of all operation IDs we've processed to avoid duplicates
  const processedOperationIds = new Set<string>();

  // Create or verify the "MockOutputs" folder inside the logicApp folder
  const mockOutputsFolderPath = path.join(workflowFolderPath, 'MockOutputs');
  await fse.ensureDir(mockOutputsFolderPath);

  // Dictionaries to store mockable operation names and their corresponding class names
  const foundActionMocks: Record<string, string> = {};
  const foundTriggerMocks: Record<string, string> = {};

  for (const operationName in operationInfo) {
    const operation = operationInfo[operationName];
    const type = operation.type;

    // Edge cases where operationId might be absent
    const operationId = operation.operationId ?? operationName;

    // If we've already processed this operation ID, skip to the next
    if (processedOperationIds.has(operationId)) {
      continue;
    }
    processedOperationIds.add(operationId);

    // Determine if this is a trigger by comparing in uppercase
    const isTrigger = ['HTTPWEBHOOK', 'REQUEST', 'MANUAL', 'APICONNECTIONWEBHOOK'].includes(type.toUpperCase());

    // Only proceed if this operation type is mockable (using the new async isMockable)
    if (await isMockable(type)) {
      // Set operationName as className
      const cleanedOperationName = removeInvalidCharacters(operationName);
      let className = toPascalCase(cleanedOperationName);
      let mockClassName = toPascalCase(cleanedOperationName);

      // Append suffix based on whether it's a trigger
      className += isTrigger ? 'TriggerOutput' : 'ActionOutput';

      const mockType = isTrigger ? 'TriggerMock' : 'ActionMock';
      mockClassName += isTrigger ? 'TriggerMock' : 'ActionMock';

      // Transform the output parameters for this operation
      const outputs = outputParameters[operationName]?.outputs;

      // Sanitize logic app name for namespace (replace '-' with '_')
      const sanitizedLogicAppName = logicAppName.replace(/-/g, '_');

      // Generate C# class content
      const classContent = generateCSharpClasses(sanitizedLogicAppName, className, workflowName, mockType, mockClassName, outputs);

      // Write the .cs file
      const filePath = path.join(mockOutputsFolderPath, `${className}.cs`);
      await fse.writeFile(filePath, classContent, 'utf-8');

      // Log to output channel
      ext.outputChannel.appendLog(localize('csFileCreated', 'Created .cs file at: {0}', filePath));
      // Store the operation name and class name in the appropriate dictionary
      if (isTrigger) {
        foundTriggerMocks[operationName] = className;
      } else {
        foundActionMocks[operationName] = className;
      }
    }
  }
  return { foundActionMocks, foundTriggerMocks };
}

/**
 * Generates a C# class definition as a string.
 * @param {string} logicAppName - The name of the Logic App, used as the namespace.
 * @param {string} className - The name of the class to generate.
 * @param {string} workflowName - The workflow name the class belongs to.
 * @param {string} mockType - The mockType of the class to generate.
 * @param {string} mockClassName - The mockType of the class to generate.
 * @param {any} outputs - The outputs object containing properties to include in the class.
 * @returns {string} - The generated C# class definition.
 */
export function generateCSharpClasses(
  namespaceName: string,
  rootClassName: string,
  workflowName: string,
  mockType: string,
  mockClassName: string,
  data: any
): string {
  // Build a root class definition (the entire data is assumed to be an object).
  // If data isn't type "object", you might want special handling, but typically
  // transformParameters() yields an object at the top level.

  const rootDef = buildClassDefinition(rootClassName, {
    nestedTypeProperty: 'object',
    ...data, // Merge the data (including "description", subfields, etc.)
  });

  rootDef.inheritsFrom = 'MockOutput';

  const sanitizedWorkflowName = workflowName.replace(/-/g, '_');

  const adjustedNamespace = `${namespaceName}.Tests.Mocks.${sanitizedWorkflowName}`;

  const actionTriggerMockClassCode = generateTriggerActionMockClass(mockType, mockClassName, rootClassName);
  // Generate the code for the root class (this also recursively generates nested classes).
  const requiredNamespaces = [
    'Microsoft.Azure.Workflows.UnitTesting.Definitions',
    'Microsoft.Azure.Workflows.UnitTesting.ErrorResponses',
    'Newtonsoft.Json.Linq',
    'System.Collections.Generic',
    'System.Net',
    'System',
  ];
  const classCode = generateClassCode(rootDef);
<<<<<<< HEAD
  // rap it all in the needed "using" statements + namespace.
  const finalCode = [
    'using Microsoft.Azure.Workflows.UnitTesting.Definitions;',
    'using Microsoft.Azure.Workflows.UnitTesting.ErrorResponses;',
    'using Newtonsoft.Json;',
    'using Newtonsoft.Json.Linq;',
    'using System;',
    'using System.Net;',
    'using System.Collections.Generic;',
=======
  // wrap it all in the needed "using" statements + namespace.
  return [
    ...requiredNamespaces.map((ns) => `using ${ns};`),
>>>>>>> cb522178
    '',
    `namespace ${adjustedNamespace}`,
    '{',
    actionTriggerMockClassCode,
    classCode,
    '}',
  ].join('\n');
}

// Static sets for mockable operation types
const mockableActionTypes = new Set<string>(['Http', 'InvokeFunction', 'Function', 'ServiceProvider', 'ApiManagement', 'ApiConnection']);

const mockableTriggerTypes = new Set<string>(['HTTPWEBHOOK', 'REQUEST', 'MANUAL', 'APICONNECTIONWEBHOOK']);

// This set will be populated from the runtime API
const mockableOperationTypes = new Set<string>();

/**
 * Retrieves the mockable operation types from the runtime API and populates the set.
 * Throws an error if the design time port is undefined or if the request fails.
 */
export async function getMockableOperationTypes(): Promise<void> {
  if (!ext.designTimePort) {
    throw new Error(
      localize('errorStandardResourcesApi', 'Design time port is undefined. Please retry once Azure Functions Core Tools has started.')
    );
  }
  const baseUrl = `http://localhost:${ext.designTimePort}`;
  const listMockableOperationsUrl = `${baseUrl}/runtime/webhooks/workflow/api/management/listMockableOperations`;
  ext.outputChannel.appendLog(localize('listMockableOperations', `Fetching unit test mockable operations at ${listMockableOperationsUrl}`));
  try {
    const response = await axios.get(listMockableOperationsUrl);
    response.data.forEach((mockableOperation: string) => mockableOperationTypes.add(mockableOperation.toUpperCase()));
  } catch (apiError: any) {
    if (axios.isAxiosError(apiError)) {
      ext.outputChannel.appendLog(
        localize(
          'errorListMockableOperationsFailed',
          `Request to ${listMockableOperationsUrl} failed with status: {0}, message: {1}, response: {2}`,
          apiError.response?.status,
          apiError.response?.statusText,
          JSON.stringify(apiError.response?.data || {})
        )
      );
    }
    throw apiError;
  }
}

/**
 * Determines if a given operation type can be mocked.
 * This asynchronous function first ensures that runtime mockable operations are fetched,
 * then checks if the provided type exists (in a case-insensitive manner) in the runtime set,
 * or in the static action/trigger sets.
 * @param type - The operation type.
 * @returns A Promise that resolves to true if the operation is mockable, false otherwise.
 */
export async function isMockable(type: string): Promise<boolean> {
  if (mockableOperationTypes.size === 0) {
    await getMockableOperationTypes();
  }
  const normalizedType = type.toUpperCase();

  // First, check if the runtime API indicates this type is mockable
  if (mockableOperationTypes.has(normalizedType)) {
    return true;
  }
  // Otherwise, check the static sets (action and trigger types)
  if (Array.from(mockableActionTypes).some((t) => t.toUpperCase() === normalizedType)) {
    return true;
  }
  if (Array.from(mockableTriggerTypes).some((t) => t.toUpperCase() === normalizedType)) {
    return true;
  }
  return false;
}<|MERGE_RESOLUTION|>--- conflicted
+++ resolved
@@ -1008,6 +1008,7 @@
   sb.push('        /// </summary>');
   sb.push(`        public ${classDef.className}()`);
   sb.push('        {');
+  sb.push('            this.StatusCode = HttpStatusCode.OK;');
 
   for (const prop of classDef.properties) {
     if (prop.propertyType === 'string') {
@@ -1159,27 +1160,16 @@
   const requiredNamespaces = [
     'Microsoft.Azure.Workflows.UnitTesting.Definitions',
     'Microsoft.Azure.Workflows.UnitTesting.ErrorResponses',
+    'Newtonsoft.Json',
     'Newtonsoft.Json.Linq',
     'System.Collections.Generic',
     'System.Net',
     'System',
   ];
   const classCode = generateClassCode(rootDef);
-<<<<<<< HEAD
-  // rap it all in the needed "using" statements + namespace.
-  const finalCode = [
-    'using Microsoft.Azure.Workflows.UnitTesting.Definitions;',
-    'using Microsoft.Azure.Workflows.UnitTesting.ErrorResponses;',
-    'using Newtonsoft.Json;',
-    'using Newtonsoft.Json.Linq;',
-    'using System;',
-    'using System.Net;',
-    'using System.Collections.Generic;',
-=======
   // wrap it all in the needed "using" statements + namespace.
   return [
     ...requiredNamespaces.map((ns) => `using ${ns};`),
->>>>>>> cb522178
     '',
     `namespace ${adjustedNamespace}`,
     '{',
