/*---------------------------------------------------------------------------------------------
 *  Copyright (c) Microsoft Corporation. All rights reserved.
 *  Licensed under the MIT License. See License.md in the project root for license information.
 *--------------------------------------------------------------------------------------------*/
import axios from 'axios';
import * as fse from 'fs-extra';
import * as path from 'path';
import * as vscode from 'vscode';
import * as xml2js from 'xml2js';
import { type IActionContext, callWithTelemetryAndErrorHandling, type IAzureQuickPickItem } from '@microsoft/vscode-azext-utils';
import type { UnitTestResult } from '@microsoft/vscode-extension-logic-apps';
import { toPascalCase } from '@microsoft/logic-apps-shared';
import {
  dotNetBinaryPathSettingKey,
  saveUnitTestEvent,
  testMockOutputsDirectory,
  testsDirectoryName,
  unitTestsFileName,
  workflowFileName,
} from '../../constants';
import { ext } from '../../extensionVariables';
import { localize } from '../../localize';
import { getWorkflowsInLocalProject } from './codeless/common';
<<<<<<< HEAD
import { promisify } from 'util';
=======
import type { IAzureConnectorsContext } from '../commands/workflows/azureConnectorWizard';
import { executeCommand } from './funcCoreTools/cpUtils';
import { getGlobalSetting } from './vsCodeConfig/settings';
>>>>>>> 0820eb0d

/**
 * Saves the unit test definition for a workflow.
 * @param {string} projectPath The path of the project.
 * @param {string} workflowName The name of the workflow.
 * @param {string} unitTestName The name of the unit test.
 * @param {any} unitTestDefinition The unit test definition.
 * @returns A Promise that resolves when the unit test definition is saved.
 */
export const saveUnitTestDefinition = async (
  projectPath: string,
  workflowName: string,
  unitTestName: string,
  unitTestDefinition: any
): Promise<void> => {
  await callWithTelemetryAndErrorHandling(saveUnitTestEvent, async () => {
    const options: vscode.ProgressOptions = {
      location: vscode.ProgressLocation.Notification,
      title: localize('azureFunctions.savingWorkflow', 'Saving Unit Test Definition...'),
    };

    await vscode.window.withProgress(options, async () => {
      const projectName = path.basename(projectPath);
      const testsDirectory = getTestsDirectory(projectPath);
      const unitTestsPath = path.join(projectPath, projectName, workflowName, `${unitTestName}${unitTestsFileName}`);
      const workflowTestsPath = path.join(testsDirectory.fsPath, projectName, workflowName);

      if (!fse.existsSync(workflowTestsPath)) {
        fse.mkdirSync(workflowTestsPath, { recursive: true });
      }
      try {
        fse.writeFileSync(unitTestsPath, JSON.stringify(unitTestDefinition, null, 4));
        await vscode.workspace.updateWorkspaceFolders(
          vscode.workspace.workspaceFolders ? vscode.workspace.workspaceFolders.length : 0,
          null,
          { uri: testsDirectory }
        );
      } catch (error) {
        vscode.window.showErrorMessage(
          `${localize('saveFailure', 'Unit Test Definition not saved.')} ${error.message}`,
          localize('OK', 'OK')
        );
        throw error;
      }
    });
  });
};

/**
 * Retrieves the name of the unit test from the given file path.
 * @param {string} filePath - The path of the unit test file.
 * @returns The name of the unit test.
 */
export const getUnitTestName = (filePath: string) => {
  const unitTestFileName = path.basename(filePath);
  const fileNameItems = unitTestFileName.split('.');
  return fileNameItems[0];
};

/**
 * Retrieves the tests directory for a given project path.
 * @param {string} projectPath - The path of the project.
 * @returns The tests directory as a `vscode.Uri` object.
 */
export const getTestsDirectory = (projectPath: string) => {
  const workspacePath = path.dirname(projectPath);
  const testsDirectory = vscode.Uri.file(path.join(workspacePath, testsDirectoryName));
  return testsDirectory;
};

/**
 * Retrieves the list of unit tests in a local project.
 * @param {string} projectPath - The path to the project.
 * @returns A promise that resolves to a record of unit test names and their corresponding file paths.
 */
export async function getUnitTestInLocalProject(projectPath: string): Promise<Record<string, string>> {
  if (!(await fse.pathExists(projectPath))) {
    return {};
  }

  const unitTests: Record<string, any> = {};

  const testFileSearch = async (directoryPath: string) => {
    const subpaths: string[] = await fse.readdir(directoryPath);

    for (const subPath of subpaths) {
      const fullPath: string = path.join(directoryPath, subPath);
      const fileStats = await fse.lstat(fullPath);
      if (fileStats.isDirectory()) {
        await testFileSearch(fullPath);
      } else if (fileStats.isFile() && fullPath.endsWith(unitTestsFileName)) {
        try {
          const relativePath = path.relative(projectPath, path.dirname(fullPath));
          const unitTestFileNameWithoutExtension = path.basename(fullPath).replace('.unit-test.json', '');
          const fileNameWithSubPath = `${relativePath} - ${unitTestFileNameWithoutExtension}`;
          unitTests[fileNameWithSubPath] = fullPath;
        } catch {
          // If unable to load the workflow or read the definition we skip the workflow
        }
      }
    }
  };
  await testFileSearch(projectPath);

  return unitTests;
}

/**
 * Prompts the user to select a unit test to edit.
 * @param {IActionContext} context - The action context.
 * @param {string} projectPath - The path of the project.
 * @returns A promise that resolves to the selected unit test.
 */
export const pickUnitTest = async (context: IActionContext, projectPath: string) => {
  const placeHolder: string = localize('selectUnitTest', 'Select unit test to edit');
  return await context.ui.showQuickPick(getUnitTestPick(projectPath), { placeHolder });
};

/**
 * Retrieves a list of unit tests in the local project.
 * @param {string} projectPath - The path to the project.
 * @returns A promise that resolves to an array of unit test picks.
 */
const getUnitTestPick = async (projectPath: string) => {
  const listOfUnitTest = await getUnitTestInLocalProject(projectPath);
  const picks: IAzureQuickPickItem<string>[] = Array.from(Object.keys(listOfUnitTest)).map((unitTestName) => {
    return { label: unitTestName, data: listOfUnitTest[unitTestName] };
  });

  picks.sort((a, b) => a.label.localeCompare(b.label));
  return picks;
};

/**
 * Picks a unit test result from the provided test results directory.
 * @param {IActionContext} context - The action context.
 * @param {string} testResultsDirectory - The directory containing the unit test results.
 * @returns A promise that resolves to the selected unit test result.
 */
export const pickUnitTestResult = async (context: IActionContext, testResultsDirectory: string) => {
  const placeHolder: string = localize('selectUnitTest', 'Select unit result');
  return await context.ui.showQuickPick(getUnitTestResultPick(testResultsDirectory), { placeHolder });
};

/**
 * Retrieves a list of unit test results from the specified directory.
 * @param {string} testResultsDirectory - The directory where the unit test results are stored.
 * @returns A Promise that resolves to an array of objects containing the label and data of each unit test result.
 */
const getUnitTestResultsList = async (testResultsDirectory: string) => {
  const listOfUnitTestResults = await fse.readdir(testResultsDirectory);
  const list = listOfUnitTestResults.map((unitTestResult) => {
    return { label: unitTestResult.split('.')[0], data: fse.readJsonSync(path.join(testResultsDirectory, unitTestResult)) };
  });
  list.sort((a, b) => a.label.localeCompare(b.label));
  return list;
};

/**
 * Retrieves the unit test result pick from the specified test results directory.
 * @param {string} testResultsDirectory The directory where the unit test results are stored.
 * @returns A promise that resolves to an array of `IAzureQuickPickItem<UnitTestResult>`.
 */
const getUnitTestResultPick = async (testResultsDirectory: string) => {
  const picks: IAzureQuickPickItem<UnitTestResult>[] = await getUnitTestResultsList(testResultsDirectory);
  return picks;
};

/**
 * Retrieves the latest unit test result from the specified directory.
 * @param {string} testResultsDirectory - The directory where the unit test results are stored.
 * @returns A Promise that resolves to the latest unit test result.
 */
export const getLatestUnitTest = async (testResultsDirectory: string): Promise<{ label: string; data: UnitTestResult }> => {
  const unitTestResultFiles = await fse.readdir(testResultsDirectory);
  unitTestResultFiles.sort((a, b) => a.localeCompare(b));
  const latestUnitTestFile = unitTestResultFiles.pop();
  return {
    label: latestUnitTestFile.split('.')[0],
    data: fse.readJsonSync(path.join(testResultsDirectory, latestUnitTestFile)),
  };
};

/**
 * Prompts the user to select a workflow and returns the selected workflow.
 * @param {IActionContext} context - The action context.
 * @param {string} projectPath - The path of the project.
 * @returns {Promise<IAzureQuickPickItem<string>>} - A promise that resolves to the selected workflow.
 */
export const pickWorkflow = async (context: IActionContext, projectPath: string): Promise<IAzureQuickPickItem<string>> => {
  const placeHolder: string = localize('selectLogicApp', 'Select workflow to create unit test');
  return await context.ui.showQuickPick(getWorkflowsPick(projectPath), {
    placeHolder,
  });
};

/**
 * Retrieves the list of workflows in the local project.
 * @param {string} projectPath - The path to the local project.
 * @returns {Promise<IAzureQuickPickItem<string>[]>} - An array of Azure Quick Pick items representing the logic apps in the project.
 */
export const getWorkflowsPick = async (projectPath: string): Promise<IAzureQuickPickItem<string>[]> => {
  const listOfWorkflows = await getWorkflowsInLocalProject(projectPath);
  const picks: IAzureQuickPickItem<string>[] = Array.from(Object.keys(listOfWorkflows)).map((workflowName) => {
    return {
      label: workflowName,
      data: path.join(projectPath, workflowName, workflowFileName),
    };
  });
  picks.sort((a, b) => a.label.localeCompare(b.label));
  return picks;
};

/**
 * Selects a workflow node by prompting the user if none is provided.
 * @param {IActionContext} context - The action context.
 * @param {string} projectPath - Path to the project directory.
 * @returns {Promise<vscode.Uri>} Selected workflow node URI.
 */
export async function selectWorkflowNode(context: IActionContext, projectPath: string): Promise<vscode.Uri> {
  const workflow = await pickWorkflow(context, projectPath);
  return vscode.Uri.file(workflow.data) as vscode.Uri;
}

/**
 * Creates a .csproj file in the specified logic app folder using a template.
 * @param {string} csprojFilePath - The path where the .csproj file will be created.
 * @returns {Promise<void>} - A promise that resolves when the .csproj file has been created.
 */
export async function createCsprojFile(csprojFilePath: string): Promise<void> {
  if (await fse.pathExists(csprojFilePath)) {
    ext.outputChannel.appendLog(localize('csprojFileExists', '.csproj file already exists at: {0}', csprojFilePath));
    return;
  }
  const templateFolderName = 'UnitTestTemplates';
  const csprojTemplateFileName = 'TestProjectFile';
  const templatePath = path.join(__dirname, 'assets', templateFolderName, csprojTemplateFileName);
  const templateContent = await fse.readFile(templatePath, 'utf-8');
  await fse.writeFile(csprojFilePath, templateContent);
  ext.outputChannel.appendLog(localize('csprojFileCreated', 'Created .csproj file at: {0}', csprojFilePath));
}

/**
 * Updates the .csproj file in the specified logic app folder for the given workflow.
 * @param {string} csprojFilePath - The path where the .csproj file is located.
 * @param {string} workflowName - The name of the workflow.
 * @returns {Promise<boolean>} - A promise that resolves to a bool indicating whether the .csproj has been updated.
 */
export async function updateCsprojFile(csprojFilePath: string, workflowName: string): Promise<boolean> {
  const itemGroupName = 'UnitTestSettingsConfig';
  const contentInclude = path.join(workflowName, '*.config');

  fse.readFile(csprojFilePath, 'utf8', (err, data) => {
    if (err) {
      throw err;
    }

    xml2js.parseString(data, { explicitRoot: false }, (err, result) => {
      if (err) {
        throw err;
      }

      let itemGroup = result.ItemGroup?.find((group: any) => group.$?.Label === itemGroupName);

      if (!itemGroup) {
        // Create a new ItemGroup if it doesn't exist
        itemGroup = { $: { Label: itemGroupName }, Content: [] };
        result.ItemGroup = result.ItemGroup || [];
        result.ItemGroup.push(itemGroup);
      }

      const contentExists = itemGroup.Content?.some((content: any) => content.$.Include === contentInclude);

      if (contentExists) {
        return false;
      }

      itemGroup.Content.push({
        $: { Include: contentInclude, Link: path.join(workflowName, '%(RecursiveDir)%(Filename)%(Extension)') },
        CopyToOutputDirectory: 'PreserveNewest',
      });

      const builder = new xml2js.Builder();
      const updatedXml = builder.buildObject({ Project: result });

      fse.writeFile(csprojFilePath, updatedXml, 'utf8', (err) => {
        if (err) {
          throw err;
        }
      });
    });
  });

  ext.outputChannel.appendLog(localize('csprojFileUpdated', 'Updated .csproj file at: {0}', csprojFilePath));
  return true;
}

/**
 * Creates a .cs file in the specified unit test folder using a template.
 * @param {string} unitTestFolderPath - The path to the unit test folder.
 * @param {string} unitTestName - The name of the unit test.
 * @param {string} cleanedUnitTestName - The cleaned name of the unit test.
 * @param {string} workflowName - The name of the workflow.
 * @param {string} cleanedWorkflowName - The cleaned name of the workflow.
 * @param {string} logicAppName - The name of the logic app.
 * @param {string} cleanedLogicAppName - The cleaned name of the logic app.
 * @param {string} actionName - The name of the action.
 * @param {string} actionOutputClassName - The name of the action output class.
 * @param {string} actionMockClassName - The name of the action mock class.
 * @param {string} triggerOutputClassName - The name of the trigger output class.
 * @param {string} triggerMockClassName - The name of the trigger mock class.
 */
export async function createTestCsFile(
  unitTestFolderPath: string,
  unitTestName: string,
  cleanedUnitTestName: string,
  workflowName: string,
  cleanedWorkflowName: string,
  logicAppName: string,
  cleanedLogicAppName: string,
  actionName: string,
  actionOutputClassName: string,
  actionMockClassName: string,
  triggerOutputClassName: string,
  triggerMockClassName: string,
  isBlank = false
): Promise<void> {
  const templateFolderName = 'UnitTestTemplates';

  let csTemplateFileName = '';
  if (actionOutputClassName) {
    // workflow has actions, use templates with action examples
    if (isBlank) {
      csTemplateFileName = 'TestBlankClassFile';
    } else {
      csTemplateFileName = 'TestClassFile';
    }
  } else if (isBlank) {
    // workflow has no actions, use templates with trigger examples
    csTemplateFileName = 'TestBlankClassFileWithoutActions';
  } else {
    csTemplateFileName = 'TestClassFileWithoutActions';
  }

  const templatePath = path.join(__dirname, 'assets', templateFolderName, csTemplateFileName);

  let templateContent = await fse.readFile(templatePath, 'utf-8');

  templateContent = templateContent.replace(/namespace <%= LogicAppName %>\.Tests/g, `namespace ${cleanedLogicAppName}.Tests`);
  templateContent = templateContent.replace(/public class <%= UnitTestName %>/g, `public class ${cleanedUnitTestName}`);
  templateContent = templateContent.replace(/<see cref="<%= UnitTestName %>" \/>/g, `<see cref="${cleanedUnitTestName}" />`);
  templateContent = templateContent.replace(/public <%= UnitTestName %>\(\)/g, `public ${cleanedUnitTestName}()`);
  templateContent = templateContent.replace(
    /public async Task <%= WorkflowName %>_<%= UnitTestName %>_ExecuteWorkflow/g,
    `public async Task ${cleanedWorkflowName}_${cleanedUnitTestName}_ExecuteWorkflow`
  );

  templateContent = templateContent
    .replace(/<%= LogicAppName %>/g, logicAppName)
    .replace(/<%= WorkflowName %>/g, workflowName)
    .replace(/<%= UnitTestName %>/g, unitTestName)
    .replace(/<%= SanitizedWorkflowName %>/g, cleanedWorkflowName)
    .replace(/<%= ActionMockName %>/g, actionName)
    .replace(/<%= ActionMockOutputClassName %>/g, actionOutputClassName)
    .replace(/<%= ActionMockClassName %>/g, actionMockClassName)
    .replace(/<%= TriggerMockOutputClassName %>/g, triggerOutputClassName)
    .replace(/<%= TriggerMockClassName %>/g, triggerMockClassName)
    .replace(/<%= UnitTestSubFolder %>/g, unitTestName)
    .replace(/<%= UnitTestMockJson %>/g, `${unitTestName}-mock.json`);

  const csFilePath = path.join(unitTestFolderPath, `${unitTestName}.cs`);
  await fse.writeFile(csFilePath, templateContent);

  ext.outputChannel.appendLog(localize('csTestFileCreated', 'Created .cs file for unit test at: {0}', csFilePath));
}

/**
 * Creates a testSettings.config file in the specified unit test folder using a template.
 * Converts any "-" characters in LogicAppName, WorkflowName, and UnitTestName to "_" only in code-related contexts.
 * @param {string} logicAppTestFolderPath - The path to the logicapp folder within Tests.
 * @param {string} cleanedLogicAppName - The cleaned name of the logic app.
 */
export async function createTestExecutorFile(logicAppTestFolderPath: string, cleanedLogicAppName: string): Promise<void> {
  const templateFolderName = 'UnitTestTemplates';
  const executorTemplateFileName = 'TestExecutorFile';
  const templatePath = path.join(__dirname, 'assets', templateFolderName, executorTemplateFileName);

  const csFilePath = path.join(logicAppTestFolderPath, 'TestExecutor.cs');

  if (await fse.pathExists(csFilePath)) {
    ext.outputChannel.appendLog(localize('testExecutorFileExists', 'TestExecutor.cs file already exists at: {0}', csFilePath));
    return;
  }

  let templateContent = await fse.readFile(templatePath, 'utf-8');
  templateContent = templateContent.replace(/<%= LogicAppName %>/g, cleanedLogicAppName);

  await fse.writeFile(csFilePath, templateContent);
  ext.outputChannel.appendLog(localize('createdTestExecutorFile', 'Created TestExecutor.cs file at: {0}', csFilePath));
}

/**
 * Creates a testSettings.config file in the specified unit test folder using a template.
 * @param {string} unitTestFolderPath - The path to the unit test folder.
 * @param {string} workflowName - The name of the workflow.
 * @param {string} logicAppName - The name of the logic app.
 */
export async function createTestSettingsConfigFile(unitTestFolderPath: string, workflowName: string, logicAppName: string): Promise<void> {
  const templateFolderName = 'UnitTestTemplates';
  const configTemplateFileName = 'TestSettingsConfigFile';
  const templatePath = path.join(__dirname, 'assets', templateFolderName, configTemplateFileName);
  const csFilePath = path.join(unitTestFolderPath, 'testSettings.config');

  if (await fse.pathExists(csFilePath)) {
    ext.outputChannel.appendLog(localize('testSettingsConfigFileExists', 'testSettings.config file already exists at: {0}', csFilePath));
    return;
  }

  let templateContent = await fse.readFile(templatePath, 'utf-8');
  templateContent = templateContent
    .replace(/%WorkspacePath%/g, '../../../../../')
    .replace(/%LogicAppName%/g, logicAppName)
    .replace(/%WorkflowName%/g, workflowName);

  await fse.writeFile(csFilePath, templateContent);
  ext.outputChannel.appendLog(localize('createdTestSettingsConfig', 'Created testSettings.config file at: {0}', csFilePath));
}

/**
 * Validates and extracts the runId from a given input.
 * Ensures the runId format is correct and extracts it from a path if needed.
 * @param {string | undefined} runId - The input runId to validate and extract.
 * @returns {Promise<string>} - A Promise that resolves to the validated and extracted runId.
 */
export async function extractAndValidateRunId(runId?: string): Promise<string> {
  if (!runId) {
    throw new Error(localize('runIdMissing', 'Run ID is required to generate a codeful unit test.'));
  }

  // Regular expression to extract the runId from a path
  const runIdRegex = /\/workflows\/[^/]+\/runs\/(.+)$/;
  const match = runId.match(runIdRegex);
  const extractedRunId = match ? match[1].trim() : runId.trim();

  // Validate the extracted runId
  await validateRunId(extractedRunId);
  return extractedRunId;
}

/**
 * Validates the format of the runId.
 * Ensures that the runId consists of only uppercase letters and numbers.
 * @param {string} runId - The runId to validate.
 * @throws {Error} - Throws an error if the runId format is invalid.
 */
export async function validateRunId(runId: string): Promise<void> {
  const runIdFormat = /^[A-Z0-9]+$/;
  if (!runIdFormat.test(runId)) {
    throw new Error(localize('invalidRunIdFormat', 'Invalid runId format.'));
  }
}

/**
 * Logs messages and telemetry for successful operations.
 * @param {IActionContext} context - The action context.
 * @param {string} property - The property name for telemetry.
 * @param {string} message - The message to log.
 */
export function logSuccess(context: IActionContext, property: string, message: string): void {
  context.telemetry.properties[property] = 'Success';
  ext.outputChannel.appendLog(message);
}

/**
 * Logs errors and telemetry for failed operations.
 * @param {IActionContext} context - The action context.
 * @param {Error} error - The error to log.
 * @param {string} property - The property name for telemetry.
 * @returns {void}
 */
export function logError(context: IActionContext, error: Error, property: string): void {
  context.telemetry.properties[property] = 'Failed';
  const errorMessage = error.message || localize('unknownError', 'An unknown error occurred.');
  ext.outputChannel.appendLog(errorMessage);
  vscode.window.showErrorMessage(errorMessage);
}

/**
 * Returns standardized paths for unit test generation.
 * The structure is the same as originally used in generateBlankCodefulUnitTest.
 *
 * @param {string} projectPath - The base project path.
 * @param {string} workflowName - The workflow name.
 * @param {string | undefined} unitTestName - The unit test name, if any.
 * @returns An object containing testsDirectory, logicAppName, logicAppTestFolderPath, workflowTestFolderPath, and optionally unitTestFolderPath.
 */
export function getUnitTestPaths(
  projectPath: string,
  workflowName: string,
  unitTestName?: string
): {
  testsDirectory: string;
  logicAppName: string;
  logicAppTestFolderPath: string;
  workflowTestFolderPath: string;
  mocksFolderPath: string;
  unitTestFolderPath?: string;
} {
  const testsDirectoryUri = getTestsDirectory(projectPath);
  const testsDirectory = testsDirectoryUri.fsPath;
  const logicAppName = path.basename(projectPath);
  const logicAppTestFolderPath = path.join(testsDirectory, logicAppName);
  const workflowTestFolderPath = path.join(logicAppTestFolderPath, workflowName);
  const mocksFolderPath = path.join(workflowTestFolderPath, testMockOutputsDirectory);

  return {
    testsDirectory,
    logicAppName,
    logicAppTestFolderPath,
    workflowTestFolderPath,
    mocksFolderPath,
    unitTestFolderPath: unitTestName ? path.join(workflowTestFolderPath, unitTestName) : undefined,
  };
}

/**
 * Prompts the user for a unit test name with validation.
 * @param {IActionContext} context - The action context.
 * @param {string} projectPath - Path to the project directory.
 * @param {string} workflowName - Name of the workflow.
 * @returns {Promise<string>} The validated unit test name.
 */
export async function promptForUnitTestName(context: IActionContext, projectPath: string, workflowName: string): Promise<string> {
  return context.ui.showInputBox({
    prompt: localize('unitTestNamePrompt', 'Provide a unit test name'),
    placeHolder: localize('unitTestNamePlaceholder', 'Unit test name'),
    validateInput: (name: string) => validateUnitTestName(projectPath, workflowName, name),
  });
}

/**
 * Validates the unit test name.
 * @param {string} projectPath - The path of the project.
 * @param {string} workflowName - The name of the workflow.
 * @param {string | undefined} name - The unit test name to validate.
 * @returns A promise that resolves to a string if the unit test name is invalid, or undefined if it is valid.
 */
export const validateUnitTestName = async (
  projectPath: string,
  workflowName: string,
  name: string | undefined
): Promise<string | undefined> => {
  if (!name) {
    return localize('emptyUnitTestNameError', 'The unit test name cannot be empty.');
  }
  if (!/^[a-z][a-z\d_-]*$/i.test(name)) {
    return localize(
      'unitTestNameInvalidMessage',
      'Unit test name must start with a letter and can only contain letters, digits, "_" and "-".'
    );
  }

  const testsFolderPath = getTestsDirectory(projectPath);
  const logicAppName = path.basename(projectPath);
  const testPath = path.join(testsFolderPath.fsPath, logicAppName, workflowName, name);
  if (fse.existsSync(testPath)) {
    if ((await fse.readdir(testPath)).includes(`${name}.cs`)) {
      return localize('unitTestExists', 'A unit test with this name already exists in the test project.');
    }
    return localize('unitTestFolderNameExists', 'Another folder with this name already exists in the test project.');
  }

  return undefined;
};

/**
 * Logs telemetry properties for unit test creation.
 * @param {IActionContext} context - The action context.
 * @param {Record<string, string | undefined>} properties - Telemetry properties.
 */
export function logTelemetry(context: IActionContext, properties: Record<string, string | undefined>): void {
  Object.assign(context.telemetry.properties, properties);
}

/**
 * Handles errors by logging them and displaying user-facing messages.
 * @param {IActionContext} context - The action context.
 * @param {unknown} error - The error object.
 * @param {string} source - The source of the error.
 */
export function handleError(context: IActionContext, error: unknown, source: string): void {
  const errorMessage = error instanceof Error ? error.message : String(error);
  context.telemetry.properties[`${source}Error`] = errorMessage;
  vscode.window.showErrorMessage(localize(`${source}Error`, 'An error occurred: {0}', errorMessage));
  ext.outputChannel.appendLog(localize(`${source}Log`, 'Error in {0}: {1}', source, errorMessage));
}

/**
 * Ensures the .csproj and NuGet configuration files exist.
 * @param {string} logicAppTestFolderPath - Path to the project directory.
 * @param {string} logicAppName - Name of the workflow.
 * @param {string} testsDirectory - Name of the workflow.
 */
export async function ensureCsproj(testsDirectory: string, logicAppTestFolderPath: string, logicAppName: string): Promise<void> {
  const csprojFilePath = path.join(logicAppTestFolderPath, `${logicAppName}.csproj`);

  if (!(await fse.pathExists(csprojFilePath))) {
    ext.outputChannel.appendLog(localize('creatingCsproj', 'Creating .csproj file at: {0}', csprojFilePath));
    await createCsprojFile(csprojFilePath);
    const action = 'Reload Window';
    vscode.window
      .showInformationMessage('Reload Required: Please reload the VS Code window to enable test discovery in the Test Explorer', action)
      .then((selectedAction) => {
        if (selectedAction === action) {
          vscode.commands.executeCommand('workbench.action.reloadWindow');
        }
      });
  }
}

/**
 * Removes invalid characters (e.g., (), -, etc.) from a string.
 * @param {string} str - The input string.
 * @returns {string} - The cleaned string with invalid characters removed.
 */
export function removeInvalidCharacters(str: string): string {
  return str.replace(/[^a-zA-Z0-9_]/g, '');
}

/**
 * Parses an error (particularly from Axios) before setting a final errorMessage.
 * @param error - The error to parse.
 * @returns {string} - A user-friendly error string.
 */
export function parseErrorBeforeTelemetry(error: any): string {
  let errorMessage = '';

  // eslint-disable-next-line import/no-named-as-default-member
  if (axios.isAxiosError(error) && error.response?.data) {
    try {
      const responseData = JSON.parse(new TextDecoder().decode(error.response.data));
      const { message = '', code = '' } = responseData?.error ?? {};
      errorMessage = localize('apiError', `API Error: ${code} - ${message}`);
      ext.outputChannel.appendLog(errorMessage);
      // eslint-disable-next-line @typescript-eslint/no-unused-vars
    } catch (parseError) {
      // If we fail to parse, fall back to the original error
      errorMessage = error.message;
    }
  } else if (error instanceof Error) {
    errorMessage = error.message;
  } else {
    // Fallback for non-Error types
    errorMessage = String(error);
  }
  return errorMessage;
}

/**
 * Parses and transforms raw output parameters from a unit test definition into a structured format.
 * @param unitTestDefinition - The unit test definition object.
 * @returns A Promise resolving to an object containing operationInfo and outputParameters.
 */
export async function parseUnitTestOutputs(unitTestDefinition: any): Promise<{
  operationInfo: any;
  outputParameters: Record<string, any>;
}> {
  const allowedFields = ['type', 'title', 'format', 'description'];

  const transformRawOutputs = (rawOutput: any): Record<string, any> => {
    const transformedOutput: Record<string, any> = {};
    for (const rawKey in rawOutput) {
      if (Object.prototype.hasOwnProperty.call(rawOutput, rawKey)) {
        const cleanedKey = rawKey.replace('outputs.$.', '').replace('.$.', '.').replace('$.', '').replace('.$', '');
        const keyParts = cleanedKey.split('.');
        keyParts.reduce((nestedObject, part, index) => {
          if (index === keyParts.length - 1) {
            if (
              Object.prototype.hasOwnProperty.call(nestedObject, part) &&
              typeof nestedObject[part] === 'object' &&
              typeof rawOutput[rawKey] === 'object'
            ) {
              nestedObject[part] = {
                ...nestedObject[part],
                ...Object.keys(rawOutput[rawKey]).reduce((filteredFields, fieldKey) => {
                  if (allowedFields.includes(fieldKey)) {
                    const newFieldKey = fieldKey === 'type' ? 'nestedTypeProperty' : fieldKey;
                    (filteredFields as Record<string, any>)[newFieldKey] = rawOutput[rawKey][fieldKey];
                  }
                  return filteredFields;
                }, {}),
              };
            } else {
              nestedObject[part] = Object.keys(rawOutput[rawKey]).reduce((filteredFields, fieldKey) => {
                if (allowedFields.includes(fieldKey)) {
                  const newFieldKey = fieldKey === 'type' ? 'nestedTypeProperty' : fieldKey;
                  (filteredFields as Record<string, any>)[newFieldKey] = rawOutput[rawKey][fieldKey];
                }
                return filteredFields;
              }, {});
            }
          } else {
            nestedObject[part] = nestedObject[part] || {};
          }
          return nestedObject[part];
        }, transformedOutput);
      }
    }
    return transformedOutput;
  };

  const parsedOutputs: { operationInfo: any; outputParameters: any } = {
    operationInfo: unitTestDefinition['operationInfo'],
    outputParameters: {},
  };

  for (const parameterKey in unitTestDefinition['outputParameters']) {
    parsedOutputs.outputParameters[parameterKey] = {
      outputs: transformRawOutputs(unitTestDefinition['outputParameters'][parameterKey].outputs),
    };
  }
  return parsedOutputs;
}

/**
 * Represents the metadata for generating a single C# class.
 * Will store the class name, a doc-comment, properties, and child class definitions.
 */
export interface ClassDefinition {
  className: string;
  description: string | null; // If there's a description at the object level
  inheritsFrom?: string;
  properties: PropertyDefinition[]; // The list of properties in this class
  children: ClassDefinition[]; // Nested child classes (for sub-objects)
}

/**
 * Represents a single property on a C# class, including type and doc-comment.
 */
export interface PropertyDefinition {
  propertyName: string; // e.g. "Id", "Name", "Body", etc.
  propertyType: string; // e.g. "string", "int", "Body" (another class), etc.
  description: string | null;
  isObject: boolean; // If true, the propertyType is a nested class name
  jsonPropertyName: string | null;
}

/**
 * Recursively traverses the JSON structure ("outputs") to build a ClassDefinition tree.
 *
 * @param {string} className - The name for this class in C# (PascalCase).
 * @param {any}    node      - The node in the JSON structure containing .type, .description, and subfields.
 * @returns {ClassDefinition} - A class definition describing the current node and its children.
 */
export function buildClassDefinition(className: string, node: any): ClassDefinition {
  // If there's a top-level "description" for the object
  let classDescription: string | null = node.description ? String(node.description) : null;
  if (!classDescription) {
    if (node.nestedTypeProperty === 'object') {
      const skipKeys = ['nestedTypeProperty', 'title', 'description', 'format', 'headers', 'queries', 'tags', 'relativePathParameters'];
      const propertyNames = Object.keys(node).filter((key) => !skipKeys.includes(key));
      classDescription =
        propertyNames.length > 0
          ? `Class for ${className} representing an object with properties.`
          : `Class for ${className} representing an empty object.`;
    } else {
      classDescription = `Class for ${className} representing a ${node.nestedTypeProperty} value.`;
    }
  }

  // We'll collect property info for the current class
  const properties: PropertyDefinition[] = [];

  // We'll collect child classes if we see nested objects (type: "object").
  const children: ClassDefinition[] = [];

  // If this node is an object, it may have sub-fields we need to parse as properties.
  if (node.nestedTypeProperty === 'object') {
    // Create a combined array of keys we need to skip
    const skipKeys = ['nestedTypeProperty', 'title', 'description', 'format', 'headers', 'queries', 'tags', 'relativePathParameters'];

    // For each subfield in node (like "id", "location", "properties", etc.)
    for (const key of Object.keys(node)) {
      // Skip known metadata fields and the newly added keys (headers, queries, relativePathParameters)
      if (skipKeys.includes(key)) {
        continue;
      }

      const subNode = node[key];
      let propName = toPascalCase(key);

      // Handle special characters
      let jsonPropertyName = null;
      if (/[~@]/.test(key)) {
        jsonPropertyName = key.replace(/~1/g, '.');
        propName = toPascalCase(subNode?.title.replace(/[^a-zA-Z0-9]/g, ''));
      }

      // Determine the child's C# type
      let csharpType = mapJsonTypeToCSharp(subNode?.nestedTypeProperty, subNode?.format);
      let isObject = false;

      // If it's an object, we must generate a nested class.
      // We'll do that recursively, then use the generated child's className for this property type.
      if (subNode?.nestedTypeProperty === 'object') {
        isObject = true;
        const childClassName = className + propName; // e.g. "ActionOutputs" -> "ActionOutputsBody"
        const childDef = buildClassDefinition(childClassName, subNode);

        // If there are child properties then use the newly created object, otherwise use JObject
        if (childDef.properties.length > 0) {
          children.push(childDef);
          // The property for this sub-node points to the newly created child's class name
          csharpType = childDef.className;
        }
      }

      // If it's an array, process the array items
      if (subNode?.nestedTypeProperty === 'array') {
        isObject = true;
        const arrayItemNode = subNode['[*]'];
        const arrayItemClassName = subNode?.description ? toPascalCase(subNode?.description.replace(/\s+/g, '')) : ''; // Remove spaces from description
        const arrayItemDef = buildClassDefinition(arrayItemClassName, arrayItemNode);

        // If there are child properties then use the newly created object, otherwise use JObject
        if (arrayItemDef.properties.length > 0) {
          children.push(arrayItemDef);
          // The property for this sub-node points to the newly created child's class name
          csharpType = `List<${arrayItemDef.className}>`;
        }
      }
      // If it's an array, you might want to look at subNode.items.type to refine the list item type.
      // Check if the subNode has a "description" to be used as a doc-comment on the property.
      const subDescription = subNode?.description ? String(subNode.description) : null;
      properties.push({
        propertyName: propName,
        propertyType: csharpType,
        description: subDescription,
        isObject,
        jsonPropertyName,
      });
    }
  }
  // Build the ClassDefinition for the current node
  return {
    className,
    description: classDescription,
    properties,
    children,
  };
}

/**
 * Maps JSON types to corresponding C# types.
 */
export function mapJsonTypeToCSharp(jsonType: string, jsonFormat?: string): string {
  switch (jsonType) {
    case 'string':
      return jsonFormat === 'date-time' ? 'DateTime' : 'string';
    case 'integer':
      return 'int';
    case 'number':
      return 'double';
    case 'boolean':
      return 'bool';
    case 'array':
      return 'List<object>';
    case 'object':
      return 'JObject';
    case 'any':
      return 'JObject';
    case 'date-time':
      return 'DateTime';
    default:
      return 'JObject';
  }
}

export function generateTriggerActionMockClass(mockType: string, mockClassName: string, className: string) {
  return `    /// <summary>
    /// The <see cref="${mockClassName}"/> class.
    /// </summary>
    public class ${mockClassName} : ${mockType}
    {
        /// <summary>
        /// Creates a mocked instance for  <see cref="${mockClassName}"/> with static outputs.
        /// </summary>
        public ${mockClassName}(TestWorkflowStatus status = TestWorkflowStatus.Succeeded, string name = null, ${className} outputs = null)
            : base(status: status, name: name, outputs: outputs ?? new ${className}())
        {
        }

        /// <summary>
        /// Creates a mocked instance for  <see cref="${mockClassName}"/> with static error info.
        /// </summary>
        public ${mockClassName}(TestWorkflowStatus status, string name = null, TestErrorInfo error = null)
            : base(status: status, name: name, error: error)
        {
        }

        /// <summary>
        /// Creates a mocked instance for <see cref="${mockClassName}"/> with a callback function for dynamic outputs.
        /// </summary>
        public ${mockClassName}(Func<TestExecutionContext, ${mockClassName}> onGet${mockType}, string name = null)
            : base(onGet${mockType}: onGet${mockType}, name: name)
        {
        }
    }

`;
}

/**
 * Recursively builds a single C# class string from a ClassDefinition and any child classes it might have.
 * @param {ClassDefinition} classDef - The definition of the class to generate.
 * @returns {string} - The C# code for this class (including any nested classes), as a string.
 */
export function generateClassCode(classDef: ClassDefinition): string {
  const sb: string[] = [];

  if (classDef.description) {
    sb.push('    /// <summary>');
    sb.push(`    /// ${classDef.description}`);
    sb.push('    /// </summary>');
  }

  sb.push(`    public class ${classDef.className}${classDef.inheritsFrom ? ` : ${classDef.inheritsFrom}` : ''}`);
  sb.push('    {');

  for (const prop of classDef.properties) {
    if (prop.description) {
      sb.push('        /// <summary>');
      sb.push(`        /// ${prop.description}`);
      sb.push('        /// </summary>');
    }
    if (prop.jsonPropertyName) {
      sb.push(`        [JsonProperty(PropertyName="${prop.jsonPropertyName}")]`);
    }
    sb.push(`        public ${prop.propertyType} ${prop.propertyName} { get; set; }`);
    sb.push('');
  }

  sb.push('        /// <summary>');
  sb.push(`        /// Initializes a new instance of the <see cref="${classDef.className}"/> class.`);
  sb.push('        /// </summary>');
  sb.push(`        public ${classDef.className}()`);
  sb.push('        {');
  if (classDef.inheritsFrom === 'MockOutput') {
    sb.push('            this.StatusCode = HttpStatusCode.OK;');
  }

  for (const prop of classDef.properties) {
    if (prop.propertyType === 'string') {
      sb.push(`            this.${prop.propertyName} = string.Empty;`);
    } else if (prop.propertyType === 'DateTime') {
      sb.push(`            this.${prop.propertyName} = new DateTime();`);
    } else if (prop.isObject) {
      sb.push(`            this.${prop.propertyName} = new ${prop.propertyType}();`);
    } else if (prop.propertyType === 'JObject') {
      sb.push(`            this.${prop.propertyName} = new JObject();`);
    } else if (prop.propertyType.startsWith('List<')) {
      sb.push(`            this.${prop.propertyName} = new ${prop.propertyType}();`);
    } else if (prop.propertyType === 'int') {
      sb.push(`            this.${prop.propertyName} = 0;`);
    } else if (prop.propertyType === 'HttpStatusCode') {
      sb.push(`            this.${prop.propertyName} = HttpStatusCode.OK;`);
    }
  }

  sb.push('        }');
  sb.push('');
  sb.push('    }');
  sb.push('');

  for (const child of classDef.children) {
    sb.push(generateClassCode(child));
  }

  return sb.join('\n');
}

/**
 * Filters mockable operations, transforms their output parameters, and generates C# class content.
 * @param operationInfo - The operation info object.
 * @param outputParameters - The output parameters object.
 * @param workflowName - The name of the workflow.
 * @param logicAppName - The name of the Logic App to use as the namespace.
 */
export async function getOperationMockClassContent(
  operationInfo: any,
  outputParameters: any,
  workflowPath: string,
  workflowName: string,
  logicAppName: string
): Promise<{
  mockClassContent: Record<string, string>;
  foundActionMocks: Record<string, string>;
  foundTriggerMocks: Record<string, string>;
}> {
  // Keep track of all operation IDs we've processed to avoid duplicates
  const processedOperationIds = new Set<string>();

  // Dictionaries to store mockable operation names and their corresponding class names
  const mockClassContent: Record<string, string> = {};
  const foundActionMocks: Record<string, string> = {};
  const foundTriggerMocks: Record<string, string> = {};

  const workflowContent = JSON.parse(await fse.readFile(workflowPath, 'utf8'));
  const triggerName = Object.keys(workflowContent?.definition?.triggers)?.[0] ?? null;
  if (triggerName === null) {
    throw new Error(localize('noTriggersFound', 'No trigger found in the workflow. Unit tests must include a mocked trigger.'));
  }

  for (const operationName in operationInfo) {
    const operation = operationInfo[operationName];
    const type = operation.type;

    // Edge cases where operationId might be absent
    const operationId = operation.operationId ?? operationName;

    // If we've already processed this operation ID, skip to the next
    if (processedOperationIds.has(operationId)) {
      continue;
    }
    processedOperationIds.add(operationId);

    const isTrigger = operationName === triggerName;

    // Only proceed if this operation type is mockable (using the new async isMockable)
    if (await isMockable(type)) {
      // Set operationName as className
      const cleanedOperationName = removeInvalidCharacters(operationName);
      let mockOutputClassName = toPascalCase(cleanedOperationName);
      let mockClassName = toPascalCase(cleanedOperationName);

      // Append suffix based on whether it's a trigger
      mockOutputClassName += isTrigger ? 'TriggerOutput' : 'ActionOutput';
      const mockType = isTrigger ? 'TriggerMock' : 'ActionMock';
      mockClassName += mockType;

      // Transform the output parameters for this operation
      const outputs = outputParameters[operationName]?.outputs;

      // Sanitize logic app name for namespace (replace '-' with '_')
      const sanitizedLogicAppName = logicAppName.replace(/-/g, '_');

      // Generate C# class content
      const classContent = generateCSharpClasses(
        sanitizedLogicAppName,
        mockOutputClassName,
        workflowName,
        mockType,
        mockClassName,
        outputs
      );
      mockClassContent[mockOutputClassName] = classContent;

      // Store the operation name and class name in the appropriate dictionary
      if (isTrigger) {
        foundTriggerMocks[operationName] = mockOutputClassName;
      } else {
        foundActionMocks[operationName] = mockOutputClassName;
      }
    }
  }
  return { mockClassContent, foundActionMocks, foundTriggerMocks };
}

/**
 * Generates a C# class definition as a string.
 * @param {string} logicAppName - The name of the Logic App, used as the namespace.
 * @param {string} className - The name of the class to generate.
 * @param {string} workflowName - The workflow name the class belongs to.
 * @param {string} mockType - The mockType of the class to generate.
 * @param {string} mockClassName - The mockType of the class to generate.
 * @param {any} outputs - The outputs object containing properties to include in the class.
 * @returns {string} - The generated C# class definition.
 */
export function generateCSharpClasses(
  namespaceName: string,
  rootClassName: string,
  workflowName: string,
  mockType: string,
  mockClassName: string,
  data: any
): string {
  // Build a root class definition (the entire data is assumed to be an object).
  // If data isn't type "object", you might want special handling, but typically
  // transformParameters() yields an object at the top level.

  const rootDef = buildClassDefinition(rootClassName, {
    nestedTypeProperty: 'object',
    ...data, // Merge the data (including "description", subfields, etc.)
  });

  if (rootDef.properties && Array.isArray(rootDef.properties)) {
    rootDef.properties = rootDef.properties.filter((prop) => prop.propertyName !== 'StatusCode');
  }

  rootDef.inheritsFrom = 'MockOutput';

  const sanitizedWorkflowName = workflowName.replace(/-/g, '_');

  const adjustedNamespace = `${namespaceName}.Tests.Mocks.${sanitizedWorkflowName}`;

  const actionTriggerMockClassCode = generateTriggerActionMockClass(mockType, mockClassName, rootClassName);
  // Generate the code for the root class (this also recursively generates nested classes).
  const requiredNamespaces = [
    'Microsoft.Azure.Workflows.UnitTesting.Definitions',
    'Microsoft.Azure.Workflows.UnitTesting.ErrorResponses',
    'Newtonsoft.Json',
    'Newtonsoft.Json.Linq',
    'System.Collections.Generic',
    'System.Net',
    'System',
  ];
  const classCode = generateClassCode(rootDef);
  // wrap it all in the needed "using" statements + namespace.
  return [
    ...requiredNamespaces.map((ns) => `using ${ns};`),
    '',
    `namespace ${adjustedNamespace}`,
    '{',
    actionTriggerMockClassCode,
    classCode,
    '}',
  ].join('\n');
}

// Static sets for mockable operation types
const mockableActionTypes = new Set<string>(['Http', 'InvokeFunction', 'Function', 'ServiceProvider', 'ApiManagement', 'ApiConnection']);

const mockableTriggerTypes = new Set<string>(['HTTPWEBHOOK', 'REQUEST', 'MANUAL', 'APICONNECTIONWEBHOOK']);

// This set will be populated from the runtime API
const mockableOperationTypes = new Set<string>();

/**
 * Retrieves the mockable operation types from the runtime API and populates the set.
 * Throws an error if the design time port is undefined or if the request fails.
 */
export async function getMockableOperationTypes(): Promise<void> {
  // The listMockableOperations API can be called on any design time instance, get first in map by default
  const designTimePort = ext.designTimeInstances.values()?.next()?.value?.port;
  if (!designTimePort) {
    throw new Error(
      localize('errorStandardResourcesApi', 'Design time port is undefined. Please retry once Azure Functions Core Tools has started.')
    );
  }
  const baseUrl = `http://localhost:${designTimePort}`;
  const listMockableOperationsUrl = `${baseUrl}/runtime/webhooks/workflow/api/management/listMockableOperations`;
  ext.outputChannel.appendLog(localize('listMockableOperations', `Fetching unit test mockable operations at ${listMockableOperationsUrl}`));
  try {
    const response = await axios.get(listMockableOperationsUrl);
    response.data.forEach((mockableOperation: string) => mockableOperationTypes.add(mockableOperation.toUpperCase()));
  } catch (apiError: any) {
    if (axios.isAxiosError(apiError)) {
      ext.outputChannel.appendLog(
        localize(
          'errorListMockableOperationsFailed',
          `Request to ${listMockableOperationsUrl} failed with status: {0}, message: {1}, response: {2}`,
          apiError.response?.status,
          apiError.response?.statusText,
          JSON.stringify(apiError.response?.data || {})
        )
      );
    }
    throw apiError;
  }
}

/**
 * Determines if a given operation type can be mocked.
 * This asynchronous function first ensures that runtime mockable operations are fetched,
 * then checks if the provided type exists (in a case-insensitive manner) in the runtime set,
 * or in the static action/trigger sets.
 * @param type - The operation type.
 * @returns A Promise that resolves to true if the operation is mockable, false otherwise.
 */
export async function isMockable(type: string): Promise<boolean> {
  if (mockableOperationTypes.size === 0) {
    await getMockableOperationTypes();
  }
  const normalizedType = type.toUpperCase();

  // First, check if the runtime API indicates this type is mockable
  if (mockableOperationTypes.has(normalizedType)) {
    return true;
  }
  // Otherwise, check the static sets (action and trigger types)
  // TODO: We shouldn't require these checks if listMockableOperations returns all mockable operations, is there an issue with the API?
  if (Array.from(mockableActionTypes).some((t) => t.toUpperCase() === normalizedType)) {
    return true;
  }
  if (Array.from(mockableTriggerTypes).some((t) => t.toUpperCase() === normalizedType)) {
    return true;
  }
  return false;
}

/**
 * Creates a new solution file if one doesn't exist and adds the specified Logic App .csproj to it.
 *
 * This function performs the following steps in the tests directory:
 * 1. Runs 'dotnet new sln -n Tests' to create a new solution file named Tests.sln.
 * 2. Computes the relative path from the tests directory to the Logic App .csproj.
 * 3. Runs 'dotnet sln Tests.sln add <relativePath>' to add the project to the solution.
 *
 * @param testsDirectory - The absolute path to the tests directory root.
 * @param logicAppCsprojPath - The absolute path to the Logic App's .csproj file.
 */
export async function updateTestsSln(testsDirectory: string, logicAppCsprojPath: string): Promise<void> {
  const solutionName = 'Tests'; // This will create "Tests.sln"
  const solutionFile = path.join(testsDirectory, `${solutionName}.sln`);
  const dotnetBinaryPath = getGlobalSetting(dotNetBinaryPathSettingKey);

  try {
    // Create a new solution file if it doesn't already exist.
    if (await fse.pathExists(solutionFile)) {
      ext.outputChannel.appendLog(`Solution file already exists at ${solutionFile}.`);
    } else {
      ext.outputChannel.appendLog(`Creating new solution file at ${solutionFile}...`);
      await executeCommand(ext.outputChannel, testsDirectory, `${dotnetBinaryPath} new sln -n ${solutionName}`);
      ext.outputChannel.appendLog(`Solution file created: ${solutionFile}`);
    }

    // Compute the relative path from the tests directory to the Logic App .csproj.
    const relativeProjectPath = path.relative(testsDirectory, logicAppCsprojPath);
    ext.outputChannel.appendLog(`Adding project '${relativeProjectPath}' to solution '${solutionFile}'...`);
    await executeCommand(ext.outputChannel, testsDirectory, `${dotnetBinaryPath} sln "${solutionFile}" add "${relativeProjectPath}"`);
    ext.outputChannel.appendLog('Project added to solution successfully.');
  } catch (err) {
    ext.outputChannel.appendLog(`Error updating solution: ${err}`);
    vscode.window.showErrorMessage(`Error updating solution: ${err}`);
  }
}

/**
 * Validates that the workflow file belongs to the expected project folder.
 * Logs telemetry if the workflow is not within the project folder and throws an error.
 * @param projectPath - The absolute file system path of the project.
 * @param workflowPath - The workflow file path.
 * @param telemetryContext - (Optional) The telemetry or action context for logging events.
 * @throws {Error} Throws an error if the workflow file is not inside the project folder.
 */
export function validateWorkflowPath(projectPath: string, workflowPath: string, telemetryContext?: any): void {
  if (!workflowPath) {
    if (telemetryContext) {
      logTelemetry(telemetryContext, {
        validationError: 'undefinedWorkflowPath',
      });
    }
    throw new Error(localize('error.undefinedWorkflowPath', 'The provided workflow path is undefined.'));
  }

  // Normalize both paths for fair comparison.
  const normalizedProjectPath = path.normalize(projectPath).toLowerCase();
  const normalizedWorkflowPath = path.normalize(workflowPath).toLowerCase();

  // Use path.relative to determine if the workflow path is inside the project folder.
  const relativePath = path.relative(normalizedProjectPath, normalizedWorkflowPath);

  // If 'relativePath' suggests the file is outside of 'projectPath'...
  if (relativePath.startsWith('..') || path.isAbsolute(relativePath)) {
    // Log telemetry if provided.
    if (telemetryContext) {
      logTelemetry(telemetryContext, {
        validationError: 'wrongWorkspace',
        expectedProjectPath: normalizedProjectPath,
        actualWorkflowPath: normalizedWorkflowPath,
      });
    }
    throw new Error(
      localize(
        'error.wrongWorkspace',
        // Insert paths into the final message
        "The Logic Apps Standard workflow {0} doesn't belong to the Logic Apps Standard Project {1}. Please select the correct Logic Apps Standard project and try again.",
        normalizedWorkflowPath,
        normalizedProjectPath
      )
    );
  }
}<|MERGE_RESOLUTION|>--- conflicted
+++ resolved
@@ -21,13 +21,8 @@
 import { ext } from '../../extensionVariables';
 import { localize } from '../../localize';
 import { getWorkflowsInLocalProject } from './codeless/common';
-<<<<<<< HEAD
-import { promisify } from 'util';
-=======
-import type { IAzureConnectorsContext } from '../commands/workflows/azureConnectorWizard';
 import { executeCommand } from './funcCoreTools/cpUtils';
 import { getGlobalSetting } from './vsCodeConfig/settings';
->>>>>>> 0820eb0d
 
 /**
  * Saves the unit test definition for a workflow.
