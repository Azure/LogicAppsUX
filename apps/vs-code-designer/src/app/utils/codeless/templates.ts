--- conflicted
+++ resolved
@@ -1,9 +1,3 @@
-<<<<<<< HEAD
-import { ProjectType, type StandardApp } from '@microsoft/vscode-extension-logic-apps';
-import { workflowKind } from '../../../constants';
-import * as fs from 'fs-extra';
-import * as path from 'path';
-=======
 import {
   type IWorkflowTemplate,
   ProjectType,
@@ -14,7 +8,8 @@
 import { WorkflowKind, WorkflowType } from '../../../constants';
 import { localize } from '../../../localize';
 import type { IAzureQuickPickItem } from '@microsoft/vscode-azext-utils';
->>>>>>> cafb2166
+import * as fs from 'fs-extra';
+import * as path from 'path';
 
 /**
  * Returns the workflow template based on the provided parameters.
@@ -129,22 +124,6 @@
     kind: workflowType === WorkflowType.stateful ? WorkflowKind.stateful : WorkflowKind.stateless,
   };
 
-<<<<<<< HEAD
-  return emptyCodelessDefinition;
-};
-
-/**
- * Creates a codeful workflow.
- * @param {boolean} isStateful - A boolean indicating whether the workflow is stateful or not.
- * @returns The codeful workflow template.
- */
-export const getCodefulWorkflowTemplate = async () => {
-
-  const templatePath = path.join(__dirname, 'assets', "CodefulWorkflowTemplate", "codefulTemplate.cs");
-  const templateContent = await fs.readFile(templatePath, 'utf-8');
-
-  return templateContent;
-=======
   if (workflowType === WorkflowType.agentic) {
     return {
       ...baseDefinition,
@@ -226,5 +205,16 @@
   }
 
   return picks;
->>>>>>> cafb2166
+};
+
+/**
+ * Creates a codeful workflow.
+ * @param {boolean} isStateful - A boolean indicating whether the workflow is stateful or not.
+ * @returns The codeful workflow template.
+ */
+export const getCodefulWorkflowTemplate = async () => {
+  const templatePath = path.join(__dirname, 'assets', 'CodefulWorkflowTemplate', 'codefulTemplate.cs');
+  const templateContent = await fs.readFile(templatePath, 'utf-8');
+
+  return templateContent;
 };