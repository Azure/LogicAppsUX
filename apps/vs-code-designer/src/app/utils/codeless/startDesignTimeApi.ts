/*---------------------------------------------------------------------------------------------
 *  Copyright (c) Microsoft Corporation. All rights reserved.
 *  Licensed under the MIT License. See License.txt in the project root for license information.
 *--------------------------------------------------------------------------------------------*/
import {
  ProjectDirectoryPath,
  autoStartDesignTimeSetting,
  defaultVersionRange,
  designerStartApi,
  extensionBundleId,
  hostFileName,
  localSettingsFileName,
  logicAppKind,
  showStartDesignTimeMessageSetting,
  workflowDesignerLoadTimeout,
} from '../../../constants';
import { ext } from '../../../extensionVariables';
import { localize } from '../../../localize';
import { updateFuncIgnore } from '../codeless/common';
import { writeFormattedJson } from '../fs';
import { tryGetFunctionProjectRoot } from '../verifyIsProject';
import { getWorkspaceSetting, updateGlobalSetting } from '../vsCodeConfig/settings';
import { getWorkspaceFolder } from '../workspace';
import { delay } from '@azure/ms-rest-js';
import {
  DialogResponses,
  openUrl,
  type IActionContext,
  type IAzExtOutputChannel,
  callWithTelemetryAndErrorHandling,
} from '@microsoft/vscode-azext-utils';
import { WorkerRuntime } from '@microsoft/vscode-extension';
import * as cp from 'child_process';
import * as fs from 'fs';
import * as os from 'os';
import * as path from 'path';
import * as portfinder from 'portfinder';
import * as requestP from 'request-promise';
import * as vscode from 'vscode';
import { Uri, window, workspace } from 'vscode';
import type { MessageItem } from 'vscode';

export async function startDesignTimeApi(projectPath: string): Promise<void> {
  await callWithTelemetryAndErrorHandling('azureLogicAppsStandard.startDesignTimeApi', async (actionContext: IActionContext) => {
    actionContext.telemetry.properties.startDesignTimeApi = 'false';

    const designTimeDirectoryName = 'workflow-designtime';
    const hostFileContent: any = {
      version: '2.0',
      extensionBundle: {
        id: extensionBundleId,
        version: defaultVersionRange,
      },
      extensions: {
        workflow: {
          settings: {
            'Runtime.WorkflowOperationDiscoveryHostMode': 'true',
          },
        },
      },
<<<<<<< HEAD
    };
    const settingsFileContent: any = {
      IsEncrypted: false,
      Values: {
        AzureWebJobsSecretStorageType: 'Files',
        FUNCTIONS_WORKER_RUNTIME: os.platform() === 'win32' ? WorkerRuntime.DotnetIsolated : WorkerRuntime.Node,
        APP_KIND: logicAppKind,
      },
    };
    if (!ext.workflowDesignTimePort) {
      ext.workflowDesignTimePort = await portfinder.getPortPromise();
    }
=======
    },
  };
  const settingsFileContent: any = {
    IsEncrypted: false,
    Values: {
      AzureWebJobsSecretStorageType: 'Files',
      FUNCTIONS_WORKER_RUNTIME: WorkerRuntime.Node,
      APP_KIND: logicAppKind,
    },
  };
  if (!ext.workflowDesignTimePort) {
    ext.workflowDesignTimePort = await portfinder.getPortPromise();
  }

  const url = `http://localhost:${ext.workflowDesignTimePort}${designerStartApi}`;
  if (await isDesignTimeUp(url)) {
    return;
  }
>>>>>>> b5a37283

    const url = `http://localhost:${ext.workflowDesignTimePort}${designerStartApi}`;
    if (await isDesignTimeUp(url)) {
      actionContext.telemetry.properties.isDesignTimeUp = 'true';
      return;
    }

    try {
      window.showInformationMessage(
        localize('azureFunctions.designTimeApi', 'Starting the background design-time process, which might take a few seconds.'),
        'OK'
      );

      const designTimeDirectory: Uri | undefined = await getOrCreateDesignTimeDirectory(designTimeDirectoryName, projectPath);
      settingsFileContent.Values[ProjectDirectoryPath] = path.join(designTimeDirectory.fsPath);

      if (designTimeDirectory) {
        await createJsonFile(designTimeDirectory, hostFileName, hostFileContent);
        await createJsonFile(designTimeDirectory, localSettingsFileName, settingsFileContent);
        await updateFuncIgnore(projectPath, [`${designTimeDirectoryName}/`]);
        const cwd: string = designTimeDirectory.fsPath;
        const portArgs = `--port ${ext.workflowDesignTimePort}`;
        startDesignTimeProcess(ext.outputChannel, cwd, 'func', 'host', 'start', portArgs);
        await waitForDesingTimeStartUp(url, new Date().getTime());
        actionContext.telemetry.properties.startDesignTimeApi = 'true';
      } else {
        throw new Error(localize('DesignTimeDirectoryError', "Can't create the directory for the background design-time process."));
      }
    } catch (ex) {
      const viewOutput: MessageItem = { title: localize('viewOutput', 'View output') };
      const message: string = localize('DesignTimeError', "Can't start the background design-time process.");
      await window.showErrorMessage(message, viewOutput).then(async (result) => {
        if (result === viewOutput) {
          ext.outputChannel.show();
        }
      });
    }
  });
}

async function getOrCreateDesignTimeDirectory(designTimeDirectory: string, projectRoot: string): Promise<Uri | undefined> {
  const directory: string = designTimeDirectory + path.sep;
  const designTimeDirectoryUri: Uri = Uri.file(path.join(projectRoot, directory));
  if (!fs.existsSync(designTimeDirectoryUri.fsPath)) {
    await workspace.fs.createDirectory(designTimeDirectoryUri);
  }
  return designTimeDirectoryUri;
}

async function createJsonFile(directory: Uri, fileName: string, fileContent: any): Promise<void> {
  const filePath: Uri = Uri.file(path.join(directory.fsPath, fileName));
  if (!fs.existsSync(filePath.fsPath)) {
    await writeFormattedJson(filePath.fsPath, fileContent);
  }
}

async function waitForDesingTimeStartUp(url: string, initialTime: number): Promise<void> {
  while (!(await isDesignTimeUp(url)) && new Date().getTime() - initialTime < workflowDesignerLoadTimeout) {
    await delay(2000);
  }
  if (await isDesignTimeUp(url)) {
    return Promise.resolve();
  } else {
    return Promise.reject();
  }
}

async function isDesignTimeUp(url: string): Promise<boolean> {
  try {
    await requestP(url);
    return Promise.resolve(true);
  } catch (ex) {
    return Promise.resolve(false);
  }
}

function startDesignTimeProcess(
  outputChannel: IAzExtOutputChannel | undefined,
  workingDirectory: string | undefined,
  command: string,
  ...args: string[]
): void {
  let cmdOutput = '';
  let cmdOutputIncludingStderr = '';
  const formattedArgs: string = args.join(' ');
  workingDirectory = workingDirectory || os.tmpdir();
  const options: cp.SpawnOptions = {
    cwd: workingDirectory,
    shell: true,
  };
  ext.workflowDesignChildProcess = cp.spawn(command, args, options);

  if (outputChannel) {
    outputChannel.appendLog(localize('runningCommand', 'Running command: "{0} {1}"...', command, formattedArgs));
  }

  ext.workflowDesignChildProcess.stdout.on('data', (data: string | Buffer) => {
    data = data.toString();
    cmdOutput = cmdOutput.concat(data);
    cmdOutputIncludingStderr = cmdOutputIncludingStderr.concat(data);
    if (outputChannel) {
      outputChannel.append(data);
    }
  });

  ext.workflowDesignChildProcess.stderr.on('data', (data: string | Buffer) => {
    data = data.toString();
    cmdOutputIncludingStderr = cmdOutputIncludingStderr.concat(data);
    if (outputChannel) {
      outputChannel.append(data);
    }
  });
}

export function stopDesignTimeApi(): void {
  if (ext.workflowDesignChildProcess === null || ext.workflowDesignChildProcess === undefined) {
    return;
  }

  if (os.platform() === 'win32') {
    cp.exec('taskkill /pid ' + `${ext.workflowDesignChildProcess.pid}` + ' /T /F');
  } else {
    ext.workflowDesignChildProcess.kill();
  }
  ext.workflowDesignChildProcess = undefined;
}

export async function promptStartDesignTimeOption(context: IActionContext) {
  if (vscode.workspace.workspaceFolders && vscode.workspace.workspaceFolders.length > 0) {
    const workspace = await getWorkspaceFolder(context);
    const projectPath = await tryGetFunctionProjectRoot(context, workspace);
    const autoStartDesignTime = !!getWorkspaceSetting<boolean>(autoStartDesignTimeSetting);
    const showStartDesignTimeMessage = !!getWorkspaceSetting<boolean>(showStartDesignTimeMessageSetting);
    if (projectPath) {
      if (autoStartDesignTime) {
        startDesignTimeApi(projectPath);
      } else if (showStartDesignTimeMessage) {
        const message = localize(
          'startDesignTimeApi',
          'Always start the background design-time process at launch? The workflow designer will open faster.'
        );
        const confirm = { title: 'Yes (Recommended)' };
        let result: MessageItem;
        do {
          result = await context.ui.showWarningMessage(message, confirm, DialogResponses.learnMore, DialogResponses.dontWarnAgain);
          if (result === confirm) {
            await updateGlobalSetting(autoStartDesignTimeSetting, true);
            startDesignTimeApi(projectPath);
          } else if (result === DialogResponses.learnMore) {
            await openUrl('https://learn.microsoft.com/en-us/azure/azure-functions/functions-develop-local');
          } else if (result === DialogResponses.dontWarnAgain) {
            await updateGlobalSetting(showStartDesignTimeMessageSetting, false);
          }
        } while (result === DialogResponses.learnMore);
      }
    }
  }
}<|MERGE_RESOLUTION|>--- conflicted
+++ resolved
@@ -58,39 +58,18 @@
           },
         },
       },
-<<<<<<< HEAD
     };
     const settingsFileContent: any = {
       IsEncrypted: false,
       Values: {
         AzureWebJobsSecretStorageType: 'Files',
-        FUNCTIONS_WORKER_RUNTIME: os.platform() === 'win32' ? WorkerRuntime.DotnetIsolated : WorkerRuntime.Node,
+        FUNCTIONS_WORKER_RUNTIME: WorkerRuntime.Node,
         APP_KIND: logicAppKind,
       },
     };
     if (!ext.workflowDesignTimePort) {
       ext.workflowDesignTimePort = await portfinder.getPortPromise();
     }
-=======
-    },
-  };
-  const settingsFileContent: any = {
-    IsEncrypted: false,
-    Values: {
-      AzureWebJobsSecretStorageType: 'Files',
-      FUNCTIONS_WORKER_RUNTIME: WorkerRuntime.Node,
-      APP_KIND: logicAppKind,
-    },
-  };
-  if (!ext.workflowDesignTimePort) {
-    ext.workflowDesignTimePort = await portfinder.getPortPromise();
-  }
-
-  const url = `http://localhost:${ext.workflowDesignTimePort}${designerStartApi}`;
-  if (await isDesignTimeUp(url)) {
-    return;
-  }
->>>>>>> b5a37283
 
     const url = `http://localhost:${ext.workflowDesignTimePort}${designerStartApi}`;
     if (await isDesignTimeUp(url)) {
