/*---------------------------------------------------------------------------------------------
 *  Copyright (c) Microsoft Corporation. All rights reserved.
 *  Licensed under the MIT License. See License.txt in the project root for license information.
 *--------------------------------------------------------------------------------------------*/
import {
  Platform,
  ProjectDirectoryPath,
  autoStartDesignTimeSetting,
  defaultVersionRange,
  designerStartApi,
  extensionBundleId,
  hostFileName,
  localSettingsFileName,
  logicAppKind,
  showStartDesignTimeMessageSetting,
  workflowDesignerLoadTimeout,
} from '../../../constants';
import { ext } from '../../../extensionVariables';
import { localize } from '../../../localize';
import { updateFuncIgnore } from '../codeless/common';
import { writeFormattedJson } from '../fs';
import { getFunctionsCommand } from '../funcCoreTools/funcVersion';
import { tryGetFunctionProjectRoot } from '../verifyIsProject';
import { getWorkspaceSetting, updateGlobalSetting } from '../vsCodeConfig/settings';
import { getWorkspaceFolder } from '../workspace';
import { delay } from '@azure/ms-rest-js';
import {
  DialogResponses,
  openUrl,
  type IActionContext,
  type IAzExtOutputChannel,
  callWithTelemetryAndErrorHandling,
} from '@microsoft/vscode-azext-utils';
import { WorkerRuntime } from '@microsoft/vscode-extension';
import * as cp from 'child_process';
import * as fs from 'fs';
import * as os from 'os';
import * as path from 'path';
import * as portfinder from 'portfinder';
import * as requestP from 'request-promise';
import * as vscode from 'vscode';
import { Uri, window, workspace } from 'vscode';
import type { MessageItem } from 'vscode';

export async function startDesignTimeApi(projectPath: string): Promise<void> {
  await callWithTelemetryAndErrorHandling('azureLogicAppsStandard.startDesignTimeApi', async (actionContext: IActionContext) => {
    actionContext.telemetry.properties.startDesignTimeApi = 'false';

    const designTimeDirectoryName = 'workflow-designtime';
    const hostFileContent: any = {
      version: '2.0',
      extensionBundle: {
        id: extensionBundleId,
        version: defaultVersionRange,
      },
      extensions: {
        workflow: {
          settings: {
            'Runtime.WorkflowOperationDiscoveryHostMode': 'true',
          },
        },
      },
    };
    const settingsFileContent: any = {
      IsEncrypted: false,
      Values: {
        AzureWebJobsSecretStorageType: 'Files',
        FUNCTIONS_WORKER_RUNTIME: WorkerRuntime.Node,
        APP_KIND: logicAppKind,
      },
    };
    if (!ext.workflowDesignTimePort) {
      ext.workflowDesignTimePort = await portfinder.getPortPromise();
    }

    const url = `http://localhost:${ext.workflowDesignTimePort}${designerStartApi}`;
    if (await isDesignTimeUp(url)) {
      actionContext.telemetry.properties.isDesignTimeUp = 'true';
      return;
    }

    try {
      window.showInformationMessage(
        localize('azureFunctions.designTimeApi', 'Starting workflow design-time API, which might take a few seconds.'),
        'OK'
      );

      const designTimeDirectory: Uri | undefined = await getOrCreateDesignTimeDirectory(designTimeDirectoryName, projectPath);
<<<<<<< HEAD
      settingsFileContent.Values[ProjectDirectoryPath] = path.join(projectPath);
=======
      settingsFileContent.Values[ProjectDirectoryPath] = path.join(designTimeDirectory.fsPath);
>>>>>>> 3eab122d

      if (designTimeDirectory) {
        await createJsonFile(designTimeDirectory, hostFileName, hostFileContent);
        await createJsonFile(designTimeDirectory, localSettingsFileName, settingsFileContent);
        await updateFuncIgnore(projectPath, [`${designTimeDirectoryName}/`]);
        const cwd: string = designTimeDirectory.fsPath;
        const portArgs = `--port ${ext.workflowDesignTimePort}`;
        startDesignTimeProcess(ext.outputChannel, cwd, getFunctionsCommand(), 'host', 'start', portArgs);
        await waitForDesignTimeStartUp(url, new Date().getTime());
        actionContext.telemetry.properties.startDesignTimeApi = 'true';
      } else {
        throw new Error(localize('DesignTimeDirectoryError', 'Failed to create design-time directory.'));
      }
    } catch (ex) {
      const viewOutput: MessageItem = { title: localize('viewOutput', 'View output') };
      const message: string = localize('DesignTimeError', "Can't start the background design-time process.");
      await window.showErrorMessage(message, viewOutput).then(async (result) => {
        if (result === viewOutput) {
          ext.outputChannel.show();
        }
      });
    }
  });
}

async function getOrCreateDesignTimeDirectory(designTimeDirectory: string, projectRoot: string): Promise<Uri | undefined> {
  const directory: string = designTimeDirectory + path.sep;
  const designTimeDirectoryUri: Uri = Uri.file(path.join(projectRoot, directory));
  if (!fs.existsSync(designTimeDirectoryUri.fsPath)) {
    await workspace.fs.createDirectory(designTimeDirectoryUri);
  }
  return designTimeDirectoryUri;
}

async function createJsonFile(directory: Uri, fileName: string, fileContent: any): Promise<void> {
  const filePath: Uri = Uri.file(path.join(directory.fsPath, fileName));
  if (!fs.existsSync(filePath.fsPath)) {
    await writeFormattedJson(filePath.fsPath, fileContent);
  }
}

async function waitForDesignTimeStartUp(url: string, initialTime: number): Promise<void> {
  while (!(await isDesignTimeUp(url)) && new Date().getTime() - initialTime < workflowDesignerLoadTimeout) {
    await delay(2000);
  }
  if (await isDesignTimeUp(url)) {
    return Promise.resolve();
  } else {
    return Promise.reject();
  }
}

async function isDesignTimeUp(url: string): Promise<boolean> {
  try {
    await requestP(url);
    return Promise.resolve(true);
  } catch (ex) {
    return Promise.resolve(false);
  }
}

function startDesignTimeProcess(
  outputChannel: IAzExtOutputChannel | undefined,
  workingDirectory: string | undefined,
  command: string,
  ...args: string[]
): void {
  let cmdOutput = '';
  let cmdOutputIncludingStderr = '';
  const formattedArgs: string = args.join(' ');
  workingDirectory = workingDirectory || os.tmpdir();
  const options: cp.SpawnOptions = {
    cwd: workingDirectory,
    shell: true,
  };
  ext.workflowDesignChildProcess = cp.spawn(command, args, options);

  if (outputChannel) {
    outputChannel.appendLog(localize('runningCommand', 'Running command: "{0} {1}"...', command, formattedArgs));
  }

  ext.workflowDesignChildProcess.stdout.on('data', (data: string | Buffer) => {
    data = data.toString();
    cmdOutput = cmdOutput.concat(data);
    cmdOutputIncludingStderr = cmdOutputIncludingStderr.concat(data);
    if (outputChannel) {
      outputChannel.append(data);
    }
  });

  ext.workflowDesignChildProcess.stderr.on('data', (data: string | Buffer) => {
    data = data.toString();
    cmdOutputIncludingStderr = cmdOutputIncludingStderr.concat(data);
    if (outputChannel) {
      outputChannel.append(data);
    }
  });
}

export function stopDesignTimeApi(): void {
  if (ext.workflowDesignChildProcess === null || ext.workflowDesignChildProcess === undefined) {
    return;
  }

  if (os.platform() === Platform.windows) {
    cp.exec('taskkill /pid ' + `${ext.workflowDesignChildProcess.pid}` + ' /T /F');
  } else {
    ext.workflowDesignChildProcess.kill();
  }
  ext.workflowDesignChildProcess = undefined;
}

export async function promptStartDesignTimeOption(context: IActionContext) {
  if (vscode.workspace.workspaceFolders && vscode.workspace.workspaceFolders.length > 0) {
    const workspaceFolder = await getWorkspaceFolder(context);
    const projectPath = await tryGetFunctionProjectRoot(context, workspaceFolder);
    const autoStartDesignTime = !!getWorkspaceSetting<boolean>(autoStartDesignTimeSetting);
    const showStartDesignTimeMessage = !!getWorkspaceSetting<boolean>(showStartDesignTimeMessageSetting);
    if (projectPath) {
      if (autoStartDesignTime) {
        startDesignTimeApi(projectPath);
      } else if (showStartDesignTimeMessage) {
        const message = localize(
          'startDesignTimeApi',
          'Always start the background design-time process at launch? The workflow designer will open faster.'
        );
        const confirm = { title: localize('yesRecommended', 'Yes (Recommended)') };
        let result: MessageItem;
        do {
          result = await context.ui.showWarningMessage(message, confirm, DialogResponses.learnMore, DialogResponses.dontWarnAgain);
          if (result === confirm) {
            await updateGlobalSetting(autoStartDesignTimeSetting, true);
            startDesignTimeApi(projectPath);
          } else if (result === DialogResponses.learnMore) {
            await openUrl('https://learn.microsoft.com/en-us/azure/azure-functions/functions-develop-local');
          } else if (result === DialogResponses.dontWarnAgain) {
            await updateGlobalSetting(showStartDesignTimeMessageSetting, false);
          }
        } while (result === DialogResponses.learnMore);
      }
    }
  }
}<|MERGE_RESOLUTION|>--- conflicted
+++ resolved
@@ -86,11 +86,7 @@
       );
 
       const designTimeDirectory: Uri | undefined = await getOrCreateDesignTimeDirectory(designTimeDirectoryName, projectPath);
-<<<<<<< HEAD
-      settingsFileContent.Values[ProjectDirectoryPath] = path.join(projectPath);
-=======
       settingsFileContent.Values[ProjectDirectoryPath] = path.join(designTimeDirectory.fsPath);
->>>>>>> 3eab122d
 
       if (designTimeDirectory) {
         await createJsonFile(designTimeDirectory, hostFileName, hostFileContent);
