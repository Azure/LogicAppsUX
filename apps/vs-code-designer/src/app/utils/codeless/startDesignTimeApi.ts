/*---------------------------------------------------------------------------------------------
 *  Copyright (c) Microsoft Corporation. All rights reserved.
 *  Licensed under the MIT License. See License.txt in the project root for license information.
 *--------------------------------------------------------------------------------------------*/
import {
  Platform,
  ProjectDirectoryPath,
  autoStartDesignTimeSetting,
  defaultVersionRange,
  designTimeDirectoryName,
  designerStartApi,
  extensionBundleId,
  hostFileName,
  localSettingsFileName,
  logicAppKind,
  showStartDesignTimeMessageSetting,
  designerApiLoadTimeout,
  type hostFileContent,
  workerRuntimeKey,
  appKindSetting,
} from '../../../constants';
import { ext } from '../../../extensionVariables';
import { localize } from '../../../localize';
import { addOrUpdateLocalAppSettings, getLocalSettingsSchema } from '../appSettings/localSettings';
import { updateFuncIgnore } from '../codeless/common';
import { writeFormattedJson } from '../fs';
import { getFunctionsCommand } from '../funcCoreTools/funcVersion';
import { tryGetLogicAppProjectRoot } from '../verifyIsProject';
import { getWorkspaceSetting, updateGlobalSetting } from '../vsCodeConfig/settings';
import { getWorkspaceFolder } from '../workspace';
import { delay } from '@azure/ms-rest-js';
import {
  DialogResponses,
  openUrl,
  type IActionContext,
  type IAzExtOutputChannel,
  callWithTelemetryAndErrorHandling,
} from '@microsoft/vscode-azext-utils';
import type { ILocalSettingsJson } from '@microsoft/vscode-extension-logic-apps';
import { WorkerRuntime } from '@microsoft/vscode-extension-logic-apps';
import axios from 'axios';
import * as cp from 'child_process';
import * as fs from 'fs';
import * as os from 'os';
import * as path from 'path';
import * as portfinder from 'portfinder';
import * as vscode from 'vscode';
import { Uri, window, workspace, type MessageItem } from 'vscode';
import { findChildProcess } from '../../commands/pickFuncProcess';
import pstree from 'ps-tree';
import find_process from 'find-process';

export async function startDesignTimeApi(projectPath: string): Promise<void> {
  await callWithTelemetryAndErrorHandling('azureLogicAppsStandard.startDesignTimeApi', async (actionContext: IActionContext) => {
    actionContext.telemetry.properties.startDesignTimeApi = 'false';

    const hostFileContent: any = {
      version: '2.0',
      extensionBundle: {
        id: extensionBundleId,
        version: defaultVersionRange,
      },
      extensions: {
        workflow: {
          settings: {
            'Runtime.WorkflowOperationDiscoveryHostMode': 'true',
          },
        },
      },
    };

    if (!ext.designTimePort) {
      ext.designTimePort = await portfinder.getPortPromise();
    }

    const url = `http://localhost:${ext.designTimePort}${designerStartApi}`;
    if (await isDesignTimeUp(url)) {
      actionContext.telemetry.properties.isDesignTimeUp = 'true';
      const correctFuncProcess = await checkFuncProcessId();
      if (!correctFuncProcess) {
        stopDesignTimeApi();
        await startDesignTimeApi(projectPath);
      }
      return;
    }

    try {
      window.showInformationMessage(
        localize('azureFunctions.designTimeApi', 'Starting workflow design-time API, which might take a few seconds.'),
        'OK'
      );
      ext.outputChannel.appendLog('Starting Design Time Api');

      const designTimeDirectory: Uri | undefined = await getOrCreateDesignTimeDirectory(designTimeDirectoryName, projectPath);
      const settingsFileContent = getLocalSettingsSchema(true, projectPath);

      if (designTimeDirectory) {
        await createJsonFile(designTimeDirectory, hostFileName, hostFileContent);
        await createJsonFile(designTimeDirectory, localSettingsFileName, settingsFileContent);
        await addOrUpdateLocalAppSettings(
          actionContext,
          designTimeDirectory.fsPath,
          {
            [appKindSetting]: logicAppKind,
            [ProjectDirectoryPath]: projectPath,
            [workerRuntimeKey]: WorkerRuntime.Node,
          },
          true
        );
        await updateFuncIgnore(projectPath, [`${designTimeDirectoryName}/`]);
        const cwd: string = designTimeDirectory.fsPath;
        const portArgs = `--port ${ext.designTimePort}`;
        startDesignTimeProcess(ext.outputChannel, cwd, getFunctionsCommand(), 'host', 'start', portArgs);
        await waitForDesignTimeStartUp(url, new Date().getTime());
        ext.pinnedBundleVersion = false;
        const hostfilepath: Uri = Uri.file(path.join(cwd, hostFileName));
        const data = JSON.parse(fs.readFileSync(hostfilepath.fsPath, 'utf-8'));
        if (data.extensionBundle) {
          const versionWithoutSpaces = data.extensionBundle.version.replace(/\s+/g, '');
          const rangeWithoutSpaces = defaultVersionRange.replace(/\s+/g, '');
          if (data.extensionBundle.id === extensionBundleId && versionWithoutSpaces === rangeWithoutSpaces) {
            ext.currentBundleVersion = ext.latestBundleVersion;
          } else if (data.extensionBundle.id === extensionBundleId && versionWithoutSpaces !== rangeWithoutSpaces) {
            ext.currentBundleVersion = extractPinnedVersion(data.extensionBundle.version) ?? data.extensionBundle.version;
            ext.pinnedBundleVersion = true;
          }
        }
        actionContext.telemetry.properties.startDesignTimeApi = 'true';
      } else {
        throw new Error(localize('DesignTimeDirectoryError', 'Failed to create design-time directory.'));
      }
<<<<<<< HEAD
    } catch (ex) {
      ext.outputChannel.appendLog(`${ex.message}`);
=======
    } catch (error) {
      const errorMessage = error instanceof Error ? error.message : error;
>>>>>>> e7d235ae
      const viewOutput: MessageItem = { title: localize('viewOutput', 'View output') };
      const message = localize('DesignTimeError', "Can't start the background design-time process.") + errorMessage;
      actionContext.telemetry.properties.startDesignTimeApiError = errorMessage;

      await window.showErrorMessage(message, viewOutput).then(async (result) => {
        if (result === viewOutput) {
          ext.outputChannel.show();
        }
      });
    }
  });
}

function extractPinnedVersion(input: string): string | null {
  // Regular expression to match the format "[1.24.58]"
  const regex = /^\[(\d{1}\.\d{1,2}\.\d{1,2})\]$/;
  const match = input.match(regex);

  if (match) {
    // Extracted time part is in the first capturing group
    return match[1];
  }
  return null;
}

export async function checkFuncProcessId(): Promise<boolean> {
  let correctId = false;
  if (os.platform() === Platform.windows) {
    await pstree(ext.designChildProcess.pid, (err, children) => {
      children.forEach((p) => {
        if (p.PID === ext.designChildFuncProcessId && (p.COMMAND || p.COMM) === 'func.exe') {
          correctId = true;
        }
      });
    });
    await delay(1000);
  } else {
    await find_process('pid', ext.designChildProcess.pid).then((list) => {
      if (list.length > 0) {
        if (list[0].name === 'func' || list[0].name.includes('func')) {
          correctId = true;
        }
      }
    });
  }
  return correctId;
}

export async function getOrCreateDesignTimeDirectory(designTimeDirectory: string, projectRoot: string): Promise<Uri | undefined> {
  const directory: string = designTimeDirectory + path.sep;
  if (projectRoot.includes(designTimeDirectoryName)) {
    return Uri.file(projectRoot);
  }

  const designTimeDirectoryUri: Uri = Uri.file(path.join(projectRoot, directory));
  if (!fs.existsSync(designTimeDirectoryUri.fsPath)) {
    await workspace.fs.createDirectory(designTimeDirectoryUri);
  }
  return designTimeDirectoryUri;
}

export async function waitForDesignTimeStartUp(url: string, initialTime: number): Promise<void> {
  while (!(await isDesignTimeUp(url)) && new Date().getTime() - initialTime < designerApiLoadTimeout) {
    await delay(2000);
  }
  if (await isDesignTimeUp(url)) {
    ext.designChildFuncProcessId = await findChildProcess(ext.designChildProcess.pid);
    return Promise.resolve();
  }
  return Promise.reject();
}

export async function isDesignTimeUp(url: string): Promise<boolean> {
  try {
    await axios.get(url);
    return Promise.resolve(true);
<<<<<<< HEAD
  } catch (ex) {
    ext.outputChannel.appendLog(`${ex.message}`);
=======
  } catch {
>>>>>>> e7d235ae
    return Promise.resolve(false);
  }
}

export function startDesignTimeProcess(
  outputChannel: IAzExtOutputChannel | undefined,
  workingDirectory: string | undefined,
  command: string,
  ...args: string[]
): void {
  let cmdOutput = '';
  let cmdOutputIncludingStderr = '';
  const formattedArgs: string = args.join(' ');

  const options: cp.SpawnOptions = {
    cwd: workingDirectory || os.tmpdir(),
    shell: true,
  };

  ext.designChildProcess = cp.spawn(command, args, options);

  if (outputChannel) {
    outputChannel.appendLog(
      localize('runningCommand', 'Running command: "{0} {1}" with pid: "{2}"...', command, formattedArgs, ext.designChildProcess.pid)
    );
  }

  ext.designChildProcess.stdout.on('data', (data: string | Buffer) => {
    data = data.toString();
    cmdOutput = cmdOutput.concat(data);
    cmdOutputIncludingStderr = cmdOutputIncludingStderr.concat(data);
    if (outputChannel) {
      outputChannel.append(data);
    }
    if (data.includes('Failed to start a new language worker for runtime: node.')) {
      ext.outputChannel.appendLog(
        'Language worker issue found when launching func most likely due to a conflicting port. Restarting design-time process.'
      );
      stopDesignTimeApi();
      startDesignTimeApi(path.dirname(workingDirectory));
    }
  });

  ext.designChildProcess.stderr.on('data', (data: string | Buffer) => {
    data = data.toString();
    cmdOutputIncludingStderr = cmdOutputIncludingStderr.concat(data);
    if (outputChannel) {
      outputChannel.append(data);
    }
    if (data.includes(' is unavailable. Close the process using that port, or specify another port using')) {
      ext.outputChannel.appendLog('Conflicting port found when launching func. Restarting design-time process.');
      stopDesignTimeApi();
      startDesignTimeApi(path.dirname(workingDirectory));
    }
  });
}

export function stopDesignTimeApi(): void {
  ext.outputChannel.appendLog('Stopping Design Time Api');
  ext.designTimePort = undefined;
  if (ext.designChildProcess === null || ext.designChildProcess === undefined) {
    return;
  }

  if (os.platform() === Platform.windows) {
    cp.exec(`taskkill /pid ${ext.designChildFuncProcessId} /t /f`);
    cp.exec(`taskkill /pid ${ext.designChildProcess.pid} /t /f`);
  } else {
    cp.spawn('kill', ['-9'].concat(`${ext.designChildProcess.pid}`));
  }
  ext.designChildProcess = undefined;
  ext.designChildFuncProcessId = undefined;
}

export async function promptStartDesignTimeOption(context: IActionContext) {
  if (vscode.workspace.workspaceFolders && vscode.workspace.workspaceFolders.length > 0) {
    const workspaceFolder = await getWorkspaceFolder(context, undefined, true);
    const projectPath = await tryGetLogicAppProjectRoot(context, workspaceFolder);
    const autoStartDesignTime = !!getWorkspaceSetting<boolean>(autoStartDesignTimeSetting);
    const showStartDesignTimeMessage = !!getWorkspaceSetting<boolean>(showStartDesignTimeMessageSetting);

    if (projectPath) {
      if (!fs.existsSync(path.join(projectPath, localSettingsFileName))) {
        const settingsFileContent = getLocalSettingsSchema(false, projectPath);
        const projectUri: Uri = Uri.file(projectPath);
        await createJsonFile(projectUri, localSettingsFileName, settingsFileContent);
      }

      if (autoStartDesignTime) {
        startDesignTimeApi(projectPath);
      } else if (showStartDesignTimeMessage) {
        const message = localize(
          'startDesignTimeApi',
          'Always start the background design-time process at launch? The workflow designer will open faster.'
        );
        const confirm = { title: localize('yesRecommended', 'Yes (Recommended)') };
        let result: MessageItem;
        do {
          result = await context.ui.showWarningMessage(message, confirm, DialogResponses.learnMore, DialogResponses.dontWarnAgain);
          if (result === confirm) {
            await updateGlobalSetting(autoStartDesignTimeSetting, true);
            startDesignTimeApi(projectPath);
          } else if (result === DialogResponses.learnMore) {
            await openUrl('https://learn.microsoft.com/en-us/azure/azure-functions/functions-develop-local');
          } else if (result === DialogResponses.dontWarnAgain) {
            await updateGlobalSetting(showStartDesignTimeMessageSetting, false);
          }
        } while (result === DialogResponses.learnMore);
      }
    }
  }
}

/**
 * Creates a JSON file in the specified directory with the given file name and content.
 * If the file already exists, it will not be overwritten.
 * @param {Uri} directory - The directory where the file will be created.
 * @param {string} fileName - The name of the file to be created.
 * @param {hostFileContent | ILocalSettingsJson}fileContent - The content of the file to be created.
 * @returns A Promise that resolves when the file is created successfully.
 */
export async function createJsonFile(
  directory: Uri,
  fileName: string,
  fileContent: typeof hostFileContent | ILocalSettingsJson
): Promise<void> {
  const filePath: Uri = Uri.file(path.join(directory.fsPath, fileName));

  // Create file
  if (!fs.existsSync(filePath.fsPath)) {
    await writeFormattedJson(filePath.fsPath, fileContent);
  }
}<|MERGE_RESOLUTION|>--- conflicted
+++ resolved
@@ -129,13 +129,8 @@
       } else {
         throw new Error(localize('DesignTimeDirectoryError', 'Failed to create design-time directory.'));
       }
-<<<<<<< HEAD
-    } catch (ex) {
-      ext.outputChannel.appendLog(`${ex.message}`);
-=======
     } catch (error) {
       const errorMessage = error instanceof Error ? error.message : error;
->>>>>>> e7d235ae
       const viewOutput: MessageItem = { title: localize('viewOutput', 'View output') };
       const message = localize('DesignTimeError', "Can't start the background design-time process.") + errorMessage;
       actionContext.telemetry.properties.startDesignTimeApiError = errorMessage;
@@ -212,12 +207,7 @@
   try {
     await axios.get(url);
     return Promise.resolve(true);
-<<<<<<< HEAD
-  } catch (ex) {
-    ext.outputChannel.appendLog(`${ex.message}`);
-=======
   } catch {
->>>>>>> e7d235ae
     return Promise.resolve(false);
   }
 }
