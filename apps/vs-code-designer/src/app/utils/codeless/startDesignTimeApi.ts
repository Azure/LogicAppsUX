/*---------------------------------------------------------------------------------------------
 *  Copyright (c) Microsoft Corporation. All rights reserved.
 *  Licensed under the MIT License. See License.txt in the project root for license information.
 *--------------------------------------------------------------------------------------------*/
import {
  ProjectDirectoryPath,
  autoStartDesignTimeSetting,
  defaultVersionRange,
  designerStartApi,
  extensionBundleId,
  hostFileName,
  localSettingsFileName,
  logicAppKind,
  showStartDesignTimeMessageSetting,
  workflowDesignerLoadTimeout,
} from '../../../constants';
import { ext } from '../../../extensionVariables';
import { localize } from '../../../localize';
import { updateFuncIgnore } from '../codeless/common';
import { writeFormattedJson } from '../fs';
import { getFunctionsCommand } from '../funcCoreTools/funcVersion';
import { tryGetFunctionProjectRoot } from '../verifyIsProject';
import { getWorkspaceSetting, updateGlobalSetting } from '../vsCodeConfig/settings';
import { getWorkspaceFolder } from '../workspace';
import { delay } from '@azure/ms-rest-js';
import {
  DialogResponses,
  openUrl,
  type IActionContext,
  type IAzExtOutputChannel,
  callWithTelemetryAndErrorHandling,
} from '@microsoft/vscode-azext-utils';
import { WorkerRuntime } from '@microsoft/vscode-extension';
import * as cp from 'child_process';
import * as fs from 'fs';
import * as os from 'os';
import * as path from 'path';
import * as portfinder from 'portfinder';
import * as requestP from 'request-promise';
import * as vscode from 'vscode';
import { Uri, window, workspace } from 'vscode';
import type { MessageItem } from 'vscode';

export async function startDesignTimeApi(projectPath: string): Promise<void> {
  await callWithTelemetryAndErrorHandling('azureLogicAppsStandard.startDesignTimeApi', async (actionContext: IActionContext) => {
    actionContext.telemetry.properties.startDesignTimeApi = 'false';

    const designTimeDirectoryName = 'workflow-designtime';
    const hostFileContent: any = {
      version: '2.0',
      extensionBundle: {
        id: extensionBundleId,
        version: defaultVersionRange,
      },
      extensions: {
        workflow: {
          settings: {
            'Runtime.WorkflowOperationDiscoveryHostMode': 'true',
          },
        },
      },
    };
    const settingsFileContent: any = {
      IsEncrypted: false,
      Values: {
        AzureWebJobsSecretStorageType: 'Files',
        FUNCTIONS_WORKER_RUNTIME: WorkerRuntime.Node,
        APP_KIND: logicAppKind,
      },
    };
    if (!ext.workflowDesignTimePort) {
      ext.workflowDesignTimePort = await portfinder.getPortPromise();
    }

<<<<<<< HEAD
  try {
    window.showInformationMessage(
      localize('azureFunctions.designTimeApi', 'Starting workflow design time api. It might take a few seconds.'),
      'OK'
    );

    const designTimeDirectory: Uri | undefined = await getOrCreateDesignTimeDirectory(designTimeDirectoryName, projectPath);
    settingsFileContent.Values[ProjectDirectoryPath] = path.join(projectPath);

    if (designTimeDirectory) {
      await createJsonFile(designTimeDirectory, hostFileName, hostFileContent);
      await createJsonFile(designTimeDirectory, localSettingsFileName, settingsFileContent);
      await updateFuncIgnore(projectPath, [`${designTimeDirectoryName}/`]);
      const cwd: string = designTimeDirectory.fsPath;
      const portArgs = `--port ${ext.workflowDesignTimePort}`;
      startDesignTimeProcess(ext.outputChannel, cwd, 'func', 'host', 'start', portArgs);
      await waitForDesignTimeStartUp(url, new Date().getTime());
    } else {
      throw new Error(localize('DesignTimeDirectoryError', 'Design time directory could not be created.'));
=======
    const url = `http://localhost:${ext.workflowDesignTimePort}${designerStartApi}`;
    if (await isDesignTimeUp(url)) {
      actionContext.telemetry.properties.isDesignTimeUp = 'true';
      return;
>>>>>>> df784c00
    }

    try {
      window.showInformationMessage(
        localize('azureFunctions.designTimeApi', 'Starting workflow design-time API, which might take a few seconds.'),
        'OK'
      );

      const designTimeDirectory: Uri | undefined = await getOrCreateDesignTimeDirectory(designTimeDirectoryName, projectPath);
      settingsFileContent.Values[ProjectDirectoryPath] = path.join(designTimeDirectory.fsPath);

      if (designTimeDirectory) {
        await createJsonFile(designTimeDirectory, hostFileName, hostFileContent);
        await createJsonFile(designTimeDirectory, localSettingsFileName, settingsFileContent);
        await updateFuncIgnore(projectPath, [`${designTimeDirectoryName}/`]);
        const cwd: string = designTimeDirectory.fsPath;
        const portArgs = `--port ${ext.workflowDesignTimePort}`;
        startDesignTimeProcess(ext.outputChannel, cwd, getFunctionsCommand(), 'host', 'start', portArgs);
        await waitForDesignTimeStartUp(url, new Date().getTime());
        actionContext.telemetry.properties.startDesignTimeApi = 'true';
      } else {
        throw new Error(localize('DesignTimeDirectoryError', 'Failed to create design-time directory.'));
      }
    } catch (ex) {
      const viewOutput: MessageItem = { title: localize('viewOutput', 'View output') };
      const message: string = localize('DesignTimeError', "Can't start the background design-time process.");
      await window.showErrorMessage(message, viewOutput).then(async (result) => {
        if (result === viewOutput) {
          ext.outputChannel.show();
        }
      });
    }
  });
}

async function getOrCreateDesignTimeDirectory(designTimeDirectory: string, projectRoot: string): Promise<Uri | undefined> {
  const directory: string = designTimeDirectory + path.sep;
  const designTimeDirectoryUri: Uri = Uri.file(path.join(projectRoot, directory));
  if (!fs.existsSync(designTimeDirectoryUri.fsPath)) {
    await workspace.fs.createDirectory(designTimeDirectoryUri);
  }
  return designTimeDirectoryUri;
}

async function createJsonFile(directory: Uri, fileName: string, fileContent: any): Promise<void> {
  const filePath: Uri = Uri.file(path.join(directory.fsPath, fileName));
  if (!fs.existsSync(filePath.fsPath)) {
    await writeFormattedJson(filePath.fsPath, fileContent);
  }
}

async function waitForDesignTimeStartUp(url: string, initialTime: number): Promise<void> {
  while (!(await isDesignTimeUp(url)) && new Date().getTime() - initialTime < workflowDesignerLoadTimeout) {
    await delay(2000);
  }
  if (await isDesignTimeUp(url)) {
    return Promise.resolve();
  } else {
    return Promise.reject();
  }
}

async function isDesignTimeUp(url: string): Promise<boolean> {
  try {
    await requestP(url);
    return Promise.resolve(true);
  } catch (ex) {
    return Promise.resolve(false);
  }
}

function startDesignTimeProcess(
  outputChannel: IAzExtOutputChannel | undefined,
  workingDirectory: string | undefined,
  command: string,
  ...args: string[]
): void {
  let cmdOutput = '';
  let cmdOutputIncludingStderr = '';
  const formattedArgs: string = args.join(' ');
  workingDirectory = workingDirectory || os.tmpdir();
  const options: cp.SpawnOptions = {
    cwd: workingDirectory,
    shell: true,
  };
  ext.workflowDesignChildProcess = cp.spawn(command, args, options);

  if (outputChannel) {
    outputChannel.appendLog(localize('runningCommand', 'Running command: "{0} {1}"...', command, formattedArgs));
  }

  ext.workflowDesignChildProcess.stdout.on('data', (data: string | Buffer) => {
    data = data.toString();
    cmdOutput = cmdOutput.concat(data);
    cmdOutputIncludingStderr = cmdOutputIncludingStderr.concat(data);
    if (outputChannel) {
      outputChannel.append(data);
    }
  });

  ext.workflowDesignChildProcess.stderr.on('data', (data: string | Buffer) => {
    data = data.toString();
    cmdOutputIncludingStderr = cmdOutputIncludingStderr.concat(data);
    if (outputChannel) {
      outputChannel.append(data);
    }
  });
}

export function stopDesignTimeApi(): void {
  if (ext.workflowDesignChildProcess === null || ext.workflowDesignChildProcess === undefined) {
    return;
  }

  if (os.platform() === 'win32') {
    cp.exec('taskkill /pid ' + `${ext.workflowDesignChildProcess.pid}` + ' /T /F');
  } else {
    ext.workflowDesignChildProcess.kill();
  }
  ext.workflowDesignChildProcess = undefined;
}

export async function promptStartDesignTimeOption(context: IActionContext) {
  if (vscode.workspace.workspaceFolders && vscode.workspace.workspaceFolders.length > 0) {
    const workspace = await getWorkspaceFolder(context);
    const projectPath = await tryGetFunctionProjectRoot(context, workspace);
    const autoStartDesignTime = !!getWorkspaceSetting<boolean>(autoStartDesignTimeSetting);
    const showStartDesignTimeMessage = !!getWorkspaceSetting<boolean>(showStartDesignTimeMessageSetting);
    if (projectPath) {
      if (autoStartDesignTime) {
        startDesignTimeApi(projectPath);
      } else if (showStartDesignTimeMessage) {
        const message = localize(
          'startDesignTimeApi',
          'Always start the background design-time process at launch? The workflow designer will open faster.'
        );
        const confirm = { title: 'Yes (Recommended)' };
        let result: MessageItem;
        do {
          result = await context.ui.showWarningMessage(message, confirm, DialogResponses.learnMore, DialogResponses.dontWarnAgain);
          if (result === confirm) {
            await updateGlobalSetting(autoStartDesignTimeSetting, true);
            startDesignTimeApi(projectPath);
          } else if (result === DialogResponses.learnMore) {
            await openUrl('https://learn.microsoft.com/en-us/azure/azure-functions/functions-develop-local');
          } else if (result === DialogResponses.dontWarnAgain) {
            await updateGlobalSetting(showStartDesignTimeMessageSetting, false);
          }
        } while (result === DialogResponses.learnMore);
      }
    }
  }
}<|MERGE_RESOLUTION|>--- conflicted
+++ resolved
@@ -72,32 +72,10 @@
       ext.workflowDesignTimePort = await portfinder.getPortPromise();
     }
 
-<<<<<<< HEAD
-  try {
-    window.showInformationMessage(
-      localize('azureFunctions.designTimeApi', 'Starting workflow design time api. It might take a few seconds.'),
-      'OK'
-    );
-
-    const designTimeDirectory: Uri | undefined = await getOrCreateDesignTimeDirectory(designTimeDirectoryName, projectPath);
-    settingsFileContent.Values[ProjectDirectoryPath] = path.join(projectPath);
-
-    if (designTimeDirectory) {
-      await createJsonFile(designTimeDirectory, hostFileName, hostFileContent);
-      await createJsonFile(designTimeDirectory, localSettingsFileName, settingsFileContent);
-      await updateFuncIgnore(projectPath, [`${designTimeDirectoryName}/`]);
-      const cwd: string = designTimeDirectory.fsPath;
-      const portArgs = `--port ${ext.workflowDesignTimePort}`;
-      startDesignTimeProcess(ext.outputChannel, cwd, 'func', 'host', 'start', portArgs);
-      await waitForDesignTimeStartUp(url, new Date().getTime());
-    } else {
-      throw new Error(localize('DesignTimeDirectoryError', 'Design time directory could not be created.'));
-=======
     const url = `http://localhost:${ext.workflowDesignTimePort}${designerStartApi}`;
     if (await isDesignTimeUp(url)) {
       actionContext.telemetry.properties.isDesignTimeUp = 'true';
       return;
->>>>>>> df784c00
     }
 
     try {
@@ -107,7 +85,7 @@
       );
 
       const designTimeDirectory: Uri | undefined = await getOrCreateDesignTimeDirectory(designTimeDirectoryName, projectPath);
-      settingsFileContent.Values[ProjectDirectoryPath] = path.join(designTimeDirectory.fsPath);
+      settingsFileContent.Values[ProjectDirectoryPath] = path.join(projectPath);
 
       if (designTimeDirectory) {
         await createJsonFile(designTimeDirectory, hostFileName, hostFileContent);
