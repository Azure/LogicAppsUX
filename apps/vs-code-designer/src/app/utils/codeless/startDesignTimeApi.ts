--- conflicted
+++ resolved
@@ -18,13 +18,10 @@
 import { localize } from '../../../localize';
 import { updateFuncIgnore } from '../codeless/common';
 import { writeFormattedJson } from '../fs';
-<<<<<<< HEAD
 import { getFunctionsCommand } from '../funcCoreTools/funcVersion';
-=======
 import { tryGetFunctionProjectRoot } from '../verifyIsProject';
 import { getWorkspaceSetting, updateGlobalSetting } from '../vsCodeConfig/settings';
 import { getWorkspaceFolder } from '../workspace';
->>>>>>> 79d8119a
 import { delay } from '@azure/ms-rest-js';
 import {
   DialogResponses,
@@ -75,37 +72,15 @@
       ext.workflowDesignTimePort = await portfinder.getPortPromise();
     }
 
-<<<<<<< HEAD
-  try {
-    window.showInformationMessage(
-      localize('azureFunctions.designTimeApi', 'Starting workflow design time api. It might take a few seconds.'),
-      'OK'
-    );
-
-    const designTimeDirectory: Uri | undefined = await getOrCreateDesignTimeDirectory(designTimeDirectoryName, projectPath);
-    settingsFileContent.Values[ProjectDirectoryPath] = path.join(designTimeDirectory.fsPath);
-
-    if (designTimeDirectory) {
-      await createJsonFile(designTimeDirectory, hostFileName, hostFileContent);
-      await createJsonFile(designTimeDirectory, localSettingsFileName, settingsFileContent);
-      await updateFuncIgnore(projectPath, [`${designTimeDirectoryName}/`]);
-      const cwd: string = designTimeDirectory.fsPath;
-      const portArgs = `--port ${ext.workflowDesignTimePort}`;
-      startDesignTimeProcess(ext.outputChannel, cwd, getFunctionsCommand(), 'host', 'start', portArgs);
-      await waitForDesingTimeStartUp(url, new Date().getTime());
-    } else {
-      throw new Error(localize('DesignTimeDirectoryError', 'Design time directory could not be created.'));
-=======
     const url = `http://localhost:${ext.workflowDesignTimePort}${designerStartApi}`;
     if (await isDesignTimeUp(url)) {
       actionContext.telemetry.properties.isDesignTimeUp = 'true';
       return;
->>>>>>> 79d8119a
     }
 
     try {
       window.showInformationMessage(
-        localize('azureFunctions.designTimeApi', 'Starting the background design-time process, which might take a few seconds.'),
+        localize('azureFunctions.designTimeApi', 'Starting workflow design time api. It might take a few seconds.'),
         'OK'
       );
 
@@ -118,11 +93,11 @@
         await updateFuncIgnore(projectPath, [`${designTimeDirectoryName}/`]);
         const cwd: string = designTimeDirectory.fsPath;
         const portArgs = `--port ${ext.workflowDesignTimePort}`;
-        startDesignTimeProcess(ext.outputChannel, cwd, 'func', 'host', 'start', portArgs);
+        startDesignTimeProcess(ext.outputChannel, cwd, getFunctionsCommand(), 'host', 'start', portArgs);
         await waitForDesingTimeStartUp(url, new Date().getTime());
         actionContext.telemetry.properties.startDesignTimeApi = 'true';
       } else {
-        throw new Error(localize('DesignTimeDirectoryError', "Can't create the directory for the background design-time process."));
+        throw new Error(localize('DesignTimeDirectoryError', 'Design time directory could not be created.'));
       }
     } catch (ex) {
       const viewOutput: MessageItem = { title: localize('viewOutput', 'View output') };
