--- conflicted
+++ resolved
@@ -28,17 +28,12 @@
   return {};
 }
 
-<<<<<<< HEAD
 export async function saveWorkflowParameter(
   context: IActionContext,
   workflowFilePath: string,
   parameters: WorkflowParameter
 ): Promise<void> {
-  const projectPath = await getFunctionProjectRoot(context, workflowFilePath);
-=======
-export async function saveParameters(context: IActionContext, workflowFilePath: string, parameters: WorkflowParameter): Promise<void> {
   const projectPath = await getLogicAppProjectRoot(context, workflowFilePath);
->>>>>>> b2244463
   const parametersFilePath = path.join(projectPath, parametersFileName);
   const parametersFileExists = fse.pathExistsSync(parametersFilePath);
 
