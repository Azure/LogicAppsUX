--- conflicted
+++ resolved
@@ -24,13 +24,9 @@
   Artifacts,
   AzureConnectorDetails,
   ILocalSettingsJson,
-<<<<<<< HEAD
   Parameter,
   WorkflowParameter,
-} from '@microsoft/vscode-extension';
-=======
 } from '@microsoft/vscode-extension-logic-apps';
->>>>>>> 8d33b527
 import { readFileSync } from 'fs';
 import * as fse from 'fs-extra';
 import * as os from 'os';
