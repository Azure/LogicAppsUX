import {
  localSettingsFileName,
  workflowTenantIdKey,
  workflowSubscriptionIdKey,
  workflowResourceGroupNameKey,
  workflowLocationKey,
  workflowManagementBaseURIKey,
  managementApiPrefix,
  workflowFileName,
<<<<<<< HEAD
=======
  artifactsDirectory,
  mapsDirectory,
  schemasDirectory,
>>>>>>> f823f336
  azurePublicBaseUrl,
} from '../../../constants';
import { ext } from '../../../extensionVariables';
import { localize } from '../../../localize';
import { createAzureWizard } from '../../commands/workflows/azureConnectorWizard';
import type { IAzureConnectorsContext } from '../../commands/workflows/azureConnectorWizard';
import type { RemoteWorkflowTreeItem } from '../../tree/remoteWorkflowsTree/RemoteWorkflowTreeItem';
import { getLocalSettingsJson } from '../appSettings/localSettings';
import { getAuthorizationToken } from './getAuthorizationToken';
import type { ServiceClientCredentials } from '@azure/ms-rest-js';
import type { IActionContext } from '@microsoft/vscode-azext-utils';
import { DialogResponses } from '@microsoft/vscode-azext-utils';
import type {
  IWorkflowFileContent,
  StandardApp,
  AzureConnectorDetails,
  ILocalSettingsJson,
  Parameter,
  WorkflowParameter,
  Artifacts,
} from '@microsoft/vscode-extension-logic-apps';
import { readFileSync } from 'fs';
import * as fse from 'fs-extra';
import * as os from 'os';
import * as path from 'path';
import type { MessageItem, WebviewPanel } from 'vscode';

export type File = {
  path: string;
  name: string;
};

export function tryGetWebviewPanel(category: string, name: string): WebviewPanel | undefined {
  const currentPanels = ext.openWebviewPanels[category];
  return currentPanels ? currentPanels[name] : undefined;
}

export function cacheWebviewPanel(category: string, name: string, panel: WebviewPanel): void {
  const currentPanels = ext.openWebviewPanels[category];

  if (currentPanels) {
    currentPanels[name] = panel;
  }
}

export function removeWebviewPanelFromCache(category: string, name: string): void {
  const currentPanels = ext.openWebviewPanels[category];

  if (currentPanels) {
    delete currentPanels[name];
  }
}

export function getStandardAppData(workflowName: string, workflow: IWorkflowFileContent): StandardApp {
  const { definition, kind, runtimeConfiguration } = workflow;
  const statelessRunMode = runtimeConfiguration && runtimeConfiguration.statelessRunMode ? runtimeConfiguration.statelessRunMode : '';
  const operationOptions = runtimeConfiguration && runtimeConfiguration.operationOptions ? runtimeConfiguration.operationOptions : '';

  return {
    statelessRunMode,
    definition,
    name: workflowName,
    stateful: kind === 'Stateful',
    kind,
    operationOptions,
  };
}

export function getWorkflowParameters(parameters: Record<string, Parameter>): Record<string, WorkflowParameter> {
  const workflowParameters: Record<string, WorkflowParameter> = {};
  for (const parameterKey of Object.keys(parameters)) {
    const parameter = parameters[parameterKey];
    workflowParameters[parameterKey] = {
      ...parameter,
      defaultValue: parameter.value,
    };
  }
  return workflowParameters;
}

export async function updateFuncIgnore(projectPath: string, variables: string[]) {
  const funcIgnorePath: string = path.join(projectPath, '.funcignore');
  let funcIgnoreContents: string | undefined;
  if (await fse.pathExists(funcIgnorePath)) {
    funcIgnoreContents = (await fse.readFile(funcIgnorePath)).toString();
    for (const variable of variables) {
      if (funcIgnoreContents && !funcIgnoreContents.includes(variable)) {
        funcIgnoreContents = funcIgnoreContents.concat(`${os.EOL}${variable}`);
      }
    }
  }

  if (!funcIgnoreContents) {
    funcIgnoreContents = variables.join(os.EOL);
  }

  await fse.writeFile(funcIgnorePath, funcIgnoreContents);
}

export async function getArtifactsPathInLocalProject(projectPath: string): Promise<{ maps: File[]; schemas: File[] }> {
  const artifacts = {
    maps: [],
    schemas: [],
  };
  const artifactsPath = path.join(projectPath, artifactsDirectory);
  const mapsPath = path.join(projectPath, artifactsDirectory, mapsDirectory);
  const schemasPath = path.join(projectPath, artifactsDirectory, schemasDirectory);

  if (!(await fse.pathExists(projectPath)) || !(await fse.pathExists(artifactsPath))) {
    return artifacts;
  }

  if (await fse.pathExists(mapsPath)) {
    const mapsFiles = [];
    const subPaths: string[] = await fse.readdir(mapsPath);

    for (const subPath of subPaths) {
      const fullPath: string = path.join(mapsPath, subPath);
      const fileStats = await fse.lstat(fullPath);

      if (fileStats.isFile()) {
        if (await fse.pathExists(fullPath)) {
          mapsFiles.push({ path: fullPath, name: subPath });
        }
      }
    }
    artifacts.maps = mapsFiles;
  }

  if (await fse.pathExists(schemasPath)) {
    const schemasFiles = [];
    const subPaths: string[] = await fse.readdir(schemasPath);

    for (const subPath of subPaths) {
      const fullPath: string = path.join(schemasPath, subPath);
      const fileStats = await fse.lstat(fullPath);

      if (fileStats.isFile()) {
        if (await fse.pathExists(fullPath)) {
          schemasFiles.push({ path: fullPath, name: subPath });
        }
      }
    }
    artifacts.schemas = schemasFiles;
  }

  return artifacts;
}

export async function getArtifactsInLocalProject(projectPath: string): Promise<Artifacts> {
  const artifacts: Artifacts = {
    maps: {},
    schemas: [],
  };

  const artifactsPath = path.join(projectPath, artifactsDirectory);
  const mapsPath = path.join(projectPath, artifactsDirectory, mapsDirectory);
  const schemasPath = path.join(projectPath, artifactsDirectory, schemasDirectory);

  if (!(await fse.pathExists(projectPath)) || !(await fse.pathExists(artifactsPath))) {
    return artifacts;
  }

  if (await fse.pathExists(mapsPath)) {
    const subPaths: string[] = await fse.readdir(mapsPath);

    for (const subPath of subPaths) {
      const fullPath: string = path.join(mapsPath, subPath);
      const fileStats = await fse.lstat(fullPath);

      if (fileStats.isFile()) {
        const extensionName = path.extname(subPath);
        const name = path.basename(subPath, extensionName);
        const normalizedExtensionName = extensionName.toLowerCase();

        if (!artifacts.maps[normalizedExtensionName]) {
          artifacts.maps[normalizedExtensionName] = [];
        }

        artifacts.maps[normalizedExtensionName].push({ name, fileName: subPath, relativePath: path.join('Artifacts', 'Maps', subPath) });
      }
    }
  }

  if (await fse.pathExists(schemasPath)) {
    const subPaths: string[] = await fse.readdir(schemasPath);

    for (const subPath of subPaths) {
      const fullPath: string = path.join(schemasPath, subPath);
      const fileStats = await fse.lstat(fullPath);

      if (fileStats.isFile()) {
        const extensionName = path.extname(subPath);
        const name = path.basename(subPath, extensionName);

        artifacts.schemas.push({ name, fileName: subPath, relativePath: path.join('Artifacts', 'Schemas', subPath) });
      }
    }
  }

  return artifacts;
}

export async function getAzureConnectorDetailsForLocalProject(
  context: IActionContext,
  projectPath: string
): Promise<AzureConnectorDetails> {
  const localSettingsFilePath = path.join(projectPath, localSettingsFileName);
  const connectorsContext = context as IAzureConnectorsContext;
  const localSettings = await getLocalSettingsJson(context, localSettingsFilePath);
  let tenantId = localSettings.Values[workflowTenantIdKey];
  let subscriptionId = localSettings.Values[workflowSubscriptionIdKey];
  let resourceGroupName = localSettings.Values[workflowResourceGroupNameKey];
  let location = localSettings.Values[workflowLocationKey];
  let credentials: ServiceClientCredentials;

  // Set default for customers who created Logic Apps before sovereign cloud support was added.
  let workflowManagementBaseUrl = localSettings.Values[workflowManagementBaseURIKey] ?? `${azurePublicBaseUrl}/`;

  if (subscriptionId === undefined) {
    const wizard = createAzureWizard(connectorsContext, projectPath);
    await wizard.prompt();
    await wizard.execute();

    tenantId = connectorsContext.tenantId;
    subscriptionId = connectorsContext.subscriptionId;
    resourceGroupName = connectorsContext.resourceGroup?.name || '';
    location = connectorsContext.resourceGroup?.location || '';
    credentials = connectorsContext.credentials;
    workflowManagementBaseUrl = connectorsContext.environment?.resourceManagerEndpointUrl;
  }

  const enabled = !!subscriptionId;

  return {
    enabled,
    accessToken: enabled ? await getAuthorizationToken(credentials, tenantId) : undefined,
    subscriptionId: enabled ? subscriptionId : undefined,
    resourceGroupName: enabled ? resourceGroupName : undefined,
    location: enabled ? location : undefined,
    tenantId: enabled ? tenantId : undefined,
    workflowManagementBaseUrl: enabled ? workflowManagementBaseUrl : undefined,
  };
}

export async function getManualWorkflowsInLocalProject(projectPath: string, workflowToExclude: string): Promise<Record<string, any>> {
  if (!(await fse.pathExists(projectPath))) {
    return {};
  }

  const workflowDetails: Record<string, any> = {};
  const subPaths: string[] = await fse.readdir(projectPath);
  for (const subPath of subPaths) {
    const fullPath: string = path.join(projectPath, subPath);
    const fileStats = await fse.lstat(fullPath);

    if (fileStats.isDirectory() && subPath !== workflowToExclude) {
      try {
        const workflowFilePath = path.join(fullPath, workflowFileName);

        if (await fse.pathExists(workflowFilePath)) {
          const schema = getRequestTriggerSchema(JSON.parse(readFileSync(workflowFilePath, 'utf8')));

          if (schema) {
            workflowDetails[subPath] = schema;
          }
        }
      } catch {
        // If unable to load the workflow or read the definition we skip the workflow
        // in child workflow list.
      }
    }
  }

  return workflowDetails;
}

<<<<<<< HEAD
/**
 * Retrieves the workflows in a local project.
 * @param {string} projectPath - The path to the project.
 * @returns A promise that resolves to a record of workflow names and their corresponding schemas.
 */
export async function getWorkflowsInLocalProject(projectPath: string): Promise<Record<string, StandardApp>> {
  if (!(await fse.pathExists(projectPath))) {
    return {};
  }

  const workflowDetails: Record<string, any> = {};
  const subPaths: string[] = await fse.readdir(projectPath);
=======
export async function getWorkflowsPathInLocalProject(projectPath: string): Promise<File[]> {
  if (!(await fse.pathExists(projectPath))) {
    return [];
  }

  const worfklowFiles = [];
  const subPaths: string[] = await fse.readdir(projectPath);

>>>>>>> f823f336
  for (const subPath of subPaths) {
    const fullPath: string = path.join(projectPath, subPath);
    const fileStats = await fse.lstat(fullPath);

    if (fileStats.isDirectory()) {
      try {
        const workflowFilePath = path.join(fullPath, workflowFileName);

        if (await fse.pathExists(workflowFilePath)) {
<<<<<<< HEAD
          const schema = JSON.parse(readFileSync(workflowFilePath, 'utf8'));
          if (schema) {
            workflowDetails[subPath] = schema;
          }
        }
      } catch {
        // If unable to load the workflow or read the definition we skip the workflow
      }
    }
  }

  return workflowDetails;
=======
          worfklowFiles.push({ path: workflowFilePath, name: subPath });
        }
      } catch {
        // If unable to load the workflow or read the definition we skip the workflow
        // in child workflow list.
      }
    }
  }

  return worfklowFiles;
>>>>>>> f823f336
}

export function getRequestTriggerSchema(workflowContent: IWorkflowFileContent): any {
  const {
    definition: { triggers },
  } = workflowContent;
  const triggerNames = Object.keys(triggers);

  if (triggerNames.length === 1) {
    const trigger = triggers[triggerNames[0]];
    if (trigger.type.toLowerCase() === 'request') {
      return trigger.inputs && trigger.inputs.schema ? trigger.inputs.schema : {};
    }
  }

  return undefined;
}

export function getWorkflowManagementBaseURI(node: RemoteWorkflowTreeItem): string {
  let resourceManagerUri: string = node.parent.subscription.environment.resourceManagerEndpointUrl;
  if (resourceManagerUri.endsWith('/')) {
    resourceManagerUri = resourceManagerUri.slice(0, -1);
  }
  return `${resourceManagerUri}${node.parent.parent.id}/hostruntime${managementApiPrefix}`;
}

/**
 * Verifies local and remot and resource group are the same, otherwise propmts message.
 * @param {IActionContext} context - Command context.
 * @param {string} workflowResourceGroupRemote - Remote resource group name.
 * @param {string} originalDeployFsPath - Workflow path to deploy.
 */
export async function verifyDeploymentResourceGroup(
  context: IActionContext,
  workflowResourceGroupRemote: string,
  originalDeployFsPath: string
): Promise<void> {
  const localSettings: ILocalSettingsJson = await getLocalSettingsJson(context, path.join(originalDeployFsPath, localSettingsFileName));
  const workflowResourceGroupLocal: string = localSettings.Values[workflowResourceGroupNameKey];

  if (workflowResourceGroupLocal && workflowResourceGroupLocal.toLowerCase() !== workflowResourceGroupRemote.toLowerCase()) {
    const warning: string = localize(
      'resourceGroupMismatch',
      'For optimal performance, put managed connections in the same resource group as your workflow. Are you sure you want to deploy?'
    );
    const deployButton: MessageItem = { title: localize('deploy', 'Deploy') };
    await context.ui.showWarningMessage(warning, { modal: true }, deployButton, DialogResponses.cancel);
  }
}<|MERGE_RESOLUTION|>--- conflicted
+++ resolved
@@ -7,12 +7,9 @@
   workflowManagementBaseURIKey,
   managementApiPrefix,
   workflowFileName,
-<<<<<<< HEAD
-=======
   artifactsDirectory,
   mapsDirectory,
   schemasDirectory,
->>>>>>> f823f336
   azurePublicBaseUrl,
 } from '../../../constants';
 import { ext } from '../../../extensionVariables';
@@ -290,7 +287,6 @@
   return workflowDetails;
 }
 
-<<<<<<< HEAD
 /**
  * Retrieves the workflows in a local project.
  * @param {string} projectPath - The path to the project.
@@ -303,16 +299,6 @@
 
   const workflowDetails: Record<string, any> = {};
   const subPaths: string[] = await fse.readdir(projectPath);
-=======
-export async function getWorkflowsPathInLocalProject(projectPath: string): Promise<File[]> {
-  if (!(await fse.pathExists(projectPath))) {
-    return [];
-  }
-
-  const worfklowFiles = [];
-  const subPaths: string[] = await fse.readdir(projectPath);
-
->>>>>>> f823f336
   for (const subPath of subPaths) {
     const fullPath: string = path.join(projectPath, subPath);
     const fileStats = await fse.lstat(fullPath);
@@ -322,7 +308,6 @@
         const workflowFilePath = path.join(fullPath, workflowFileName);
 
         if (await fse.pathExists(workflowFilePath)) {
-<<<<<<< HEAD
           const schema = JSON.parse(readFileSync(workflowFilePath, 'utf8'));
           if (schema) {
             workflowDetails[subPath] = schema;
@@ -335,7 +320,25 @@
   }
 
   return workflowDetails;
-=======
+}
+
+export async function getWorkflowsPathInLocalProject(projectPath: string): Promise<File[]> {
+  if (!(await fse.pathExists(projectPath))) {
+    return [];
+  }
+
+  const worfklowFiles = [];
+  const subPaths: string[] = await fse.readdir(projectPath);
+
+  for (const subPath of subPaths) {
+    const fullPath: string = path.join(projectPath, subPath);
+    const fileStats = await fse.lstat(fullPath);
+
+    if (fileStats.isDirectory()) {
+      try {
+        const workflowFilePath = path.join(fullPath, workflowFileName);
+
+        if (await fse.pathExists(workflowFilePath)) {
           worfklowFiles.push({ path: workflowFilePath, name: subPath });
         }
       } catch {
@@ -346,7 +349,6 @@
   }
 
   return worfklowFiles;
->>>>>>> f823f336
 }
 
 export function getRequestTriggerSchema(workflowContent: IWorkflowFileContent): any {
