import {
  localSettingsFileName,
  workflowTenantIdKey,
  workflowSubscriptionIdKey,
  workflowResourceGroupNameKey,
  workflowLocationKey,
  workflowManagementBaseURIKey,
  managementApiPrefix,
<<<<<<< HEAD
  workflowFileName,
=======
  azurePublicBaseUrl,
>>>>>>> 5f6aab53
} from '../../../constants';
import { ext } from '../../../extensionVariables';
import { localize } from '../../../localize';
import { createAzureWizard } from '../../commands/workflows/azureConnectorWizard';
import type { IAzureConnectorsContext } from '../../commands/workflows/azureConnectorWizard';
import type { RemoteWorkflowTreeItem } from '../../tree/remoteWorkflowsTree/RemoteWorkflowTreeItem';
import { getLocalSettingsJson } from '../appSettings/localSettings';
import { getAuthorizationToken } from './getAuthorizationToken';
import type { ServiceClientCredentials } from '@azure/ms-rest-js';
import type { IActionContext } from '@microsoft/vscode-azext-utils';
import { DialogResponses } from '@microsoft/vscode-azext-utils';
import type {
  IWorkflowFileContent,
  StandardApp,
  Artifacts,
  AzureConnectorDetails,
  ILocalSettingsJson,
  Parameter,
  WorkflowParameter,
} from '@microsoft/vscode-extension-logic-apps';
import { readFileSync } from 'fs';
import * as fse from 'fs-extra';
import * as os from 'os';
import * as path from 'path';
import type { MessageItem, WebviewPanel } from 'vscode';

export function tryGetWebviewPanel(category: string, name: string): WebviewPanel | undefined {
  const currentPanels = ext.openWebviewPanels[category];
  return currentPanels ? currentPanels[name] : undefined;
}

export function cacheWebviewPanel(category: string, name: string, panel: WebviewPanel): void {
  const currentPanels = ext.openWebviewPanels[category];

  if (currentPanels) {
    currentPanels[name] = panel;
  }
}

export function removeWebviewPanelFromCache(category: string, name: string): void {
  const currentPanels = ext.openWebviewPanels[category];

  if (currentPanels) {
    delete currentPanels[name];
  }
}

export function getStandardAppData(workflowName: string, workflow: IWorkflowFileContent): StandardApp {
  const { definition, kind, runtimeConfiguration } = workflow;
  const statelessRunMode = runtimeConfiguration && runtimeConfiguration.statelessRunMode ? runtimeConfiguration.statelessRunMode : '';
  const operationOptions = runtimeConfiguration && runtimeConfiguration.operationOptions ? runtimeConfiguration.operationOptions : '';

  return {
    statelessRunMode,
    definition,
    name: workflowName,
    stateful: kind === 'Stateful',
    kind,
    operationOptions,
  };
}

export function getWorkflowParameters(parameters: Record<string, Parameter>): Record<string, WorkflowParameter> {
  const workflowParameters: Record<string, WorkflowParameter> = {};
  for (const parameterKey of Object.keys(parameters)) {
    const parameter = parameters[parameterKey];
    workflowParameters[parameterKey] = {
      ...parameter,
      defaultValue: parameter.value,
    };
  }
  return workflowParameters;
}

export async function updateFuncIgnore(projectPath: string, variables: string[]) {
  const funcIgnorePath: string = path.join(projectPath, '.funcignore');
  let funcIgnoreContents: string | undefined;
  if (await fse.pathExists(funcIgnorePath)) {
    funcIgnoreContents = (await fse.readFile(funcIgnorePath)).toString();
    for (const variable of variables) {
      if (funcIgnoreContents && !funcIgnoreContents.includes(variable)) {
        funcIgnoreContents = funcIgnoreContents.concat(`${os.EOL}${variable}`);
      }
    }
  }

  if (!funcIgnoreContents) {
    funcIgnoreContents = variables.join(os.EOL);
  }

  await fse.writeFile(funcIgnorePath, funcIgnoreContents);
}

export async function getArtifactsInLocalProject(projectPath: string): Promise<Artifacts> {
  const artifacts: Artifacts = {
    maps: {},
    schemas: [],
  };
  const artifactsPath = path.join(projectPath, 'Artifacts');
  const mapsPath = path.join(projectPath, 'Artifacts', 'Maps');
  const schemasPath = path.join(projectPath, 'Artifacts', 'Schemas');

  if (!(await fse.pathExists(projectPath)) || !(await fse.pathExists(artifactsPath))) {
    return artifacts;
  }

  if (await fse.pathExists(mapsPath)) {
    const subPaths: string[] = await fse.readdir(mapsPath);

    for (const subPath of subPaths) {
      const fullPath: string = path.join(mapsPath, subPath);
      const fileStats = await fse.lstat(fullPath);

      if (fileStats.isFile()) {
        const extensionName = path.extname(subPath);
        const name = path.basename(subPath, extensionName);
        const normalizedExtensionName = extensionName.toLowerCase();

        if (!artifacts.maps[normalizedExtensionName]) {
          artifacts.maps[normalizedExtensionName] = [];
        }

        artifacts.maps[normalizedExtensionName].push({ name, fileName: subPath, relativePath: path.join('Artifacts', 'Maps', subPath) });
      }
    }
  }

  if (await fse.pathExists(schemasPath)) {
    const subPaths: string[] = await fse.readdir(schemasPath);

    for (const subPath of subPaths) {
      const fullPath: string = path.join(schemasPath, subPath);
      const fileStats = await fse.lstat(fullPath);

      if (fileStats.isFile()) {
        const extensionName = path.extname(subPath);
        const name = path.basename(subPath, extensionName);

        artifacts.schemas.push({ name, fileName: subPath, relativePath: path.join('Artifacts', 'Schemas', subPath) });
      }
    }
  }

  return artifacts;
}

export async function getAzureConnectorDetailsForLocalProject(
  context: IActionContext,
  projectPath: string
): Promise<AzureConnectorDetails> {
  const localSettingsFilePath = path.join(projectPath, localSettingsFileName);
  const connectorsContext = context as IAzureConnectorsContext;
  const localSettings = await getLocalSettingsJson(context, localSettingsFilePath);
  let tenantId = localSettings.Values[workflowTenantIdKey];
  let subscriptionId = localSettings.Values[workflowSubscriptionIdKey];
  let resourceGroupName = localSettings.Values[workflowResourceGroupNameKey];
  let location = localSettings.Values[workflowLocationKey];
  let credentials: ServiceClientCredentials;

  // Set default for customers who created Logic Apps before sovereign cloud support was added.
  let workflowManagementBaseUrl = localSettings.Values[workflowManagementBaseURIKey] ?? `${azurePublicBaseUrl}/`;

  if (subscriptionId === undefined) {
    const wizard = createAzureWizard(connectorsContext, projectPath);
    await wizard.prompt();
    await wizard.execute();

    tenantId = connectorsContext.tenantId;
    subscriptionId = connectorsContext.subscriptionId;
    resourceGroupName = connectorsContext.resourceGroup?.name || '';
    location = connectorsContext.resourceGroup?.location || '';
    credentials = connectorsContext.credentials;
    workflowManagementBaseUrl = connectorsContext.environment?.resourceManagerEndpointUrl;
  }

  const enabled = !!subscriptionId;

  return {
    enabled,
    accessToken: enabled ? await getAuthorizationToken(credentials, tenantId) : undefined,
    subscriptionId: enabled ? subscriptionId : undefined,
    resourceGroupName: enabled ? resourceGroupName : undefined,
    location: enabled ? location : undefined,
    tenantId: enabled ? tenantId : undefined,
    workflowManagementBaseUrl: enabled ? workflowManagementBaseUrl : undefined,
  };
}

export async function getManualWorkflowsInLocalProject(projectPath: string, workflowToExclude: string): Promise<Record<string, any>> {
  if (!(await fse.pathExists(projectPath))) {
    return {};
  }

  const workflowDetails: Record<string, any> = {};
  const subPaths: string[] = await fse.readdir(projectPath);
  for (const subPath of subPaths) {
    const fullPath: string = path.join(projectPath, subPath);
    const fileStats = await fse.lstat(fullPath);

    if (fileStats.isDirectory() && subPath !== workflowToExclude) {
      try {
        const workflowFilePath = path.join(fullPath, workflowFileName);

        if (await fse.pathExists(workflowFilePath)) {
          const schema = getRequestTriggerSchema(JSON.parse(readFileSync(workflowFilePath, 'utf8')));

          if (schema) {
            workflowDetails[subPath] = schema;
          }
        }
      } catch {
        // If unable to load the workflow or read the definition we skip the workflow
        // in child workflow list.
      }
    }
  }

  return workflowDetails;
}

/**
 * Retrieves the workflows in a local project.
 * @param {string} projectPath - The path to the project.
 * @returns A promise that resolves to a record of workflow names and their corresponding schemas.
 */
export async function getWorkflowsInLocalProject(projectPath: string): Promise<Record<string, StandardApp>> {
  if (!(await fse.pathExists(projectPath))) {
    return {};
  }

  const workflowDetails: Record<string, any> = {};
  const subPaths: string[] = await fse.readdir(projectPath);
  for (const subPath of subPaths) {
    const fullPath: string = path.join(projectPath, subPath);
    const fileStats = await fse.lstat(fullPath);

    if (fileStats.isDirectory()) {
      try {
        const workflowFilePath = path.join(fullPath, workflowFileName);

        if (await fse.pathExists(workflowFilePath)) {
          const schema = JSON.parse(readFileSync(workflowFilePath, 'utf8'));
          if (schema) {
            workflowDetails[subPath] = schema;
          }
        }
      } catch {
        // If unable to load the workflow or read the definition we skip the workflow
      }
    }
  }

  return workflowDetails;
}

export function getRequestTriggerSchema(workflowContent: IWorkflowFileContent): any {
  const {
    definition: { triggers },
  } = workflowContent;
  const triggerNames = Object.keys(triggers);

  if (triggerNames.length === 1) {
    const trigger = triggers[triggerNames[0]];
    if (trigger.type.toLowerCase() === 'request') {
      return trigger.inputs && trigger.inputs.schema ? trigger.inputs.schema : {};
    }
  }

  return undefined;
}

export function getWorkflowManagementBaseURI(node: RemoteWorkflowTreeItem): string {
  let resourceManagerUri: string = node.parent.subscription.environment.resourceManagerEndpointUrl;
  if (resourceManagerUri.endsWith('/')) {
    resourceManagerUri = resourceManagerUri.slice(0, -1);
  }
  return `${resourceManagerUri}${node.parent.parent.id}/hostruntime${managementApiPrefix}`;
}

/**
 * Verifies local and remot and resource group are the same, otherwise propmts message.
 * @param {IActionContext} context - Command context.
 * @param {string} workflowResourceGroupRemote - Remote resource group name.
 * @param {string} originalDeployFsPath - Workflow path to deploy.
 */
export async function verifyDeploymentResourceGroup(
  context: IActionContext,
  workflowResourceGroupRemote: string,
  originalDeployFsPath: string
): Promise<void> {
  const localSettings: ILocalSettingsJson = await getLocalSettingsJson(context, path.join(originalDeployFsPath, localSettingsFileName));
  const workflowResourceGroupLocal: string = localSettings.Values[workflowResourceGroupNameKey];

  if (workflowResourceGroupLocal && workflowResourceGroupLocal.toLowerCase() !== workflowResourceGroupRemote.toLowerCase()) {
    const warning: string = localize(
      'resourceGroupMismatch',
      'For optimal performance, put managed connections in the same resource group as your workflow. Are you sure you want to deploy?'
    );
    const deployButton: MessageItem = { title: localize('deploy', 'Deploy') };
    await context.ui.showWarningMessage(warning, { modal: true }, deployButton, DialogResponses.cancel);
  }
}

export function getTriggerName(definition: any): string | undefined {
  const { triggers } = definition;
  const triggerNames = Object.keys(triggers);
  return triggerNames.length === 1 ? triggerNames[0] : undefined;
}<|MERGE_RESOLUTION|>--- conflicted
+++ resolved
@@ -6,11 +6,8 @@
   workflowLocationKey,
   workflowManagementBaseURIKey,
   managementApiPrefix,
-<<<<<<< HEAD
   workflowFileName,
-=======
   azurePublicBaseUrl,
->>>>>>> 5f6aab53
 } from '../../../constants';
 import { ext } from '../../../extensionVariables';
 import { localize } from '../../../localize';
