--- conflicted
+++ resolved
@@ -7,12 +7,9 @@
   workflowManagementBaseURIKey,
   managementApiPrefix,
   workflowFileName,
-<<<<<<< HEAD
-=======
   artifactsDirectory,
   mapsDirectory,
   schemasDirectory,
->>>>>>> becf7d8d
   azurePublicBaseUrl,
 } from '../../../constants';
 import { ext } from '../../../extensionVariables';
@@ -287,20 +284,6 @@
   return workflowDetails;
 }
 
-<<<<<<< HEAD
-/**
- * Retrieves the workflows in a local project.
- * @param {string} projectPath - The path to the project.
- * @returns A promise that resolves to a record of workflow names and their corresponding schemas.
- */
-export async function getWorkflowsInLocalProject(projectPath: string): Promise<Record<string, StandardApp>> {
-  if (!(await fse.pathExists(projectPath))) {
-    return {};
-  }
-
-  const workflowDetails: Record<string, any> = {};
-  const subPaths: string[] = await fse.readdir(projectPath);
-=======
 export async function getWorkflowsPathInLocalProject(projectPath: string): Promise<File[]> {
   if (!(await fse.pathExists(projectPath))) {
     return [];
@@ -309,7 +292,6 @@
   const worfklowFiles = [];
   const subPaths: string[] = await fse.readdir(projectPath);
 
->>>>>>> becf7d8d
   for (const subPath of subPaths) {
     const fullPath: string = path.join(projectPath, subPath);
     const fileStats = await fse.lstat(fullPath);
@@ -319,20 +301,6 @@
         const workflowFilePath = path.join(fullPath, workflowFileName);
 
         if (await fse.pathExists(workflowFilePath)) {
-<<<<<<< HEAD
-          const schema = JSON.parse(readFileSync(workflowFilePath, 'utf8'));
-          if (schema) {
-            workflowDetails[subPath] = schema;
-          }
-        }
-      } catch {
-        // If unable to load the workflow or read the definition we skip the workflow
-      }
-    }
-  }
-
-  return workflowDetails;
-=======
           worfklowFiles.push({ path: workflowFilePath, name: subPath });
         }
       } catch {
@@ -343,7 +311,6 @@
   }
 
   return worfklowFiles;
->>>>>>> becf7d8d
 }
 
 export function getRequestTriggerSchema(workflowContent: IWorkflowFileContent): any {
