--- conflicted
+++ resolved
@@ -342,11 +342,7 @@
         workflowBaseManagementUri,
         localSettings
       );
-<<<<<<< HEAD
-      createCopy(referencesToAdd, updatedReferences);
-=======
       Object.assign(referencesToAdd, updatedReferences);
->>>>>>> dd6e1c1e
       context.telemetry.properties.msiPermissionsUpdated = 'MSI access policies configured successfully';
     } catch (error) {
       context.telemetry.properties.msiPermissionsError = `Failed to update MSI permissions: ${error}`;
@@ -790,15 +786,6 @@
       validateStatus: (status) => status < 500, // Don't throw for 4xx errors
     });
 
-<<<<<<< HEAD
-=======
-    // Handle different response statuses
-    if (response.status === 404) {
-      ext.outputChannel.appendLog(localize('noPoliciesFound', 'No access policies found for connection. Creating new policy.'));
-      return false;
-    }
-
->>>>>>> dd6e1c1e
     if (response.status !== 200) {
       ext.outputChannel.appendLog(
         localize(
@@ -937,7 +924,6 @@
     const localSettingsPath = path.join(projectPath, localSettingsFileName);
     const localSettings = await getLocalSettingsJson(context, localSettingsPath);
 
-<<<<<<< HEAD
     // Retrieve the configured authentication method
     const authMethod = localSettings.Values?.[workflowAuthenticationMethodKey];
 
@@ -949,18 +935,5 @@
     return false; // Not MSI or invalid value
   } catch {
     return false; // Default to false if settings can't be read or parsed
-=======
-    // Get the authentication method from settings
-    const authMethod = localSettings.Values[workflowAuthenticationMethodKey];
-
-    // Validate it's a valid enum value before comparing
-    if (authMethod && Object.values(AuthenticationMethod).includes(authMethod as AuthenticationMethod)) {
-      return authMethod === AuthenticationMethod.ManagedServiceIdentity;
-    }
-
-    return false; // Invalid or missing authentication method
-  } catch {
-    return false; // Default to false if we can't read settings
->>>>>>> dd6e1c1e
   }
 }