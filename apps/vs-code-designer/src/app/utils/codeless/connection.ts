import { azurePublicBaseUrl, connectionsFileName, localSettingsFileName } from '../../../constants';
import { localize } from '../../../localize';
import { isCSharpProject } from '../../commands/initProjectForVSCode/detectProjectLanguage';
import { addOrUpdateLocalAppSettings, getLocalSettingsJson } from '../appSettings/localSettings';
import { writeFormattedJson } from '../fs';
import { sendAzureRequest } from '../requestUtils';
import { tryGetLogicAppProjectRoot } from '../verifyIsProject';
import { getContainingWorkspace } from '../workspace';
import { getWorkflowParameters } from './common';
import { getAuthorizationToken } from './getAuthorizationToken';
import { getParametersJson, saveWorkflowParameterRecords } from './parameter';
import { addNewFileInCSharpProject } from './updateBuildFile';
import { HTTP_METHODS, isString } from '@microsoft/logic-apps-shared';
import type { ParsedSite } from '@microsoft/vscode-azext-azureappservice';
import { nonNullValue } from '@microsoft/vscode-azext-utils';
import type { IActionContext } from '@microsoft/vscode-azext-utils';
import type {
  ILocalSettingsJson,
  ServiceProviderConnectionModel,
  ConnectionAndSettings,
  ConnectionReferenceModel,
  IIdentityWizardContext,
  ConnectionAcl,
  ConnectionAndAppSetting,
  Parameter,
} from '@microsoft/vscode-extension-logic-apps';
import { JwtTokenHelper, JwtTokenConstants, resolveConnectionsReferences } from '@microsoft/vscode-extension-logic-apps';
import axios from 'axios';
import * as fse from 'fs-extra';
import * as path from 'path';
import * as vscode from 'vscode';
import { parameterizeConnection } from './parameterizer';
import { window } from 'vscode';

export async function getConnectionsFromFile(context: IActionContext, workflowFilePath: string): Promise<string> {
  const projectRoot: string = await getLogicAppProjectRoot(context, workflowFilePath);
  return getConnectionsJson(projectRoot);
}

export async function getParametersFromFile(context: IActionContext, workflowFilePath: string): Promise<Record<string, Parameter>> {
  const projectRoot: string = await getLogicAppProjectRoot(context, workflowFilePath);
  return getParametersJson(projectRoot);
}

export async function getConnectionsJson(projectRoot: string): Promise<string> {
  const connectionFilePath: string = path.join(projectRoot, connectionsFileName);
  if (await fse.pathExists(connectionFilePath)) {
    const data: string = (await fse.readFile(connectionFilePath)).toString();
    if (/[^\s]/.test(data)) {
      return data;
    }
  }

  return '';
}

export async function addConnectionData(
  context: IActionContext,
  filePath: string,
  ConnectionAndAppSetting: ConnectionAndAppSetting
): Promise<void> {
  const jsonParameters = await getParametersFromFile(context, filePath);
  const projectPath = await getLogicAppProjectRoot(context, filePath);

  await addConnectionDataInJson(context, projectPath ?? '', ConnectionAndAppSetting, jsonParameters);

  const { settings } = ConnectionAndAppSetting;
  const workflowParameterRecords = getWorkflowParameters(jsonParameters);

  await addOrUpdateLocalAppSettings(context, projectPath ?? '', settings);
  await saveWorkflowParameterRecords(context, filePath, workflowParameterRecords);

  await vscode.window.showInformationMessage(localize('azureFunctions.addConnection', 'Connection added.'));
}

export async function getLogicAppProjectRoot(context: IActionContext, workflowFilePath: string): Promise<string> {
  const workspaceFolder = nonNullValue(getContainingWorkspace(workflowFilePath), 'workspaceFolder');
  const workspacePath: string = workspaceFolder.uri.fsPath;

  const projectRoot: string | undefined = await tryGetLogicAppProjectRoot(context, workspacePath);

  if (projectRoot === undefined) {
    throw new Error('Error in determining project root. Please confirm project structure is correct.');
  }

  return projectRoot;
}

async function addConnectionDataInJson(
  context: IActionContext,
  functionAppPath: string,
  ConnectionAndAppSetting: ConnectionAndAppSetting,
  parametersData: Record<string, Parameter>
): Promise<void> {
  const connectionsFilePath = path.join(functionAppPath, connectionsFileName);
  const connectionsFileExists = fse.pathExistsSync(connectionsFilePath);

  const connectionsJsonString = await getConnectionsJson(functionAppPath);
  const connectionsJson = connectionsJsonString === '' ? {} : JSON.parse(connectionsJsonString);

  const { connectionData, connectionKey, pathLocation, settings } = ConnectionAndAppSetting;

  let pathToSetConnectionsData = connectionsJson;

  for (const path of pathLocation) {
    if (!pathToSetConnectionsData[path]) {
      pathToSetConnectionsData[path] = {};
    }

    pathToSetConnectionsData = pathToSetConnectionsData[path];
  }

  if (pathToSetConnectionsData && pathToSetConnectionsData[connectionKey]) {
    const message: string = localize('ConnectionKeyAlreadyExist', "Connection key '{0}' already exists.", connectionKey);
    await vscode.window.showErrorMessage(message, localize('OK', 'OK'));
    return;
  }

  parameterizeConnection(connectionData, connectionKey, parametersData, settings);

  pathToSetConnectionsData[connectionKey] = connectionData;
  await writeFormattedJson(connectionsFilePath, connectionsJson);

  if (!connectionsFileExists && (await isCSharpProject(context, functionAppPath))) {
    await addNewFileInCSharpProject(context, connectionsFileName, functionAppPath);
  }
}

export function isKeyExpired(jwtTokenHelper: JwtTokenHelper, date: number, connectionKey: string, bufferInHours: number): boolean {
  const payload: Record<string, any> = jwtTokenHelper.extractJwtTokenPayload(connectionKey);
  const secondsSinceEpoch = date / 1000;
  const buffer = bufferInHours * 3600; // convert to seconds
  const expiry = payload[JwtTokenConstants.expiry];

  return expiry - buffer <= secondsSinceEpoch;
}

function formatSetting(setting: string): string {
  if (setting.endsWith('/')) {
    setting = setting.substring(0, setting.length - 1);
  }
  if (setting.startsWith('/')) {
    setting = setting.substring(1);
  }
  return setting;
}

async function getConnectionReference(
  context: IActionContext,
  referenceKey: string,
  reference: any,
  accessToken: string,
  workflowBaseManagementUri: string,
  settingsToAdd: Record<string, string>,
  parametersToAdd: any
): Promise<ConnectionReferenceModel> {
  const {
    api: { id: apiId },
    connection: { id: connectionId },
    connectionProperties,
  } = reference;

  return axios
    .post(
      `${formatSetting(workflowBaseManagementUri)}/${formatSetting(connectionId)}/listConnectionKeys?api-version=2018-07-01-preview`,
      { validityTimeSpan: '7' },
      { headers: { authorization: accessToken } }
    )
    .then(({ data: response }) => {
      const appSettingKey = `${referenceKey}-connectionKey`;
      settingsToAdd[appSettingKey] = response.connectionKey;

      const connectionReference: ConnectionReferenceModel = {
        api: { id: apiId },
        connection: { id: connectionId },
        connectionRuntimeUrl: response.runtimeUrls.length ? response.runtimeUrls[0] : '',
        authentication: {
          type: 'Raw',
          scheme: 'Key',
          parameter: `@appsetting('${appSettingKey}')`,
        },
        connectionProperties,
      };

      parameterizeConnection(connectionReference, referenceKey, parametersToAdd, settingsToAdd);

      return connectionReference;
    })
    .catch((error) => {
      context.telemetry.properties.connectionKeyFailure = `Error fetching ${referenceKey}-connectionKey`;
      throw new Error(`Error in fetching connection keys for ${connectionId}. ${error}`);
    });
}

export async function getConnectionsAndSettingsToUpdate(
  context: IActionContext,
  projectPath: string,
  connectionReferences: any,
  azureTenantId: string,
  workflowBaseManagementUri: string,
  parametersFromDefinition: any,
  skipProjectPath = false // Added new parameter with default value
): Promise<ConnectionAndSettings> {
<<<<<<< HEAD
=======
  let projectPath = workflowFilePath;
  if (!skipProjectPath) {
    projectPath = await getLogicAppProjectRoot(context, workflowFilePath);
  }
>>>>>>> d5189773
  const connectionsDataString = projectPath ? await getConnectionsJson(projectPath) : '';
  const connectionsData = connectionsDataString === '' ? {} : JSON.parse(connectionsDataString);
  const localSettingsPath: string = path.join(projectPath, localSettingsFileName);
  const localSettings: ILocalSettingsJson = await getLocalSettingsJson(context, localSettingsPath);
  let areKeysRefreshed = false;
  let areKeysGenerated = false;

  const referencesToAdd = connectionsData.managedApiConnections || {};
  const settingsToAdd: Record<string, string> = {};
  const jwtTokenHelper: JwtTokenHelper = JwtTokenHelper.createInstance();
  let accessToken: string | undefined;

  for (const referenceKey of Object.keys(connectionReferences)) {
    const reference = connectionReferences[referenceKey];

<<<<<<< HEAD
    context.telemetry.properties.checkingConnectionKey = `Checking ${referenceKey}-connectionKey validity`;
    if (isApiHubConnectionId(reference.connection.id) && !referencesToAdd[referenceKey]) {
=======
    if (isApiHubConnectionId(reference.connection.id) && referencesToAdd[referenceKey]) {
>>>>>>> d5189773
      accessToken = accessToken ? accessToken : await getAuthorizationToken(/* credentials */ undefined, azureTenantId);
      referencesToAdd[referenceKey] = await getConnectionReference(
        context,
        referenceKey,
        reference,
        accessToken,
        workflowBaseManagementUri,
        settingsToAdd,
        parametersFromDefinition
      );

      context.telemetry.properties.connectionKeyGenerated = `${referenceKey}-connectionKey generated and is valid for 7 days`;
      areKeysGenerated = true;
    } else if (
      localSettings.Values[`${referenceKey}-connectionKey`] &&
      isKeyExpired(jwtTokenHelper, Date.now(), localSettings.Values[`${referenceKey}-connectionKey`], 3)
    ) {
      const resolvedConnectionReference = resolveConnectionsReferences(JSON.stringify(reference), undefined, localSettings.Values);

      accessToken = accessToken ? accessToken : await getAuthorizationToken(/* credentials */ undefined, azureTenantId);
      referencesToAdd[referenceKey] = await getConnectionReference(
        context,
        referenceKey,
        resolvedConnectionReference,
        accessToken,
        workflowBaseManagementUri,
        settingsToAdd,
        parametersFromDefinition
      );

      context.telemetry.properties.connectionKeyRegenerate = `${referenceKey}-connectionKey regenerated and is valid for 7 days`;
      areKeysRefreshed = true;
    } else {
      context.telemetry.properties.connectionKeyValid = `${referenceKey}-connectionKey exists and is valid`;
    }
  }

  connectionsData.managedApiConnections = referencesToAdd;

  if (areKeysRefreshed) {
    window.showInformationMessage(localize('connectionKeysRefreshed', 'Connection keys have been refreshed and are valid for 7 days.'));
  }

  if (areKeysGenerated) {
    window.showInformationMessage(localize('connectionKeysGenerated', 'New connection keys have been generated and are valid for 7 days.'));
  }

  return {
    connections: connectionsData,
    settings: settingsToAdd,
  };
}

export async function saveConnectionReferences(
  context: IActionContext,
<<<<<<< HEAD
  projectPath: string,
  connectionAndSettingsToUpdate: ConnectionAndSettings
): Promise<void> {
=======
  workflowFilePath: string,
  connectionAndSettingsToUpdate: ConnectionAndSettings,
  skipProjectPath = false
): Promise<void> {
  let projectPath = workflowFilePath;
  if (!skipProjectPath) {
    projectPath = await getLogicAppProjectRoot(context, workflowFilePath);
  }
>>>>>>> d5189773
  const { connections, settings } = connectionAndSettingsToUpdate;
  const connectionsFilePath = path.join(projectPath, connectionsFileName);
  const connectionsFileExists = fse.pathExistsSync(connectionsFilePath);

  if (connections && Object.keys(connections).length) {
    await writeFormattedJson(connectionsFilePath, connections);
    if (!connectionsFileExists && (await isCSharpProject(context, projectPath))) {
      await addNewFileInCSharpProject(context, connectionsFileName, projectPath);
    }
  }

  if (Object.keys(settings).length) {
    await addOrUpdateLocalAppSettings(context, projectPath, settings);
  }
}

export function containsApiHubConnectionReference(references: ConnectionReferenceModel): boolean {
  for (const referenceKey of Object.keys(references)) {
    const reference = references[referenceKey];

    if (isApiHubConnectionId(reference.connection.id)) {
      return true;
    }
  }

  return false;
}

function isApiHubConnectionId(connectionId: string): boolean {
  return connectionId.startsWith('/subscriptions/');
}

export function resolveSettingsInConnection(
  connectionInfo: ServiceProviderConnectionModel,
  settings: Record<string, string>
): ServiceProviderConnectionModel {
  return connectionInfo.parameterValues
    ? {
        ...connectionInfo,
        parameterValues: Object.keys(connectionInfo.parameterValues).reduce((result: Record<string, string>, parameterKey: string) => {
          let value = connectionInfo.parameterValues[parameterKey];
          if (isString(value) && value.startsWith("@appsetting('")) {
            const settingKey = value.substring(13, value.lastIndexOf("')"));
            value = settings[settingKey];
          }

          result[parameterKey] = value;
          return result;
        }, {}),
      }
    : connectionInfo;
}

/**
 * Creates acknowledge connections to managed api connections.
 * @param {IIdentityWizardContext} identityWizardContext - Identity context.
 * @param {string} connectionId - Connection ID.
 * @param {ParsedSite} site - Logic app site.
 */
export async function createAclInConnectionIfNeeded(
  identityWizardContext: IIdentityWizardContext,
  connectionId: string,
  site: ParsedSite
): Promise<void> {
  if ((!site || !site.rawSite.identity || site.rawSite.identity.type !== 'SystemAssigned') && !identityWizardContext?.useAdvancedIdentity) {
    return;
  }

  let connectionAcls: ConnectionAcl[];
  const identity = identityWizardContext?.useAdvancedIdentity
    ? { principalId: identityWizardContext.objectId, tenantId: identityWizardContext.tenantId }
    : site.rawSite.identity;
  const url = `${connectionId}/accessPolicies?api-version=2018-07-01-preview`;

  try {
    const response = await sendAzureRequest(url, identityWizardContext, HTTP_METHODS.GET, site.subscription);
    connectionAcls = response.parsedBody.value;
  } catch (error) {
    connectionAcls = [];
  }

  if (
    !connectionAcls.some(
      (acl) =>
        acl.properties?.principal.identity.objectId === identity?.principalId &&
        acl.properties?.principal.identity.tenantId === identity?.tenantId
    )
  ) {
    return createAccessPolicyInConnection(identityWizardContext, connectionId, site, identity);
  }
}

async function createAccessPolicyInConnection(
  identityWizardContext: IIdentityWizardContext,
  connectionId: string,
  site: ParsedSite,
  identity: any
): Promise<void> {
  const accessToken = await getAuthorizationToken(undefined, undefined);
  const getUrl = `${connectionId}?api-version=2018-07-01-preview`;
  let connection: any;

  try {
    const response = await sendAzureRequest(getUrl, identityWizardContext, HTTP_METHODS.GET, site.subscription);
    connection = response.parsedBody;
  } catch (error) {
    throw new Error(`Error in getting connection - ${connectionId}. ${error}`);
  }

  const { principalId: objectId, tenantId } = identity;
  const name = `${site.fullName}-${objectId}`;
  const options = {
    headers: { authorization: accessToken },
    body: {
      name,
      type: 'Microsoft.Web/connections/accessPolicy',
      location: connection.location,
      properties: {
        principal: {
          type: 'ActiveDirectory',
          identity: { objectId, tenantId },
        },
      },
    },
    uri: `${azurePublicBaseUrl}/${connectionId}/accessPolicies/${name}?api-version=2018-07-01-preview`,
  };

  return axios
    .put(options.uri, options.body, {
      headers: options.headers,
    })
    .then(({ data }) => data)
    .catch((error) => {
      throw new Error(`Error in creating accessPolicy - ${name} for connection - ${connectionId}. ${error}`);
    });
}<|MERGE_RESOLUTION|>--- conflicted
+++ resolved
@@ -198,16 +198,8 @@
   connectionReferences: any,
   azureTenantId: string,
   workflowBaseManagementUri: string,
-  parametersFromDefinition: any,
-  skipProjectPath = false // Added new parameter with default value
+  parametersFromDefinition: any
 ): Promise<ConnectionAndSettings> {
-<<<<<<< HEAD
-=======
-  let projectPath = workflowFilePath;
-  if (!skipProjectPath) {
-    projectPath = await getLogicAppProjectRoot(context, workflowFilePath);
-  }
->>>>>>> d5189773
   const connectionsDataString = projectPath ? await getConnectionsJson(projectPath) : '';
   const connectionsData = connectionsDataString === '' ? {} : JSON.parse(connectionsDataString);
   const localSettingsPath: string = path.join(projectPath, localSettingsFileName);
@@ -223,12 +215,8 @@
   for (const referenceKey of Object.keys(connectionReferences)) {
     const reference = connectionReferences[referenceKey];
 
-<<<<<<< HEAD
     context.telemetry.properties.checkingConnectionKey = `Checking ${referenceKey}-connectionKey validity`;
     if (isApiHubConnectionId(reference.connection.id) && !referencesToAdd[referenceKey]) {
-=======
-    if (isApiHubConnectionId(reference.connection.id) && referencesToAdd[referenceKey]) {
->>>>>>> d5189773
       accessToken = accessToken ? accessToken : await getAuthorizationToken(/* credentials */ undefined, azureTenantId);
       referencesToAdd[referenceKey] = await getConnectionReference(
         context,
@@ -284,20 +272,9 @@
 
 export async function saveConnectionReferences(
   context: IActionContext,
-<<<<<<< HEAD
   projectPath: string,
   connectionAndSettingsToUpdate: ConnectionAndSettings
 ): Promise<void> {
-=======
-  workflowFilePath: string,
-  connectionAndSettingsToUpdate: ConnectionAndSettings,
-  skipProjectPath = false
-): Promise<void> {
-  let projectPath = workflowFilePath;
-  if (!skipProjectPath) {
-    projectPath = await getLogicAppProjectRoot(context, workflowFilePath);
-  }
->>>>>>> d5189773
   const { connections, settings } = connectionAndSettingsToUpdate;
   const connectionsFilePath = path.join(projectPath, connectionsFileName);
   const connectionsFileExists = fse.pathExistsSync(connectionsFilePath);
