--- conflicted
+++ resolved
@@ -35,11 +35,8 @@
 import axios from 'axios';
 import * as path from 'path';
 import * as vscode from 'vscode';
-<<<<<<< HEAD
-=======
 import * as fs from 'fs';
 import { v4 as uuidv4 } from 'uuid';
->>>>>>> f823f336
 
 export async function generateDeploymentScripts(context: IActionContext): Promise<void> {
   try {
