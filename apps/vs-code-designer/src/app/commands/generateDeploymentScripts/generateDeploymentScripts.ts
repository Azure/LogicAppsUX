/*---------------------------------------------------------------------------------------------
 *  Copyright (c) Microsoft Corporation. All rights reserved.
 *  Licensed under the MIT License. See License.txt in the project root for license information.
 *--------------------------------------------------------------------------------------------*/
import {
  managementApiPrefix,
  workflowFileName,
  workflowLocationKey,
  workflowResourceGroupNameKey,
  workflowSubscriptionIdKey,
  localSettingsFileName,
  COMMON_ERRORS,
} from '../../../constants';
import { ext } from '../../../extensionVariables';
import { localize } from '../../../localize';
import { getLocalSettingsJson } from '../../utils/appSettings/localSettings';
import { getConnectionsJson } from '../../utils/codeless/connection';
import { getAuthorizationToken, getCloudHost } from '../../utils/codeless/getAuthorizationToken';
import { isConnectionsParameterized } from '../../utils/codeless/parameterizer';
import { addLocalFuncTelemetry } from '../../utils/funcCoreTools/funcVersion';
import { unzipLogicAppArtifacts } from '../../utils/taskUtils';
import { tryGetLogicAppProjectRoot } from '../../utils/verifyIsProject';
import { getWorkspaceFolder } from '../../utils/workspace';
import { parameterizeConnections } from '../parameterizeConnections';
import type { IAzureScriptWizard } from './azureScriptWizard';
import { createAzureWizard } from './azureScriptWizard';
import { FileManagement } from './iacGestureHelperFunctions';
import { isEmptyString } from '@microsoft/logic-apps-shared';
import { DialogResponses, type IActionContext } from '@microsoft/vscode-azext-utils';
import { type ConnectionsData, getBaseGraphApi, type ILocalSettingsJson } from '@microsoft/vscode-extension-logic-apps';
import { startDesignTimeApi } from '../../utils/codeless/startDesignTimeApi';
import axios from 'axios';
import * as path from 'path';
import * as vscode from 'vscode';
<<<<<<< HEAD
=======
import * as fs from 'fs';
import { v4 as uuidv4 } from 'uuid';
>>>>>>> becf7d8d

export async function generateDeploymentScripts(context: IActionContext): Promise<void> {
  try {
    ext.outputChannel.show();
    ext.outputChannel.appendLog(localize('initScriptGen', 'Initiating script generation...'));

    addLocalFuncTelemetry(context);
    const workspaceFolder = await getWorkspaceFolder(context);
    const projectPath = await tryGetLogicAppProjectRoot(context, workspaceFolder);
    const projectRoot = vscode.Uri.file(projectPath);
    const connectionsJson = await getConnectionsJson(projectPath);
    const connectionsData: ConnectionsData = isEmptyString(connectionsJson) ? {} : JSON.parse(connectionsJson);
    const isParameterized = await isConnectionsParameterized(connectionsData);
    const workflowFiles = getWorkflowFilePaths(projectPath);

    if (!isParameterized) {
      const message = localize(
        'parameterizeInDeploymentScripts',
        'Allow parameterization for connections? Declining cancels generation for deployment scripts.'
      );
      const result = await vscode.window.showInformationMessage(message, { modal: true }, DialogResponses.yes, DialogResponses.no);
      if (result === DialogResponses.yes) {
        await parameterizeConnections(context);
        context.telemetry.properties.parameterizeConnectionsInDeploymentScripts = 'true';
      } else {
        context.telemetry.properties.parameterizeConnectionsInDeploymentScripts = 'false';
        return;
      }
    }
    const scriptContext = await setupWizardScriptContext(context, projectRoot);
    const inputs = await gatherAndValidateInputs(scriptContext, projectRoot);
    const sourceControlPath = scriptContext.sourceControlPath;
    await callConsumptionApi(scriptContext, inputs);
    const standardArtifactsContent = await callStandardApi(inputs, projectPath);
    await handleApiResponse(standardArtifactsContent, sourceControlPath);

    const deploymentScriptLocation = `workspace/${scriptContext.sourceControlPath}`;
    const localizedLogMessage = localize(
      'scriptGenSuccess',
      'Deployment script generation completed successfully. The scripts are added at location: {0}. Warning: One or more workflows in your logic app may contain user-based authentication for managed connectors. You are required to manually authenticate the connection from the Azure portal after the resource is deployed by the DevOps pipeline.',
      deploymentScriptLocation
    );
    ext.outputChannel.appendLog(localizedLogMessage);

    if (scriptContext.isValidWorkspace) {
      FileManagement.addFolderToWorkspace(sourceControlPath);
    } else {
      FileManagement.convertToValidWorkspace(sourceControlPath);
    }

    const correlationId = uuidv4();
    const currentDateTime = new Date().toISOString();
    workflowFiles.forEach((filePath) => updateMetadata(filePath, correlationId, currentDateTime));
  } catch (error) {
    const errorMessage = localize('errorScriptGen', 'Error during deployment script generation: {0}', error.message ?? error);
    ext.outputChannel.appendLog(errorMessage);
    context.telemetry.properties.error = errorMessage;
    context.telemetry.properties.pinnedBundleVersion = ext.pinnedBundleVersion.toString();
    context.telemetry.properties.currentWorkflowBundleVersion = ext.currentBundleVersion;
    if (!errorMessage.includes(COMMON_ERRORS.OPERATION_CANCELLED)) {
      throw new Error(errorMessage);
    }
  }
}

function getWorkflowFilePaths(source: string): string[] {
  return fs
    .readdirSync(source)
    .filter((name) => {
      const dirPath = path.join(source, name);
      if (fs.statSync(dirPath).isDirectory()) {
        const files = fs.readdirSync(dirPath);
        return files.length === 1 && files[0] === workflowFileName;
      }
      return false;
    })
    .map((name) => path.join(source, name, workflowFileName));
}

function updateMetadata(filePath: string, correlationId: string, currentDateTime: string): void {
  const data = JSON.parse(fs.readFileSync(filePath, 'utf-8'));

  // Normalize the metadata key to lowercase
  const metadataKey = Object.keys(data.definition).find((key) => key.toLowerCase() === 'metadata');
  if (metadataKey && metadataKey !== 'metadata') {
    data.definition.metadata = data.definition[metadataKey];
    delete data.definition[metadataKey];
  }

  const iacMetadata = {
    IaCGenerationDate: currentDateTime,
    IaCWorkflowCorrelationId: correlationId,
    LogicAppsExtensionVersion: ext.extensionVersion,
    LogicAppsPinnedBundle: ext.pinnedBundleVersion,
    LogicAppsCurrentBundleVersion: ext.currentBundleVersion,
  };

  if (data.definition.metadata) {
    data.definition.metadata.IaCMetadata = {
      ...data.definition.metadata.IaCMetadata,
      ...iacMetadata,
    };
  } else {
    data.definition.metadata = { IaCMetadata: iacMetadata };
  }

  fs.writeFileSync(filePath, JSON.stringify(data, null, 2), 'utf-8');
}

/**
 * Initializes the wizard script context based on the action context and folder.
 * @param context - IActionContext object providing the action context.
 * @param projectRoot - URI object indicating the folder path.
 * @returns - Promise<IAzureScriptWizard> with the modified script context.
 */
async function setupWizardScriptContext(context: IActionContext, projectRoot: vscode.Uri): Promise<IAzureScriptWizard> {
  try {
    const parentDirPath: string = path.normalize(path.dirname(projectRoot.fsPath));
    const scriptContext = context as IAzureScriptWizard;
    scriptContext.folderPath = path.normalize(projectRoot.fsPath);
    scriptContext.customWorkspaceFolderPath = parentDirPath;
    scriptContext.projectPath = parentDirPath;
    return scriptContext;
  } catch (error) {
    const errorMessage = localize('setupWizardScriptContextError', 'Error in setupWizardScriptContext: {0}', error.message ?? error);
    ext.outputChannel.appendLog(errorMessage);
    throw new Error(errorMessage);
  }
}

/**
 * Calls the iac API to obtain the deployment standard artifacts.
 * @param inputs - Object containing required inputs like subscriptionId, resourceGroup etc.
 * @returns - Promise<Buffer> containing the API response as a buffer.
 */
async function callStandardApi(inputs: any, projectPath: string): Promise<Buffer> {
  try {
    const { subscriptionId, resourceGroup, storageAccount, location, logicAppName, appServicePlan } = inputs;
    return await callStandardResourcesApi(
      subscriptionId,
      resourceGroup,
      storageAccount,
      location,
      logicAppName,
      appServicePlan,
      projectPath
    );
  } catch (error) {
    throw new Error(localize('Error calling Standard Resources API', error));
  }
}

/**
 * Calls the iac API to obtain the deployment consumption artifacts for each managed connection.
 * @param scriptContext - The script context containing the source control path.
 * @param inputs - An object containing the subscription ID, resource group, and logic app name.
 * @returns A Promise that resolves when all artifacts are processed.
 */
export async function callConsumptionApi(scriptContext: IAzureScriptWizard, inputs: any): Promise<void> {
  try {
    ext.outputChannel.appendLog(localize('initCallConsumption', 'Initiating call to Consumption API for deployment artifacts.'));

    const { localSubscriptionId, localResourceGroup, logicAppName } = inputs;
    ext.outputChannel.appendLog(
      localize(
        'operationalContext',
        'Operational context: Subscription ID: {0}, Resource Group: {1}, Logic App: {2}',
        localSubscriptionId,
        localResourceGroup,
        logicAppName
      )
    );

    // Retrieve managed connections
    ext.outputChannel.appendLog(localize('fetchingManagedConnections', 'Fetching list of managed connections...'));
    const managedConnections: { refEndPoint: string; originalKey: string }[] = await getConnectionNames(scriptContext.folderPath);

    for (const connectionObj of managedConnections) {
      try {
        ext.outputChannel.appendLog(
          localize('initiatingApiCallForConnection', 'Initiating API call for managed connection: {0}', connectionObj.originalKey)
        );

        // The line below has been modified to pass both originalKey and refEndPoint
        const bufferData = await callManagedConnectionsApi(
          localSubscriptionId,
          localResourceGroup,
          logicAppName,
          connectionObj.originalKey,
          connectionObj.refEndPoint
        );

        if (!bufferData) {
          vscode.window.showErrorMessage(localize('dataRetrievalFailedFor', 'Data retrieval failed for: {0}', connectionObj.originalKey));
          continue;
        }

        // Specify the unzip path and handle the API response
        const unzipPath = path.join(scriptContext.sourceControlPath);
        ext.outputChannel.appendLog(
          localize('attemptingUnzipArtifacts', 'Attempting to unzip artifacts for {0} at {1}', connectionObj.originalKey, unzipPath)
        );
        await handleApiResponse(bufferData, unzipPath);
      } catch (error) {
        const errorString = JSON.stringify(error.message);
        ext.outputChannel.appendLog(
          localize(
            'failedApiCallForConnectionWithError',
            'Failed API call for managed connection: {0}. Error: {1}',
            connectionObj.originalKey,
            errorString
          )
        );
        throw new Error(localize('apiCallToConsumptionResourcesFailed', 'API call to Consumption Resources failed: {0}', errorString));
      }
    }
  } catch (error) {
    ext.outputChannel.appendLog(
      localize(
        'failedAllConsumptionCalls',
        'Failed to complete Consumption API calls for all managed connections: {0}',
        error.message ?? error
      )
    );
    throw new Error(localize('errorConsumptionResources', error));
  }
}

/**
 * Handles the API response and exports the artifacts.
 * @param zipContent - Buffer containing the API response.
 * @param targetDirectory - String indicating the directory to export to.
 * @param scriptContext - IAzureScriptWizard object for the script context.
 * @returns - Promise<void> indicating success or failure.
 */
async function handleApiResponse(zipContent: Buffer | Buffer[], targetDirectory: string): Promise<void> {
  try {
    if (!zipContent) {
      vscode.window.showErrorMessage(localize('invalidApiResponseContent', 'Invalid API response content.'));
      ext.outputChannel.appendLog(localize('invalidApiResponseExiting', 'Invalid API response received. Exiting...'));
      return;
    }
    await unzipLogicAppArtifacts(zipContent, targetDirectory);
    ext.outputChannel.appendLog(localize('artifactsSuccessfullyUnzipped', 'Artifacts successfully unzipped.'));
  } catch (error) {
    const errorMessage = localize('errorHandlingApiResponse', 'Error occurred while handling API response: {0}', error.message ?? error);
    ext.outputChannel.appendLog(errorMessage);
    throw new Error(errorMessage);
  }
}

/**
 * Performs the API call for standard azure resouces
 * @param subscriptionId - Subscription ID for Azure services.
 * @param resourceGroup - Azure resource group name.
 * @param storageAccount - Azure storage account name.
 * @param location - Azure location/region.
 * @param logicAppName - Azure Logic App name.
 * @param appServicePlan - Azure App Service Plan name.
 * @returns - Promise<Buffer> containing the API response.
 */
async function callStandardResourcesApi(
  subscriptionId: string,
  resourceGroup: string,
  storageAccount: string,
  location: string,
  logicAppName: string,
  appServicePlan: string,
  projectPath: string
): Promise<Buffer> {
  try {
    ext.outputChannel.appendLog(localize('initApiWorkflowDesignerPort', 'Initiating API connection through workflow designer port...'));
    await startDesignTimeApi(projectPath);
    if (ext.designTimePort === undefined) {
      throw new Error(
        localize('errorStandardResourcesApi', 'Design time port is undefined. Please retry once Azure Functions Core Tools has started.')
      );
    }
    const apiUrl = `http://localhost:${ext.designTimePort}${managementApiPrefix}/generateDeploymentArtifacts`;
    ext.outputChannel.appendLog(localize('apiUrl', `Calling API URL: ${apiUrl}`));

    // Construct the request body based on the parameters
    const deploymentArtifactsInput = {
      targetSubscriptionName: subscriptionId,
      targetResourceGroupName: resourceGroup,
      targetStorageAccountName: storageAccount,
      targetLocation: location,
      targetLogicAppName: logicAppName,
      targetAppServicePlanName: appServicePlan,
    };

    ext.outputChannel.appendLog(
      localize(
        'operationalContext',
        `Operational context: Subscription ID: ${subscriptionId}, Resource Group: ${resourceGroup}, Logic App: ${logicAppName}`
      )
    );
    ext.outputChannel.appendLog(localize('initiatingStandardResourcesApiCall', 'Initiating Standard Resources API call...'));

    const response = await axios.post(apiUrl, deploymentArtifactsInput, {
      headers: {
        Accept: 'application/zip',
        'Content-Type': 'application/json',
      },
      responseType: 'arraybuffer',
    });

    ext.outputChannel.appendLog(localize('apiCallSuccessful', 'API call successful, processing response...'));
    return Buffer.from(response.data, 'binary');
  } catch (error) {
    const responseData = JSON.parse(new TextDecoder().decode(error.response.data));
    const { message = '', code = '' } = responseData?.error ?? {};
    ext.outputChannel.appendLog(localize('failedStandardResourcesApiCall', `Failed to call Standard Resources API: ${code} - ${message}`));
    throw new Error(localize('errorStandardResourcesApi', message));
  }
}

/**
 * Calls the Managed Connections API to retrieve deployment artifacts for a given Logic App.
 * @param subscriptionId - The Azure subscription ID.
 * @param resourceGroup - The Azure resource group name.
 * @param logicAppName - The name of the Logic App.
 * @param managedConnection - The reference name for the managed connection template generation.
 * @param connectionId - The parameter for connection ID endpoint deployed in portal.
 * @returns A Buffer containing the API response.
 */
async function callManagedConnectionsApi(
  subscriptionId: string,
  resourceGroup: string,
  logicAppName: string,
  connectionName: string,
  connectionId: string
): Promise<Buffer> {
  try {
    const apiVersion = '2018-07-01-preview';
    const accessToken = await getAuthorizationToken();
    const cloudHost = await getCloudHost();
    const baseGraphUri = getBaseGraphApi(cloudHost);

    // Build the URL for the API call
    const apiUrl = `${baseGraphUri}/subscriptions/${subscriptionId}/resourceGroups/${resourceGroup}/providers/Microsoft.Web/connections/${connectionId}/generateDeploymentArtifacts?api-version=${apiVersion}`;
    // Define the request body
    const requestBody = {
      TargetLogicAppName: logicAppName,
      ConnectionReferenceName: connectionName,
    };

    // Execute the API call
    const response = await axios.post(apiUrl, requestBody, {
      headers: {
        'Content-Type': 'application/json',
        Authorization: `${accessToken}`,
      },
      responseType: 'arraybuffer',
    });

    // Convert and log the successful response
    const buffer = Buffer.from(response.data, 'binary');
    ext.outputChannel.appendLog(
      localize('successfulManagedConnection', `Successfully retrieved deployment artifacts for connection: ${connectionName}.`)
    );
    return buffer;
  } catch (error) {
    const responseData = JSON.parse(new TextDecoder().decode(error.response.data));
    const { message = '', code = '' } = responseData?.error ?? {};
    ext.outputChannel.appendLog(localize('errorManagedConnectionsApi', `Failed to call Managed Connections API: ${code} - ${message}`));
    throw new Error(localize('errorManagedConnectionsApi', message));
  }
}

/**
 * Gathers and validates the input required for API calls.
 * @param scriptContext - IAzureScriptWizard object for the script context.
 * @param folder - URI object indicating the folder path.
 * @returns - Object containing validated inputs.
 */
async function gatherAndValidateInputs(scriptContext: IAzureScriptWizard, folder: vscode.Uri) {
  let localSettings: ILocalSettingsJson;

  try {
    localSettings = await getLocalSettings(scriptContext, folder);
  } catch (error) {
    const errorMessage = localize('errorFetchLocalSettings', 'Error fetching local settings: {0}', error.message ?? error);
    ext.outputChannel.appendLog(errorMessage);
    throw new Error(errorMessage);
  }

  const {
    [workflowSubscriptionIdKey]: defaultSubscriptionId,
    [workflowResourceGroupNameKey]: defaultResourceGroup,
    [workflowLocationKey]: defaultLocation,
  } = localSettings.Values;

  ext.outputChannel.appendLog(
    localize(
      'extractDefaultValues',
      `Extracted default values: ${JSON.stringify({ defaultSubscriptionId, defaultResourceGroup, defaultLocation })}`
    )
  );

  const {
    subscriptionId = defaultSubscriptionId,
    resourceGroup = { name: defaultResourceGroup, location: defaultLocation },
    logicAppName = '',
    storageAccountName = '',
    appServicePlan = '',
  } = scriptContext;

  ext.outputChannel.appendLog(
    localize(
      'contextValues',
      `Context values: ${JSON.stringify({ subscriptionId, resourceGroup, logicAppName, storageAccountName, appServicePlan })}`
    )
  );

  try {
    ext.outputChannel.appendLog(localize('AttemptingExecuteAzureWizardSuccess', 'Launching Azure Wizard...'));
    const wizard = createAzureWizard(scriptContext);
    await wizard.prompt();
    await wizard.execute();
    ext.outputChannel.appendLog(localize('executeAzureWizardSuccess', 'Azure Wizard executed successfully.'));
  } catch (error) {
    const errorMessage = localize('executeAzureWizardError', 'Error executing Azure Wizard: {0}', error.message ?? error);
    ext.outputChannel.appendLog(errorMessage);
    throw new Error(errorMessage);
  }

  return {
    subscriptionId: scriptContext.subscriptionId || subscriptionId,
    resourceGroup: scriptContext.resourceGroup.name || resourceGroup.name,
    logicAppName: scriptContext.logicAppName || logicAppName,
    storageAccount: scriptContext.storageAccountName || storageAccountName,
    location: scriptContext.resourceGroup.location || resourceGroup.location,
    appServicePlan: scriptContext.appServicePlan || appServicePlan,
    localSubscriptionId: defaultSubscriptionId,
    localResourceGroup: defaultResourceGroup,
  };
}

/**
 * Reads local settings from a JSON file.
 * @param context - IAzureScriptWizard object for the script context.
 * @param folder - URI object indicating the folder path.
 * @returns - Promise<ILocalSettingsJson> containing local settings.
 */
async function getLocalSettings(context: IAzureScriptWizard, folder: vscode.Uri): Promise<ILocalSettingsJson> {
  const targetFolderPath = folder.fsPath;
  const localSettingsFilePath = path.join(targetFolderPath, localSettingsFileName);
  return await getLocalSettingsJson(context, localSettingsFilePath);
}

/**
 * Retrieves the ref names s of connections from a connections JSON file.
 * @param projectRoot The root directory of the project.
 * @returns A promise that resolves to an array of objects, each containing a reference name and the last parameter in the connection id.
 */
export async function getConnectionNames(projectRoot: string): Promise<{ refEndPoint: string; originalKey: string }[]> {
  const data: string = await getConnectionsJson(projectRoot);
  const managedConnections: { refEndPoint: string; originalKey: string }[] = [];

  if (data) {
    const connectionsJson = JSON.parse(data);
    const managedApiConnections = connectionsJson['managedApiConnections'];
    for (const connection in managedApiConnections) {
      if (Object.prototype.hasOwnProperty.call(managedApiConnections, connection)) {
        const idPath = managedApiConnections[connection]['connection']['id'];
        const lastParam = idPath.substring(idPath.lastIndexOf('/') + 1);
        managedConnections.push({ refEndPoint: lastParam, originalKey: connection });
      }
    }
  }
  return managedConnections;
}<|MERGE_RESOLUTION|>--- conflicted
+++ resolved
@@ -32,11 +32,8 @@
 import axios from 'axios';
 import * as path from 'path';
 import * as vscode from 'vscode';
-<<<<<<< HEAD
-=======
 import * as fs from 'fs';
 import { v4 as uuidv4 } from 'uuid';
->>>>>>> becf7d8d
 
 export async function generateDeploymentScripts(context: IActionContext): Promise<void> {
   try {
