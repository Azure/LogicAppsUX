--- conflicted
+++ resolved
@@ -369,34 +369,17 @@
 }
 
 /**
-<<<<<<< HEAD
  * Determines if a given operation type can be mocked.
-=======
- * Determines if a given operation type (and whether it is a trigger or not) can be mocked.
  * The check is performed in a case-insensitive manner.
->>>>>>> 5b822325
  * @param type - The operation type.
  * @returns True if the operation is mockable, false otherwise.
  */
-<<<<<<< HEAD
 export async function isMockable(type: string): Promise<boolean> {
   if (mockableOperationTypes.size === 0) {
     await getMockableOperationTypes();
   }
 
   return mockableOperationTypes.has(type.toUpperCase());
-=======
-export function isMockable(type: string, isTrigger: boolean): boolean {
-  // Normalize the input type to lower case
-  const normalizedType = type.toLowerCase();
-
-  if (isTrigger) {
-    // Check each trigger type in the set in a case-insensitive manner
-    return Array.from(mockableTriggerTypes).some((triggerType) => triggerType.toLowerCase() === normalizedType);
-  }
-  // Check each action type in the set in a case-insensitive manner
-  return Array.from(mockableActionTypes).some((actionType) => actionType.toLowerCase() === normalizedType);
->>>>>>> 5b822325
 }
 
 /**
@@ -484,20 +467,17 @@
     }
     processedOperationIds.add(operationId);
 
+    // TODO: These should be retrieved from API as well, listMockableOperations doesn't differentiate between triggers and actions
+    // For triggers, check if it's one of these types:
+    const isTrigger = ['HTTPWEBHOOK', 'REQUEST', 'MANUAL', 'APICONNECTIONWEBHOOK'].includes(type.toUpperCase());
+
     // Only proceed if this operation type is mockable
-<<<<<<< HEAD
     if (await isMockable(type)) {
       const cleanedOperationName = removeInvalidCharacters(operationId);
-      const className = toPascalCase(cleanedOperationName);
-=======
-    if (isMockable(type, isTrigger)) {
-      // Set opreationName as className
-      const cleanedOperationName = removeInvalidCharacters(operationName);
       let className = toPascalCase(cleanedOperationName);
 
       // Append appropriate suffix based on whether it's a trigger
       className += isTrigger ? 'TriggerOutput' : 'ActionOutput';
->>>>>>> 5b822325
 
       // Transform the output parameters for this operation
       const outputs = transformParameters(outputParameters[operationName]?.outputs || {});
