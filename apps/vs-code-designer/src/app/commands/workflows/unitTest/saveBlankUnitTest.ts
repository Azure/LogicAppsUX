--- conflicted
+++ resolved
@@ -69,15 +69,7 @@
   });
 
   try {
-<<<<<<< HEAD
-    // Get workspace and project root
-    const workspaceFolder = await getWorkspaceFolder(context);
-    const projectPath = await tryGetLogicAppProjectRoot(context, workspaceFolder);
-
     if (!(await convertToWorkspace(context))) {
-=======
-    if (!(await ConvertToWorkspace(context))) {
->>>>>>> ce0a6721
       logTelemetry(context, {
         multiRootWorkspaceValid: 'false',
       });
