--- conflicted
+++ resolved
@@ -2,7 +2,6 @@
  *  Copyright (c) Microsoft Corporation. All rights reserved.
  *  Licensed under the MIT License. See License.txt in the project root for license information.
  *--------------------------------------------------------------------------------------------*/
-<<<<<<< HEAD
 import { localize } from '../../../../localize';
 import {
   createCsFile,
@@ -19,21 +18,10 @@
 import { ensureDirectoryInWorkspace, getWorkflowNode, getWorkspaceFolder, isMultiRootWorkspace } from '../../../utils/workspace';
 import type { IAzureConnectorsContext } from '../azureConnectorWizard';
 import { type IActionContext, callWithTelemetryAndErrorHandling } from '@microsoft/vscode-azext-utils';
-=======
-import { workflowFileName } from '../../../../constants';
-import { localize } from '../../../../localize';
-import { getWorkflowsInLocalProject } from '../../../utils/codeless/common';
-import { getTestsDirectory, validateUnitTestName } from '../../../utils/unitTests';
-import { tryGetLogicAppProjectRoot } from '../../../utils/verifyIsProject';
-import { getWorkflowNode, getWorkspaceFolder, isMultiRootWorkspace } from '../../../utils/workspace';
-import type { IAzureConnectorsContext } from '../azureConnectorWizard';
-import { type IAzureQuickPickItem, type IActionContext, callWithTelemetryAndErrorHandling } from '@microsoft/vscode-azext-utils';
->>>>>>> f56665d0
 import * as path from 'path';
 import * as vscode from 'vscode';
 import * as fs from 'fs-extra';
 import { ext } from '../../../../extensionVariables';
-<<<<<<< HEAD
 import { toPascalCase } from '@microsoft/logic-apps-shared';
 
 /**
@@ -252,284 +240,6 @@
  */
 const mockableTriggerTypes = new Set<string>(['HttpWebhook', 'Request', 'Manual', 'ApiConnectionWebhook', 'ServiceProvider']);
 
-=======
-import { FileManagement } from '../../generateDeploymentScripts/iacGestureHelperFunctions';
-import { toPascalCase } from '@microsoft/logic-apps-shared/src/utils/src/lib/helpers/stringFunctions';
-/**
- * Creates a unit test for a Logic App workflow (codeful only).
- * @param {IAzureConnectorsContext} context - The context object for Azure Connectors.
- * @param {vscode.Uri | undefined} node - The URI of the workflow node, if available.
- * @param {string | undefined} runId - The ID of the run, if available.
- * @returns {Promise<void>} - A Promise that resolves when the unit test is created.
- */
-export async function saveBlankUnitTest(
-  context: IAzureConnectorsContext,
-  node: vscode.Uri | undefined,
-  unitTestDefinition: any
-): Promise<void> {
-  let workflowNode: vscode.Uri;
-  const workspaceFolder = await getWorkspaceFolder(context);
-  const projectPath = await tryGetLogicAppProjectRoot(context, workspaceFolder);
-  await parseUnitTestOutputs(unitTestDefinition);
-  const operationInfo = unitTestDefinition['operationInfo'];
-  const outputParameters = unitTestDefinition['outputParameters'];
-
-  if (node) {
-    workflowNode = getWorkflowNode(node) as vscode.Uri;
-  } else {
-    const workflow = await pickWorkflow(context, projectPath);
-    workflowNode = vscode.Uri.file(workflow.data) as vscode.Uri;
-  }
-
-  const workflowName = path.basename(path.dirname(workflowNode.fsPath));
-
-  if (isMultiRootWorkspace()) {
-    const unitTestName = await context.ui.showInputBox({
-      prompt: localize('unitTestNamePrompt', 'Provide a unit test name'),
-      placeHolder: localize('unitTestNamePlaceholder', 'Unit test name'),
-      validateInput: async (name: string): Promise<string | undefined> => await validateUnitTestName(projectPath, workflowName, name),
-    });
-    ext.outputChannel.appendLog(localize('unitTestNameEntered', `Unit test name entered: ${unitTestName}`));
-
-    // Retrieve unitTestFolderPath from helper
-    const { unitTestFolderPath, logicAppName } = getUnitTestPaths(projectPath, workflowName, unitTestName);
-    await fs.ensureDir(unitTestFolderPath!);
-
-    // Process mockable operations and write C# classes
-    await processAndWriteMockableOperations(operationInfo, outputParameters, unitTestFolderPath!, logicAppName);
-
-    context.telemetry.properties.workflowName = workflowName;
-    context.telemetry.properties.unitTestName = unitTestName;
-    await callWithTelemetryAndErrorHandling('logicApp.saveBlankUnitTest', async (telemetryContext: IActionContext) => {
-      Object.assign(telemetryContext, context);
-      await generateBlankCodefulUnitTest(context, projectPath, workflowName, unitTestName);
-    });
-  } else {
-    const message = localize('expectedWorkspace', 'In order to create unit tests, you must have a workspace open.');
-    vscode.window.showInformationMessage(message);
-    ext.outputChannel.appendLog(message);
-  }
-}
-
-/**
- * Parses and transforms raw output parameters from a unit test definition into a structured format.
- * @param {any} unitTestDefinition - The unit test definition object containing operation info and raw output parameters.
- * @returns {Promise<{ operationInfo: any; outputParameters: Record<string, any>; }>}
- * - A Promise that resolves to a structured object containing operation info and transformed output parameters.
- */
-async function parseUnitTestOutputs(unitTestDefinition: any): Promise<{
-  operationInfo: any;
-  outputParameters: Record<string, any>;
-}> {
-  // Define the fields allowed to be included in the transformed output
-  const allowedFields = ['type', 'title', 'format', 'description'];
-
-  /**
-   * Transforms raw output objects by cleaning keys and filtering fields.
-   * @param {any} rawOutput - The raw output object to transform.
-   * @returns {Record<string, any>}
-   * - A transformed object with cleaned keys and filtered fields.
-   */
-  const transformRawOutputs = (rawOutput: any): Record<string, any> => {
-    const transformedOutput: Record<string, any> = {};
-
-    for (const rawKey in rawOutput) {
-      if (Object.prototype.hasOwnProperty.call(rawOutput, rawKey)) {
-        // Clean the key by removing unwanted prefixes and suffixes
-        const cleanedKey = rawKey.replace('outputs.$.', '').replace('.$.', '.').replace('$.', '').replace('.$', '');
-
-        const keyParts = cleanedKey.split('.');
-
-        // Build the nested structure for the cleaned key
-        keyParts.reduce((nestedObject, part, index) => {
-          if (index === keyParts.length - 1) {
-            if (
-              Object.prototype.hasOwnProperty.call(nestedObject, part) &&
-              typeof nestedObject[part] === 'object' &&
-              typeof rawOutput[rawKey] === 'object'
-            ) {
-              // Merge fields for existing nested keys
-              nestedObject[part] = {
-                ...nestedObject[part],
-                ...Object.keys(rawOutput[rawKey]).reduce((filteredFields, fieldKey) => {
-                  if (allowedFields.includes(fieldKey)) {
-                    (filteredFields as Record<string, any>)[fieldKey] = rawOutput[rawKey][fieldKey];
-                  }
-                  return filteredFields;
-                }, {}),
-              };
-            } else {
-              // Add filtered fields for new keys
-              nestedObject[part] = Object.keys(rawOutput[rawKey]).reduce((filteredFields, fieldKey) => {
-                if (allowedFields.includes(fieldKey)) {
-                  (filteredFields as Record<string, any>)[fieldKey] = rawOutput[rawKey][fieldKey];
-                }
-                return filteredFields;
-              }, {});
-            }
-          } else {
-            // Create nested objects for intermediate keys
-            nestedObject[part] = nestedObject[part] || {};
-          }
-          return nestedObject[part];
-        }, transformedOutput);
-      }
-    }
-
-    return transformedOutput;
-  };
-
-  // Initialize the structured output object
-  const parsedOutputs: { operationInfo: any; outputParameters: any } = {
-    operationInfo: unitTestDefinition['operationInfo'],
-    outputParameters: {},
-  };
-
-  // Process each output parameter
-  for (const parameterKey in unitTestDefinition['outputParameters']) {
-    parsedOutputs.outputParameters[parameterKey] = {
-      outputs: transformRawOutputs(unitTestDefinition['outputParameters'][parameterKey].outputs),
-    };
-  }
-
-  return parsedOutputs;
-}
-
-/**
- * Generates a codeful unit test by calling the backend API, unzipping the response, and creating the .cs file.
- * @param {IAzureConnectorsContext} context - The context for Azure Connectors.
- * @param {string} projectPath - The path to the project directory.
- * @param {string} workflowName - The name of the workflow for which the test is being created.
- * @param {string} unitTestName - The name of the unit test to be created.
- * @returns {Promise<void>} - A promise that resolves when the unit test has been generated.
- */
-async function generateBlankCodefulUnitTest(
-  context: IAzureConnectorsContext,
-  projectPath: string,
-  workflowName: string,
-  unitTestName: string
-): Promise<void> {
-  try {
-    // Destructure testsDirectory in addition to other paths
-    const { testsDirectory, logicAppName, logicAppFolderPath, workflowFolderPath, unitTestFolderPath } = getUnitTestPaths(
-      projectPath,
-      workflowName,
-      unitTestName
-    );
-    // Ensure the required directories exist
-    await fs.ensureDir(logicAppFolderPath);
-    await fs.ensureDir(workflowFolderPath);
-    await fs.ensureDir(unitTestFolderPath!);
-    const csprojFilePath = path.join(logicAppFolderPath, `${logicAppName}.csproj`);
-    await createCsFile(unitTestFolderPath!, unitTestName, workflowName);
-    // Generate the .csproj file if it doesn't exist
-    if (!(await fs.pathExists(csprojFilePath))) {
-      ext.outputChannel.appendLog(localize('creatingCsproj', 'Creating .csproj file at: {0}', csprojFilePath));
-      await createCsprojFile(csprojFilePath, logicAppName);
-    }
-    vscode.window.showInformationMessage(
-      localize('info.generateCodefulUnitTest', 'Generated unit test "{0}" in "{1}"', unitTestName, unitTestFolderPath)
-    );
-    // Check if testsDirectory is already part of the workspace
-    const workspaceFolders = vscode.workspace.workspaceFolders || [];
-    const isTestsDirectoryInWorkspace = workspaceFolders.some((folder) => folder.uri.fsPath === testsDirectory);
-    if (!isTestsDirectoryInWorkspace) {
-      // Add testsDirectory to workspace if not already included
-      ext.outputChannel.appendLog(localize('addingTestsDirectory', 'Adding tests directory to workspace: {0}', testsDirectory));
-      FileManagement.addFolderToWorkspace(testsDirectory);
-    }
-    context.telemetry.properties.unitTestGenerationStatus = 'Success';
-  } catch (error: any) {
-    const errorMessage = error instanceof Error ? error.message : typeof error === 'string' ? error : 'Unknown error';
-
-    // Log to telemetry
-    context.telemetry.properties.unitTestGenerationStatus = 'Failed';
-    context.telemetry.properties.errorMessage = errorMessage;
-    if (error.code) {
-      context.telemetry.properties.networkErrorCode = error.code;
-    }
-
-    // Display and log the error message
-    const errorDisplayMessage = localize('error.generateCodefulUnitTest', 'Failed to generate codeful unit test: {0}', errorMessage);
-    vscode.window.showErrorMessage(errorDisplayMessage);
-    ext.outputChannel.appendLog(errorDisplayMessage);
-  }
-}
-
-/**
- * Creates a .csproj file in the specified logic app folder using a template.
- * @param {string} csprojFilePath - The path where the .csproj file will be created.
- * @param {string} logicAppName - The name of the Logic App, used to customize the .csproj file.
- * @returns {Promise<void>} - A promise that resolves when the .csproj file has been created.
- */
-async function createCsprojFile(csprojFilePath: string, logicAppName: string): Promise<void> {
-  const templateFolderName = 'UnitTestTemplates';
-  const csprojTemplateFileName = 'TestProjectFile';
-  const templatePath = path.join(__dirname, 'assets', templateFolderName, csprojTemplateFileName);
-  const templateContent = await fs.readFile(templatePath, 'utf-8');
-  const csprojContent = templateContent.replace(/<%= logicAppName %>/g, logicAppName);
-  await fs.writeFile(csprojFilePath, csprojContent);
-  ext.outputChannel.appendLog(localize('csprojFileCreated', 'Created .csproj file at: {0}', csprojFilePath));
-}
-
-/**
- * Creates a .cs file in the specified unit test folder using a template.
- * @param {string} unitTestFolderPath - The path to the unit test folder.
- * @param {string} unitTestName - The name of the unit test.
- * @param {string} workflowName - The name of the workflow.
- * @returns {Promise<void>} - A promise that resolves when the .cs file has been created.
- */
-async function createCsFile(unitTestFolderPath: string, unitTestName: string, workflowName: string): Promise<void> {
-  // Define the path to the template
-  const templateFolderName = 'UnitTestTemplates';
-  const csTemplateFileName = 'TestClassFile';
-  const templatePath = path.join(__dirname, 'assets', templateFolderName, csTemplateFileName);
-  const templateContent = await fs.readFile(templatePath, 'utf-8');
-  const csContent = templateContent.replace(/<%= unitTestName %>/g, unitTestName).replace(/<%= workflowName %>/g, workflowName);
-  const csFilePath = path.join(unitTestFolderPath, `${unitTestName}.cs`);
-  await fs.writeFile(csFilePath, csContent);
-  ext.outputChannel.appendLog(localize('csFileCreated', 'Created .cs file at: {0}', csFilePath));
-}
-/**
- * Prompts the user to select a workflow and returns the selected workflow.
- * @param {IActionContext} context - The action context.
- * @param {string} projectPath - The path of the project.
- * @returns {Promise<IAzureQuickPickItem<string>>} - A promise that resolves to the selected workflow.
- */
-const pickWorkflow = async (context: IActionContext, projectPath: string): Promise<IAzureQuickPickItem<string>> => {
-  const placeHolder: string = localize('selectLogicApp', 'Select workflow to create unit test');
-  return await context.ui.showQuickPick(getWorkflowsPick(projectPath), {
-    placeHolder,
-  });
-};
-/**
- * Retrieves the list of workflows in the local project.
- * @param {string} projectPath - The path to the local project.
- * @returns {Promise<IAzureQuickPickItem<string>[]>} - An array of Azure Quick Pick items representing the logic apps in the project.
- */
-const getWorkflowsPick = async (projectPath: string): Promise<IAzureQuickPickItem<string>[]> => {
-  const listOfWorkflows = await getWorkflowsInLocalProject(projectPath);
-  const picks: IAzureQuickPickItem<string>[] = Array.from(Object.keys(listOfWorkflows)).map((workflowName) => {
-    return {
-      label: workflowName,
-      data: path.join(projectPath, workflowName, workflowFileName),
-    };
-  });
-  picks.sort((a, b) => a.label.localeCompare(b.label));
-  return picks;
-};
-
-/**
- * Set of action types that can be mocked.
- */
-const mockableActionTypes = new Set<string>(['Http', 'InvokeFunction', 'Function', 'ServiceProvider', 'ApiManagement', 'ApiConnection']);
-
-/**
- * Set of trigger types that can be mocked.
- */
-const mockableTriggerTypes = new Set<string>(['HttpWebhook', 'Request', 'Manual', 'ApiConnectionWebhook', 'ServiceProvider']);
-
->>>>>>> f56665d0
 /**
  * Determines if a given operation type (and whether it is a trigger or not) can be mocked.
  * @param type - The operation type.
@@ -551,22 +261,14 @@
 
   for (const key in params) {
     if (Object.prototype.hasOwnProperty.call(params, key)) {
-<<<<<<< HEAD
       // Clean up the key.
-=======
-      // STEP 1: Clean up the key.
->>>>>>> f56665d0
       const cleanedKey = key
         .replace(/^outputs\.\$\./, '') // remove "outputs.$." prefix
         .replace(/^outputs\.\$$/, '') // remove "outputs.$" prefix
         .replace(/^body\.\$\./, 'body.') // replace "body.$." prefix with "body."
         .replace(/^body\.\$$/, 'body'); // replace "body.$" prefix with "body"
 
-<<<<<<< HEAD
       // Split on '.' to build or traverse nested keys.
-=======
-      // STEP 2: Split on '.' to build or traverse nested keys.
->>>>>>> f56665d0
       const keys = cleanedKey.split('.');
       keys.reduce((acc, part, index) => {
         const isLastPart = index === keys.length - 1;
@@ -591,10 +293,6 @@
           // Not the last segment: ensure the path is an object so we can keep nesting.
           acc[part] = {};
         }
-<<<<<<< HEAD
-=======
-
->>>>>>> f56665d0
         return acc[part];
       }, result);
     }
@@ -631,16 +329,11 @@
       // Transform the output parameters for this operation
       const outputs = transformParameters(outputParameters[operationName]?.outputs || {});
 
-<<<<<<< HEAD
       // Replace char in namepsace var to compile c# file
       const sanitizedLogicAppName = logicAppName.replace(/-/g, '_');
 
       // Generate C# class content (assuming generateCSharpClasses returns a string)
       const classContent = generateCSharpClasses(sanitizedLogicAppName, className, outputs);
-=======
-      // Generate C# class content (assuming generateCSharpClasses returns a string)
-      const classContent = generateCSharpClasses(logicAppName, className, outputs);
->>>>>>> f56665d0
 
       // Write the .cs file
       const filePath = path.join(unitTestFolderPath, `${className}.cs`);
@@ -653,47 +346,6 @@
 }
 
 /**
-<<<<<<< HEAD
-=======
- * Returns standardized paths for unit test generation.
- * The structure is the same as originally used in generateBlankCodefulUnitTest.
- *
- * @param {string} projectPath - The base project path.
- * @param {string} workflowName - The workflow name.
- * @param {string | undefined} unitTestName - The unit test name, if any.
- * @returns An object containing testsDirectory, logicAppName, logicAppFolderPath, workflowFolderPath, and optionally unitTestFolderPath.
- */
-function getUnitTestPaths(
-  projectPath: string,
-  workflowName: string,
-  unitTestName?: string
-): {
-  testsDirectory: string;
-  logicAppName: string;
-  logicAppFolderPath: string;
-  workflowFolderPath: string;
-  unitTestFolderPath?: string;
-} {
-  const testsDirectoryUri = getTestsDirectory(projectPath);
-  const testsDirectory = testsDirectoryUri.fsPath;
-  // This logic for deriving logicAppName matches what generateBlankCodefulUnitTest currently uses
-  const logicAppName = path.basename(path.dirname(path.join(projectPath, workflowName)));
-  const logicAppFolderPath = path.join(testsDirectory, logicAppName);
-  const workflowFolderPath = path.join(logicAppFolderPath, workflowName);
-  const paths = {
-    testsDirectory,
-    logicAppName,
-    logicAppFolderPath,
-    workflowFolderPath,
-  };
-  if (unitTestName) {
-    paths['unitTestFolderPath'] = path.join(workflowFolderPath, unitTestName);
-  }
-  return paths;
-}
-
-/**
->>>>>>> f56665d0
  * Generates a C# class definition as a string.
  * @param {string} logicAppName - The name of the Logic App, used as the namespace.
  * @param {string} className - The name of the class to generate.
@@ -701,20 +353,11 @@
  * @returns {string} - The generated C# class definition.
  */
 function generateCSharpClasses(logicAppName: string, className: string, outputs: any): string {
-<<<<<<< HEAD
   let classDefinition = 'using System;\nusing System.Collections.Generic;\nusing Newtonsoft.Json.Linq;\n\n';
   const namespaceName = `${logicAppName}.Tests.Mocks`;
   classDefinition += `namespace ${namespaceName} {\n`;
   classDefinition += `    public class ${className} {\n`;
 
-=======
-  // Start building the class definition
-  let classDefinition = 'using System;\nusing System.Collections.Generic;\nusing Newtonsoft.Json.Linq;\n\n';
-  classDefinition += `namespace ${logicAppName} {\n`;
-  classDefinition += `    public class ${className} {\n`;
-
-  // Generate properties for the class based on the outputs
->>>>>>> f56665d0
   for (const key in outputs) {
     if (Object.prototype.hasOwnProperty.call(outputs, key)) {
       const jsonType = outputs[key]?.type || 'object'; // Default to 'object' if type is not defined
@@ -726,10 +369,6 @@
     }
   }
 
-<<<<<<< HEAD
-=======
-  // Close the class and namespace
->>>>>>> f56665d0
   classDefinition += '    }\n';
   classDefinition += '}\n';
 
