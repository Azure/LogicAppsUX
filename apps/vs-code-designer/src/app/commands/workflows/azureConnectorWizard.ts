--- conflicted
+++ resolved
@@ -7,7 +7,6 @@
 import type { IActionContext, IAzureQuickPickItem, IWizardOptions } from '@microsoft/vscode-azext-utils';
 import type { IProjectWizardContext } from '@microsoft/vscode-extension-logic-apps';
 import * as path from 'path';
-import type { Progress } from 'vscode';
 import {
   workflowAuthenticationMethodKey,
   workflowLocationKey,
@@ -19,13 +18,7 @@
 import { ext } from '../../../extensionVariables';
 import { localize } from '../../../localize';
 import { addOrUpdateLocalAppSettings } from '../../utils/appSettings/localSettings';
-<<<<<<< HEAD
-import { ResourceGroupListStep } from '@microsoft/vscode-azext-azureutils';
-import { AzureWizard, AzureWizardExecuteStep, AzureWizardPromptStep } from '@microsoft/vscode-azext-utils';
-import type { IActionContext, IAzureQuickPickItem, IWizardOptions } from '@microsoft/vscode-azext-utils';
-=======
 import { AuthenticationMethodSelectionStep, type AuthenticationMethodType } from './authenticationMethodStep';
->>>>>>> d2284d8a
 
 export interface IAzureConnectorsContext extends IActionContext, IProjectWizardContext {
   credentials: any;
@@ -106,19 +99,16 @@
       valuesToUpdateInSettings[workflowResourceGroupNameKey] = resourceGroup?.name || '';
       valuesToUpdateInSettings[workflowLocationKey] = resourceGroup?.location || '';
       valuesToUpdateInSettings[workflowManagementBaseURIKey] = environment.resourceManagerEndpointUrl;
-<<<<<<< HEAD
+      // Save the authentication method to local settings
+      if (context.authenticationMethod) {
+        valuesToUpdateInSettings[workflowAuthenticationMethodKey] = context.authenticationMethod;
+      }
 
       // Then send notifications for runtime updates
       ext.languageClient.sendNotification('custom/updateApiConfig', {
         subscriptionId: subscriptionId,
         resourceGroup: resourceGroup,
       });
-=======
-      // Save the authentication method to local settings
-      if (context.authenticationMethod) {
-        valuesToUpdateInSettings[workflowAuthenticationMethodKey] = context.authenticationMethod;
-      }
->>>>>>> d2284d8a
     }
 
     await addOrUpdateLocalAppSettings(context, this._projectPath, valuesToUpdateInSettings);
