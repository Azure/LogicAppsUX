--- conflicted
+++ resolved
@@ -108,24 +108,7 @@
   panel.webview.onDidReceiveMessage(async (message) => {
     switch (message.command) {
       case ExtensionCommand.loadRun:
-<<<<<<< HEAD
         openMonitoringView(context, workflowNode, message.item.id, workflowFilePath);
-=======
-        if (workflowNode instanceof vscode.Uri) {
-          await callWithTelemetryAndErrorHandling('azureLogicAppsStandard.openMonitoringView', async () => {
-            //await openMonitoringView(message.item.id, workflowFilePath, context);
-          });
-        } else if (workflowNode instanceof RemoteWorkflowTreeItem) {
-          await callWithTelemetryAndErrorHandling('azureLogicAppsStandard.openMonitoringViewForAzureResource', async () => {
-            /*await openMonitoringViewForAzureResource(
-                    message.item.id,
-                    workflowFilePath,
-                    context,
-                    workflowNode as RemoteWorkflowTreeItem
-                  );*/
-          });
-        }
->>>>>>> cd6d126e
         break;
       case ExtensionCommand.initialize:
         panel.webview.postMessage({
