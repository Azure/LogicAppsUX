import { localSettingsFileName, managementApiPrefix, workflowAppApiVersion } from '../../../../constants';
import { ext } from '../../../../extensionVariables';
import { localize } from '../../../../localize';
import { getLocalSettingsJson } from '../../../utils/appSettings/localSettings';
import { getArtifactsInLocalProject } from '../../../utils/codeless/artifacts';
import {
  cacheWebviewPanel,
  getAzureConnectorDetailsForLocalProject,
  getManualWorkflowsInLocalProject,
  getStandardAppData,
  removeWebviewPanelFromCache,
} from '../../../utils/codeless/common';
import {
  addConnectionData,
  getConnectionsAndSettingsToUpdate,
  getConnectionsFromFile,
  getCustomCodeFromFiles,
  getCustomCodeToUpdate,
  getLogicAppProjectRoot,
  getParametersFromFile,
  saveConnectionReferences,
  saveCustomCodeStandard,
} from '../../../utils/codeless/connection';
import { saveWorkflowParameter } from '../../../utils/codeless/parameter';
import { startDesignTimeApi } from '../../../utils/codeless/startDesignTimeApi';
import { sendRequest } from '../../../utils/requestUtils';
import { saveUnitTestDefinition } from '../../../utils/unitTests';
import { createNewDataMapCmd } from '../../dataMapper/dataMapper';
import { OpenDesignerBase } from './openDesignerBase';
import { HTTP_METHODS } from '@microsoft/logic-apps-shared';
import { openUrl, type IActionContext } from '@microsoft/vscode-azext-utils';
import type {
  AzureConnectorDetails,
  FileSystemConnectionInfo,
  IDesignerPanelMetadata,
  Parameter,
} from '@microsoft/vscode-extension-logic-apps';
import { ExtensionCommand, ProjectName } from '@microsoft/vscode-extension-logic-apps';
import axios from 'axios';
import { exec } from 'child_process';
import { writeFileSync, readFileSync } from 'fs';
import * as path from 'path';
import { env, ProgressLocation, Uri, ViewColumn, window, workspace } from 'vscode';
import type { WebviewPanel, ProgressOptions } from 'vscode';
import type { IAzureConnectorsContext } from '../azureConnectorWizard';
import { saveBlankUnitTest } from '../unitTest/saveBlankUnitTest';

export default class OpenDesignerForLocalProject extends OpenDesignerBase {
  private readonly workflowFilePath: string;
  private migrationOptions: Record<string, any>;
  private projectPath: string | undefined;
  private panelMetadata: IDesignerPanelMetadata;

  constructor(context: IActionContext, node: Uri, unitTestName?: string, unitTestDefinition?: any, runId?: string) {
    const workflowName = path.basename(path.dirname(node.fsPath));
    const logicAppName = path.basename(path.dirname(path.dirname(node.fsPath)));
    const panelName = `${workspace.name}-${logicAppName}-${workflowName}${unitTestName ? `-${unitTestName}` : ''}`;
    const panelGroupKey = ext.webViewKey.designerLocal;
    const runName = runId ? runId.split('/').slice(-1)[0] : '';

    super(context, workflowName, panelName, workflowAppApiVersion, panelGroupKey, !!unitTestName, true, false, runName);

    this.unitTestName = unitTestName;
    this.isUnitTest = !!unitTestName;
    this.unitTestDefinition = unitTestDefinition ?? null;
    this.workflowFilePath = node.fsPath;
  }

  private createFileSystemConnection = (connectionInfo: FileSystemConnectionInfo): Promise<any> => {
    const rootFolder = connectionInfo.connectionParameters?.['rootFolder'];
    const username = connectionInfo.connectionParameters?.['username'];
    const password = connectionInfo.connectionParameters?.['password'];

    return new Promise((resolve) => {
      exec(`net use ${rootFolder} ${password} /user:${username}`, (error) => {
        if (error) {
          resolve({ errorMessage: JSON.stringify(error.message) });
        }
        resolve({
          connection: {
            ...connectionInfo,
            connectionParameters: { mountPath: rootFolder },
          },
        });
      });
    });
  };

  public async createPanel(): Promise<void> {
    const existingPanel: WebviewPanel | undefined = this.getExistingPanel();

    if (existingPanel) {
      this.panel = existingPanel;
      if (!existingPanel.active) {
        existingPanel.reveal(ViewColumn.Active);
        return;
      }
      return;
    }

    this.projectPath = await getLogicAppProjectRoot(this.context, this.workflowFilePath);
    if (!this.projectPath) {
      throw new Error(localize('FunctionRootFolderError', 'Unable to determine function project root folder.'));
    }

    await startDesignTimeApi(this.projectPath);

    if (!ext.designTimeInstances.has(this.projectPath)) {
      throw new Error(localize('designTimeNotRunning', `Design time is not running for project ${this.projectPath}.`));
    }
    const designTimePort = ext.designTimeInstances.get(this.projectPath).port;
    if (!designTimePort) {
      throw new Error(localize('designTimePortNotFound', 'Design time port not found.'));
    }
    this.baseUrl = `http://localhost:${designTimePort}${managementApiPrefix}`;
    this.workflowRuntimeBaseUrl = `http://localhost:${ext.workflowRuntimePort}${managementApiPrefix}`;

    this.panel = window.createWebviewPanel(
      this.panelGroupKey, // Key used to reference the panel
      this.panelName, // Title display in the tab
      ViewColumn.Active, // Editor column to show the new webview panel in.
      this.getPanelOptions()
    );
    this.panel.iconPath = {
      light: Uri.file(path.join(ext.context.extensionPath, 'assets', 'light', 'workflow.svg')),
      dark: Uri.file(path.join(ext.context.extensionPath, 'assets', 'dark', 'workflow.svg')),
    };

    this.migrationOptions = await this._getMigrationOptions(this.baseUrl);
    this.panelMetadata = await this._getDesignerPanelMetadata(this.migrationOptions);
    const callbackUri: Uri = await (env as any).asExternalUri(
      Uri.parse(`${env.uriScheme}://ms-azuretools.vscode-azurelogicapps/authcomplete`)
    );
    this.oauthRedirectUrl = callbackUri.toString(true);

    this.panel.webview.html = await this.getWebviewContent({
      connectionsData: this.panelMetadata.connectionsData,
      parametersData: this.panelMetadata.parametersData || {},
      localSettings: this.panelMetadata.localSettings,
      artifacts: this.panelMetadata.artifacts,
      azureDetails: this.panelMetadata.azureDetails,
      workflowDetails: this.panelMetadata.workflowDetails,
    });
    this.panelMetadata.mapArtifacts = this.mapArtifacts;
    this.panelMetadata.schemaArtifacts = this.schemaArtifacts;

    this.panel.webview.onDidReceiveMessage(async (message) => await this._handleWebviewMsg(message), ext.context.subscriptions);

    this.panel.onDidChangeViewState(
      async (event) => {
        const eventPanel: WebviewPanel = event.webviewPanel;
        if (eventPanel.visible) {
          await this.reloadWebviewPanel(eventPanel);
        }
      },
      undefined,
      ext.context.subscriptions
    );

    this.panel.onDidDispose(
      () => {
        removeWebviewPanelFromCache(this.panelGroupKey, this.panelName);
      },
      null,
      ext.context.subscriptions
    );

    cacheWebviewPanel(this.panelGroupKey, this.panelName, this.panel);
    ext.context.subscriptions.push(this.panel);
  }

  private async _handleWebviewMsg(msg: any) {
    switch (msg.command) {
      case ExtensionCommand.initialize: {
        this.sendMsgToWebview({
          command: ExtensionCommand.initialize_frame,
          data: {
            project: ProjectName.designer,
            panelMetadata: this.panelMetadata,
            connectionData: this.connectionData,
            baseUrl: this.baseUrl,
            workflowRuntimeBaseUrl: this.workflowRuntimeBaseUrl,
            apiVersion: this.apiVersion,
            apiHubServiceDetails: this.apiHubServiceDetails,
            readOnly: this.readOnly,
            isLocal: this.isLocal,
            isMonitoringView: this.isMonitoringView,
            workflowDetails: this.workflowDetails,
            oauthRedirectUrl: this.oauthRedirectUrl,
            hostVersion: ext.extensionVersion,
            isUnitTest: this.isUnitTest,
            unitTestDefinition: this.unitTestDefinition,
            runId: this.runId,
          },
        });
        if (!this.isUnitTest) {
          await this.validateWorkflow(this.panelMetadata.workflowContent, this.panelMetadata.localSettings);
        }
        break;
      }
      case ExtensionCommand.save: {
        await this.saveWorkflow(
          this.workflowFilePath,
          this.panelMetadata.workflowContent,
          msg,
          this.panelMetadata.parametersData,
          this.panelMetadata.azureDetails?.tenantId,
          this.panelMetadata.azureDetails?.workflowManagementBaseUrl
        );
        await this.validateWorkflow(this.panelMetadata.workflowContent, this.panelMetadata.localSettings);
        break;
      }
      case ExtensionCommand.saveBlankUnitTest: {
        await saveBlankUnitTest(this.context as IAzureConnectorsContext, Uri.file(this.workflowFilePath), msg.definition);
        break;
      }
      case ExtensionCommand.saveUnitTest: {
        await saveUnitTestDefinition(this.projectPath, this.workflowName, this.unitTestName, msg.definition);
        break;
      }
      case ExtensionCommand.addConnection: {
        await addConnectionData(this.context, this.workflowFilePath, msg.connectionAndSetting);
        break;
      }
      case ExtensionCommand.openOauthLoginPopup: {
        await env.openExternal(msg.url);
        break;
      }

      case ExtensionCommand.createFileSystemConnection: {
        {
          const connectionName = msg.connectionName;
          const { connection, errorMessage } = await this.createFileSystemConnection(msg.connectionInfo);
          this.sendMsgToWebview({
            command: ExtensionCommand.completeFileSystemConnection,
            data: {
              connectionName,
              connection,
              errorMessage,
            },
          });
        }
        break;
      }

      case ExtensionCommand.openRelativeLink: {
        if (msg.content === '/dataMapper') {
          createNewDataMapCmd(this.context);
        }
        break;
      }

      case ExtensionCommand.logTelemetry: {
        const eventName = msg.data.name ?? msg.data.area;
        ext.telemetryReporter.sendTelemetryEvent(eventName, { ...msg.data });
        break;
      }
      case ExtensionCommand.fileABug: {
        await openUrl('https://github.com/Azure/LogicAppsUX/issues/new?template=bug_report.yml');
        break;
      }

      default:
        break;
    }
  }

  /**
   * Saves workflow locally in the workflow.json.
   * @param {string} filePath - File path of file to save the workflow.
   * @param {any} workflow - Local workflow schema before changes .
   * @param {any} workflowToSave - Workflow schema to save.
   * @param {string} azureTenantId - Tenant id from azure.
   * @param {string} workflowBaseManagementUri - Workflow base url.
   */
  private async saveWorkflow(
    filePath: string,
    workflow: any,
    workflowToSave: any,
    panelParameterRecord: Record<string, Parameter>,
    azureTenantId?: string,
    workflowBaseManagementUri?: string
  ): Promise<void> {
    const options: ProgressOptions = {
      location: ProgressLocation.Notification,
      title: localize('azureFunctions.savingWorkflow', 'Saving Workflow...'),
    };

    await window.withProgress(options, async () => {
      try {
        const { definition, connectionReferences, parameters, customCodeData } = workflowToSave;
        const definitionToSave: any = definition;
        const parametersFromDefinition = parameters;
        const projectPath = await getLogicAppProjectRoot(this.context, filePath);

        workflow.definition = definitionToSave;

        if (connectionReferences) {
          const connectionsAndSettingsToUpdate = await getConnectionsAndSettingsToUpdate(
            this.context,
            projectPath,
            connectionReferences,
            azureTenantId,
            workflowBaseManagementUri,
            parametersFromDefinition
          );

          await saveConnectionReferences(this.context, projectPath, connectionsAndSettingsToUpdate);
        }

        if (customCodeData) {
          const customCodeToUpdate = await getCustomCodeToUpdate(this.context, filePath, customCodeData);
          await saveCustomCodeStandard(filePath, customCodeToUpdate);
        }

        if (parametersFromDefinition) {
          delete parametersFromDefinition.$connections;
          for (const parameterKey of Object.keys(parametersFromDefinition)) {
            const parameter = parametersFromDefinition[parameterKey];
            parameter.value = parameter.value ?? parameter.defaultValue;
            delete parameter.defaultValue;
          }
          await this.mergeJsonParameters(filePath, parametersFromDefinition, panelParameterRecord);
          await saveWorkflowParameter(this.context, filePath, parametersFromDefinition);
        }

        writeFileSync(filePath, JSON.stringify(workflow, null, 4));

        this.sendMsgToWebview({
          command: ExtensionCommand.setIsWorkflowDirty,
          data: false,
        });
      } catch (error) {
        window.showErrorMessage(`${localize('saveFailure', 'Workflow not saved.')} ${error.message}`, localize('OK', 'OK'));
        throw error;
      }
    });
  }

  /**
   * Calls the validate api to validate the workflow schema.
   * @param {any} workflow - Workflow schema to validate.
   */
<<<<<<< HEAD
  private async validateWorkflow(workflow: any, appSettings: any): Promise<void> {
    const url = `http://localhost:${ext.designTimePort}${managementApiPrefix}/workflows/${this.workflowName}/validatePartial?api-version=${this.apiVersion}`;
=======
  private async validateWorkflow(workflow: any): Promise<void> {
    if (!ext.designTimeInstances.has(this.projectPath)) {
      throw new Error(localize('designTimeNotRunning', `Design time is not running for project ${this.projectPath}.`));
    }
    const designTimePort = ext.designTimeInstances.get(this.projectPath).port;
    if (!designTimePort) {
      throw new Error(localize('designTimePortNotFound', 'Design time port not found.'));
    }
    const url = `http://localhost:${designTimePort}${managementApiPrefix}/workflows/${this.workflowName}/validate?api-version=${this.apiVersion}`;
>>>>>>> 3aa8de6b
    try {
      await sendRequest(this.context, {
        url,
        method: HTTP_METHODS.POST,
        headers: { ['Content-Type']: 'application/json' },
        body: { properties: { definition: workflow.definition, kind: workflow.kind, appSettings: { values: appSettings } } },
      });
    } catch (error) {
      if (error.statusCode !== 404) {
        const errorMessage = localize('workflowValidationFailed', 'Workflow validation failed: ') + error.message;
        window.showErrorMessage(errorMessage, localize('OK', 'OK'));
      }
    }
  }

  private _migrate(workflow: any, migrationOptions: Record<string, any>): void {
    this._traverseActions(workflow.definition?.actions, migrationOptions);
  }

  private _traverseActions(actions: any, migrationOptions: Record<string, any>): void {
    if (actions) {
      for (const actionName of Object.keys(actions)) {
        this._traverseAction(actions[actionName], migrationOptions);
      }
    }
  }

  private _traverseAction(action: any, migrationOptions: Record<string, any>): void {
    const type = action?.type;
    switch ((type || '').toLowerCase()) {
      case 'liquid': {
        if (migrationOptions['liquidJsonToJson']?.inputs?.properties?.map?.properties?.source) {
          const map = action?.inputs?.map;
          if (map && map.source === undefined) {
            map.source = 'LogicApp';
          }
        }
        break;
      }
      case 'xmlvalidation': {
        if (migrationOptions['xmlValidation']?.inputs?.properties?.schema?.properties?.source) {
          const schema = action?.inputs?.schema;
          if (schema && schema.source === undefined) {
            schema.source = 'LogicApp';
          }
        }
        break;
      }
      case 'xslt': {
        if (migrationOptions['xslt']?.inputs?.properties?.map?.properties?.source) {
          const map = action?.inputs?.map;
          if (map && map.source === undefined) {
            map.source = 'LogicApp';
          }
        }
        break;
      }
      case 'flatfileencoding':
      case 'flatfiledecoding': {
        if (migrationOptions['flatFileEncoding']?.inputs?.properties?.schema?.properties?.source) {
          const schema = action?.inputs?.schema;
          if (schema && schema.source === undefined) {
            schema.source = 'LogicApp';
          }
        }
        break;
      }
      case 'if': {
        this._traverseActions(action.else?.actions, migrationOptions);
        break;
      }
      case 'scope':
      case 'foreach':
      case 'changeset':
      case 'until': {
        this._traverseActions(action.actions, migrationOptions);
        break;
      }
      case 'switch': {
        for (const caseKey of Object.keys(action.cases || {})) {
          this._traverseActions(action.cases[caseKey]?.actions, migrationOptions);
        }
        this._traverseActions(action.default?.actions, migrationOptions);

        break;
      }
    }
  }

  private _getMigrationOptions(baseUrl: string): Promise<Record<string, any>> {
    const flatFileEncodingPromise = axios.get(
      `${baseUrl}/operationGroups/flatFileOperations/operations/flatFileEncoding?api-version=2019-10-01-edge-preview&$expand=properties/manifest`
    );
    const liquidJsonToJsonPromise = axios.get(
      `${baseUrl}/operationGroups/liquidOperations/operations/liquidJsonToJson?api-version=2019-10-01-edge-preview&$expand=properties/manifest`
    );
    const xmlValidationPromise = axios.get(
      `${baseUrl}/operationGroups/xmlOperations/operations/xmlValidation?api-version=2019-10-01-edge-preview&$expand=properties/manifest`
    );
    const xsltPromise = axios.get(
      `${baseUrl}/operationGroups/xmlOperations/operations/xmlTransform?api-version=2019-10-01-edge-preview&$expand=properties/manifest`
    );

    return Promise.all([flatFileEncodingPromise, liquidJsonToJsonPromise, xmlValidationPromise, xsltPromise]).then(
      ([ff, liquid, xmlvalidation, xslt]) => {
        return {
          flatFileEncoding: ff.data.properties.manifest,
          liquidJsonToJson: liquid.data.properties.manifest,
          xmlValidation: xmlvalidation.data.properties.manifest,
          xslt: xslt.data.properties.manifest,
        };
      }
    );
  }

  private async _getDesignerPanelMetadata(migrationOptions: Record<string, any> = {}): Promise<IDesignerPanelMetadata> {
    const workflowContent: any = JSON.parse(readFileSync(this.workflowFilePath, 'utf8'));
    this._migrate(workflowContent, migrationOptions);
    const connectionsData: string = await getConnectionsFromFile(this.context, this.workflowFilePath);
    const projectPath: string | undefined = await getLogicAppProjectRoot(this.context, this.workflowFilePath);
    const parametersData: Record<string, Parameter> = await getParametersFromFile(this.context, this.workflowFilePath);
    const customCodeData: Record<string, string> = await getCustomCodeFromFiles(this.workflowFilePath);
    const workflowDetails = await getManualWorkflowsInLocalProject(projectPath, this.workflowName);
    const artifacts = await getArtifactsInLocalProject(projectPath);
    let localSettings: Record<string, string>;
    let azureDetails: AzureConnectorDetails;

    if (projectPath) {
      azureDetails = await getAzureConnectorDetailsForLocalProject(this.context, projectPath);
      localSettings = (await getLocalSettingsJson(this.context, path.join(projectPath, localSettingsFileName))).Values;
    } else {
      throw new Error(localize('FunctionRootFolderError', 'Unable to determine function project root folder.'));
    }

    return {
      panelId: this.panelName,
      appSettingNames: Object.keys(localSettings),
      standardApp: getStandardAppData(this.workflowName, workflowContent),
      connectionsData,
      customCodeData,
      parametersData,
      localSettings,
      azureDetails,
      accessToken: azureDetails.accessToken,
      workflowContent,
      workflowDetails,
      workflowName: this.workflowName,
      artifacts,
      schemaArtifacts: this.schemaArtifacts,
      mapArtifacts: this.mapArtifacts,
    };
  }

  /**
   * Merges parameters from JSON.
   * @param filePath The file path of the parameters JSON file.
   * @param definitionParameters The parameters from the designer.
   * @param panelParameterRecord The parameters from the panel
   * @returns parameters from JSON file and designer.
   */
  private async mergeJsonParameters(
    filePath: string,
    definitionParameters: any,
    panelParameterRecord: Record<string, Parameter>
  ): Promise<void> {
    const jsonParameters = await getParametersFromFile(this.context, filePath);

    Object.entries(jsonParameters).forEach(([key, parameter]) => {
      if (!definitionParameters[key] && !panelParameterRecord[key]) {
        definitionParameters[key] = parameter;
      }
    });
  }

  /**
   * Reloads the webview panel and updates the view state.
   * @param webviewPanel The web view panel to update.
   */
  private async reloadWebviewPanel(webviewPanel: WebviewPanel): Promise<void> {
    this.panelMetadata = await this._getDesignerPanelMetadata(this.migrationOptions);
    webviewPanel.webview.html = await this.getWebviewContent({
      connectionsData: this.panelMetadata.connectionsData,
      parametersData: this.panelMetadata.parametersData || {},
      localSettings: this.panelMetadata.localSettings,
      artifacts: this.panelMetadata.artifacts,
      azureDetails: this.panelMetadata.azureDetails,
      workflowDetails: this.panelMetadata.workflowDetails,
    });
    this.sendMsgToWebview({
      command: ExtensionCommand.update_panel_metadata,
      data: {
        panelMetadata: this.panelMetadata,
        connectionData: this.connectionData,
        apiHubServiceDetails: this.apiHubServiceDetails,
      },
    });
  }
}<|MERGE_RESOLUTION|>--- conflicted
+++ resolved
@@ -341,10 +341,6 @@
    * Calls the validate api to validate the workflow schema.
    * @param {any} workflow - Workflow schema to validate.
    */
-<<<<<<< HEAD
-  private async validateWorkflow(workflow: any, appSettings: any): Promise<void> {
-    const url = `http://localhost:${ext.designTimePort}${managementApiPrefix}/workflows/${this.workflowName}/validatePartial?api-version=${this.apiVersion}`;
-=======
   private async validateWorkflow(workflow: any): Promise<void> {
     if (!ext.designTimeInstances.has(this.projectPath)) {
       throw new Error(localize('designTimeNotRunning', `Design time is not running for project ${this.projectPath}.`));
@@ -354,7 +350,6 @@
       throw new Error(localize('designTimePortNotFound', 'Design time port not found.'));
     }
     const url = `http://localhost:${designTimePort}${managementApiPrefix}/workflows/${this.workflowName}/validate?api-version=${this.apiVersion}`;
->>>>>>> 3aa8de6b
     try {
       await sendRequest(this.context, {
         url,
