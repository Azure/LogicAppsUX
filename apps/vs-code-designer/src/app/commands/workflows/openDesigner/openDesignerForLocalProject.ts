import { localSettingsFileName, managementApiPrefix, workflowAppApiVersion } from '../../../../constants';
import { ext } from '../../../../extensionVariables';
import { localize } from '../../../../localize';
import { getLocalSettingsJson } from '../../../utils/appSettings/localSettings';
import { getArtifactsInLocalProject } from '../../../utils/codeless/artifacts';
import {
  cacheWebviewPanel,
  getAzureConnectorDetailsForLocalProject,
  getManualWorkflowsInLocalProject,
  getStandardAppData,
  removeWebviewPanelFromCache,
} from '../../../utils/codeless/common';
import {
  addConnectionData,
  getConnectionsAndSettingsToUpdate,
  getConnectionsFromFile,
  getCustomCodeFromFiles,
  getCustomCodeToUpdate,
  getLogicAppProjectRoot,
  getParametersFromFile,
  saveConnectionReferences,
  saveCustomCodeStandard,
} from '../../../utils/codeless/connection';
import { saveWorkflowParameter } from '../../../utils/codeless/parameter';
import { startDesignTimeApi } from '../../../utils/codeless/startDesignTimeApi';
import { sendRequest } from '../../../utils/requestUtils';
import { saveUnitTestDefinition } from '../../../utils/unitTests';
import { createNewDataMapCmd } from '../../dataMapper/dataMapper';
import { OpenDesignerBase } from './openDesignerBase';
import { HTTP_METHODS } from '@microsoft/logic-apps-shared';
import { callWithTelemetryAndErrorHandling, openUrl, type IActionContext } from '@microsoft/vscode-azext-utils';
import type {
  AzureConnectorDetails,
  CompleteFileSystemConnectionData,
  FileSystemConnectionInfo,
  IDesignerPanelMetadata,
  Parameter,
} from '@microsoft/vscode-extension-logic-apps';
import { ExtensionCommand, ProjectName } from '@microsoft/vscode-extension-logic-apps';
import axios from 'axios';
import { exec } from 'child_process';
import { writeFileSync, readFileSync } from 'fs';
import * as path from 'path';
import { env, ProgressLocation, Uri, ViewColumn, window, workspace } from 'vscode';
import type { WebviewPanel, ProgressOptions } from 'vscode';
import { saveBlankUnitTest } from '../unitTest/saveBlankUnitTest';
import { createHttpHeaders } from '@azure/core-rest-pipeline';
import { getBundleVersionNumber } from '../../../utils/bundleFeed';
import { startRuntimeApi } from '../../../utils/startRuntimeApi';

export default class OpenDesignerForLocalProject extends OpenDesignerBase {
  private readonly workflowFilePath: string;
  private migrationOptions: Record<string, any>;
  private projectPath: string | undefined;
  private panelMetadata: IDesignerPanelMetadata;

  constructor(context: IActionContext, node: Uri, unitTestName?: string, unitTestDefinition?: any, runId?: string) {
    const workflowName = path.basename(path.dirname(node.fsPath));
    const logicAppName = path.basename(path.dirname(path.dirname(node.fsPath)));
    const panelName = `${workspace.name}-${logicAppName}-${workflowName}${unitTestName ? `-${unitTestName}` : ''}`;
    const panelGroupKey = ext.webViewKey.designerLocal;
    const runName = runId ? runId.split('/').slice(-1)[0] : '';

    super(context, workflowName, panelName, workflowAppApiVersion, panelGroupKey, !!unitTestName, true, false, runName);

    this.unitTestName = unitTestName;
    this.isUnitTest = !!unitTestName;
    this.unitTestDefinition = unitTestDefinition ?? null;
    this.workflowFilePath = node.fsPath;
  }

  private createFileSystemConnection = (connectionInfo: FileSystemConnectionInfo): Promise<any> => {
    const rootFolder = connectionInfo.connectionParameters?.['rootFolder'];
    const username = connectionInfo.connectionParameters?.['username'];
    const password = connectionInfo.connectionParameters?.['password'];

    return new Promise((resolve) => {
      exec(`net use ${rootFolder} ${password} /user:${username}`, (error) => {
        if (error) {
          resolve({ errorMessage: JSON.stringify(error.message) });
        } else {
          resolve({
            connection: {
              ...connectionInfo,
              connectionParameters: { mountPath: rootFolder },
            },
          });
        }
      });
    });
  };

  public async createPanel(): Promise<void> {
    const existingPanel: WebviewPanel | undefined = this.getExistingPanel();

    if (existingPanel) {
      this.panel = existingPanel;
      if (!existingPanel.active) {
        existingPanel.reveal(ViewColumn.Active);
        return;
      }
      return;
    }

    this.projectPath = await getLogicAppProjectRoot(this.context, this.workflowFilePath);
    if (!this.projectPath) {
      throw new Error(localize('FunctionRootFolderError', 'Unable to determine function project root folder.'));
    }

    await startDesignTimeApi(this.projectPath);
<<<<<<< HEAD

    if (isNullOrUndefined(ext.workflowRuntimePort)) {
      // Start runtime api if not already running
      // Check if tasks.json exists in .vscode folder
      const vscodePath = path.join(this.projectPath, '.vscode');
      const launchJsonPath = path.join(vscodePath, 'launch.json');

      // Read or create tasks.json
      let launchConfig: any = { version: '2.0.0', configurations: [] };
      const launchContent = readFileSync(launchJsonPath, 'utf8');
      launchConfig = JSON.parse(launchContent);
      const existingConfig = launchConfig.configurations?.[0];

      await pickFuncProcess(this.context, existingConfig);
    }
=======
    await startRuntimeApi(this.projectPath);
>>>>>>> ffa94bc6

    if (!ext.designTimeInstances.has(this.projectPath)) {
      throw new Error(localize('designTimeNotRunning', `Design time is not running for project ${this.projectPath}.`));
    }
    const designTimePort = ext.designTimeInstances.get(this.projectPath).port;
    if (!designTimePort) {
      throw new Error(localize('designTimePortNotFound', 'Design time port not found.'));
    }

    if (!ext.runtimeInstances.has(this.projectPath)) {
      throw new Error(localize('runtimeNotRunning', `Runtime is not running for project ${this.projectPath}.`));
    }
    const runtimePort = ext.runtimeInstances.get(this.projectPath).port;
    if (!runtimePort) {
      throw new Error(localize('runtimePortNotFound', 'Runtime port not found.'));
    }

    this.baseUrl = `http://localhost:${designTimePort}${managementApiPrefix}`;
    this.workflowRuntimeBaseUrl = `http://localhost:${runtimePort}${managementApiPrefix}`;

    this.panel = window.createWebviewPanel(
      this.panelGroupKey, // Key used to reference the panel
      this.panelName, // Title display in the tab
      ViewColumn.Active, // Editor column to show the new webview panel in.
      this.getPanelOptions()
    );
    this.panel.iconPath = {
      light: Uri.file(path.join(ext.context.extensionPath, 'assets', 'light', 'workflow.svg')),
      dark: Uri.file(path.join(ext.context.extensionPath, 'assets', 'dark', 'workflow.svg')),
    };

    this.migrationOptions = await this._getMigrationOptions(this.baseUrl);
    this.panelMetadata = await this._getDesignerPanelMetadata(this.migrationOptions);
    const callbackUri: Uri = await (env as any).asExternalUri(
      Uri.parse(`${env.uriScheme}://ms-azuretools.vscode-azurelogicapps/authcomplete`)
    );
    this.context.telemetry.properties.extensionBundleVersion = this.panelMetadata.extensionBundleVersion;
    this.oauthRedirectUrl = callbackUri.toString(true);

    this.panel.webview.html = await this.getWebviewContent({
      connectionsData: this.panelMetadata.connectionsData,
      parametersData: this.panelMetadata.parametersData || {},
      localSettings: this.panelMetadata.localSettings,
      artifacts: this.panelMetadata.artifacts,
      azureDetails: this.panelMetadata.azureDetails,
      workflowDetails: this.panelMetadata.workflowDetails,
    });
    this.panelMetadata.mapArtifacts = this.mapArtifacts;
    this.panelMetadata.schemaArtifacts = this.schemaArtifacts;

    this.panel.webview.onDidReceiveMessage(async (message) => await this._handleWebviewMsg(message), ext.context.subscriptions);

    this.panel.onDidChangeViewState(
      async (event) => {
        const eventPanel: WebviewPanel = event.webviewPanel;
        if (eventPanel.visible) {
          await this.reloadWebviewPanel(eventPanel);
        }
      },
      undefined,
      ext.context.subscriptions
    );

    this.panel.onDidDispose(
      () => {
        removeWebviewPanelFromCache(this.panelGroupKey, this.panelName);
      },
      null,
      ext.context.subscriptions
    );

    cacheWebviewPanel(this.panelGroupKey, this.panelName, this.panel);
    ext.context.subscriptions.push(this.panel);
  }

  private async _handleWebviewMsg(msg: any) {
    switch (msg.command) {
      case ExtensionCommand.initialize: {
        this.sendMsgToWebview({
          command: ExtensionCommand.initialize_frame,
          data: {
            project: ProjectName.designer,
            panelMetadata: this.panelMetadata,
            connectionData: this.connectionData,
            baseUrl: this.baseUrl,
            workflowRuntimeBaseUrl: this.workflowRuntimeBaseUrl,
            apiVersion: this.apiVersion,
            apiHubServiceDetails: this.apiHubServiceDetails,
            readOnly: this.readOnly,
            isLocal: this.isLocal,
            isMonitoringView: this.isMonitoringView,
            workflowDetails: this.workflowDetails,
            oauthRedirectUrl: this.oauthRedirectUrl,
            hostVersion: ext.extensionVersion,
            isUnitTest: this.isUnitTest,
            unitTestDefinition: this.unitTestDefinition,
            runId: this.runId,
          },
        });
        await callWithTelemetryAndErrorHandling('InitializeWorkflowFromDesigner', async (activateContext: IActionContext) => {
          if (!this.isUnitTest) {
            await this.validateWorkflow(activateContext, this.panelMetadata.workflowContent, this.panelMetadata.localSettings);
          }
        });
        break;
      }
      case ExtensionCommand.save: {
        await callWithTelemetryAndErrorHandling('SaveWorkflowFromDesigner', async (activateContext: IActionContext) => {
          const projectPath = await getLogicAppProjectRoot(activateContext, this.workflowFilePath);
          const localSettingsPath: string = path.join(projectPath, localSettingsFileName);
          await this.saveWorkflow(
            activateContext,
            this.workflowFilePath,
            this.panelMetadata.workflowContent,
            msg,
            this.panelMetadata.parametersData,
            this.panelMetadata.azureDetails?.tenantId,
            this.panelMetadata.azureDetails?.workflowManagementBaseUrl
          );
          const savedLocalSettingsValues = (await getLocalSettingsJson(activateContext, localSettingsPath, true)).Values || {};
          let savedWorkflow: any;

          try {
            savedWorkflow = JSON.parse(readFileSync(this.workflowFilePath, 'utf8'));
          } catch (error) {
            window.showErrorMessage(`Failed to parse workflow file as JSON: ${(error as Error).message}`);
          }

          await this.validateWorkflow(activateContext, savedWorkflow, savedLocalSettingsValues);
        });
        break;
      }
      case ExtensionCommand.saveBlankUnitTest: {
        await callWithTelemetryAndErrorHandling('SaveBlankUnitTestFromDesigner', async (activateContext: IActionContext) => {
          await saveBlankUnitTest(activateContext, Uri.file(this.workflowFilePath), msg.definition);
        });
        break;
      }
      case ExtensionCommand.saveUnitTest: {
        await callWithTelemetryAndErrorHandling('SaveUnitTestFromDesigner', async (activateContext: IActionContext) => {
          await saveUnitTestDefinition(activateContext, this.projectPath, this.workflowName, this.unitTestName, msg.definition);
        });
        break;
      }
      case ExtensionCommand.addConnection: {
        await callWithTelemetryAndErrorHandling('AddConnectionFromDesigner', async (activateContext: IActionContext) => {
          await addConnectionData(activateContext, this.workflowFilePath, msg.connectionAndSetting);
        });
        break;
      }
      case ExtensionCommand.openOauthLoginPopup: {
        await env.openExternal(msg.url);
        break;
      }

      case ExtensionCommand.createFileSystemConnection: {
        {
          const connectionName = msg.connectionName;
          const { connection, errorMessage } = await this.createFileSystemConnection(msg.connectionInfo);
          const completeData: CompleteFileSystemConnectionData = {
            connectionName,
            connection,
            error: errorMessage,
          };
          this.sendMsgToWebview({
            command: ExtensionCommand.completeFileSystemConnection,
            data: completeData,
          });
        }
        break;
      }

      case ExtensionCommand.openRelativeLink: {
        if (msg.content === '/dataMapper') {
          createNewDataMapCmd(this.context);
        }
        break;
      }

      case ExtensionCommand.logTelemetry: {
        const eventName = msg.data.name ?? msg.data.area;
        ext.telemetryReporter.sendTelemetryEvent(eventName, { ...msg.data });
        break;
      }
      case ExtensionCommand.fileABug: {
        await openUrl('https://github.com/Azure/LogicAppsUX/issues/new?template=bug_report.yml');
        break;
      }

      default:
        break;
    }
  }

  /**
   * Saves workflow locally in the workflow.json.
   * @param {string} filePath - File path of file to save the workflow.
   * @param {any} workflow - Local workflow schema before changes .
   * @param {any} workflowToSave - Workflow schema to save.
   * @param {string} azureTenantId - Tenant id from azure.
   * @param {string} workflowBaseManagementUri - Workflow base url.
   */
  private async saveWorkflow(
    context: IActionContext,
    filePath: string,
    workflow: any,
    workflowToSave: any,
    panelParameterRecord: Record<string, Parameter>,
    azureTenantId?: string,
    workflowBaseManagementUri?: string
  ): Promise<void> {
    const options: ProgressOptions = {
      location: ProgressLocation.Notification,
      title: localize('azureFunctions.savingWorkflow', 'Saving Workflow...'),
    };

    await window.withProgress(options, async () => {
      try {
        const { definition, connectionReferences, parameters, customCodeData } = workflowToSave;
        const definitionToSave: any = definition;
        const parametersFromDefinition = parameters;
        const projectPath = await getLogicAppProjectRoot(this.context, filePath);

        workflow.definition = definitionToSave;

        if (connectionReferences) {
          const connectionsAndSettingsToUpdate = await getConnectionsAndSettingsToUpdate(
            this.context,
            projectPath,
            connectionReferences,
            azureTenantId,
            workflowBaseManagementUri,
            parametersFromDefinition
          );

          await saveConnectionReferences(this.context, projectPath, connectionsAndSettingsToUpdate);
        }

        if (customCodeData) {
          const customCodeToUpdate = await getCustomCodeToUpdate(this.context, filePath, customCodeData);
          await saveCustomCodeStandard(filePath, customCodeToUpdate);
        }

        if (parametersFromDefinition) {
          delete parametersFromDefinition.$connections;
          for (const parameterKey of Object.keys(parametersFromDefinition)) {
            const parameter = parametersFromDefinition[parameterKey];
            parameter.value = parameter.value ?? parameter.defaultValue;
            delete parameter.defaultValue;
          }
          await this.mergeJsonParameters(filePath, parametersFromDefinition, panelParameterRecord);
          await saveWorkflowParameter(this.context, filePath, parametersFromDefinition);
        }

        writeFileSync(filePath, JSON.stringify(workflow, null, 4));
        this.sendMsgToWebview({
          command: ExtensionCommand.resetDesignerDirtyState,
        });
      } catch (error) {
        const errorMessage = error instanceof Error ? error.message : typeof error === 'string' ? error : 'Unknown error';
        const errorLocalized = `${localize('saveFailure', 'Workflow not saved.')} ${errorMessage}`;
        context.telemetry.properties.saveWorkflowError = errorLocalized;
        window.showErrorMessage(errorLocalized, localize('OK', 'OK'));
        throw error;
      }
    });
  }

  /**
   * Validates a workflow using the design time API.
   *
   * @param context - The action context for the operation
   * @param workflow - The workflow object containing definition and kind properties
   * @throws {Error} If design time is not running for the project
   * @throws {Error} If design time port is not found
   * @remarks
   * This method sends a POST request to the local design time API to validate the workflow definition.
   * If validation fails with a non-404 status code, an error message is displayed to the user.
   * The validation includes the workflow definition, kind, and local app settings.
   */
  private async validateWorkflow(context: IActionContext, workflow: any, localSettings: any): Promise<void> {
    if (!ext.designTimeInstances.has(this.projectPath)) {
      throw new Error(localize('designTimeNotRunning', `Design time is not running for project ${this.projectPath}.`));
    }
    const designTimePort = ext.designTimeInstances.get(this.projectPath).port;
    if (!designTimePort) {
      throw new Error(localize('designTimePortNotFound', 'Design time port not found.'));
    }
    const url = `http://localhost:${designTimePort}${managementApiPrefix}/workflows/${this.workflowName}/validatePartial?api-version=${this.apiVersion}`;
    try {
      const headers = createHttpHeaders({
        'Content-Type': 'application/json',
      });
      await sendRequest(this.context, {
        url,
        method: HTTP_METHODS.POST,
        headers,
        body: JSON.stringify({
          properties: { definition: workflow.definition, kind: workflow.kind, appSettings: { values: localSettings } },
        }),
      });
    } catch (error) {
      const errorMessage = error instanceof Error ? error.message : typeof error === 'string' ? error : 'Unknown error';
      const invalidRouteMessage = 'flow extension request route'; // remove when validatePartial is reimplemented in backend
      context.telemetry.properties.validateWorkflowError = errorMessage;
      if (!errorMessage.includes(invalidRouteMessage) && error.statusCode !== 404) {
        const errorLocalized = localize('workflowValidationFailed', 'Workflow validation failed: ') + errorMessage;
        window.showErrorMessage(errorLocalized, localize('OK', 'OK'));
      }
    }
  }

  private _migrate(workflow: any, migrationOptions: Record<string, any>): void {
    this._traverseActions(workflow.definition?.actions, migrationOptions);
  }

  private _traverseActions(actions: any, migrationOptions: Record<string, any>): void {
    if (actions) {
      for (const actionName of Object.keys(actions)) {
        this._traverseAction(actions[actionName], migrationOptions);
      }
    }
  }

  private _traverseAction(action: any, migrationOptions: Record<string, any>): void {
    const type = action?.type;
    switch ((type || '').toLowerCase()) {
      case 'liquid': {
        if (migrationOptions['liquidJsonToJson']?.inputs?.properties?.map?.properties?.source) {
          const map = action?.inputs?.map;
          if (map && map.source === undefined) {
            map.source = 'LogicApp';
          }
        }
        break;
      }
      case 'xmlvalidation': {
        if (migrationOptions['xmlValidation']?.inputs?.properties?.schema?.properties?.source) {
          const schema = action?.inputs?.schema;
          if (schema && schema.source === undefined) {
            schema.source = 'LogicApp';
          }
        }
        break;
      }
      case 'xslt': {
        if (migrationOptions['xslt']?.inputs?.properties?.map?.properties?.source) {
          const map = action?.inputs?.map;
          if (map && map.source === undefined) {
            map.source = 'LogicApp';
          }
        }
        break;
      }
      case 'flatfileencoding':
      case 'flatfiledecoding': {
        if (migrationOptions['flatFileEncoding']?.inputs?.properties?.schema?.properties?.source) {
          const schema = action?.inputs?.schema;
          if (schema && schema.source === undefined) {
            schema.source = 'LogicApp';
          }
        }
        break;
      }
      case 'if': {
        this._traverseActions(action.else?.actions, migrationOptions);
        break;
      }
      case 'scope':
      case 'foreach':
      case 'changeset':
      case 'until': {
        this._traverseActions(action.actions, migrationOptions);
        break;
      }
      case 'switch': {
        for (const caseKey of Object.keys(action.cases || {})) {
          this._traverseActions(action.cases[caseKey]?.actions, migrationOptions);
        }
        this._traverseActions(action.default?.actions, migrationOptions);

        break;
      }
    }
  }

  private _getMigrationOptions(baseUrl: string): Promise<Record<string, any>> {
    const flatFileEncodingPromise = axios.get(
      `${baseUrl}/operationGroups/flatFileOperations/operations/flatFileEncoding?api-version=2019-10-01-edge-preview&$expand=properties/manifest`
    );
    const liquidJsonToJsonPromise = axios.get(
      `${baseUrl}/operationGroups/liquidOperations/operations/liquidJsonToJson?api-version=2019-10-01-edge-preview&$expand=properties/manifest`
    );
    const xmlValidationPromise = axios.get(
      `${baseUrl}/operationGroups/xmlOperations/operations/xmlValidation?api-version=2019-10-01-edge-preview&$expand=properties/manifest`
    );
    const xsltPromise = axios.get(
      `${baseUrl}/operationGroups/xmlOperations/operations/xmlTransform?api-version=2019-10-01-edge-preview&$expand=properties/manifest`
    );

    return Promise.all([flatFileEncodingPromise, liquidJsonToJsonPromise, xmlValidationPromise, xsltPromise]).then(
      ([ff, liquid, xmlvalidation, xslt]) => {
        return {
          flatFileEncoding: ff.data.properties.manifest,
          liquidJsonToJson: liquid.data.properties.manifest,
          xmlValidation: xmlvalidation.data.properties.manifest,
          xslt: xslt.data.properties.manifest,
        };
      }
    );
  }

  private async _getDesignerPanelMetadata(migrationOptions: Record<string, any> = {}): Promise<IDesignerPanelMetadata> {
    const workflowContent: any = JSON.parse(readFileSync(this.workflowFilePath, 'utf8'));
    this._migrate(workflowContent, migrationOptions);
    const connectionsData: string = await getConnectionsFromFile(this.context, this.workflowFilePath);
    const projectPath: string | undefined = await getLogicAppProjectRoot(this.context, this.workflowFilePath);
    const parametersData: Record<string, Parameter> = await getParametersFromFile(this.context, this.workflowFilePath);
    const customCodeData: Record<string, string> = await getCustomCodeFromFiles(this.workflowFilePath);
    const workflowDetails = await getManualWorkflowsInLocalProject(projectPath, this.workflowName);
    const artifacts = await getArtifactsInLocalProject(projectPath);
    const bundleVersionNumber = await getBundleVersionNumber();

    let localSettings: Record<string, string>;
    let azureDetails: AzureConnectorDetails;

    if (projectPath) {
      azureDetails = await getAzureConnectorDetailsForLocalProject(this.context, projectPath);
      localSettings = (await getLocalSettingsJson(this.context, path.join(projectPath, localSettingsFileName))).Values;
    } else {
      throw new Error(localize('FunctionRootFolderError', 'Unable to determine function project root folder.'));
    }

    return {
      panelId: this.panelName,
      appSettingNames: Object.keys(localSettings),
      standardApp: getStandardAppData(this.workflowName, workflowContent),
      connectionsData,
      customCodeData,
      parametersData,
      localSettings,
      azureDetails,
      accessToken: azureDetails.accessToken,
      workflowContent,
      workflowDetails,
      workflowName: this.workflowName,
      artifacts,
      schemaArtifacts: this.schemaArtifacts,
      mapArtifacts: this.mapArtifacts,
      extensionBundleVersion: bundleVersionNumber,
    };
  }

  /**
   * Merges parameters from JSON.
   * @param filePath The file path of the parameters JSON file.
   * @param definitionParameters The parameters from the designer.
   * @param panelParameterRecord The parameters from the panel
   * @returns parameters from JSON file and designer.
   */
  private async mergeJsonParameters(
    filePath: string,
    definitionParameters: any,
    panelParameterRecord: Record<string, Parameter>
  ): Promise<void> {
    const jsonParameters = await getParametersFromFile(this.context, filePath);

    Object.entries(jsonParameters).forEach(([key, parameter]) => {
      if (!definitionParameters[key] && !panelParameterRecord[key]) {
        definitionParameters[key] = parameter;
      }
    });
  }

  /**
   * Reloads the webview panel and updates the view state.
   * @param webviewPanel The web view panel to update.
   */
  private async reloadWebviewPanel(webviewPanel: WebviewPanel): Promise<void> {
    this.panelMetadata = await this._getDesignerPanelMetadata(this.migrationOptions);
    webviewPanel.webview.html = await this.getWebviewContent({
      connectionsData: this.panelMetadata.connectionsData,
      parametersData: this.panelMetadata.parametersData || {},
      localSettings: this.panelMetadata.localSettings,
      artifacts: this.panelMetadata.artifacts,
      azureDetails: this.panelMetadata.azureDetails,
      workflowDetails: this.panelMetadata.workflowDetails,
    });
    this.sendMsgToWebview({
      command: ExtensionCommand.update_panel_metadata,
      data: {
        panelMetadata: this.panelMetadata,
        connectionData: this.connectionData,
        apiHubServiceDetails: this.apiHubServiceDetails,
      },
    });
  }
}<|MERGE_RESOLUTION|>--- conflicted
+++ resolved
@@ -108,25 +108,7 @@
     }
 
     await startDesignTimeApi(this.projectPath);
-<<<<<<< HEAD
-
-    if (isNullOrUndefined(ext.workflowRuntimePort)) {
-      // Start runtime api if not already running
-      // Check if tasks.json exists in .vscode folder
-      const vscodePath = path.join(this.projectPath, '.vscode');
-      const launchJsonPath = path.join(vscodePath, 'launch.json');
-
-      // Read or create tasks.json
-      let launchConfig: any = { version: '2.0.0', configurations: [] };
-      const launchContent = readFileSync(launchJsonPath, 'utf8');
-      launchConfig = JSON.parse(launchContent);
-      const existingConfig = launchConfig.configurations?.[0];
-
-      await pickFuncProcess(this.context, existingConfig);
-    }
-=======
     await startRuntimeApi(this.projectPath);
->>>>>>> ffa94bc6
 
     if (!ext.designTimeInstances.has(this.projectPath)) {
       throw new Error(localize('designTimeNotRunning', `Design time is not running for project ${this.projectPath}.`));
