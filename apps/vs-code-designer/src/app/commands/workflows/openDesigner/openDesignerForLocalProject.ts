--- conflicted
+++ resolved
@@ -45,11 +45,6 @@
 import type { WebviewPanel, ProgressOptions } from 'vscode';
 import { saveBlankUnitTest } from '../unitTest/saveBlankUnitTest';
 import { createHttpHeaders } from '@azure/core-rest-pipeline';
-<<<<<<< HEAD
-import { pickFuncProcess } from '../../pickFuncProcess';
-=======
-import { getBundleVersionNumber } from '../../../utils/bundleFeed';
->>>>>>> 6222a545
 
 export default class OpenDesignerForLocalProject extends OpenDesignerBase {
   private readonly workflowFilePath: string;
