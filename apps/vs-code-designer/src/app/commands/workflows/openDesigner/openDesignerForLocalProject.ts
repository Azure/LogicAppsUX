import { localSettingsFileName, managementApiPrefix } from '../../../../constants';
import { ext } from '../../../../extensionVariables';
import { localize } from '../../../../localize';
import { getLocalSettingsJson } from '../../../utils/appSettings/localSettings';
import {
  cacheWebviewPanel,
  getArtifactsInLocalProject,
  getAzureConnectorDetailsForLocalProject,
  getManualWorkflowsInLocalProject,
  getStandardAppData,
  removeWebviewPanelFromCache,
} from '../../../utils/codeless/common';
import {
  addConnectionData,
  containsApiHubConnectionReference,
  getConnectionsAndSettingsToUpdate,
  getConnectionsFromFile,
  getFunctionProjectRoot,
  getParametersFromFile,
  saveConnectionReferences,
} from '../../../utils/codeless/connection';
import { saveParameters } from '../../../utils/codeless/parameter';
import { startDesignTimeApi } from '../../../utils/codeless/startDesignTimeApi';
import { sendRequest } from '../../../utils/requestUtils';
import { OpenDesignerBase } from './openDesignerBase';
import { HTTP_METHODS } from '@microsoft/utils-logic-apps';
import type { IActionContext } from '@microsoft/vscode-azext-utils';
import type { AzureConnectorDetails, FileSystemConnectionInfo, IDesignerPanelMetadata, Parameter } from '@microsoft/vscode-extension';
import { ExtensionCommand } from '@microsoft/vscode-extension';
import { exec } from 'child_process';
import { writeFileSync, readFileSync } from 'fs';
import * as path from 'path';
import * as requestP from 'request-promise';
import { env, ProgressLocation, Uri, ViewColumn, window, workspace } from 'vscode';
import type { WebviewPanel, ProgressOptions } from 'vscode';

export default class OpenDesignerForLocalProject extends OpenDesignerBase {
  private readonly workflowFilePath: string;
  private migrationOptions: Record<string, any>;
  private projectPath: string | undefined;
  private panelMetadata: IDesignerPanelMetadata;

  constructor(context: IActionContext, node: Uri) {
    const workflowName = path.basename(path.dirname(node.fsPath));
    const apiVersion = '2018-11-01';
    const panelName = `${workspace.name}-${workflowName}`;
    const panelGroupKey = ext.webViewKey.designerLocal;

    super(context, workflowName, panelName, apiVersion, panelGroupKey, false, true, false);

    this.workflowFilePath = node.fsPath;
  }

  private createFileSystemConnection = (connectionInfo: FileSystemConnectionInfo): Promise<any> => {
    const rootFolder = connectionInfo.connectionParameters?.['rootFolder'];
    const username = connectionInfo.connectionParameters?.['username'];
    const password = connectionInfo.connectionParameters?.['password'];

    return new Promise((resolve, _) => {
      exec(`net use ${rootFolder} ${password} /user:${username}`, (error) => {
        if (error) {
          resolve({ errorMessage: JSON.stringify(error.message) });
        }
        resolve({
          connection: {
            ...connectionInfo,
            connectionParameters: { mountPath: rootFolder },
          },
        });
      });
    });
  };

  public async createPanel(): Promise<void> {
    const existingPanel: WebviewPanel | undefined = this.getExistingPanel();

    if (existingPanel) {
      this.panel = existingPanel;
      if (!existingPanel.active) {
        existingPanel.reveal(ViewColumn.Active);
        return;
      }
      return;
    }

    this.projectPath = await getFunctionProjectRoot(this.context, this.workflowFilePath);
    if (!this.projectPath) {
      throw new Error(localize('FunctionRootFolderError', 'Unable to determine function project root folder.'));
    }

    await startDesignTimeApi(this.projectPath);

    this.baseUrl = `http://localhost:${ext.workflowDesignTimePort}${managementApiPrefix}`;

    this.panel = window.createWebviewPanel(
      this.panelGroupKey, // Key used to reference the panel
      this.panelName, // Title display in the tab
      ViewColumn.Active, // Editor column to show the new webview panel in.
      this.getPanelOptions()
    );

    this.migrationOptions = await this._getMigrationOptions(this.baseUrl);
    this.panelMetadata = await this._getDesignerPanelMetadata(this.migrationOptions);
    const callbackUri: Uri = await (env as any).asExternalUri(
      Uri.parse(`${env.uriScheme}://ms-azuretools.vscode-azurelogicapps/authcomplete`)
    );
    this.oauthRedirectUrl = callbackUri.toString(true);

    this.panel.webview.html = await this.getWebviewContent({
      connectionsData: this.panelMetadata.connectionsData,
      parametersData: this.panelMetadata.parametersData || {},
      localSettings: this.panelMetadata.localSettings,
      artifacts: this.panelMetadata.artifacts,
      azureDetails: this.panelMetadata.azureDetails,
      workflowDetails: this.panelMetadata.workflowDetails,
    });

    this.panel.webview.onDidReceiveMessage(async (message) => await this._handleWebviewMsg(message), ext.context.subscriptions);

    this.panel.onDidDispose(
      () => {
        removeWebviewPanelFromCache(this.panelGroupKey, this.panelName);
      },
      null,
      ext.context.subscriptions
    );

    cacheWebviewPanel(this.panelGroupKey, this.panelName, this.panel);
    ext.context.subscriptions.push(this.panel);
  }

  private async _handleWebviewMsg(msg: any) {
    switch (msg.command) {
      case ExtensionCommand.initialize: {
        this.sendMsgToWebview({
          command: ExtensionCommand.initialize_frame,
          data: {
            panelMetadata: this.panelMetadata,
            connectionData: this.connectionData,
            baseUrl: this.baseUrl,
            apiVersion: this.apiVersion,
            apiHubServiceDetails: this.apiHubServiceDetails,
            readOnly: this.readOnly,
            isLocal: this.isLocal,
<<<<<<< HEAD
            isMonitoringView: this.isMonitoringView,
=======
            workflowDetails: this.workflowDetails,
            oauthRedirectUrl: this.oauthRedirectUrl,
>>>>>>> 26d75042
          },
        });
        break;
      }
      case ExtensionCommand.save: {
        await this.saveWorkflow(
          this.workflowFilePath,
          this.panelMetadata.workflowContent,
          msg,
          this.panelMetadata.azureDetails?.tenantId,
          this.panelMetadata.azureDetails?.workflowManagementBaseUrl
        );
        await this.validateWorkflow(this.panelMetadata.workflowContent);
        break;
      }
      case ExtensionCommand.addConnection: {
        await addConnectionData(this.context, this.workflowFilePath, msg.connectionAndSetting);
        break;
      }
      case ExtensionCommand.openOauthLoginPopup:
        await env.openExternal(msg.url);
        break;

      case ExtensionCommand.createFileSystemConnection:
        {
          const connectionName = msg.connectionName;
          const { connection, errorMessage } = await this.createFileSystemConnection(msg.connectionInfo);
          this.sendMsgToWebview({
            command: ExtensionCommand.completeFileSystemConnection,
            data: {
              connectionName,
              connection,
              errorMessage,
            },
          });
        }
        break;

      default:
        break;
    }
  }

  private async saveWorkflow(
    filePath: string,
    workflow: any,
    workflowToSave: any,
    azureTenantId?: string,
    workflowBaseManagementUri?: string
  ): Promise<void> {
    const options: ProgressOptions = {
      location: ProgressLocation.Notification,
      title: localize('azureFunctions.savingWorkflow', 'Saving Workflow...'),
    };

    await window.withProgress(options, async () => {
      try {
        const { definition, connectionReferences } = workflowToSave;

        const definitionToSave: any = definition;
        const parametersFromDefinition = definitionToSave.parameters;
        if (parametersFromDefinition) {
          delete parametersFromDefinition.$connections;
          for (const parameterKey of Object.keys(parametersFromDefinition)) {
            const parameter = parametersFromDefinition[parameterKey];
            parameter.value = parameter.defaultValue;
            delete parameter.defaultValue;
          }
          delete definitionToSave.parameters;
          await saveParameters(this.context, filePath, parametersFromDefinition);
        }

        workflow.definition = definitionToSave;

        if (connectionReferences) {
          const connectionsAndSettingsToUpdate = await getConnectionsAndSettingsToUpdate(
            this.context,
            filePath,
            connectionReferences,
            azureTenantId,
            workflowBaseManagementUri
          );

          await saveConnectionReferences(this.context, filePath, connectionsAndSettingsToUpdate);

          if (containsApiHubConnectionReference(connectionReferences)) {
            window.showInformationMessage(localize('keyValidity', 'The connection will be valid for 7 days only.'), 'OK');
          }
        }

        writeFileSync(filePath, JSON.stringify(workflow, null, 4));
      } catch (error) {
        window.showErrorMessage(`${localize('saveFailure', 'Workflow not saved.')} ${error.message}`, localize('OK', 'OK'));
        throw error;
      }
    });
  }

  private async validateWorkflow(workflow: any): Promise<void> {
    const url = `http://localhost:${ext.workflowDesignTimePort}${managementApiPrefix}/workflows/${this.workflowName}/validate?api-version=${this.apiVersion}`;
    try {
      await sendRequest(this.context, {
        url,
        method: HTTP_METHODS.POST,
        headers: { ['Content-Type']: 'application/json' },
        body: JSON.stringify({ properties: workflow }),
      });
    } catch (error) {
      if (error.statusCode !== 404) {
        const errorMessage = localize('workflowValidationFailed', 'Workflow validation failed: ') + error.message;
        await window.showErrorMessage(errorMessage, localize('OK', 'OK'));
      }
    }
  }

  private _migrate(workflow: any, migrationOptions: Record<string, any>): void {
    this._traverseActions(workflow.definition?.actions, migrationOptions);
  }

  private _traverseActions(actions: any, migrationOptions: Record<string, any>): void {
    if (actions) {
      for (const actionName of Object.keys(actions)) {
        this._traverseAction(actions[actionName], migrationOptions);
      }
    }
  }

  private _traverseAction(action: any, migrationOptions: Record<string, any>): void {
    const type = action?.type;
    switch ((type || '').toLowerCase()) {
      case 'liquid':
        if (migrationOptions['liquidJsonToJson']?.inputs?.properties?.map?.properties?.source) {
          const map = action?.inputs?.map;
          if (map && map.source === undefined) {
            map.source = 'LogicApp';
          }
        }
        break;
      case 'xmlvalidation':
        if (migrationOptions['xmlValidation']?.inputs?.properties?.schema?.properties?.source) {
          const schema = action?.inputs?.schema;
          if (schema && schema.source === undefined) {
            schema.source = 'LogicApp';
          }
        }
        break;
      case 'xslt':
        if (migrationOptions['xslt']?.inputs?.properties?.map?.properties?.source) {
          const map = action?.inputs?.map;
          if (map && map.source === undefined) {
            map.source = 'LogicApp';
          }
        }
        break;
      case 'flatfileencoding':
      case 'flatfiledecoding':
        if (migrationOptions['flatFileEncoding']?.inputs?.properties?.schema?.properties?.source) {
          const schema = action?.inputs?.schema;
          if (schema && schema.source === undefined) {
            schema.source = 'LogicApp';
          }
        }
        break;
      case 'if':
        this._traverseActions(action.else?.actions, migrationOptions);
      // fall through
      case 'scope':
      case 'foreach':
      case 'changeset':
      case 'until':
        this._traverseActions(action.actions, migrationOptions);
        break;
      case 'switch':
        for (const caseKey of Object.keys(action.cases || {})) {
          this._traverseActions(action.cases[caseKey]?.actions, migrationOptions);
        }
        this._traverseActions(action.default?.actions, migrationOptions);

        break;
    }
  }

  private _getMigrationOptions(baseUrl: string): Promise<Record<string, any>> {
    const flatFileEncodingPromise = requestP({
      json: true,
      method: HTTP_METHODS.GET,
      uri: `${baseUrl}/operationGroups/flatFileOperations/operations/flatFileEncoding?api-version=2019-10-01-edge-preview&$expand=properties/manifest`,
    });
    const liquidJsonToJsonPromise = requestP({
      json: true,
      method: HTTP_METHODS.GET,
      uri: `${baseUrl}/operationGroups/liquidOperations/operations/liquidJsonToJson?api-version=2019-10-01-edge-preview&$expand=properties/manifest`,
    });
    const xmlValidationPromise = requestP({
      json: true,
      method: HTTP_METHODS.GET,
      uri: `${baseUrl}/operationGroups/xmlOperations/operations/xmlValidation?api-version=2019-10-01-edge-preview&$expand=properties/manifest`,
    });
    const xsltPromise = requestP({
      json: true,
      method: HTTP_METHODS.GET,
      uri: `${baseUrl}/operationGroups/xmlOperations/operations/xmlTransform?api-version=2019-10-01-edge-preview&$expand=properties/manifest`,
    });

    return Promise.all([flatFileEncodingPromise, liquidJsonToJsonPromise, xmlValidationPromise, xsltPromise]).then(
      ([ff, liquid, xmlvalidation, xslt]) => {
        return {
          flatFileEncoding: ff.properties.manifest,
          liquidJsonToJson: liquid.properties.manifest,
          xmlValidation: xmlvalidation.properties.manifest,
          xslt: xslt.properties.manifest,
        };
      }
    );
  }

  private async _getDesignerPanelMetadata(migrationOptions: Record<string, any> = {}): Promise<any> {
    const workflowContent: any = JSON.parse(readFileSync(this.workflowFilePath, 'utf8'));
    this._migrate(workflowContent, migrationOptions);
    const connectionsData: string = await getConnectionsFromFile(this.context, this.workflowFilePath);
    const projectPath: string | undefined = await getFunctionProjectRoot(this.context, this.workflowFilePath);
    const parametersData: Record<string, Parameter> = await getParametersFromFile(this.context, this.workflowFilePath);
    let localSettings: Record<string, string>;
    let azureDetails: AzureConnectorDetails;

    if (projectPath) {
      azureDetails = await getAzureConnectorDetailsForLocalProject(this.context, projectPath);
      localSettings = (await getLocalSettingsJson(this.context, path.join(projectPath, localSettingsFileName))).Values;
    } else {
      throw new Error(localize('FunctionRootFolderError', 'Unable to determine function project root folder.'));
    }

    return {
      panelId: this.panelName,
      appSettingNames: Object.keys(localSettings),
      standardApp: getStandardAppData(this.workflowName, workflowContent, parametersData),
      scriptPath: this.panel.webview.asWebviewUri(Uri.file(path.join(ext.context.extensionPath, 'dist', 'designer'))).toString(),
      connectionsData,
      parametersData,
      localSettings,
      azureDetails,
      accessToken: azureDetails.accessToken,
      workflowContent,
      workflowDetails: await getManualWorkflowsInLocalProject(projectPath, this.workflowName),
      workflowName: this.workflowName,
      artifacts: await getArtifactsInLocalProject(projectPath),
    };
  }
}<|MERGE_RESOLUTION|>--- conflicted
+++ resolved
@@ -142,12 +142,9 @@
             apiHubServiceDetails: this.apiHubServiceDetails,
             readOnly: this.readOnly,
             isLocal: this.isLocal,
-<<<<<<< HEAD
             isMonitoringView: this.isMonitoringView,
-=======
             workflowDetails: this.workflowDetails,
             oauthRedirectUrl: this.oauthRedirectUrl,
->>>>>>> 26d75042
           },
         });
         break;
