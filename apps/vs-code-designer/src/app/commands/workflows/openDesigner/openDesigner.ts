/*---------------------------------------------------------------------------------------------
 *  Copyright (c) Microsoft Corporation. All rights reserved.
 *  Licensed under the MIT License. See License.txt in the project root for license information.
 *--------------------------------------------------------------------------------------------*/
import * as path from 'path';
import { RemoteWorkflowTreeItem } from '../../../tree/remoteWorkflowsTree/RemoteWorkflowTreeItem';
import { getWorkflowNode } from '../../../utils/workspace';
import type { IAzureConnectorsContext } from '../azureConnectorWizard';
import { OpenDesignerForAzureResource } from './openDesignerForAzureResource';
import OpenDesignerForLocalProject from './openDesignerForLocalProject';
import { Uri } from 'vscode';
import { buildCustomCodeFunctionsProject } from '../../buildCustomCodeFunctionsProject';
<<<<<<< HEAD
import { libDirectory } from '../../../../constants';
=======
import { customCodeArtifactsExist } from '../../../utils/customCodeUtils';
>>>>>>> 35c91850

export async function openDesigner(context: IAzureConnectorsContext, node: Uri | RemoteWorkflowTreeItem | undefined): Promise<void> {
  let openDesignerObj: OpenDesignerForLocalProject | OpenDesignerForAzureResource;

  const workflowNode = getWorkflowNode(node);

  if (workflowNode instanceof Uri) {
    const logicAppNode = Uri.file(path.join(workflowNode.fsPath, '../../'));
    // Only build custom code projects on open designer if custom code binaries don't already exist in the logic app folder
<<<<<<< HEAD
    if (!(await fse.pathExists(path.join(logicAppNode.fsPath, libDirectory, 'custom')))) {
=======
    if (!(await customCodeArtifactsExist(logicAppNode.fsPath))) {
>>>>>>> 35c91850
      await buildCustomCodeFunctionsProject(context, logicAppNode);
    }

    openDesignerObj = new OpenDesignerForLocalProject(context, workflowNode);
  } else if (workflowNode instanceof RemoteWorkflowTreeItem) {
    openDesignerObj = new OpenDesignerForAzureResource(context, workflowNode);
  }

  await openDesignerObj?.createPanel();
}<|MERGE_RESOLUTION|>--- conflicted
+++ resolved
@@ -10,11 +10,7 @@
 import OpenDesignerForLocalProject from './openDesignerForLocalProject';
 import { Uri } from 'vscode';
 import { buildCustomCodeFunctionsProject } from '../../buildCustomCodeFunctionsProject';
-<<<<<<< HEAD
-import { libDirectory } from '../../../../constants';
-=======
 import { customCodeArtifactsExist } from '../../../utils/customCodeUtils';
->>>>>>> 35c91850
 
 export async function openDesigner(context: IAzureConnectorsContext, node: Uri | RemoteWorkflowTreeItem | undefined): Promise<void> {
   let openDesignerObj: OpenDesignerForLocalProject | OpenDesignerForAzureResource;
@@ -24,11 +20,7 @@
   if (workflowNode instanceof Uri) {
     const logicAppNode = Uri.file(path.join(workflowNode.fsPath, '../../'));
     // Only build custom code projects on open designer if custom code binaries don't already exist in the logic app folder
-<<<<<<< HEAD
-    if (!(await fse.pathExists(path.join(logicAppNode.fsPath, libDirectory, 'custom')))) {
-=======
     if (!(await customCodeArtifactsExist(logicAppNode.fsPath))) {
->>>>>>> 35c91850
       await buildCustomCodeFunctionsProject(context, logicAppNode);
     }
 
