/*---------------------------------------------------------------------------------------------
 *  Copyright (c) Microsoft Corporation. All rights reserved.
 *  Licensed under the MIT License. See License.txt in the project root for license information.
 *--------------------------------------------------------------------------------------------*/
import {
  workflowLocationKey,
  workflowManagementBaseURIKey,
  workflowResourceGroupNameKey,
  workflowSubscriptionIdKey,
  workflowTenantIdKey,
} from '../../../constants';
import { ext } from '../../../extensionVariables';
import { localize } from '../../../localize';
import { cacheWebviewPanel, removeWebviewPanelFromCache, tryGetWebviewPanel } from '../../utils/codeless/common';
import { getAuthorizationToken, getCloudHost } from '../../utils/codeless/getAuthorizationToken';
import { getWebViewHTML } from '../../utils/codeless/getWebViewHTML';
import { getAccountCredentials } from '../../utils/credentials';
import { getRandomHexString } from '../../utils/fs';
import { delay } from '@azure/ms-rest-js';
import type { ServiceClientCredentials } from '@azure/ms-rest-js';
import { type IActionContext } from '@microsoft/vscode-azext-utils';
import { ExtensionCommand, ProjectName, getBaseGraphApi } from '@microsoft/vscode-extension';
import axios from 'axios';
import { writeFileSync } from 'fs';
import * as fse from 'fs-extra';
import * as path from 'path';
import * as vscode from 'vscode';

import AdmZip = require('adm-zip');

interface ConnectionsDeploymentOutput {
  connections: {
    value: Record<string, ConnectionItem>;
  };
}

interface ConnectionItem {
  runtimeUrlParameterKey: string;
  runtimeUrlParameterValue: string;
  authKeyAppsettingKey: string;
  authKey?: string;
  connectionId: string;
}

interface Deployment {
  properties: {
    provisioningState: string;
    outputs: any;
    error: any;
  };
}

class ExportEngine {
  private intlText = {
    SUCESSFULL_EXPORTED_MESSAGE: localize('workflowsExportedSuccessfully', 'The selected workflows exported successfully.'),
    DONE: localize('done', 'Done.'),
    DEPLOYING_CONNECTIONS: localize('deployConnections', 'Deploying connections ...'),
    DOWNLOADING_PACKAGE: localize('downloadingPackage', 'Downloading package ...'),
    UNZIP_PACKAGE: localize('unzipPackage', 'Unzipping package ...'),
    FETCH_CONNECTION: localize('fetchConnectionKeys', 'Retrieving connection keys ...'),
    UPDATE_FILES: localize('updateFiles', 'Updating parameters and settings ...'),
  };

  private finalStatus = {
    InProgress: 'InProgress',
    Succeeded: 'Succeeded',
    Failed: 'Failed',
  };

  public constructor(
    private getAccessToken: () => string,
    private packageUrl: string,
    private targetDirectory: string,
    private subscriptionId: string,
    private resourceGroupName: string,
    private location: string,
    private addStatus: (status: string) => void,
    private setFinalStatus: (status: string) => void,
    private baseGraphUri: string,
    private context: IActionContext
  ) {}

  public async export(): Promise<void> {
    try {
<<<<<<< HEAD
      this.setFinalStatus('InProgress');
      this.addStatus(localize('downloadPackage', 'Downloading package ...'));
      ext.logTelemetry(this.context, 'exportLastStep', 'downloadPackage');
=======
      this.setFinalStatus(this.finalStatus.InProgress);
      this.addStatus(this.intlText.DOWNLOADING_PACKAGE);
>>>>>>> da6b468c
      const flatFile = await axios.get(this.packageUrl, {
        responseType: 'arraybuffer',
        responseEncoding: 'binary',
      });

      const buffer = Buffer.from(flatFile.data);
<<<<<<< HEAD
      this.addStatus(localize('done', 'Done.'));
      this.addStatus(localize('unzipPackage', 'Unzipping package ...'));
      ext.logTelemetry(this.context, 'exportLastStep', 'unzipPackage');
=======
      this.addStatus(this.intlText.DONE);
      this.addStatus(this.intlText.UNZIP_PACKAGE);
>>>>>>> da6b468c
      const zip = new AdmZip(buffer);
      zip.extractAllTo(/*target path*/ this.targetDirectory, /*overwrite*/ true);
      this.addStatus(this.intlText.DONE);

      const templatePath = `${this.targetDirectory}/.development/deployment/LogicAppStandardConnections.template.json`;

      const templateExists = await fse.pathExists(templatePath);
      if (!this.resourceGroupName || !templateExists) {
<<<<<<< HEAD
        this.setFinalStatus('Succeeded');
        this.addStatus(localize('workflowsExportedSuccessfully', 'The selected workflows exported successfully.'));
        ext.logTelemetry(this.context, 'exportLastStep', 'workflowsExportedSuccessfully');
=======
        this.setFinalStatus(this.finalStatus.Succeeded);
        this.addStatus(this.intlText.SUCESSFULL_EXPORTED_MESSAGE);
>>>>>>> da6b468c
        const uri: vscode.Uri = vscode.Uri.file(this.targetDirectory);
        vscode.commands.executeCommand('vscode.openFolder', uri, { forceNewWindow: true });
        return;
      }

<<<<<<< HEAD
      this.addStatus(localize('deployConnections', 'Deploying connections ...'));
      ext.logTelemetry(this.context, 'exportLastStep', 'deployConnections');
=======
      this.addStatus(this.intlText.DEPLOYING_CONNECTIONS);
>>>>>>> da6b468c

      const connectionsTemplate = await fse.readJSON(templatePath);
      const parametersFile = await fse.readJSON(`${this.targetDirectory}/parameters.json`);
      const localSettingsFile = await fse.readJSON(`${this.targetDirectory}/local.settings.json`);

      try {
        await this.getResourceGroup();
      } catch (exception) {
        await this.createResourceGroup();
      }

      const output = await this.deployConnectionsTemplate(connectionsTemplate);
      this.addStatus(this.intlText.DONE);

      await this.fetchConnectionKeys(output);
      await this.updateParametersAndSettings(output, parametersFile, localSettingsFile);

<<<<<<< HEAD
      this.setFinalStatus('Succeeded');
      this.addStatus(localize('workflowsExportedSuccessfully', 'The selected workflows exported successfully.'));
      ext.logTelemetry(this.context, 'exportLastStep', 'workflowsExportedSuccessfully');
=======
      this.setFinalStatus(this.finalStatus.Succeeded);
      this.addStatus(this.intlText.SUCESSFULL_EXPORTED_MESSAGE);
>>>>>>> da6b468c
      const uri: vscode.Uri = vscode.Uri.file(this.targetDirectory);
      vscode.commands.executeCommand('vscode.openFolder', uri, { forceNewWindow: true });
    } catch (error) {
      this.addStatus(localize('exportFailed', 'Export failed. {0}', error?.message ?? ''));
<<<<<<< HEAD
      this.setFinalStatus('Failed');
      ext.logTelemetry(this.context, 'exportError', error?.message ?? '');
=======
      this.setFinalStatus(this.finalStatus.Failed);
>>>>>>> da6b468c
    }
  }

  private async getResourceGroup(): Promise<void> {
    const uri = `${this.baseGraphUri}/subscriptions/${this.subscriptionId}/resourcegroups/${this.resourceGroupName}?api-version=2021-04-01`;

    return axios
      .get(uri, {
        headers: {
          authorization: this.getAccessToken(),
        },
      })
      .then(({ data }) => data)
      .catch((error) => {
        throw new Error(
          localize('getResourceGroupFailure', 'Failed to get resource group "{0}". {1}', this.resourceGroupName, error.message ?? '')
        );
      });
  }

  private async createResourceGroup(): Promise<void> {
    const uri = `${this.baseGraphUri}/subscriptions/${this.subscriptionId}/resourcegroups/${this.resourceGroupName}?api-version=2021-04-01`;
    const body = {
      location: this.location,
    };

    return axios
      .put(uri, body, {
        headers: { authorization: this.getAccessToken() },
      })
      .then(({ data }) => data)
      .catch((error) => {
        throw new Error(
          localize('resourceGroupCreateFailure', 'Failed to create resource group "{0}". {1}', this.resourceGroupName, error.message ?? '')
        );
      });
  }

  private async deployConnectionsTemplate(connectionsTemplate: any): Promise<ConnectionsDeploymentOutput> {
    const uri = `${this.baseGraphUri}/subscriptions/${this.subscriptionId}/resourcegroups/${
      this.resourceGroupName
    }/providers/Microsoft.Resources/deployments/connections-${getRandomHexString(10)}?api-version=2021-04-01`;
    const body = {
      properties: {
        mode: 'Incremental',
        template: connectionsTemplate,
      },
    };

    await axios
      .put(uri, body, {
        headers: { authorization: this.getAccessToken() },
      })
      .catch((error) => {
        throw new Error(localize('templateDeploymentFailure', 'Failed to deploy connections template. {0}', error.message ?? ''));
      });

    return await this.getDeploymentOutput(uri);
  }

  private async getDeploymentOutput(uri: string): Promise<ConnectionsDeploymentOutput> {
    let tryCount = 0;
    const maxTryCount = 5 * 6;

    while (tryCount++ < maxTryCount) {
      const deployment = await this.getDeployment(uri);
      if (this.isDeploymentCompleted(deployment)) {
        if (deployment.properties.provisioningState !== 'Succeeded') {
          throw new Error(localize('deploymentFailed', 'Deployment failed. {0}', deployment.properties.error?.message ?? ''));
        }
        return deployment.properties.outputs;
      }
      await delay(1000 * 10);
    }

    throw new Error(localize('deploymentStatusMaxTryReached', 'Fetching deployment status timed out.'));
  }

  private isDeploymentCompleted(deployment: Deployment) {
    const provisioningState = deployment?.properties?.provisioningState;
    return provisioningState === 'Succeeded' || provisioningState === 'Failed' || provisioningState === 'Canceled';
  }

  private async getDeployment(uri: string): Promise<Deployment> {
    return axios
      .get(uri, { headers: { authorization: this.getAccessToken() } })
      .then(({ data }) => data)
      .catch((error) => {
        throw new Error(localize('getDeploymentFailure', 'Failed to get deployment. {1}', error.message ?? ''));
      });
  }

  private async fetchConnectionKeys(output: ConnectionsDeploymentOutput): Promise<void> {
<<<<<<< HEAD
    this.addStatus(localize('fetchConnectionKeys', 'Retrieving connection keys ...'));
    ext.logTelemetry(this.context, 'exportLastStep', 'retrieveConnectionKeys');
=======
    this.addStatus(this.intlText.FETCH_CONNECTION);
>>>>>>> da6b468c
    for (const connectionKey of Object.keys(output?.connections?.value || {})) {
      const connectionItem = output.connections.value[connectionKey];
      connectionItem.authKey = await this.getConnectionKey(connectionItem.connectionId);
    }
    this.addStatus(this.intlText.DONE);
  }

  private async getConnectionKey(connectionId: string): Promise<string> {
    return axios
      .post(
        `${this.baseGraphUri}${connectionId}/listConnectionKeys?api-version=2018-07-01-preview`,
        { validityTimeSpan: '7' },
        { headers: { authorization: this.getAccessToken() } }
      )
      .then((response) => {
        return response.data?.connectionKey;
      })
      .catch((error) => {
        throw new Error(
          localize('connectionKeyFailed', 'Error in fetching connection keys for {0}. {1}', connectionId, error.message ?? '')
        );
      });
  }

  private async getTenantId(): Promise<string> {
    try {
      const subscription = await this.getSubscription();
      return subscription.tenantId;
    } catch (error) {
      this.addStatus(error.message);
      return '';
    }
  }

  private async getSubscription(): Promise<any> {
    const uri = `${this.baseGraphUri}/subscriptions/${this.subscriptionId}/?api-version=2021-04-01`;

    return axios
      .get(uri, {
        headers: { authorization: this.getAccessToken() },
      })
      .then(({ data }) => data)
      .catch((error) => {
        throw new Error(
          localize('getSubscriptionFailured', 'Failed to get subscription "{0}". {1}', this.subscriptionId, error.message ?? '')
        );
      });
  }

  private async updateParametersAndSettings(
    output: ConnectionsDeploymentOutput,
    parametersFile: any,
    localSettingsFile: any
  ): Promise<void> {
<<<<<<< HEAD
    this.addStatus(localize('updateFiles', 'Updating parameters and settings ...'));
    ext.logTelemetry(this.context, 'exportLastStep', 'updatingParametersAndSettings');
=======
    this.addStatus(this.intlText.UPDATE_FILES);
>>>>>>> da6b468c

    const { value } = output.connections;
    for (const key of Object.keys(value)) {
      const item = value[key];
      parametersFile[item.runtimeUrlParameterKey].value = item.runtimeUrlParameterValue;
      localSettingsFile.Values[item.authKeyAppsettingKey] = item.authKey;
    }

    const tenantId = await this.getTenantId();
    localSettingsFile.Values[workflowTenantIdKey] = tenantId;
    localSettingsFile.Values[workflowSubscriptionIdKey] = this.subscriptionId;
    localSettingsFile.Values[workflowResourceGroupNameKey] = this.resourceGroupName;
    localSettingsFile.Values[workflowLocationKey] = this.location;
    localSettingsFile.Values[workflowManagementBaseURIKey] = `${this.baseGraphUri}/`;

    writeFileSync(`${this.targetDirectory}/parameters.json`, JSON.stringify(parametersFile, null, 4));
    writeFileSync(`${this.targetDirectory}/local.settings.json`, JSON.stringify(localSettingsFile, null, 4));
    this.addStatus(this.intlText.DONE);
  }
}

const exportDialogOptions: vscode.OpenDialogOptions = {
  canSelectMany: false,
  openLabel: localize('selectFolder', 'Select folder'),
  canSelectFiles: false,
  canSelectFolders: true,
};

export async function exportLogicApp(context: IActionContext): Promise<void> {
  const panelName: string = localize('export', 'Export');
  const panelGroupKey = ext.webViewKey.export;
  const credentials: ServiceClientCredentials | undefined = await getAccountCredentials();
  const apiVersion = '2021-03-01';
  const existingPanel: vscode.WebviewPanel | undefined = tryGetWebviewPanel(panelGroupKey, panelName);
  const cloudHost = await getCloudHost(credentials);
  let accessToken: string;
  accessToken = await getAuthorizationToken(credentials);

  if (existingPanel) {
    if (!existingPanel.active) {
      existingPanel.reveal(vscode.ViewColumn.Active);
    }

    return;
  }

  const options: vscode.WebviewOptions & vscode.WebviewPanelOptions = {
    enableScripts: true,
    retainContextWhenHidden: true,
  };

  const panel: vscode.WebviewPanel = vscode.window.createWebviewPanel('ExportLA', `${panelName}`, vscode.ViewColumn.Active, options);
  panel.iconPath = {
    light: vscode.Uri.file(path.join(ext.context.extensionPath, 'assets', 'light', 'export.svg')),
    dark: vscode.Uri.file(path.join(ext.context.extensionPath, 'assets', 'dark', 'export.svg')),
  };
  panel.webview.html = await getWebViewHTML('vs-code-react', panel);

  let interval;

  panel.webview.onDidReceiveMessage(async (message) => {
    switch (message.command) {
      case ExtensionCommand.initialize: {
        panel.webview.postMessage({
          command: ExtensionCommand.initialize_frame,
          data: {
            apiVersion,
            accessToken,
            cloudHost,
            project: ProjectName.export,
            hostVersion: ext.extensionVersion,
          },
        });
        interval = setInterval(async () => {
          const updatedAccessToken = await getAuthorizationToken(credentials);
          if (updatedAccessToken !== accessToken) {
            accessToken = updatedAccessToken;
            panel.webview.postMessage({
              command: ExtensionCommand.update_access_token,
              data: {
                accessToken,
              },
            });
          }
        }, 5000);
        break;
      }
      case ExtensionCommand.select_folder: {
        vscode.window.showOpenDialog(exportDialogOptions).then((fileUri) => {
          if (fileUri && fileUri[0]) {
            panel.webview.postMessage({
              command: ExtensionCommand.update_export_path,
              data: {
                targetDirectory: {
                  fsPath: fileUri[0].fsPath,
                  path: fileUri[0].path,
                },
              },
            });
          }
        });
        break;
      }
      case ExtensionCommand.export_package: {
        const { targetDirectory, packageUrl, selectedSubscription, resourceGroupName, location } = message;
        const baseGraphUri = getBaseGraphApi(cloudHost);
        const engine = new ExportEngine(
          () => accessToken,
          packageUrl,
          targetDirectory.fsPath,
          selectedSubscription,
          resourceGroupName,
          location,
          (status: string) => {
            panel.webview.postMessage({
              command: ExtensionCommand.add_status,
              data: {
                status,
              },
            });
          },
          (status: string) => {
            panel.webview.postMessage({
              command: ExtensionCommand.set_final_status,
              data: {
                status,
              },
            });
          },
          baseGraphUri,
          context
        );
        engine.export();
        break;
      }
      case ExtensionCommand.log_telemtry: {
        ext.logTelemetry(context, message.key, message.value);
        break;
      }
      default:
        break;
    }
  }, ext.context.subscriptions);

  panel.onDidDispose(
    () => {
      removeWebviewPanelFromCache(panelGroupKey, panelName);
      clearInterval(interval);
    },
    null,
    ext.context.subscriptions
  );
  cacheWebviewPanel(panelGroupKey, panelName, panel);
}<|MERGE_RESOLUTION|>--- conflicted
+++ resolved
@@ -82,28 +82,19 @@
 
   public async export(): Promise<void> {
     try {
-<<<<<<< HEAD
-      this.setFinalStatus('InProgress');
-      this.addStatus(localize('downloadPackage', 'Downloading package ...'));
-      ext.logTelemetry(this.context, 'exportLastStep', 'downloadPackage');
-=======
       this.setFinalStatus(this.finalStatus.InProgress);
       this.addStatus(this.intlText.DOWNLOADING_PACKAGE);
->>>>>>> da6b468c
+      ext.logTelemetry(this.context, 'exportLastStep', 'downloadPackage');
       const flatFile = await axios.get(this.packageUrl, {
         responseType: 'arraybuffer',
         responseEncoding: 'binary',
       });
 
       const buffer = Buffer.from(flatFile.data);
-<<<<<<< HEAD
-      this.addStatus(localize('done', 'Done.'));
-      this.addStatus(localize('unzipPackage', 'Unzipping package ...'));
-      ext.logTelemetry(this.context, 'exportLastStep', 'unzipPackage');
-=======
       this.addStatus(this.intlText.DONE);
       this.addStatus(this.intlText.UNZIP_PACKAGE);
->>>>>>> da6b468c
+      ext.logTelemetry(this.context, 'exportLastStep', 'unzipPackage');
+
       const zip = new AdmZip(buffer);
       zip.extractAllTo(/*target path*/ this.targetDirectory, /*overwrite*/ true);
       this.addStatus(this.intlText.DONE);
@@ -112,25 +103,17 @@
 
       const templateExists = await fse.pathExists(templatePath);
       if (!this.resourceGroupName || !templateExists) {
-<<<<<<< HEAD
-        this.setFinalStatus('Succeeded');
-        this.addStatus(localize('workflowsExportedSuccessfully', 'The selected workflows exported successfully.'));
-        ext.logTelemetry(this.context, 'exportLastStep', 'workflowsExportedSuccessfully');
-=======
         this.setFinalStatus(this.finalStatus.Succeeded);
         this.addStatus(this.intlText.SUCESSFULL_EXPORTED_MESSAGE);
->>>>>>> da6b468c
+        ext.logTelemetry(this.context, 'exportLastStep', 'workflowsExportedSuccessfully');
+
         const uri: vscode.Uri = vscode.Uri.file(this.targetDirectory);
         vscode.commands.executeCommand('vscode.openFolder', uri, { forceNewWindow: true });
         return;
       }
 
-<<<<<<< HEAD
-      this.addStatus(localize('deployConnections', 'Deploying connections ...'));
+      this.addStatus(this.intlText.DEPLOYING_CONNECTIONS);
       ext.logTelemetry(this.context, 'exportLastStep', 'deployConnections');
-=======
-      this.addStatus(this.intlText.DEPLOYING_CONNECTIONS);
->>>>>>> da6b468c
 
       const connectionsTemplate = await fse.readJSON(templatePath);
       const parametersFile = await fse.readJSON(`${this.targetDirectory}/parameters.json`);
@@ -148,24 +131,15 @@
       await this.fetchConnectionKeys(output);
       await this.updateParametersAndSettings(output, parametersFile, localSettingsFile);
 
-<<<<<<< HEAD
-      this.setFinalStatus('Succeeded');
-      this.addStatus(localize('workflowsExportedSuccessfully', 'The selected workflows exported successfully.'));
-      ext.logTelemetry(this.context, 'exportLastStep', 'workflowsExportedSuccessfully');
-=======
       this.setFinalStatus(this.finalStatus.Succeeded);
       this.addStatus(this.intlText.SUCESSFULL_EXPORTED_MESSAGE);
->>>>>>> da6b468c
+      ext.logTelemetry(this.context, 'exportLastStep', 'workflowsExportedSuccessfully');
       const uri: vscode.Uri = vscode.Uri.file(this.targetDirectory);
       vscode.commands.executeCommand('vscode.openFolder', uri, { forceNewWindow: true });
     } catch (error) {
       this.addStatus(localize('exportFailed', 'Export failed. {0}', error?.message ?? ''));
-<<<<<<< HEAD
-      this.setFinalStatus('Failed');
+      this.setFinalStatus(this.finalStatus.Failed);
       ext.logTelemetry(this.context, 'exportError', error?.message ?? '');
-=======
-      this.setFinalStatus(this.finalStatus.Failed);
->>>>>>> da6b468c
     }
   }
 
@@ -259,12 +233,8 @@
   }
 
   private async fetchConnectionKeys(output: ConnectionsDeploymentOutput): Promise<void> {
-<<<<<<< HEAD
-    this.addStatus(localize('fetchConnectionKeys', 'Retrieving connection keys ...'));
+    this.addStatus(this.intlText.FETCH_CONNECTION);
     ext.logTelemetry(this.context, 'exportLastStep', 'retrieveConnectionKeys');
-=======
-    this.addStatus(this.intlText.FETCH_CONNECTION);
->>>>>>> da6b468c
     for (const connectionKey of Object.keys(output?.connections?.value || {})) {
       const connectionItem = output.connections.value[connectionKey];
       connectionItem.authKey = await this.getConnectionKey(connectionItem.connectionId);
@@ -319,12 +289,8 @@
     parametersFile: any,
     localSettingsFile: any
   ): Promise<void> {
-<<<<<<< HEAD
-    this.addStatus(localize('updateFiles', 'Updating parameters and settings ...'));
+    this.addStatus(this.intlText.UPDATE_FILES);
     ext.logTelemetry(this.context, 'exportLastStep', 'updatingParametersAndSettings');
-=======
-    this.addStatus(this.intlText.UPDATE_FILES);
->>>>>>> da6b468c
 
     const { value } = output.connections;
     for (const key of Object.keys(value)) {
