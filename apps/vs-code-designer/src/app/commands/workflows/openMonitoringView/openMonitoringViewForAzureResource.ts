--- conflicted
+++ resolved
@@ -20,14 +20,9 @@
 import type { ServiceClientCredentials } from '@azure/ms-rest-js';
 import { HTTP_METHODS } from '@microsoft/logic-apps-shared';
 import type { IActionContext } from '@microsoft/vscode-azext-utils';
-<<<<<<< HEAD
-import type { IDesignerPanelMetadata, IWorkflowFileContent } from '@microsoft/vscode-extension';
-import { ExtensionCommand, ProjectName } from '@microsoft/vscode-extension';
 import * as path from 'path';
-=======
 import type { IDesignerPanelMetadata, IWorkflowFileContent } from '@microsoft/vscode-extension-logic-apps';
 import { ExtensionCommand, ProjectName } from '@microsoft/vscode-extension-logic-apps';
->>>>>>> 5f6aab53
 import * as vscode from 'vscode';
 import { ViewColumn, Uri, type WebviewPanel } from 'vscode';
 
