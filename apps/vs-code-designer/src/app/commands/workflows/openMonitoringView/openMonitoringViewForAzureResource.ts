/*---------------------------------------------------------------------------------------------
 *  Copyright (c) Microsoft Corporation. All rights reserved.
 *  Licensed under the MIT License. See License.txt in the project root for license information.
 *--------------------------------------------------------------------------------------------*/
import path from 'path';
import { workflowAppApiVersion } from '../../../../constants';
import { ext } from '../../../../extensionVariables';
import { localize } from '../../../../localize';
import type { RemoteWorkflowTreeItem } from '../../../tree/remoteWorkflowsTree/RemoteWorkflowTreeItem';
import {
  removeWebviewPanelFromCache,
  cacheWebviewPanel,
  getWorkflowManagementBaseURI,
  getStandardAppData,
} from '../../../utils/codeless/common';
import { getAuthorizationToken } from '../../../utils/codeless/getAuthorizationToken';
import { sendAzureRequest } from '../../../utils/requestUtils';
import type { IAzureConnectorsContext } from '../azureConnectorWizard';
import { OpenMonitoringViewBase } from './openMonitoringViewBase';
<<<<<<< HEAD
import type { ServiceClientCredentials } from '@azure/ms-rest-js';
=======
>>>>>>> becf7d8d
import { getTriggerName, HTTP_METHODS } from '@microsoft/logic-apps-shared';
import type { IActionContext } from '@microsoft/vscode-azext-utils';
import type { IDesignerPanelMetadata, IWorkflowFileContent } from '@microsoft/vscode-extension-logic-apps';
import { ExtensionCommand, ProjectName } from '@microsoft/vscode-extension-logic-apps';
import * as vscode from 'vscode';
import type { WebviewPanel } from 'vscode';
import { Uri, ViewColumn } from 'vscode';

export default class openMonitoringViewForAzureResource extends OpenMonitoringViewBase {
  private node: RemoteWorkflowTreeItem;
  private panelMetadata: IDesignerPanelMetadata;
  private readonly workflow: IWorkflowFileContent;

  constructor(context: IAzureConnectorsContext | IActionContext, runId: string, workflowFilePath: string, node: RemoteWorkflowTreeItem) {
    super(context, runId, workflowFilePath, false, workflowAppApiVersion);

    this.node = node;
    this.workflow = node.workflowFileContent;
  }

  public async createPanel(): Promise<void> {
    const existingPanel: WebviewPanel | undefined = this.getExistingPanel();

    if (existingPanel) {
      this.panel = existingPanel;
      if (!existingPanel.active) {
        existingPanel.reveal(vscode.ViewColumn.Active);
      }

      return;
    }

    this.panel = vscode.window.createWebviewPanel(
      this.panelGroupKey, // Key used to reference the panel
      this.panelName, // Title display in the tab
      ViewColumn.Active, // Editor column to show the new webview panel in.
      this.getPanelOptions()
    );
    this.panel.iconPath = {
      light: Uri.file(path.join(ext.context.extensionPath, 'assets', 'dark', 'workflow.svg')),
      dark: Uri.file(path.join(ext.context.extensionPath, 'assets', 'light', 'workflow.svg')),
    };
    this.panelMetadata = await this.getDesignerPanelMetadata();

    this.baseUrl = getWorkflowManagementBaseURI(this.node);
<<<<<<< HEAD
    const accessToken = await getAuthorizationToken(this.node.credentials);
=======
    const accessToken = await this.node.subscription.credentials.getToken();
>>>>>>> becf7d8d

    this.panel.webview.html = await this.getWebviewContent({
      connectionsData: this.panelMetadata.connectionsData,
      parametersData: this.panelMetadata.parametersData || {},
      localSettings: this.panelMetadata.localSettings,
      azureDetails: {
        enabled: true,
        accessToken,
        subscriptionId: this.node.subscription.subscriptionId,
        resourceGroupName: this.node?.parent?.parent?.site.resourceGroup,
        location: this.normalizeLocation(this.node?.parent?.parent?.site.location),
        workflowManagementBaseUrl: this.node?.parent?.subscription?.environment?.resourceManagerEndpointUrl,
      },
      artifacts: await this.node.getArtifacts(),
    });

    this.panelMetadata.mapArtifacts = this.mapArtifacts;
    this.panelMetadata.schemaArtifacts = this.schemaArtifacts;

    this.panel.webview.onDidReceiveMessage(
      async (message) => await this._handleWebviewMsg(message),
      /* thisArgs */ undefined,
      ext.context.subscriptions
    );

    this.panel.onDidDispose(
      () => {
        removeWebviewPanelFromCache(this.panelGroupKey, this.panelName);
      },
      null,
      ext.context.subscriptions
    );

    cacheWebviewPanel(this.panelGroupKey, this.panelName, this.panel);
    ext.context.subscriptions.push(this.panel);
  }

  private async _handleWebviewMsg(message: any) {
    switch (message.command) {
      case ExtensionCommand.initialize: {
        this.sendMsgToWebview({
          command: ExtensionCommand.initialize_frame,
          data: {
            project: ProjectName.designer,
            panelMetadata: this.panelMetadata,
            connectionData: this.connectionData,
            workflowDetails: this.workflowDetails,
            oauthRedirectUrl: this.oauthRedirectUrl,
            baseUrl: this.baseUrl,
            apiVersion: this.apiVersion,
            apiHubServiceDetails: this.apiHubServiceDetails,
            readOnly: this.readOnly,
            isLocal: this.isLocal,
            isMonitoringView: this.isMonitoringView,
            runId: this.runId,
            hostVersion: ext.extensionVersion,
          },
        });
        break;
      }
      case ExtensionCommand.showContent: {
        await this.openContent(message.header, message.id, message.title, message.content);
        break;
      }
      case ExtensionCommand.resubmitRun: {
        await this.resubmitRun();
        break;
      }
      default:
        break;
    }
  }

  private async resubmitRun(): Promise<void> {
    const options: vscode.ProgressOptions = {
      location: vscode.ProgressLocation.Notification,
      title: localize('runResubmit', 'Resubmitting workflow run...'),
    };

    await vscode.window.withProgress(options, async () => {
      const triggerName = getTriggerName(this.node.workflowFileContent.definition);
      const url = `${this.baseUrl}/workflows/${this.workflowName}/triggers/${triggerName}/histories/${this.runId}/resubmit?api-version=${this.apiVersion}`;

      try {
        await sendAzureRequest(url, this.context, HTTP_METHODS.POST, this.node.subscription);
      } catch (error) {
        const errorMessage = localize('runResubmitFailed', 'Workflow run resubmit failed: ') + error.message;
        await vscode.window.showErrorMessage(errorMessage, localize('OK', 'OK'));
      }
    });
  }

  private async getDesignerPanelMetadata(): Promise<IDesignerPanelMetadata> {
<<<<<<< HEAD
    const credentials: ServiceClientCredentials = this.node.credentials;
    const accessToken: string = await getAuthorizationToken(credentials);
=======
    const accessToken: string = await getAuthorizationToken();
>>>>>>> becf7d8d

    return {
      panelId: this.panelName,
      connectionsData: await this.node.getConnectionsData(),
      localSettings: await this.node.getAppSettings(),
      workflowDetails: await this.node.getChildWorkflows(this.context),
      artifacts: await this.node.getArtifacts(),
      parametersData: await this.node.getParametersData(),
      accessToken,
      azureDetails: {
        enabled: true,
        accessToken,
        subscriptionId: this.node.subscription.subscriptionId,
        location: this.normalizeLocation(this.node?.parent?.parent?.site.location),
        workflowManagementBaseUrl: this.node?.parent?.subscription?.environment?.resourceManagerEndpointUrl,
        tenantId: this.node?.parent?.subscription?.tenantId,
      },
      workflowName: this.workflowName,
      standardApp: getStandardAppData(this.workflowName, { ...this.workflow, definition: {} }),
      schemaArtifacts: this.schemaArtifacts,
      mapArtifacts: this.mapArtifacts,
    };
  }
}<|MERGE_RESOLUTION|>--- conflicted
+++ resolved
@@ -17,10 +17,6 @@
 import { sendAzureRequest } from '../../../utils/requestUtils';
 import type { IAzureConnectorsContext } from '../azureConnectorWizard';
 import { OpenMonitoringViewBase } from './openMonitoringViewBase';
-<<<<<<< HEAD
-import type { ServiceClientCredentials } from '@azure/ms-rest-js';
-=======
->>>>>>> becf7d8d
 import { getTriggerName, HTTP_METHODS } from '@microsoft/logic-apps-shared';
 import type { IActionContext } from '@microsoft/vscode-azext-utils';
 import type { IDesignerPanelMetadata, IWorkflowFileContent } from '@microsoft/vscode-extension-logic-apps';
@@ -66,11 +62,7 @@
     this.panelMetadata = await this.getDesignerPanelMetadata();
 
     this.baseUrl = getWorkflowManagementBaseURI(this.node);
-<<<<<<< HEAD
-    const accessToken = await getAuthorizationToken(this.node.credentials);
-=======
     const accessToken = await this.node.subscription.credentials.getToken();
->>>>>>> becf7d8d
 
     this.panel.webview.html = await this.getWebviewContent({
       connectionsData: this.panelMetadata.connectionsData,
@@ -164,12 +156,7 @@
   }
 
   private async getDesignerPanelMetadata(): Promise<IDesignerPanelMetadata> {
-<<<<<<< HEAD
-    const credentials: ServiceClientCredentials = this.node.credentials;
-    const accessToken: string = await getAuthorizationToken(credentials);
-=======
     const accessToken: string = await getAuthorizationToken();
->>>>>>> becf7d8d
 
     return {
       panelId: this.panelName,
