--- conflicted
+++ resolved
@@ -22,18 +22,11 @@
 
 export async function createRulesFiles(context: IFunctionWizardContext): Promise<void> {
   if (context.projectType === ProjectType.rulesEngine) {
-<<<<<<< HEAD
-    const xmlTemplatePath = path.join(__dirname, 'assets', 'RuleSetProjectTemplate', 'SampleRuleSet');
-    const xmlRuleSetPath = path.join(context.projectPath, 'Artifacts', 'Rules', 'SampleRuleSet.xml');
-    const xmlTemplateContent = await fse.readFile(xmlTemplatePath, 'utf-8');
-    const xmlFileContent = xmlTemplateContent.replace(/<%= methodName %>/g, context.functionAppName);
-    await fse.writeFile(xmlRuleSetPath, xmlFileContent);
-=======
     // SampleRuleSet.xml
     const sampleRuleSetPath = path.join(__dirname, 'assets', 'RuleSetProjectTemplate', 'SampleRuleSet');
     const sampleRuleSetXMLPath = path.join(context.projectPath, 'Artifacts', 'Rules', 'SampleRuleSet.xml');
     const sampleRuleSetXMLContent = await fse.readFile(sampleRuleSetPath, 'utf-8');
-    const sampleRuleSetXMLFileContent = sampleRuleSetXMLContent.replace(/<%= methodName %>/g, context.methodName);
+    const sampleRuleSetXMLFileContent = sampleRuleSetXMLContent.replace(/<%= methodName %>/g, context.functionAppName);
     await fse.writeFile(sampleRuleSetXMLPath, sampleRuleSetXMLFileContent);
 
     // SchemaUser.xsd
@@ -41,7 +34,6 @@
     const schemaUserXSDPath = path.join(context.projectPath, 'Artifacts', 'Schemas', 'SchemaUser.xsd');
     const schemaUserXSDContent = await fse.readFile(schemaUserPath, 'utf-8');
     await fse.writeFile(schemaUserXSDPath, schemaUserXSDContent);
->>>>>>> 0d4ea375
   }
 }
 
