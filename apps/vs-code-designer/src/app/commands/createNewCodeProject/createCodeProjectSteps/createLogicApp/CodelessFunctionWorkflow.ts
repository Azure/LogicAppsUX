--- conflicted
+++ resolved
@@ -60,15 +60,7 @@
     const functionPath: string = path.join(context.projectPath, nonNullProp(context, 'functionName'));
 
     // Determine which definition object to use based on the type of workflow template
-<<<<<<< HEAD
-    const codelessDefinition: StandardApp = getFunctionWorkflowTemplate(
-      context.functionAppName,
-      template?.id === workflowType.stateful,
-      context.projectType
-    );
-=======
-    const codelessDefinition: StandardApp = getWorkflowTemplate(methodName, template?.id === WorkflowType.stateful, context.projectType);
->>>>>>> caf0a9dc
+    const codelessDefinition: StandardApp = getWorkflowTemplate(context.functionAppName, template?.id === WorkflowType.stateful, context.projectType);
 
     // Write the workflow definition to a JSON file
     const workflowJsonFullPath: string = path.join(functionPath, workflowFileName);
