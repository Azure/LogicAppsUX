/*---------------------------------------------------------------------------------------------
 *  Copyright (c) Microsoft Corporation. All rights reserved.
 *  Licensed under the MIT License. See License.txt in the project root for license information.
 *--------------------------------------------------------------------------------------------*/
import { LogicAppResolver } from '../../../LogicAppResolver';
import {
  logicAppKind,
  deploySubpathSetting,
  connectionsFileName,
  parametersFileName,
  webhookRedirectHostUri,
  workflowAppAADClientId,
  workflowAppAADClientSecret,
  workflowAppAADObjectId,
  workflowAppAADTenantId,
  kubernetesKind,
  showDeployConfirmationSetting,
  logicAppFilter,
  parameterizeConnectionsInProjectLoadSetting,
} from '../../../constants';
import { ext } from '../../../extensionVariables';
import { localize } from '../../../localize';
import { LogicAppResourceTree } from '../../tree/LogicAppResourceTree';
import { SlotTreeItem } from '../../tree/slotsTree/SlotTreeItem';
import { SubscriptionTreeItem } from '../../tree/subscriptionTree/SubscriptionTreeItem';
import { createAclInConnectionIfNeeded, getConnectionsJson } from '../../utils/codeless/connection';
import { getParametersJson } from '../../utils/codeless/parameter';
import { isPathEqual, writeFormattedJson } from '../../utils/fs';
import { addLocalFuncTelemetry } from '../../utils/funcCoreTools/funcVersion';
import { getWorkspaceSetting, getGlobalSetting } from '../../utils/vsCodeConfig/settings';
import { verifyInitForVSCode } from '../../utils/vsCodeConfig/verifyInitForVSCode';
import { createLogicAppAdvanced, createLogicApp } from '../createLogicApp/createLogicApp';
import {
  AdvancedIdentityObjectIdStep,
  AdvancedIdentityClientIdStep,
  AdvancedIdentityTenantIdStep,
  AdvancedIdentityClientSecretStep,
} from '../createLogicApp/createLogicAppSteps/AdvancedIdentityPromptSteps';
import { notifyDeployComplete } from './notifyDeployComplete';
import { updateAppSettingsWithIdentityDetails } from './updateAppSettings';
import { verifyAppSettings } from './verifyAppSettings';
import type { SiteConfigResource, StringDictionary, Site } from '@azure/arm-appservice';
import { deploy as innerDeploy, getDeployFsPath, runPreDeployTask, getDeployNode } from '@microsoft/vscode-azext-azureappservice';
import type { IDeployContext } from '@microsoft/vscode-azext-azureappservice';
import { ScmType } from '@microsoft/vscode-azext-azureappservice/out/src/ScmType';
import type { AzExtParentTreeItem, IActionContext, IAzureQuickPickItem, ISubscriptionContext } from '@microsoft/vscode-azext-utils';
import { AzureWizard, DialogResponses } from '@microsoft/vscode-azext-utils';
import {
  resolveConnectionsReferences,
  type ConnectionsData,
  type FuncVersion,
  type IIdentityWizardContext,
  type ProjectLanguage,
} from '@microsoft/vscode-extension-logic-apps';
import * as fse from 'fs-extra';
import * as path from 'path';
import type { Uri, MessageItem, WorkspaceFolder } from 'vscode';

export async function deployProductionSlot(
  context: IActionContext,
  target?: Uri | string | SlotTreeItem,
  functionAppId?: string | Record<string, any>
): Promise<void> {
  await deploy(context, target, functionAppId);
}

export async function deploySlot(
  context: IActionContext,
  target?: Uri | string | SlotTreeItem,
  functionAppId?: string | Record<string, any>
): Promise<void> {
  await deploy(context, target, functionAppId, new RegExp(LogicAppResourceTree.pickSlotContextValue));
}

async function deploy(
  actionContext: IActionContext,
  target: Uri | string | SlotTreeItem | undefined,
  functionAppId: string | Record<string, any> | undefined,
  expectedContextValue?: string | RegExp
): Promise<void> {
  addLocalFuncTelemetry(actionContext);

  let deployProjectPathForWorkflowApp: string | undefined;
  const settingsToExclude: string[] = [webhookRedirectHostUri];
  const deployPaths = await getDeployFsPath(actionContext, target);
  const context: IDeployContext = Object.assign(actionContext, deployPaths, { defaultAppSetting: 'defaultFunctionAppToDeploy' });
  const { originalDeployFsPath, effectiveDeployFsPath, workspaceFolder } = deployPaths;

  ext.deploymentFolderPath = originalDeployFsPath;

  let node: SlotTreeItem;

  if (expectedContextValue) {
    node = await getDeployNode(context, ext.rgApi.appResourceTree, target, functionAppId, async () =>
      ext.rgApi.pickAppResource(
        { ...context, suppressCreatePick: false },
        {
          filter: logicAppFilter,
          expectedChildContextValue: expectedContextValue,
        }
      )
    );
  } else {
    node = await getDeployNode(context, ext.rgApi.appResourceTree, target, functionAppId, async () => getDeployLogicAppNode(actionContext));
  }

  const nodeKind = node.site.kind && node.site.kind.toLowerCase();
  const isWorkflowApp = nodeKind?.includes(logicAppKind);
  const isDeployingToKubernetes = nodeKind && nodeKind.indexOf(kubernetesKind) !== -1;
  const [language, version]: [ProjectLanguage, FuncVersion] = await verifyInitForVSCode(context, effectiveDeployFsPath);

  context.telemetry.properties.projectLanguage = language;
  context.telemetry.properties.projectRuntime = version;
  const identityWizardContext: IIdentityWizardContext = {
    clientId: undefined,
    clientSecret: undefined,
    objectId: undefined,
    tenantId: undefined,
    useAdvancedIdentity: undefined,
    ...context,
  };

  if (isDeployingToKubernetes) {
    const managedApiConnectionExists = await managedApiConnectionsExists(workspaceFolder);
    if (managedApiConnectionExists) {
      const aadDetailsExist = await checkAADDetailsExistsInAppSettings(node, identityWizardContext);
      if (!aadDetailsExist) {
        const wizard: AzureWizard<IIdentityWizardContext> = new AzureWizard(identityWizardContext, {
          promptSteps: [
            new AdvancedIdentityObjectIdStep(),
            new AdvancedIdentityClientIdStep(),
            new AdvancedIdentityTenantIdStep(),
            new AdvancedIdentityClientSecretStep(),
          ],
          title: localize('aadDetails', 'Provide your AAD identity details to use with your Azure connections.'),
        });
        await wizard.prompt();
      }
      identityWizardContext.useAdvancedIdentity = true;
    }
  }

  identityWizardContext?.useAdvancedIdentity ? await updateAppSettingsWithIdentityDetails(context, node, identityWizardContext) : undefined;

  await verifyAppSettings(context, node, version, language, originalDeployFsPath, !context.isNewApp);

  const client = await node.site.createClient(actionContext);
  const siteConfig: SiteConfigResource = await client.getSiteConfig();
  const isZipDeploy: boolean = siteConfig.scmType !== ScmType.LocalGit && siteConfig.scmType !== ScmType.GitHub;

  if (getWorkspaceSetting<boolean>(showDeployConfirmationSetting, workspaceFolder.uri.fsPath) && !context.isNewApp && isZipDeploy) {
    const warning: string = localize(
      'confirmDeploy',
      'Are you sure you want to deploy to "{0}"? This will overwrite any previous deployment and cannot be undone.',
      client.fullName
    );
    context.telemetry.properties.cancelStep = 'confirmDestructiveDeployment';
    const deployButton: MessageItem = { title: localize('deploy', 'Deploy') };
    await context.ui.showWarningMessage(warning, { modal: true }, deployButton, DialogResponses.cancel);
    context.telemetry.properties.cancelStep = '';
  }

  await runPreDeployTask(context, effectiveDeployFsPath, siteConfig.scmType);

  if (isZipDeploy) {
    validateGlobSettings(context, effectiveDeployFsPath);
  }

  await node.runWithTemporaryDescription(context, localize('deploying', 'Deploying...'), async () => {
    // preDeploy tasks are only required for zipdeploy so subpath may not exist
    let deployFsPath: string = effectiveDeployFsPath;

    if (!isZipDeploy && !isPathEqual(effectiveDeployFsPath, originalDeployFsPath)) {
      deployFsPath = originalDeployFsPath;
      const noSubpathWarning = `WARNING: Ignoring deploySubPath "${getWorkspaceSetting(
        deploySubpathSetting,
        originalDeployFsPath
      )}" for non-zip deploy.`;
      ext.outputChannel.appendLog(noSubpathWarning);
    }

    if (isWorkflowApp) {
      await cleanupPublishBinPath(context, effectiveDeployFsPath);
    }

    deployProjectPathForWorkflowApp = isWorkflowApp
      ? await getProjectPathToDeploy(node, workspaceFolder, settingsToExclude, deployFsPath, identityWizardContext, actionContext)
      : undefined;

    try {
      await innerDeploy(node.site, deployProjectPathForWorkflowApp !== undefined ? deployProjectPathForWorkflowApp : deployFsPath, context);
    } finally {
      if (deployProjectPathForWorkflowApp !== undefined) {
        await cleanAndRemoveDeployFolder(deployProjectPathForWorkflowApp);
      }
    }
  });

  await node.loadAllChildren(context);
  await notifyDeployComplete(node, context.workspaceFolder, settingsToExclude);
}

async function getDeployLogicAppNode(context: IActionContext): Promise<SlotTreeItem> {
  const placeHolder: string = localize('selectLogicApp', 'Select Logic App (Standard) in Azure');
  const sub = await ext.rgApi.appResourceTree.showTreeItemPicker<AzExtParentTreeItem>(SubscriptionTreeItem.contextValue, context);

  const [site, isAdvance] = (await context.ui.showQuickPick(getLogicAppsPicks(context, sub.subscription), { placeHolder })).data;
  if (!site) {
    if (isAdvance) {
      return await createLogicAppAdvanced(context, sub);
    }
    return await createLogicApp(context, sub);
  }
  const resourceTree = new LogicAppResourceTree(sub.subscription, site);
  return new SlotTreeItem(sub, resourceTree);
}

async function getLogicAppsPicks(
  context: IActionContext,
  subContext: ISubscriptionContext
): Promise<IAzureQuickPickItem<[Site | undefined, boolean]>[]> {
  const logicAppsResolver = new LogicAppResolver();
  const listOfLogicApps = await logicAppsResolver.getAppResourceSiteBySubscription(context, subContext);
  const picks: { label: string; data: [Site, boolean]; description?: string }[] = Array.from(listOfLogicApps).map(([_id, site]) => {
    return { label: site.name, data: [site, false] };
  });

  picks.sort((a, b) => a.label.localeCompare(b.label));
  picks.unshift({
    label: localize('selectLogicApp', '$(plus) Create new Logic App (Standard) in Azure...'),
    data: [undefined, true],
    description: localize('advanced', 'Advanced'),
  });
  picks.unshift({ label: localize('selectLogicApp', '$(plus) Create new Logic App (Standard) in Azure...'), data: [undefined, false] });

  return picks;
}

/**
 * Azure functions task `_GenerateFunctionsExtensionsMetadataPostPublish` moves `NetFxWorker`
 * in `bin/` of publish path, It needs to be reverted as it's a special case where we have a
 * Azure Function Extension inside a Logic App Extension.
 * @param context {@link IActionContext}
 * @param fsPath publish path for logic app extension
 */
async function cleanupPublishBinPath(context: IActionContext, fsPath: string): Promise<void> {
  const netFxWorkerBinPath = path.join(fsPath, 'bin', 'NetFxWorker');
  const netFxWorkerAssetPath = path.join(fsPath, 'NetFxWorker');
  if (await fse.pathExists(netFxWorkerBinPath)) {
    return fse.move(netFxWorkerBinPath, netFxWorkerAssetPath, { overwrite: true });
  }
}

async function validateGlobSettings(context: IActionContext, fsPath: string): Promise<void> {
  const includeKey = 'zipGlobPattern';
  const excludeKey = 'zipIgnorePattern';
  const includeSetting: string | undefined = getWorkspaceSetting(includeKey, fsPath);
  const excludeSetting: string | string[] | undefined = getWorkspaceSetting(excludeKey, fsPath);

  if (includeSetting || excludeSetting) {
    context.telemetry.properties.hasOldGlobSettings = 'true';
    const message: string = localize(
      'globSettingRemoved',
      '"{0}" and "{1}" settings are no longer supported. Instead, place a ".funcignore" file at the root of your repo, using the same syntax as a ".gitignore" file.',
      includeKey,
      excludeKey
    );
    await context.ui.showWarningMessage(message);
  }
}

async function managedApiConnectionsExists(workspaceFolder: WorkspaceFolder): Promise<boolean> {
  const workspaceFolderPath = workspaceFolder.uri.fsPath;
  const connectionsJson = await getConnectionsJson(workspaceFolderPath);
  let connectionsData: ConnectionsData;

  try {
    connectionsData = JSON.parse(connectionsJson);
  } catch {
    return false;
  }

  return !!connectionsData.managedApiConnections && Object.keys(connectionsData.managedApiConnections).length > 0;
}

async function getProjectPathToDeploy(
  node: SlotTreeItem,
  workspaceFolder: WorkspaceFolder,
  settingsToExclude: string[],
  originalDeployFsPath: string,
  identityWizardContext: IIdentityWizardContext,
  actionContext: IActionContext
): Promise<string | undefined> {
  const workspaceFolderPath = workspaceFolder.uri.fsPath;
  const connectionsJson = await getConnectionsJson(workspaceFolderPath);
  const parametersJson = await getParametersJson(workspaceFolderPath);
  const targetAppSettings = await node.getApplicationSettings(identityWizardContext as IDeployContext);
  const parameterizeConnectionsSetting = getGlobalSetting(parameterizeConnectionsInProjectLoadSetting);
  let resolvedConnections: ConnectionsData;
  let connectionsData: ConnectionsData;

<<<<<<< HEAD
  function updateAuthenticationParameters(authValue: any): void {
    if (connectionsData.managedApiConnections && Object.keys(connectionsData.managedApiConnections).length) {
      for (const referenceKey of Object.keys(connectionsData.managedApiConnections)) {
        parametersJson[`${referenceKey}-Authentication`].value = authValue;
        actionContext.telemetry.properties.updateAuth = `updated "${referenceKey}-Authentication" parameter to ManagedServiceIdentity`;
      }
    }
  }

  function updateAuthenticationInConnections(authValue: any): void {
    if (connectionsData.managedApiConnections && Object.keys(connectionsData.managedApiConnections).length) {
      for (const referenceKey of Object.keys(connectionsData.managedApiConnections)) {
        connectionsData.managedApiConnections[referenceKey].authentication = authValue;
        actionContext.telemetry.properties.updateAuth = `updated "${referenceKey}" connection authentication to ManagedServiceIdentity`;
      }
    }
  }

  try {
    connectionsData = JSON.parse(connectionsJson);
    const authValue = { type: 'ManagedServiceIdentity' };
    const advancedIdentityAuthValue = {
      type: 'ActiveDirectoryOAuth',
      audience: 'https://management.core.windows.net/',
      credentialType: 'Secret',
      clientId: `@appsetting('${workflowAppAADClientId}')`,
      tenant: `@appsetting('${workflowAppAADTenantId}')`,
      secret: `@appsetting('${workflowAppAADClientSecret}')`,
    };

    if (parameterizeConnectionsSetting === null || parameterizeConnectionsSetting) {
      identityWizardContext?.useAdvancedIdentity
        ? updateAuthenticationParameters(advancedIdentityAuthValue)
        : updateAuthenticationParameters(authValue);
    } else {
      identityWizardContext?.useAdvancedIdentity
        ? updateAuthenticationInConnections(advancedIdentityAuthValue)
        : updateAuthenticationInConnections(authValue);
    }

    const resolutionService = new ResolutionService(parametersJson, targetAppSettings);
    resolvedConnections = resolutionService.resolve(connectionsData);
=======
  const targetAppSettings = await node.getApplicationSettings(identityWizardContext as IDeployContext);
  try {
    parametizedConnections = JSON.parse(connectionsJson);
    connectionsData = resolveConnectionsReferences(connectionsJson, parametersJson, targetAppSettings);
>>>>>>> f698e488
  } catch {
    actionContext.telemetry.properties.noAuthUpdate = 'No authentication update was made';
    return undefined;
  }

  if (connectionsData.managedApiConnections && Object.keys(connectionsData.managedApiConnections).length) {
    const deployProjectPath = path.join(path.dirname(workspaceFolderPath), `${path.basename(workspaceFolderPath)}-deploytemp`);
    const connectionsFilePathDeploy = path.join(deployProjectPath, connectionsFileName);
    const parametersFilePathDeploy = path.join(deployProjectPath, parametersFileName);

    if (await fse.pathExists(deployProjectPath)) {
      await cleanAndRemoveDeployFolder(deployProjectPath);
    }

    fse.mkdirSync(deployProjectPath);

    await fse.copy(originalDeployFsPath, deployProjectPath, { overwrite: true });

    for (const referenceKey of Object.keys(connectionsData.managedApiConnections)) {
      try {
        const connection = resolvedConnections.managedApiConnections[referenceKey].connection;
        await createAclInConnectionIfNeeded(identityWizardContext, connection.id, node.site);

        if (node.site.isSlot) {
          const parentTreeItem = node.parent?.parent as SlotTreeItem;
          await createAclInConnectionIfNeeded(identityWizardContext, connection.id, parentTreeItem.site);
        }
      } catch (error) {
        throw new Error(`Error in creating access policy for connection in reference - '${referenceKey}'. ${error}`);
      }

      settingsToExclude.push(`${referenceKey}-connectionKey`);
    }

    await writeFormattedJson(connectionsFilePathDeploy, connectionsData);
    await writeFormattedJson(parametersFilePathDeploy, parametersJson);

    return deployProjectPath;
  }
  return undefined;
}

async function cleanAndRemoveDeployFolder(deployProjectPath: string): Promise<void> {
  await fse.emptyDir(deployProjectPath);
  fse.rmdirSync(deployProjectPath);
}

async function checkAADDetailsExistsInAppSettings(node: SlotTreeItem, identityWizardContext: IIdentityWizardContext): Promise<boolean> {
  const client = await node.site.createClient(identityWizardContext);
  const appSettings: StringDictionary | undefined = (await client.listApplicationSettings())?.properties;
  if (appSettings) {
    const clientId = appSettings[workflowAppAADClientId];
    const objectId = appSettings[workflowAppAADObjectId];
    const tenantId = appSettings[workflowAppAADTenantId];
    const clientSecret = appSettings[workflowAppAADClientSecret];
    const aadDetailsExists = !!clientId && !!objectId && !!tenantId && !!clientSecret;
    identityWizardContext.clientId = clientId;
    identityWizardContext.clientSecret = clientSecret;
    identityWizardContext.objectId = objectId;
    identityWizardContext.tenantId = tenantId;
    identityWizardContext.useAdvancedIdentity = aadDetailsExists;
    return aadDetailsExists;
  }
  return false;
}<|MERGE_RESOLUTION|>--- conflicted
+++ resolved
@@ -299,7 +299,6 @@
   let resolvedConnections: ConnectionsData;
   let connectionsData: ConnectionsData;
 
-<<<<<<< HEAD
   function updateAuthenticationParameters(authValue: any): void {
     if (connectionsData.managedApiConnections && Object.keys(connectionsData.managedApiConnections).length) {
       for (const referenceKey of Object.keys(connectionsData.managedApiConnections)) {
@@ -342,12 +341,6 @@
 
     const resolutionService = new ResolutionService(parametersJson, targetAppSettings);
     resolvedConnections = resolutionService.resolve(connectionsData);
-=======
-  const targetAppSettings = await node.getApplicationSettings(identityWizardContext as IDeployContext);
-  try {
-    parametizedConnections = JSON.parse(connectionsJson);
-    connectionsData = resolveConnectionsReferences(connectionsJson, parametersJson, targetAppSettings);
->>>>>>> f698e488
   } catch {
     actionContext.telemetry.properties.noAuthUpdate = 'No authentication update was made';
     return undefined;
