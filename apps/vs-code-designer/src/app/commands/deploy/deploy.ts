--- conflicted
+++ resolved
@@ -26,11 +26,7 @@
 import { addLocalFuncTelemetry } from '../../utils/funcCoreTools/funcVersion';
 import { getWorkspaceSetting } from '../../utils/vsCodeConfig/settings';
 import { verifyInitForVSCode } from '../../utils/vsCodeConfig/verifyInitForVSCode';
-<<<<<<< HEAD
-import { createLogicApp, createLogicAppAdvanced } from '../createLogicApp/createLogicApp';
-=======
 import { createLogicAppAdvanced, createLogicApp } from '../createLogicApp/createLogicApp';
->>>>>>> 6253ffe7
 import {
   AdvancedIdentityObjectIdStep,
   AdvancedIdentityClientIdStep,
@@ -184,43 +180,6 @@
   await notifyDeployComplete(node, context.workspaceFolder, settingsToExclude);
 }
 
-async function getDeployLogicAppNode(context: IActionContext): Promise<SlotTreeItem> {
-  const placeHolder: string = localize('selectLogicApp', 'Select Logic App (Standard) in Azure');
-  const sub = await ext.rgApi.appResourceTree.showTreeItemPicker<AzExtParentTreeItem>(SubscriptionTreeItem.contextValue, context);
-
-  const [site, isAdvance] = (await context.ui.showQuickPick(getLogicAppsPicks(context, sub.subscription), { placeHolder })).data;
-  if (!site) {
-    if (isAdvance) {
-      return await createLogicAppAdvanced(context, sub);
-    } else {
-      return await createLogicApp(context, sub);
-    }
-  } else {
-    const resourceTree = new LogicAppResourceTree(sub.subscription, site);
-    return new SlotTreeItem(sub, resourceTree);
-  }
-}
-
-async function getLogicAppsPicks(
-  context: IActionContext,
-  subContext: ISubscriptionContext
-): Promise<IAzureQuickPickItem<[Site | undefined, boolean]>[]> {
-  const listOfLogicApps = await LogicAppResolver.getAppResourceSiteBySubscription(context, subContext);
-  const picks: { label: string; data: [Site, boolean]; description?: string }[] = Array.from(listOfLogicApps).map(([_id, site]) => {
-    return { label: site.name, data: [site, false] };
-  });
-
-  picks.sort((a, b) => a.label.localeCompare(b.label));
-  picks.unshift({
-    label: localize('selectLogicApp', '$(plus) Create new Logic App (Standard) in Azure...'),
-    data: [undefined, true],
-    description: localize('advanced', 'Advanced'),
-  });
-  picks.unshift({ label: localize('selectLogicApp', '$(plus) Create new Logic App (Standard) in Azure...'), data: [undefined, false] });
-
-  return picks;
-}
-
 /**
  * Shows tree item picker to select Logic App or create a new one.
  * @param {IActionContext} context - Command context.
