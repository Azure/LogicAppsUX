--- conflicted
+++ resolved
@@ -248,10 +248,9 @@
   context: IActionContext,
   subContext: ISubscriptionContext
 ): Promise<IAzureQuickPickItem<[Site | undefined, boolean]>[]> {
-<<<<<<< HEAD
-  const sites = await LogicAppResolver.getAppResourceSiteBySubscription(context, subContext);
+  const logicAppsResolver = new LogicAppResolver();
+  const sites = await logicAppsResolver.getAppResourceSiteBySubscription(context, subContext);
   const picks: { label: string; data: [Site, boolean]; description?: string }[] = [];
-  sites.logicApps;
 
   Array.from(sites.logicApps).forEach(([_id, site]) => {
     picks.push({ label: site.name, data: [site, false] });
@@ -259,12 +258,6 @@
 
   Array.from(sites.hybridLogicApps).forEach(([_id, site]) => {
     picks.push({ label: `${site.name} (Hybrid)`, data: [site as unknown as Site, false] });
-=======
-  const logicAppsResolver = new LogicAppResolver();
-  const listOfLogicApps = await logicAppsResolver.getAppResourceSiteBySubscription(context, subContext);
-  const picks: { label: string; data: [Site, boolean]; description?: string }[] = Array.from(listOfLogicApps).map(([_id, site]) => {
-    return { label: site.name, data: [site, false] };
->>>>>>> 4f7c541f
   });
 
   picks.sort((a, b) => a.label.localeCompare(b.label));
