--- conflicted
+++ resolved
@@ -7,11 +7,8 @@
 import { executeOnFunctions } from '../functionsExtension/executeOnFunctionsExt';
 import { openFile } from './openFile';
 import { openDesigner } from './workflows/openDesigner/openDesigner';
-<<<<<<< HEAD
+import { viewContent } from './workflows/viewContent';
 import type { FileTreeItem } from '@microsoft/vscode-azext-azureappservice';
-=======
-import { viewContent } from './workflows/viewContent';
->>>>>>> 90d11f92
 import { registerCommand } from '@microsoft/vscode-azext-utils';
 import type { AzExtTreeItem, IActionContext } from '@microsoft/vscode-azext-utils';
 import { commands } from 'vscode';
@@ -23,11 +20,8 @@
     async (context: IActionContext, node: AzExtTreeItem) => await ext.tree.loadMore(node, context)
   );
   registerCommand(extensionCommand.selectSubscriptions, () => commands.executeCommand(extensionCommand.azureSelectSubscriptions));
-<<<<<<< HEAD
   registerCommand(extensionCommand.openFile, (context: IActionContext, node: FileTreeItem) =>
     executeOnFunctions(openFile, context, context, node)
   );
-=======
   registerCommand(extensionCommand.viewContent, viewContent);
->>>>>>> 90d11f92
 }