/*---------------------------------------------------------------------------------------------
 *  Copyright (c) Microsoft Corporation. All rights reserved.
 *  Licensed under the MIT License. See License.txt in the project root for license information.
 *--------------------------------------------------------------------------------------------*/
import { extensionCommand } from '../../constants';
import { ext } from '../../extensionVariables';
import { executeOnFunctions } from '../functionsExtension/executeOnFunctionsExt';
import { ProductionSlotTreeItem } from '../tree/slotsTree/ProductionSlotTreeItem';
import { SlotTreeItem } from '../tree/slotsTree/SlotTreeItem';
import { downloadAppSettings } from './appSettings/downloadAppSettings';
import { editAppSetting } from './appSettings/editAppSetting';
import { renameAppSetting } from './appSettings/renameAppSetting';
import { toggleSlotSetting } from './appSettings/toggleSlotSetting';
import { uploadAppSettings } from './appSettings/uploadAppSettings';
import { browseWebsite } from './browseWebsite';
import { createChildNode } from './createChildNode';
import { createCodeless } from './createCodeless/createCodeless';
import { createLogicApp, createLogicAppAdvanced } from './createLogicApp/createLogicApp';
import { createNewProjectFromCommand } from './createNewProject/createNewProject';
import { createSlot } from './createSlot';
import { deleteNode } from './deleteNode';
import { deployProductionSlot, deploySlot } from './deploy/deploy';
import { redeployDeployment } from './deployments/redeployDeployment';
import { viewDeploymentLogs } from './deployments/viewDeploymentLogs';
import { startStreamingLogs } from './logstream/startStreamingLogs';
import { stopStreamingLogs } from './logstream/stopStreamingLogs';
import { openFile } from './openFile';
import { openInPortal } from './openInPortal';
import { pickFuncProcess } from './pickFuncProcess';
import { restartLogicApp } from './restartLogicApp';
import { startLogicApp } from './startLogicApp';
import { stopLogicApp } from './stopLogicApp';
import { swapSlot } from './swapSlot';
import { viewProperties } from './viewProperties';
import { exportLogicApp } from './workflows/exportLogicApp';
import { getDebugSymbolDll } from './workflows/getDebugSymbolDll';
import { openDesigner } from './workflows/openDesigner/openDesigner';
import { openOverview } from './workflows/openOverview';
import { reviewValidation } from './workflows/reviewValidation';
import { switchToDotnetProject } from './workflows/switchToDotnetProject';
import { viewContent } from './workflows/viewContent';
<<<<<<< HEAD
import { AppSettingsTreeItem, AppSettingTreeItem, registerSiteCommand } from '@microsoft/vscode-azext-azureappservice';
import type { FileTreeItem } from '@microsoft/vscode-azext-azureappservice';
=======
import type { AppSettingTreeItem, FileTreeItem } from '@microsoft/vscode-azext-azureappservice';
import { registerSiteCommand } from '@microsoft/vscode-azext-azureappservice';
>>>>>>> 71d50781
import { registerCommand } from '@microsoft/vscode-azext-utils';
import type { AzExtTreeItem, IActionContext, AzExtParentTreeItem } from '@microsoft/vscode-azext-utils';
import { commands } from 'vscode';

export function registerCommands(): void {
  registerCommand(extensionCommand.openDesigner, openDesigner);
  registerCommand(
    extensionCommand.loadMore,
    async (context: IActionContext, node: AzExtTreeItem) => await ext.tree.loadMore(node, context)
  );
  registerCommand(extensionCommand.selectSubscriptions, () => commands.executeCommand(extensionCommand.azureSelectSubscriptions));
  registerCommand(extensionCommand.openFile, (context: IActionContext, node: FileTreeItem) =>
    executeOnFunctions(openFile, context, context, node)
  );
  registerCommand(extensionCommand.viewContent, viewContent);
  registerCommand(extensionCommand.createNewProject, createNewProjectFromCommand);
  registerCommand(extensionCommand.createCodeless, createCodeless);
  registerCommand(extensionCommand.createLogicApp, createLogicApp);
  registerCommand(extensionCommand.createLogicAppAdvanced, createLogicAppAdvanced);
  registerSiteCommand(extensionCommand.deploy, deployProductionSlot);
  registerSiteCommand(extensionCommand.deploySlot, deploySlot);
  registerSiteCommand(extensionCommand.redeploy, redeployDeployment);
  registerCommand(extensionCommand.showOutputChannel, () => {
    ext.outputChannel.show();
  });
  registerCommand(extensionCommand.startLogicApp, startLogicApp);
  registerCommand(extensionCommand.stopLogicApp, stopLogicApp);
  registerCommand(extensionCommand.restartLogicApp, restartLogicApp);
  registerCommand(extensionCommand.pickProcess, pickFuncProcess);
  registerCommand(extensionCommand.getDebugSymbolDll, getDebugSymbolDll);
  registerCommand(
    extensionCommand.deleteLogicApp,
    async (context: IActionContext, node?: AzExtTreeItem) => await deleteNode(context, ProductionSlotTreeItem.contextValue, node)
  );
  registerCommand(extensionCommand.openOverview, openOverview);
  registerCommand(extensionCommand.refresh, async (context: IActionContext, node?: AzExtTreeItem) => await ext.tree.refresh(context, node));
  registerCommand(extensionCommand.exportLogicApp, exportLogicApp);
  registerCommand(extensionCommand.reviewValidation, reviewValidation);
  registerCommand(extensionCommand.switchToDotnetProject, switchToDotnetProject);
  registerCommand(extensionCommand.openInPortal, openInPortal);
  registerCommand(extensionCommand.browseWebsite, browseWebsite);
  registerCommand(extensionCommand.viewProperties, viewProperties);
  registerCommand(extensionCommand.createSlot, createSlot);
  registerCommand(
    extensionCommand.deleteSlot,
    async (context: IActionContext, node?: AzExtTreeItem) => await deleteNode(context, SlotTreeItem.contextValue, node)
  );
  registerCommand(extensionCommand.swapSlot, swapSlot);
  registerCommand(extensionCommand.startStreamingLogs, startStreamingLogs);
  registerCommand(extensionCommand.stopStreamingLogs, stopStreamingLogs);
  registerSiteCommand(extensionCommand.viewDeploymentLogs, viewDeploymentLogs);
  registerCommand(
<<<<<<< HEAD
    extensionCommand.appSettingsAdd,
    async (context: IActionContext, node?: AzExtParentTreeItem) => await createChildNode(context, AppSettingsTreeItem.contextValue, node)
  );
  registerCommand(
    extensionCommand.appSettingsDelete,
    async (context: IActionContext, node?: AzExtTreeItem) => await deleteNode(context, AppSettingTreeItem.contextValue, node)
  );
  registerCommand(extensionCommand.appSettingsDownload, downloadAppSettings);
  registerCommand(extensionCommand.appSettingsEdit, editAppSetting);
  registerCommand(extensionCommand.appSettingsRename, renameAppSetting);
  registerCommand(extensionCommand.appSettingsToggleSlotSetting, toggleSlotSetting);
  registerCommand(extensionCommand.appSettingsUpload, uploadAppSettings);
=======
    extensionCommand.toggleAppSettingVisibility,
    async (context: IActionContext, node: AppSettingTreeItem) => {
      await node.toggleValueVisibility(context);
    },
    250
  );
>>>>>>> 71d50781
}<|MERGE_RESOLUTION|>--- conflicted
+++ resolved
@@ -39,13 +39,8 @@
 import { reviewValidation } from './workflows/reviewValidation';
 import { switchToDotnetProject } from './workflows/switchToDotnetProject';
 import { viewContent } from './workflows/viewContent';
-<<<<<<< HEAD
 import { AppSettingsTreeItem, AppSettingTreeItem, registerSiteCommand } from '@microsoft/vscode-azext-azureappservice';
 import type { FileTreeItem } from '@microsoft/vscode-azext-azureappservice';
-=======
-import type { AppSettingTreeItem, FileTreeItem } from '@microsoft/vscode-azext-azureappservice';
-import { registerSiteCommand } from '@microsoft/vscode-azext-azureappservice';
->>>>>>> 71d50781
 import { registerCommand } from '@microsoft/vscode-azext-utils';
 import type { AzExtTreeItem, IActionContext, AzExtParentTreeItem } from '@microsoft/vscode-azext-utils';
 import { commands } from 'vscode';
@@ -98,7 +93,13 @@
   registerCommand(extensionCommand.stopStreamingLogs, stopStreamingLogs);
   registerSiteCommand(extensionCommand.viewDeploymentLogs, viewDeploymentLogs);
   registerCommand(
-<<<<<<< HEAD
+    extensionCommand.toggleAppSettingVisibility,
+    async (context: IActionContext, node: AppSettingTreeItem) => {
+      await node.toggleValueVisibility(context);
+    },
+    250
+  );
+  registerCommand(
     extensionCommand.appSettingsAdd,
     async (context: IActionContext, node?: AzExtParentTreeItem) => await createChildNode(context, AppSettingsTreeItem.contextValue, node)
   );
@@ -111,12 +112,4 @@
   registerCommand(extensionCommand.appSettingsRename, renameAppSetting);
   registerCommand(extensionCommand.appSettingsToggleSlotSetting, toggleSlotSetting);
   registerCommand(extensionCommand.appSettingsUpload, uploadAppSettings);
-=======
-    extensionCommand.toggleAppSettingVisibility,
-    async (context: IActionContext, node: AppSettingTreeItem) => {
-      await node.toggleValueVisibility(context);
-    },
-    250
-  );
->>>>>>> 71d50781
 }