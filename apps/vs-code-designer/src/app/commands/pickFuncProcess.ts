/*---------------------------------------------------------------------------------------------
 *  Copyright (c) Microsoft Corporation. All rights reserved.
 *  Licensed under the MIT License. See License.txt in the project root for license information.
 *--------------------------------------------------------------------------------------------*/
import {
  Platform,
  autoStartAzuriteSetting,
  verifyConnectionKeysSetting,
  defaultFuncPort,
  hostStartTaskName,
  pickProcessTimeoutSetting,
} from '../../constants';
import { ext } from '../../extensionVariables';
import { localize } from '../../localize';
import { getMatchingWorkspaceFolder, preDebugValidate } from '../debug/validatePreDebug';
import { verifyLocalConnectionKeys } from '../utils/appSettings/connectionKeys';
import { activateAzurite } from '../utils/azurite/activateAzurite';
import { getProjFiles } from '../utils/dotnet/dotnet';
import { getFuncPortFromTaskOrProject, isFuncHostTask, runningFuncTaskMap } from '../utils/funcCoreTools/funcHostTask';
import type { IRunningFuncTask } from '../utils/funcCoreTools/funcHostTask';
import { isTimeoutError } from '../utils/requestUtils';
import { executeIfNotActive } from '../utils/taskUtils';
import { runWithDurationTelemetry } from '../utils/telemetry';
import { tryGetLogicAppProjectRoot } from '../utils/verifyIsProject';
import { getWorkspaceSetting } from '../utils/vsCodeConfig/settings';
import { getWindowsProcess } from '../utils/windowsProcess';
import type { HttpOperationResponse } from '@azure/ms-rest-js';
import { delay } from '@azure/ms-rest-js';
import { HTTP_METHODS } from '@microsoft/logic-apps-shared';
import type { AzExtRequestPrepareOptions } from '@microsoft/vscode-azext-azureutils';
import { sendRequestWithTimeout } from '@microsoft/vscode-azext-azureutils';
import { UserCancelledError, callWithTelemetryAndErrorHandling } from '@microsoft/vscode-azext-utils';
import type { IActionContext } from '@microsoft/vscode-azext-utils';
import { ProjectLanguage } from '@microsoft/vscode-extension-logic-apps';
import type { IProcessInfo } from '@microsoft/vscode-extension-logic-apps';
import unixPsTree from 'ps-tree';
import * as vscode from 'vscode';
import parser from 'yargs-parser';
import { buildCustomCodeFunctionsProject } from './buildCustomCodeFunctionsProject';

type OSAgnosticProcess = { command: string | undefined; pid: number | string };
type ActualUnixPS = unixPsTree.PS & { COMM?: string };

export async function pickFuncProcess(context: IActionContext, debugConfig: vscode.DebugConfiguration): Promise<string | undefined> {
  await callWithTelemetryAndErrorHandling(autoStartAzuriteSetting, async (actionContext: IActionContext) => {
    await runWithDurationTelemetry(actionContext, autoStartAzuriteSetting, async () => {
      await activateAzurite(context);
    });
  });

  const workspaceFolder: vscode.WorkspaceFolder = getMatchingWorkspaceFolder(debugConfig);
  const projectPath: string | undefined = await tryGetLogicAppProjectRoot(context, workspaceFolder);
  if (!projectPath) {
    throw new Error(localize('noProjectRoot', 'Unable to find the project root.'));
  }

  await callWithTelemetryAndErrorHandling(verifyConnectionKeysSetting, async (actionContext: IActionContext) => {
    await runWithDurationTelemetry(actionContext, verifyConnectionKeysSetting, async () => {
      await verifyLocalConnectionKeys(context, projectPath);
    });
  });

  const shouldContinue: boolean = await preDebugValidate(context, debugConfig, projectPath);

  if (!shouldContinue) {
    throw new UserCancelledError('preDebugValidate');
  }

<<<<<<< HEAD
  await buildCustomCodeFunctionsProject(context, result.workspace.uri);

  await waitForPrevFuncTaskToStop(result.workspace);
  const projectFiles = await getProjFiles(context, ProjectLanguage.CSharp, result.workspace.uri.fsPath);
=======
  await waitForPrevFuncTaskToStop(workspaceFolder);
  const projectFiles = await getProjFiles(context, ProjectLanguage.CSharp, projectPath);
>>>>>>> ce0a6721
  const isBundleProject: boolean = projectFiles.length > 0 ? false : true;

  const preLaunchTaskName: string | undefined = debugConfig.preLaunchTask;
  const tasks: vscode.Task[] = await vscode.tasks.fetchTasks();
  const funcTask: vscode.Task | undefined = tasks.find((task) => {
    return task.scope === workspaceFolder && (preLaunchTaskName ? task.name === preLaunchTaskName : isFuncHostTask(task));
  });

  const debugTask: vscode.Task | undefined = tasks.find((task) => {
    return task.scope === workspaceFolder && task.name === 'generateDebugSymbols';
  });

  if (!funcTask) {
    throw new Error(localize('noFuncTask', 'Failed to find "{0}" task.', preLaunchTaskName || hostStartTaskName));
  }

  ext.workflowRuntimePort = getFunctionRuntimePort(funcTask);

  getPickProcessTimeout(context);

  if (debugTask && !debugConfig['noDebug'] && isBundleProject) {
    await startDebugTask(debugTask, workspaceFolder);
  }

  const taskInfo = await startFuncTask(context, workspaceFolder, funcTask);
  return await pickChildProcess(taskInfo);
}

/**
 * Executes the debug symbols task.
 * @param {vscode.Task} debugTask - Debug Task.
 * @param {vscode.WorkspaceFolder} workspaceFolder - Workspace path.
 */
async function startDebugTask(debugTask: vscode.Task, workspaceFolder: vscode.WorkspaceFolder): Promise<void> {
  await vscode.tasks.executeTask(debugTask);

  return new Promise<void>((resolve) => {
    const disposable: vscode.Disposable = vscode.tasks.onDidEndTaskProcess((e) => {
      if (e.execution.task.scope === workspaceFolder && e.execution.task === debugTask) {
        if (e.exitCode !== 0) {
          vscode.window.showWarningMessage(
            localize('azureLogicAppsStandard.debugSymbols', 'Unable to debug the workflow app. Debug symbols could not be generated.')
          );
        }
        disposable.dispose();
        resolve();
      }
    });
  });
}

/**
 * Waits for functions tasks to stop.
 * @param {vscode.WorkspaceFolder} workspaceFolder - Workspace path.
 */
async function waitForPrevFuncTaskToStop(workspaceFolder: vscode.WorkspaceFolder): Promise<void> {
  const timeoutInSeconds = 30;
  const maxTime: number = Date.now() + timeoutInSeconds * 1000;
  while (Date.now() < maxTime) {
    if (!runningFuncTaskMap.has(workspaceFolder)) {
      return;
    }
    await delay(1000);
  }
  throw new Error(
    localize(
      'failedToFindFuncHost',
      'Failed to stop previous running Functions host within "{0}" seconds. Make sure the task has stopped before you debug again.',
      timeoutInSeconds
    )
  );
}

/**
 * Executes the start functions task.
 * @param {IActionContext} context - Command context.
 * @param {vscode.WorkspaceFolder} workspaceFolder - Workspace path.
 * @param {vscode.Task} funcTask - Start functions Task.
 */
async function startFuncTask(
  context: IActionContext,
  workspaceFolder: vscode.WorkspaceFolder,
  funcTask: vscode.Task
): Promise<IRunningFuncTask> {
  const funcTaskReadyEmitter = new vscode.EventEmitter<vscode.WorkspaceFolder>();
  const pickProcessTimeout = getPickProcessTimeout(context);

  let taskError: Error | undefined;
  const errorListener: vscode.Disposable = vscode.tasks.onDidEndTaskProcess((e: vscode.TaskProcessEndEvent) => {
    if (e.execution.task.scope === workspaceFolder && e.exitCode !== 0) {
      context.errorHandling.suppressReportIssue = true;
      // Throw if _any_ task fails, not just funcTask (since funcTask often depends on build/clean tasks)
      taskError = new Error(
        localize(
          'taskFailed',
          'Error exists after running preLaunchTask "{0}". View task output for more information.',
          e.execution.task.name,
          e.exitCode
        )
      );
      errorListener.dispose();
    }
  });

  try {
    // The "IfNotActive" part helps when the user starts, stops and restarts debugging quickly in succession. We want to use the already-active task to avoid two func tasks causing a port conflict error
    // The most common case we hit this is if the "clean" or "build" task is running when we get here. It's unlikely the "func host start" task is active, since we would've stopped it in `waitForPrevFuncTaskToStop` above
    await executeIfNotActive(funcTask);

    const intervalMs = 500;
    const funcPort: string = await getFuncPortFromTaskOrProject(context, funcTask, workspaceFolder);
    let statusRequestTimeout: number = intervalMs;
    const maxTime: number = Date.now() + pickProcessTimeout * 1000;
    while (Date.now() < maxTime) {
      if (taskError !== undefined) {
        throw taskError;
      }

      const taskInfo: IRunningFuncTask | undefined = runningFuncTaskMap.get(workspaceFolder);
      if (taskInfo) {
        for (const scheme of ['http', 'https']) {
          const statusRequest: AzExtRequestPrepareOptions = {
            url: `${scheme}://localhost:${funcPort}/admin/host/status`,
            method: HTTP_METHODS.GET,
          };
          if (scheme === 'https') {
            statusRequest.rejectUnauthorized = false;
          }

          try {
            // wait for status url to indicate functions host is running
            const response: HttpOperationResponse = await sendRequestWithTimeout(context, statusRequest, statusRequestTimeout, undefined);
            if (response.parsedBody.state.toLowerCase() === 'running') {
              funcTaskReadyEmitter.fire(workspaceFolder);
              return taskInfo;
            }
          } catch (error) {
            if (isTimeoutError(error)) {
              // Timeout likely means localhost isn't ready yet, but we'll increase the timeout each time it fails just in case it's a slow computer that can't handle a request that fast
              statusRequestTimeout *= 2;
              context.telemetry.measurements.maxStatusTimeout = statusRequestTimeout;
            } else {
              // ignore
            }
          }
        }
      }

      await delay(intervalMs);
    }

    throw new Error(
      localize(
        'failedToFindFuncHost',
        'Failed to detect running Functions host within "{0}" seconds. You may want to adjust the "{1}" setting.',
        pickProcessTimeout,
        `${ext.prefix}.${pickProcessTimeoutSetting}`
      )
    );
  } finally {
    errorListener.dispose();
  }
}

/**
 * Picks the child process that we want to use. Scenarios to keep in mind:
 * 1. On Windows, the rootPid is almost always the parent PowerShell process
 * 2. On Unix, the rootPid may be a wrapper around the main func exe if installed with npm
 * 3. Starting with the .NET 5 worker, Windows sometimes has an inner process we _don't_ want like 'conhost.exe'
 * The only processes we should want to attach to are the "func" process itself or a "dotnet" process running a dll, so we will pick the innermost one of those
 */
export async function pickChildProcess(taskInfo: IRunningFuncTask): Promise<string> {
  // Workaround for https://github.com/microsoft/vscode-azurefunctions/issues/2656
  if (!isRunning(taskInfo.processId) && vscode.window.activeTerminal) {
    const terminalPid = await vscode.window.activeTerminal.processId;
    if (terminalPid) {
      // NOTE: Intentionally updating the object so that `runningFuncTaskMap` is affected, too
      taskInfo.processId = terminalPid;
    }
  }
  const children: OSAgnosticProcess[] =
    process.platform === Platform.windows ? await getWindowsChildren(taskInfo.processId) : await getUnixChildren(taskInfo.processId);
  const child: OSAgnosticProcess | undefined = children.reverse().find((c) => /(dotnet|func)(\.exe|)$/i.test(c.command || ''));
  return child ? child.pid.toString() : String(taskInfo.processId);
}

export async function findChildProcess(processId: number): Promise<string | undefined> {
  const children: OSAgnosticProcess[] =
    process.platform === Platform.windows ? await getWindowsChildren(processId) : await getUnixChildren(processId);
  const child: OSAgnosticProcess | undefined = children.reverse().find((c) => /(dotnet|func)(\.exe|)$/i.test(c.command || ''));
  return child ? child.pid.toString() : String(processId);
}

export async function getUnixChildren(pid: number): Promise<OSAgnosticProcess[]> {
  const processes: ActualUnixPS[] = await new Promise((resolve, reject): void => {
    unixPsTree(pid, (error: Error | null, result: unixPsTree.PS[]) => {
      if (error) {
        reject(error);
      } else {
        resolve(result);
      }
    });
  });
  return processes.map((c) => {
    return { command: c.COMMAND || c.COMM, pid: c.PID };
  });
}

export async function getWindowsChildren(pid: number): Promise<OSAgnosticProcess[]> {
  const processes: IProcessInfo[] = await getWindowsProcess(pid);
  return (processes || []).map((c) => {
    return { command: c.name, pid: c.pid };
  });
}

/**
 * Gets functions runtime port.
 * @param {vscode.Task} funcTask - Function task.
 * @returns {number} Returns specified port in tasks.json or the default function port.
 */
function getFunctionRuntimePort(funcTask: vscode.Task): number {
  const { command } = funcTask.definition;
  try {
    const args = parser(command);
    const port = args['port'] || args['p'] || undefined;
    return port ?? Number(defaultFuncPort);
  } catch {
    // Returning the default port in case of error in parsing.
    return Number(defaultFuncPort);
  }
}

/**
 * Returns wheter the task with the specific pid is running.
 * This method will throw an error if the target pid does not exist. As a special case, a signal of 0 can be used to test for the existence of a process.
 * Even though the name of this function is process.kill(), it is really just a signal sender, like the kill system call.
 * @param {number} pid - Task pid.
 * @returns {number} Returns true if the task is running, otherwise returns false.
 */
function isRunning(pid: number): boolean {
  try {
    process.kill(pid, 0);
    return true;
  } catch {
    return false;
  }
}

/**
 * Gets pick process timeout setting value from workspace settings.
 * @param {IActionContext} context - Command context.
 * @returns {number} Timeout value in seconds.
 */
function getPickProcessTimeout(context: IActionContext): number {
  const pickProcessTimeoutValue: number | undefined = getWorkspaceSetting<number>(pickProcessTimeoutSetting);
  const timeoutInSeconds = Number(pickProcessTimeoutValue);
  if (Number.isNaN(timeoutInSeconds)) {
    throw new Error(
      localize(
        'invalidSettingValue',
        'The setting "{0}" must be a number, but instead found "{1}".',
        pickProcessTimeoutSetting,
        pickProcessTimeoutValue
      )
    );
  }
  context.telemetry.properties.timeoutInSeconds = timeoutInSeconds.toString();

  return timeoutInSeconds;
}<|MERGE_RESOLUTION|>--- conflicted
+++ resolved
@@ -66,15 +66,10 @@
     throw new UserCancelledError('preDebugValidate');
   }
 
-<<<<<<< HEAD
-  await buildCustomCodeFunctionsProject(context, result.workspace.uri);
-
-  await waitForPrevFuncTaskToStop(result.workspace);
-  const projectFiles = await getProjFiles(context, ProjectLanguage.CSharp, result.workspace.uri.fsPath);
-=======
+  await buildCustomCodeFunctionsProject(context, workspaceFolder.uri);
+
   await waitForPrevFuncTaskToStop(workspaceFolder);
   const projectFiles = await getProjFiles(context, ProjectLanguage.CSharp, projectPath);
->>>>>>> ce0a6721
   const isBundleProject: boolean = projectFiles.length > 0 ? false : true;
 
   const preLaunchTaskName: string | undefined = debugConfig.preLaunchTask;
