/*---------------------------------------------------------------------------------------------
 *  Copyright (c) Microsoft Corporation. All rights reserved.
 *  Licensed under the MIT License. See License.txt in the project root for license information.
 *--------------------------------------------------------------------------------------------*/
import {
  dotnetPublishTaskLabel,
  funcDependencyName,
  dotnetExtensionId,
  func,
  funcWatchProblemMatcher,
  hostStartCommand,
  show64BitWarningSetting,
} from '../../../constants';
import { localize } from '../../../localize';
import { binariesExist } from '../../utils/binaries';
import { getProjFiles, getTargetFramework, getDotnetDebugSubpath, tryGetFuncVersion } from '../../utils/dotnet/dotnet';
import type { ProjectFile } from '../../utils/dotnet/dotnet';
import { tryParseFuncVersion } from '../../utils/funcCoreTools/funcVersion';
import { getWorkspaceSetting, updateGlobalSetting } from '../../utils/vsCodeConfig/settings';
import { InitVSCodeStepBase } from './InitVSCodeStepBase';
import { DialogResponses, nonNullProp, openUrl, parseError } from '@microsoft/vscode-azext-utils';
import { FuncVersion, ProjectLanguage } from '@microsoft/vscode-extension';
import type { IProjectWizardContext } from '@microsoft/vscode-extension';
import * as path from 'path';
import type { MessageItem, TaskDefinition } from 'vscode';

export class DotnetInitVSCodeStep extends InitVSCodeStepBase {
  protected preDeployTask: string = dotnetPublishTaskLabel;
  private debugSubpath: string;

  protected getRecommendedExtensions(language: ProjectLanguage): string[] {
    const recs: string[] = [dotnetExtensionId];
    if (language === ProjectLanguage.FSharp) {
      recs.push('ionide.ionide-fsharp');
    }
    return recs;
  }

  /**
   * Detects the version based on the targetFramework from the proj file
   * Also performs a few validations and sets a few properties based on that targetFramework
   */
  protected async executeCore(context: IProjectWizardContext): Promise<void> {
    const projectPath: string = context.projectPath;
    const language: ProjectLanguage = nonNullProp(context, 'language');

    let projFile: ProjectFile;
    const projFiles = await getProjFiles(context, language, projectPath);
    const fileExt: string = language === ProjectLanguage.FSharp ? 'fsproj' : 'csproj';

    if (projFiles.length === 1) {
      projFile = projFiles[0];
    } else if (projFiles.length === 0) {
      context.errorHandling.suppressReportIssue = true;
      throw new Error(localize('projNotFound', 'Failed to find {0} file in folder "{1}".', fileExt, path.basename(projectPath)));
    } else {
      context.errorHandling.suppressReportIssue = true;
      throw new Error(
        localize(
          'projNotFound',
          'Expected to find a single {0} file in folder "{1}", but found multiple instead: {2}.',
          fileExt,
          path.basename(projectPath),
          projFiles.join(', ')
        )
      );
    }

    const versionInProjFile: string | undefined = await tryGetFuncVersion(projFile);
    context.telemetry.properties.versionInProjFile = versionInProjFile;

    // The version from the proj file takes precedence over whatever was set in `context` before this
    context.version = tryParseFuncVersion(versionInProjFile) || context.version;

    if (context.version === FuncVersion.v1) {
      if (getWorkspaceSetting<boolean>(show64BitWarningSetting)) {
        const message: string = localize(
          '64BitWarning',
          'In order to debug .NET Framework functions in VS Code, you must install a 64-bit version of the Azure Functions Core Tools.'
        );

        try {
          const result: MessageItem = await context.ui.showWarningMessage(
            message,
            DialogResponses.learnMore,
            DialogResponses.dontWarnAgain
          );

          if (result === DialogResponses.learnMore) {
            await openUrl('https://aka.ms/azFunc64bit');
          } else if (result === DialogResponses.dontWarnAgain) {
            await updateGlobalSetting(show64BitWarningSetting, false);
          }
        } catch (err) {
          // swallow cancellations (aka if they clicked the 'x' button to dismiss the warning) and proceed to create project
          if (!parseError(err).isUserCancelledError) {
            throw err;
          }
        }
      }
    }

    const targetFramework: string = await getTargetFramework(projFile);
    this.setDeploySubpath(context, `bin/Release/${targetFramework}/publish`);
    this.debugSubpath = getDotnetDebugSubpath(targetFramework);
  }

  protected getTasks(): TaskDefinition[] {
    const commonArgs: string[] = ['/property:GenerateFullPaths=true', '/consoleloggerparameters:NoSummary'];
    const releaseArgs: string[] = ['--configuration', 'Release'];
    const funcBinariesExist = binariesExist(funcDependencyName);
    const binariesOptions = funcBinariesExist
      ? {
          options: {
            cwd: this.debugSubpath,
            env: {
<<<<<<< HEAD
              PATH: '${config:azureLogicAppsStandard.dependenciesPath}\\NodeJs;${config:azureLogicAppsStandard.dependenciesPath}\\DotNetSDK;$env:PATH',
=======
              PATH: '${config:azureLogicAppsStandard.autoRuntimeDependenciesPath}\\NodeJs;${config:azureLogicAppsStandard.autoRuntimeDependenciesPath}\\DotNetSDK;$env:PATH',
>>>>>>> a9f0dfe6
            },
          },
        }
      : {};
    return [
      {
        label: 'clean',
        command: '${config:azureLogicAppsStandard.dotnetBinaryPath}',
        args: ['clean', ...commonArgs],
        type: 'process',
        problemMatcher: '$msCompile',
      },
      {
        label: 'build',
        command: '${config:azureLogicAppsStandard.dotnetBinaryPath}',
        args: ['build', ...commonArgs],
        type: 'process',
        dependsOn: 'clean',
        group: {
          kind: 'build',
          isDefault: true,
        },
        problemMatcher: '$msCompile',
      },
      {
        label: 'clean release',
        command: '${config:azureLogicAppsStandard.dotnetBinaryPath}',
        args: ['clean', ...releaseArgs, ...commonArgs],
        type: 'process',
        problemMatcher: '$msCompile',
      },
      {
        label: dotnetPublishTaskLabel,
        command: '${config:azureLogicAppsStandard.dotnetBinaryPath}',
        args: ['publish', ...releaseArgs, ...commonArgs],
        type: 'process',
        dependsOn: 'clean release',
        problemMatcher: '$msCompile',
      },
      {
        label: 'func: host start',
        type: funcBinariesExist ? 'shell' : func,
        dependsOn: 'build',
        ...binariesOptions,
        command: funcBinariesExist ? '${config:azureLogicAppsStandard.funcCoreToolsBinaryPath}' : hostStartCommand,
        args: funcBinariesExist ? ['host', 'start'] : undefined,
        isBackground: true,
        problemMatcher: funcWatchProblemMatcher,
      },
    ];
  }
}<|MERGE_RESOLUTION|>--- conflicted
+++ resolved
@@ -114,11 +114,7 @@
           options: {
             cwd: this.debugSubpath,
             env: {
-<<<<<<< HEAD
-              PATH: '${config:azureLogicAppsStandard.dependenciesPath}\\NodeJs;${config:azureLogicAppsStandard.dependenciesPath}\\DotNetSDK;$env:PATH',
-=======
               PATH: '${config:azureLogicAppsStandard.autoRuntimeDependenciesPath}\\NodeJs;${config:azureLogicAppsStandard.autoRuntimeDependenciesPath}\\DotNetSDK;$env:PATH',
->>>>>>> a9f0dfe6
             },
           },
         }
