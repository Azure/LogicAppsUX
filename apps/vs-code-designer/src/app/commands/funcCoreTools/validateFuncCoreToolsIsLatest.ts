/*---------------------------------------------------------------------------------------------
 *  Copyright (c) Microsoft Corporation. All rights reserved.
 *  Licensed under the MIT License. See License.txt in the project root for license information.
 *--------------------------------------------------------------------------------------------*/
import { PackageManager, funcDependencyName } from '../../../constants';
import { localize } from '../../../localize';
import { executeOnFunctions } from '../../functionsExtension/executeOnFunctionsExt';
import { binariesExist, getLatestFunctionCoreToolsVersion, useBinariesDependencies } from '../../utils/binaries';
<<<<<<< HEAD
import { startAllDesignTimeApis, stopAllDesignTimeApis } from '../../utils/codeless/startDesignTimeApi';
import {
  getFunctionsCommand,
  getLocalFuncCoreToolsVersion,
  setFunctionsCommand,
  tryParseFuncVersion,
} from '../../utils/funcCoreTools/funcVersion';
=======
import { stopDesignTimeApi } from '../../utils/codeless/startDesignTimeApi';
import { getFunctionsCommand, getLocalFuncCoreToolsVersion, tryParseFuncVersion } from '../../utils/funcCoreTools/funcVersion';
>>>>>>> 0820eb0d
import { getBrewPackageName } from '../../utils/funcCoreTools/getBrewPackageName';
import { getFuncPackageManagers } from '../../utils/funcCoreTools/getFuncPackageManagers';
import { getNpmDistTag } from '../../utils/funcCoreTools/getNpmDistTag';
import { sendRequestWithExtTimeout } from '../../utils/requestUtils';
import { getWorkspaceSetting, updateGlobalSetting } from '../../utils/vsCodeConfig/settings';
import { installFuncCoreToolsBinaries } from './installFuncCoreTools';
import { uninstallFuncCoreTools } from './uninstallFuncCoreTools';
import { updateFuncCoreTools } from './updateFuncCoreTools';
import { HTTP_METHODS } from '@microsoft/logic-apps-shared';
import { callWithTelemetryAndErrorHandling, DialogResponses, openUrl, parseError } from '@microsoft/vscode-azext-utils';
import type { IActionContext } from '@microsoft/vscode-azext-utils';
import type { FuncVersion } from '@microsoft/vscode-extension-logic-apps';
import * as semver from 'semver';
import type { MessageItem } from 'vscode';

export async function validateFuncCoreToolsIsLatest(majorVersion?: string): Promise<void> {
  if (useBinariesDependencies()) {
    await validateFuncCoreToolsIsLatestBinaries(majorVersion);
  } else {
    await validateFuncCoreToolsIsLatestSystem();
  }
}

export async function validateFuncCoreToolsIsLatestBinaries(majorVersion?: string): Promise<void> {
  await callWithTelemetryAndErrorHandling('azureLogicAppsStandard.validateFuncCoreToolsIsLatest', async (context: IActionContext) => {
    context.errorHandling.suppressDisplay = true;
    context.telemetry.properties.isActivationEvent = 'true';

    const binaries = binariesExist(funcDependencyName);
    context.telemetry.properties.binariesExist = `${binaries}`;

    if (binaries) {
      context.telemetry.properties.binaryCommand = `${getFunctionsCommand()}`;
      const localVersion: string | null = await getLocalFuncCoreToolsVersion();
      context.telemetry.properties.localVersion = localVersion;
      const newestVersion: string | undefined = await getLatestFunctionCoreToolsVersion(context, majorVersion);

      if (semver.major(newestVersion) === semver.major(localVersion) && semver.gt(newestVersion, localVersion)) {
        context.telemetry.properties.outOfDateFunc = 'true';
<<<<<<< HEAD
        const message: string = localize(
          'outdatedFunctionRuntime',
          'Update your local Azure Functions Core Tools version ({0}) to the latest version ({1}) for the best experience.',
          localVersion,
          newestVersion
        );
        const update: MessageItem = { title: localize('update', 'Update') };
        let result: MessageItem;
        do {
          result =
            newestVersion !== undefined
              ? await context.ui.showWarningMessage(message, update, DialogResponses.learnMore, DialogResponses.dontWarnAgain)
              : await context.ui.showWarningMessage(message, DialogResponses.learnMore, DialogResponses.dontWarnAgain);
          if (result === DialogResponses.learnMore) {
            await openUrl('https://aka.ms/azFuncOutdated');
          } else if (result === update) {
            stopAllDesignTimeApis();
            await installFuncCoreToolsBinaries(context, majorVersion);
            await setFunctionsCommand();
            await startAllDesignTimeApis(context);
          } else if (result === DialogResponses.dontWarnAgain) {
            await updateGlobalSetting(showCoreToolsWarningKey, false);
          }
        } while (result === DialogResponses.learnMore);
=======
        stopDesignTimeApi();
        await installFuncCoreToolsBinaries(context, majorVersion);
>>>>>>> 0820eb0d
      }
    } else {
      await installFuncCoreToolsBinaries(context, majorVersion);
      context.telemetry.properties.binaryCommand = `${getFunctionsCommand()}`;
    }
  });
}

export async function validateFuncCoreToolsIsLatestSystem(): Promise<void> {
  await callWithTelemetryAndErrorHandling('azureLogicAppsStandard.validateFuncCoreToolsIsLatest', async (context: IActionContext) => {
    context.errorHandling.suppressDisplay = true;
    context.telemetry.properties.isActivationEvent = 'true';

    const showMultiCoreToolsWarningKey = 'showMultiCoreToolsWarning';
    const showMultiCoreToolsWarning = !!getWorkspaceSetting<boolean>(showMultiCoreToolsWarningKey);

    const showCoreToolsWarningKey = 'showCoreToolsWarning';
    const showCoreToolsWarning = !!getWorkspaceSetting<boolean>(showCoreToolsWarningKey);

    if (showCoreToolsWarning || showMultiCoreToolsWarning) {
      const packageManagers: PackageManager[] = await getFuncPackageManagers(true /* isFuncInstalled */);
      let packageManager: PackageManager;

      if (packageManagers.length === 0) {
        return;
      }
      if (packageManagers.length === 1) {
        packageManager = packageManagers[0];
        context.telemetry.properties.packageManager = packageManager;
      } else {
        context.telemetry.properties.multiFunc = 'true';

        if (showMultiCoreToolsWarning) {
          const message: string = localize('multipleInstalls', 'Detected multiple installs of the func cli.');
          const selectUninstall: MessageItem = { title: localize('selectUninstall', 'Select version to uninstall') };
          const result: MessageItem = await context.ui.showWarningMessage(message, selectUninstall, DialogResponses.dontWarnAgain);

          if (result === selectUninstall) {
            await executeOnFunctions(uninstallFuncCoreTools, context, packageManagers);
          } else if (result === DialogResponses.dontWarnAgain) {
            await updateGlobalSetting(showMultiCoreToolsWarningKey, false);
          }
        }

        return;
      }

      if (showCoreToolsWarning) {
        const localVersion: string | null = await getLocalFuncCoreToolsVersion();
        if (!localVersion) {
          return;
        }
        context.telemetry.properties.localVersion = localVersion;

        const versionFromSetting: FuncVersion | undefined = tryParseFuncVersion(localVersion);
        if (versionFromSetting === undefined) {
          return;
        }

        const newestVersion: string | undefined = await getNewestFunctionRuntimeVersion(packageManager, versionFromSetting, context);
        if (!newestVersion) {
          return;
        }

        if (semver.major(newestVersion) === semver.major(localVersion) && semver.gt(newestVersion, localVersion)) {
          context.telemetry.properties.outOfDateFunc = 'true';
          const message: string = localize(
            'outdatedFunctionRuntime',
            'Update your Azure Functions Core Tools ({0}) to the latest ({1}) for the best experience.',
            localVersion,
            newestVersion
          );

          const update: MessageItem = { title: localize('update', 'Update') };
          let result: MessageItem;

          do {
            result =
              packageManager !== undefined
                ? await context.ui.showWarningMessage(message, update, DialogResponses.learnMore, DialogResponses.dontWarnAgain)
                : await context.ui.showWarningMessage(message, DialogResponses.learnMore, DialogResponses.dontWarnAgain);
            if (result === DialogResponses.learnMore) {
              await openUrl('https://aka.ms/azFuncOutdated');
            } else if (result === update) {
              await updateFuncCoreTools(context, packageManager, versionFromSetting);
            } else if (result === DialogResponses.dontWarnAgain) {
              await updateGlobalSetting(showCoreToolsWarningKey, false);
            }
          } while (result === DialogResponses.learnMore);
        }
      }
    }
  });
}

async function getNewestFunctionRuntimeVersion(
  packageManager: PackageManager | undefined,
  versionFromSetting: FuncVersion,
  context: IActionContext
): Promise<string | undefined> {
  try {
    if (packageManager === PackageManager.brew) {
      const packageName: string = getBrewPackageName(versionFromSetting);
      const brewRegistryUri = `https://raw.githubusercontent.com/Azure/homebrew-functions/master/Formula/${packageName}.rb`;
      const response = await sendRequestWithExtTimeout(context, { url: brewRegistryUri, method: HTTP_METHODS.GET });
      const brewInfo: string = response.bodyAsText;
      const matches: RegExpMatchArray | null = brewInfo.match(/version\s+["']([^"']+)["']/i);

      if (matches && matches.length > 1) {
        return matches[1];
      }
    } else {
      return (await getNpmDistTag(context, versionFromSetting)).value;
    }
  } catch (error) {
    context.telemetry.properties.latestRuntimeError = parseError(error).message;
  }

  return undefined;
}<|MERGE_RESOLUTION|>--- conflicted
+++ resolved
@@ -6,18 +6,8 @@
 import { localize } from '../../../localize';
 import { executeOnFunctions } from '../../functionsExtension/executeOnFunctionsExt';
 import { binariesExist, getLatestFunctionCoreToolsVersion, useBinariesDependencies } from '../../utils/binaries';
-<<<<<<< HEAD
 import { startAllDesignTimeApis, stopAllDesignTimeApis } from '../../utils/codeless/startDesignTimeApi';
-import {
-  getFunctionsCommand,
-  getLocalFuncCoreToolsVersion,
-  setFunctionsCommand,
-  tryParseFuncVersion,
-} from '../../utils/funcCoreTools/funcVersion';
-=======
-import { stopDesignTimeApi } from '../../utils/codeless/startDesignTimeApi';
 import { getFunctionsCommand, getLocalFuncCoreToolsVersion, tryParseFuncVersion } from '../../utils/funcCoreTools/funcVersion';
->>>>>>> 0820eb0d
 import { getBrewPackageName } from '../../utils/funcCoreTools/getBrewPackageName';
 import { getFuncPackageManagers } from '../../utils/funcCoreTools/getFuncPackageManagers';
 import { getNpmDistTag } from '../../utils/funcCoreTools/getNpmDistTag';
@@ -57,35 +47,9 @@
 
       if (semver.major(newestVersion) === semver.major(localVersion) && semver.gt(newestVersion, localVersion)) {
         context.telemetry.properties.outOfDateFunc = 'true';
-<<<<<<< HEAD
-        const message: string = localize(
-          'outdatedFunctionRuntime',
-          'Update your local Azure Functions Core Tools version ({0}) to the latest version ({1}) for the best experience.',
-          localVersion,
-          newestVersion
-        );
-        const update: MessageItem = { title: localize('update', 'Update') };
-        let result: MessageItem;
-        do {
-          result =
-            newestVersion !== undefined
-              ? await context.ui.showWarningMessage(message, update, DialogResponses.learnMore, DialogResponses.dontWarnAgain)
-              : await context.ui.showWarningMessage(message, DialogResponses.learnMore, DialogResponses.dontWarnAgain);
-          if (result === DialogResponses.learnMore) {
-            await openUrl('https://aka.ms/azFuncOutdated');
-          } else if (result === update) {
-            stopAllDesignTimeApis();
-            await installFuncCoreToolsBinaries(context, majorVersion);
-            await setFunctionsCommand();
-            await startAllDesignTimeApis(context);
-          } else if (result === DialogResponses.dontWarnAgain) {
-            await updateGlobalSetting(showCoreToolsWarningKey, false);
-          }
-        } while (result === DialogResponses.learnMore);
-=======
-        stopDesignTimeApi();
+        stopAllDesignTimeApis();
         await installFuncCoreToolsBinaries(context, majorVersion);
->>>>>>> 0820eb0d
+        await startAllDesignTimeApis(context);
       }
     } else {
       await installFuncCoreToolsBinaries(context, majorVersion);
