--- conflicted
+++ resolved
@@ -6,10 +6,7 @@
   ProjectDirectoryPath,
   appKindSetting,
   azureWebJobsStorageKey,
-<<<<<<< HEAD
-=======
   funcIgnoreFileName,
->>>>>>> f823f336
   gitignoreFileName,
   hostFileName,
   localSettingsFileName,
