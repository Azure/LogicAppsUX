{
  "+E6SZ8": [
    {
      "type": 0,
      "value": "Ḟĺŏâṭ"
    }
  ],
  "/NDLmg": [
    {
      "type": 0,
      "value": "Ẅâíṭíńĝ"
    }
  ],
  "0ZlNtf": [
    {
      "type": 0,
      "value": "Ṡůććèèḋèḋ ẘíṭḫ ŕèṭŕíèś"
    }
  ],
  "0raQQP": [
    {
      "type": 0,
      "value": "Ḉŏṗẏ ŨŔĻ"
    }
  ],
  "1KSzxz": [
    {
      "type": 0,
      "value": "Ḁḋḋ â śḫŏŕṭ ćŏṁṁèńṭ"
    }
  ],
  "1R6Vaa": [
    {
      "offset": 0,
      "options": {
        "=0": {
          "value": [
            {
              "type": 0,
              "value": "ńŏ íṭèṁś ṁâṭćḫèḋ."
            }
          ]
        },
        "one": {
          "value": [
            {
              "type": 7
            },
            {
              "type": 0,
              "value": " íṭèṁ ṁâṭćḫèḋ."
            }
          ]
        },
        "other": {
          "value": [
            {
              "type": 7
            },
            {
              "type": 0,
              "value": " íṭèṁś ṁâṭćḫèḋ."
            }
          ]
        }
      },
      "pluralType": "cardinal",
      "type": 6,
      "value": "count"
    }
  ],
  "2BKr91": [
    {
      "type": 0,
      "value": "Ḕńṭèŕ ṗâŕâṁèṭèŕ ńâṁè."
    }
  ],
  "2kCC7s": [
    {
      "type": 0,
      "value": "Ṕâŕâṁèṭèŕ"
    }
  ],
  "3kI7xF": [
    {
      "type": 0,
      "value": "Ḟâůĺṭèḋ"
    }
  ],
<<<<<<< HEAD
  "47FYwb": [
    {
      "type": 0,
      "value": "Ḉâńćèĺ"
    }
  ],
  "4RTRDT": [
    {
      "type": 0,
      "value": "Ḁḋḋ Ṕâŕâṁèṭèŕ"
    }
  ],
  "5CTOi9": [
    {
      "type": 0,
      "value": "Ṯḫíś Ḁćṭíŏń ḫâś ṭèśṭíńĝ ćŏńḟíĝůŕèḋ."
    }
  ],
=======
>>>>>>> 5f35c842
  "6oqk+A": [
    {
      "type": 0,
      "value": "Ṕŕèṿíŏůś"
    }
  ],
  "7GSk99": [
    {
      "type": 0,
      "value": "ÕḴ"
    }
  ],
  "7zoM32": [
    {
      "type": 0,
      "value": "Ṯẏṗè"
    }
  ],
  "8L+oIz": [
    {
      "type": 0,
      "value": "Ḉâńńŏṭ ŕèńḋèŕ ḋèśíĝńèŕ ḋůè ṭŏ ṁůĺṭíṗĺè ṭŕíĝĝèŕś íń ḋèḟíńíṭíŏń."
    }
  ],
<<<<<<< HEAD
  "8SYhiu": [
    {
      "type": 0,
      "value": "Ḋèḟâůĺṭ Ṽâĺůè"
    }
  ],
  "8yF3hc": [
=======
  "CG772M": [
>>>>>>> 5f35c842
    {
      "type": 0,
      "value": "Ḉŏńńèćṭíŏń ŕèɋůíŕèḋ"
    }
  ],
  "F5iJDI": [
    {
      "type": 0,
      "value": "Ŋèẘ ṗâŕâṁèṭèŕ"
    }
  ],
  "FXLR5M": [
    {
      "offset": 0,
      "options": {
        "one": {
          "value": [
            {
              "type": 7
            },
            {
              "type": 0,
              "value": " ḫŏůŕ"
            }
          ]
        },
        "other": {
          "value": [
            {
              "type": 7
            },
            {
              "type": 0,
              "value": " ḫŏůŕś"
            }
          ]
        }
      },
      "pluralType": "cardinal",
      "type": 6,
      "value": "hours"
    }
  ],
<<<<<<< HEAD
  "Gx6rDL": [
    {
      "offset": 0,
      "options": {
        "=0": {
          "value": [
            {
              "type": 0,
              "value": "ńŏ íṭèṁś ṁâṭćḫèḋ."
            }
          ]
        },
        "one": {
          "value": [
            {
              "type": 7
            },
            {
              "type": 0,
              "value": " íṭèṁ ṁâṭćḫèḋ."
            }
          ]
        },
        "other": {
          "value": [
            {
              "type": 7
            },
            {
              "type": 0,
              "value": " íṭèṁś ṁâṭćḫèḋ."
            }
          ]
        }
      },
      "pluralType": "cardinal",
      "type": 6,
      "value": "count"
    }
  ],
  "HOsSgX": [
    {
      "type": 0,
      "value": "Ḿŏŕè íńḟŏ"
    }
  ],
  "Hkw2PV": [
    {
      "type": 0,
      "value": "Ḕḋíṭ Ṕâŕâṁèṭèŕ"
    }
  ],
  "I3MA83": [
    {
      "type": 0,
      "value": "Ṡṭŕíńĝ"
    }
  ],
  "I7ayev": [
    {
      "type": 0,
      "value": "Ṡèćůŕè Õḃĵćèṭ"
    }
  ],
  "JXhiR+": [
=======
  "Ie4usD": [
>>>>>>> 5f35c842
    {
      "type": 0,
      "value": "Ḕḋíṭíńĝ ćâŕḋ ṭíṭĺè"
    }
  ],
<<<<<<< HEAD
  "L4hZzK": [
    {
      "type": 0,
      "value": "Ṕâŕâṁèṭèŕś"
    }
  ],
  "LgbKvU": [
=======
  "Mb/Vp8": [
>>>>>>> 5f35c842
    {
      "type": 0,
      "value": "Ŋèẋṭ ḟâíĺèḋ"
    }
  ],
<<<<<<< HEAD
  "M6U2LE": [
    {
      "type": 0,
      "value": "Ṯḫè ṗâŕâṁèṭèŕś ẘíĺĺ ḃè śâṿèḋ ẘḫèń ṭḫè ẘŏŕǩḟĺŏẘ íś śâṿèḋ. Ÿŏů ćâń èḋíṭ íṭ ḫèŕè ḃèḟŏŕè śâṿè ŏŕ èḋíṭ íṭ íń ṭḫè ṗâŕâṁèṭèŕ ṗâĝè âḟṭèŕ śâṿè."
    }
  ],
  "Mb/Vp8": [
=======
  "MmBfD1": [
>>>>>>> 5f35c842
    {
      "type": 0,
      "value": "Ũńèẋṗèćṭèḋ èŕŕŏŕ"
    }
  ],
  "Ne0a7N": [
    {
      "type": 0,
      "value": "Ḁŕŕâẏ"
    }
  ],
  "Oib1mL": [
    {
      "type": 1,
      "value": "hours"
    },
    {
      "type": 0,
      "value": "ḫ "
    },
    {
      "type": 1,
      "value": "minutes"
    },
    {
      "type": 0,
      "value": "ṁ"
    }
  ],
  "OnrO5/": [
    {
      "type": 0,
      "value": "Ṡèĺèćṭ â ṁâńâĝèḋ íḋèńṭíṭẏ"
    }
  ],
  "PF87Ew": [
    {
      "type": 0,
      "value": "Ṡůććèèḋèḋ"
    }
  ],
  "PY5/AN": [
    {
      "type": 0,
      "value": "Ṕâŕâṁèṭèŕś ůśèḋ íń Ļŏĝíć Ḁṗṗ ẘíĺĺ ḃè ćŏńṿèŕṭèḋ íńṭŏ Ḁẓůŕè Ŕèśŏůŕćè Ḿâńâĝèŕ ṭèṁṗĺâṭè ḋůŕíńĝ ḋèṗĺŏẏṁèńṭ ṭèṁṗĺâṭè ĝèńèŕâṭíŏń."
    }
  ],
  "PaPPLr": [
    {
      "type": 0,
      "value": "Ḁḃŏŕṭèḋ"
    }
  ],
  "QQYzHC": [
    {
      "type": 0,
      "value": "Ḉŏńṭèẋṭ ṁèńů ḟŏŕ "
    },
    {
      "type": 1,
      "value": "title"
    },
    {
      "type": 0,
      "value": " ćâŕḋ"
    }
  ],
  "QknZQ1": [
    {
      "type": 0,
      "value": "Ļŏâḋíńĝ..."
    }
  ],
  "Qu1HkA": [
    {
      "type": 1,
      "value": "hours"
    },
    {
      "type": 0,
      "value": "ḫ"
    }
  ],
  "RhH4pF": [
    {
      "offset": 0,
      "options": {
        "one": {
          "value": [
            {
              "type": 7
            },
            {
              "type": 0,
              "value": " ṁíńůṭè"
            }
          ]
        },
        "other": {
          "value": [
            {
              "type": 7
            },
            {
              "type": 0,
              "value": " ṁíńůṭèś"
            }
          ]
        }
      },
      "pluralType": "cardinal",
      "type": 6,
      "value": "minutes"
    }
  ],
  "SXb47U": [
    {
      "type": 1,
      "value": "minutes"
    },
    {
      "type": 0,
      "value": "ṁ"
    }
  ],
  "T7iaH/": [
    {
      "type": 0,
      "value": "Ḉŕèâṭè, ṁâńâĝè Ļŏĝíć Ḁṗṗś ṗâŕâṁèṭèŕś, ĝíṿè íṭ â ḋèḟâůĺṭ ṿâĺůè."
    }
  ],
  "T8Xqt9": [
    {
      "type": 0,
      "value": "Ḟâíĺèḋ"
    }
  ],
  "VXBWrq": [
    {
      "type": 0,
<<<<<<< HEAD
      "value": "Ṯḫèŕè âŕè ńŏ ŕèćèńṭ ćŏńńèćṭŏŕś ṭŏ śḫŏẘ"
    }
  ],
  "TZv5JE": [
    {
      "type": 0,
      "value": "Ŋâṁè"
    }
  ],
  "TdTXXf": [
    {
      "type": 0,
      "value": "Ļèâŕń ṁŏŕè"
    }
  ],
  "UIdPNN": [
    {
      "type": 0,
      "value": "Õṗèŕâṭíŏńś"
    }
  ],
  "UcKJO+": [
    {
      "type": 0,
      "value": "Ẅè ćŏůĺḋń'ṭ ḟíńḋ âńẏ "
    },
    {
      "type": 1,
      "value": "selectedOperationKindText"
    },
    {
      "type": 0,
      "value": " ḟŏŕ "
    },
    {
      "type": 1,
      "value": "filterText"
=======
      "value": "Ḉŏṁṁèńṭ"
>>>>>>> 5f35c842
    }
  ],
  "W070M2": [
    {
      "type": 0,
      "value": "ŏḟ "
    },
    {
      "type": 1,
      "value": "max"
    }
  ],
  "WEoitV": [
    {
      "type": 0,
      "value": "Ḁćṭůâĺ Ṽâĺůè"
    }
  ],
  "X8JjjT": [
    {
      "type": 1,
      "value": "days"
    },
    {
      "type": 0,
      "value": " ḋâẏś "
    },
    {
      "type": 1,
      "value": "hours"
    },
    {
      "type": 0,
      "value": " ḫŏůŕś"
    }
  ],
  "XOzn/3": [
    {
      "type": 0,
      "value": "Ḉŏńńèćṭíŏń ńâṁè"
    }
  ],
  "XMUL1w": [
    {
      "type": 0,
      "value": "Õḃĵèćṭ"
    }
  ],
  "XTuxmH": [
    {
      "type": 1,
      "value": "minutes"
    },
    {
      "type": 0,
      "value": " ṁíńůṭèś "
    },
    {
      "type": 1,
      "value": "seconds"
    },
    {
      "type": 0,
      "value": " śèćŏńḋś"
    }
  ],
  "Y0H9aX": [
    {
      "type": 0,
      "value": "Ḿŏŕè Ḭńḟŏ"
    }
  ],
  "YIBDSH": [
    {
      "type": 1,
      "value": "days"
    },
    {
      "type": 0,
      "value": "ḋ"
    }
  ],
  "ZazdvR": [
    {
      "type": 0,
      "value": "Ḣíḋè ṭḫíś ćŏṁṁèńṭ"
    }
  ],
<<<<<<< HEAD
  "b0Ar6Y": [
    {
      "type": 0,
      "value": "Ḕẋṗâńḋ ĺíśṭ ŏḟ ćŏńńèćṭŏŕś"
    }
  ],
  "bQLLgV": [
    {
      "type": 0,
      "value": "Ẅè ćŏůĺḋń'ṭ ḟíńḋ âńẏ "
    },
    {
      "type": 1,
      "value": "selectedOperationKindText"
    }
  ],
  "ci6ex1": [
    {
      "type": 0,
      "value": "Ṽâĺůè"
    }
  ],
=======
>>>>>>> 5f35c842
  "cj+kyo": [
    {
      "type": 0,
      "value": "Ḉâńćèĺĺèḋ"
    }
  ],
<<<<<<< HEAD
  "duuXp2": [
    {
      "type": 0,
      "value": "Ṯŏ ŕèḟèŕèńćè â ṗâŕâṁèṭèŕ, ůśè ṭḫè ḋẏńâṁíć ćŏńṭèńṭ ĺíśṭ."
    }
  ],
  "e4Onhn": [
=======
  "cmTCsW": [
>>>>>>> 5f35c842
    {
      "type": 0,
      "value": "Ḕŕŕŏŕ ĺŏâḋíńĝ ćŏṁṗŏńèńṭ."
    }
  ],
  "e4Onhn": [
    {
      "type": 0,
      "value": "Ŋŏṭ śṗèćíḟíèḋ"
    }
  ],
  "fejjJ6": [
    {
      "type": 1,
      "value": "current_page"
    },
    {
      "type": 0,
      "value": " ŏḟ "
    },
    {
      "type": 1,
      "value": "max_page"
    }
  ],
  "ftwXvc": [
    {
      "type": 0,
      "value": "Ḭĝńŏŕèḋ"
    }
  ],
  "g/JAxd": [
    {
      "type": 0,
      "value": "Ḭńṭ"
    }
  ],
  "gKq3Jv": [
    {
      "type": 0,
      "value": "Ṕŕèṿíŏůś ḟâíĺèḋ"
    }
  ],
  "hN7iBP": [
    {
      "offset": 0,
      "options": {
        "one": {
          "value": [
            {
              "type": 7
            },
            {
              "type": 0,
              "value": " śèćŏńḋ"
            }
          ]
        },
        "other": {
          "value": [
            {
              "type": 7
            },
            {
              "type": 0,
              "value": " śèćŏńḋś"
            }
          ]
        }
      },
      "pluralType": "cardinal",
      "type": 6,
      "value": "seconds"
    }
  ],
  "hPIR4j": [
    {
      "type": 0,
      "value": "Ḉŏṁṁèńṭ"
    }
  ],
  "iJOIca": [
    {
      "type": 0,
      "value": "Ŋèẋṭ"
    }
  ],
  "iRjBf4": [
    {
      "type": 0,
      "value": "Ṯḫíś Ḁćṭíŏń ḫâś ṭèśṭíńĝ ćŏńḟíĝůŕèḋ."
    }
  ],
  "iUs7pv": [
    {
      "type": 0,
      "value": "Ḉâńćèĺ"
    }
  ],
  "ibk3Ld": [
    {
      "type": 0,
      "value": "Ḃŏŏĺ"
    }
  ],
  "iql+jn": [
    {
      "type": 1,
      "value": "seconds"
    },
    {
      "type": 0,
      "value": "ś"
    }
  ],
  "jfInxm": [
    {
      "type": 0,
      "value": "Ḕḋíṭ íń ĴṠÕŊ"
    }
  ],
  "jtqt2v": [
    {
      "type": 0,
      "value": "Ṡèćůŕè Ṡṭŕíńĝ"
    }
  ],
  "k41+13": [
    {
      "type": 0,
      "value": "Ṡǩíṗṗèḋ"
    }
  ],
  "kHcCxH": [
    {
      "type": 1,
      "value": "minutes"
    },
    {
      "type": 0,
      "value": "ṁ "
    },
    {
      "type": 1,
      "value": "seconds"
    },
    {
      "type": 0,
      "value": "ś"
    }
  ],
  "kvUaFw": [
    {
      "type": 0,
      "value": "Ḿŏŕè íńḟŏ"
    }
  ],
  "l36V56": [
    {
      "type": 1,
      "value": "hours"
    },
    {
      "type": 0,
      "value": " ḫŏůŕś "
    },
    {
      "type": 1,
      "value": "minutes"
    },
    {
      "type": 0,
      "value": " ṁíńůṭèś"
    }
  ],
<<<<<<< HEAD
  "lArYzu": [
    {
      "type": 0,
      "value": "Ḋèĺèṭè Ṕâŕâṁèṭèŕ"
    }
  ],
  "lUTDU8": [
    {
      "type": 0,
      "value": "Ẅè ćŏůĺḋń'ṭ ḟíńḋ âńẏ ŕèśůĺṭś ḟŏŕ "
    },
    {
      "type": 1,
      "value": "filterText"
    }
  ],
  "lV77P8": [
    {
      "type": 0,
      "value": "Ṯíṭĺè"
    }
  ],
=======
>>>>>>> 5f35c842
  "m7Y6Qf": [
    {
      "type": 0,
      "value": "Ṯèśṭíńĝ"
    }
  ],
<<<<<<< HEAD
  "mE/bhX": [
    {
      "type": 0,
      "value": "Ÿèś"
    }
  ],
  "orvpWh": [
    {
      "type": 0,
      "value": "Ḡŏ ḃâćǩ"
    }
  ],
  "pRUJff": [
    {
      "type": 0,
      "value": "Ṕâŕâṁèṭèŕś"
    }
  ],
  "q3+FXI": [
    {
      "type": 0,
      "value": "Ḉĺèâŕ"
    }
  ],
  "qGNaL0": [
    {
      "type": 0,
      "value": "Ṕâŕâṁèṭèŕś âŕè śḫâŕèḋ âćŕŏśś ẘŏŕǩḟĺŏẘś íń â Ļŏĝíć Ḁṗṗ."
    }
  ],
=======
>>>>>>> 5f35c842
  "qGfwxW": [
    {
      "type": 0,
      "value": "Ḿâńâĝèḋ íḋèńṭíṭẏ"
    }
  ],
  "qSt0Sb": [
    {
      "type": 0,
      "value": "Ŕèɋůíŕèḋ"
    }
  ],
  "qUWBUX": [
    {
      "offset": 0,
      "options": {
        "one": {
          "value": [
            {
              "type": 7
            },
            {
              "type": 0,
              "value": " ḋâẏ"
            }
          ]
        },
        "other": {
          "value": [
            {
              "type": 7
            },
            {
              "type": 0,
              "value": " ḋâẏś"
            }
          ]
        }
      },
      "pluralType": "cardinal",
      "type": 6,
      "value": "days"
    }
  ],
  "tImHz/": [
    {
      "type": 1,
      "value": "days"
    },
    {
      "type": 0,
      "value": "ḋ "
    },
    {
      "type": 1,
      "value": "hours"
    },
    {
      "type": 0,
      "value": "ḫ"
    }
  ],
  "tfaGTw": [
    {
      "type": 0,
      "value": "Ḕńṭèŕ ḋèḟâůĺṭ ṿâĺůè ḟŏŕ ṗâŕâṁèṭèŕ."
    }
  ],
  "uN4zFU": [
    {
      "type": 0,
      "value": "ÕḴ"
    }
  ],
<<<<<<< HEAD
  "ug/8l6": [
    {
      "type": 0,
      "value": "(ṗŕèṿíèẘ)"
    }
  ],
  "unHYHq": [
    {
      "type": 0,
      "value": "Ṕŕèṁíůṁ"
    }
  ],
  "vRZZPL": [
    {
      "type": 0,
      "value": "Ḉḫŏŏśè âń ŏṗèŕâṭíŏń"
    }
  ],
  "vWe94i": [
    {
      "type": 0,
      "value": "Ḿŏŕè Ḭńḟŏ"
    }
  ],
  "vwH/XV": [
    {
      "type": 0,
      "value": "Ḉŕèâṭè ṗâŕâṁèṭèŕ"
    }
  ],
=======
>>>>>>> 5f35c842
  "wHYQyg": [
    {
      "type": 0,
      "value": "Ṯíṁèḋ Õůṭ"
    }
  ]
}<|MERGE_RESOLUTION|>--- conflicted
+++ resolved
@@ -1,10 +1,4 @@
 {
-  "+E6SZ8": [
-    {
-      "type": 0,
-      "value": "Ḟĺŏâṭ"
-    }
-  ],
   "/NDLmg": [
     {
       "type": 0,
@@ -87,27 +81,12 @@
       "value": "Ḟâůĺṭèḋ"
     }
   ],
-<<<<<<< HEAD
-  "47FYwb": [
-    {
-      "type": 0,
-      "value": "Ḉâńćèĺ"
-    }
-  ],
   "4RTRDT": [
     {
       "type": 0,
       "value": "Ḁḋḋ Ṕâŕâṁèṭèŕ"
     }
   ],
-  "5CTOi9": [
-    {
-      "type": 0,
-      "value": "Ṯḫíś Ḁćṭíŏń ḫâś ṭèśṭíńĝ ćŏńḟíĝůŕèḋ."
-    }
-  ],
-=======
->>>>>>> 5f35c842
   "6oqk+A": [
     {
       "type": 0,
@@ -132,17 +111,19 @@
       "value": "Ḉâńńŏṭ ŕèńḋèŕ ḋèśíĝńèŕ ḋůè ṭŏ ṁůĺṭíṗĺè ṭŕíĝĝèŕś íń ḋèḟíńíṭíŏń."
     }
   ],
-<<<<<<< HEAD
   "8SYhiu": [
     {
       "type": 0,
       "value": "Ḋèḟâůĺṭ Ṽâĺůè"
     }
   ],
-  "8yF3hc": [
-=======
+  "AJEpHz": [
+    {
+      "type": 0,
+      "value": "Ṡèćůŕè Õḃĵćèṭ"
+    }
+  ],
   "CG772M": [
->>>>>>> 5f35c842
     {
       "type": 0,
       "value": "Ḉŏńńèćṭíŏń ŕèɋůíŕèḋ"
@@ -186,146 +167,76 @@
       "value": "hours"
     }
   ],
-<<<<<<< HEAD
-  "Gx6rDL": [
-    {
-      "offset": 0,
-      "options": {
-        "=0": {
-          "value": [
-            {
-              "type": 0,
-              "value": "ńŏ íṭèṁś ṁâṭćḫèḋ."
-            }
-          ]
-        },
-        "one": {
-          "value": [
-            {
-              "type": 7
-            },
-            {
-              "type": 0,
-              "value": " íṭèṁ ṁâṭćḫèḋ."
-            }
-          ]
-        },
-        "other": {
-          "value": [
-            {
-              "type": 7
-            },
-            {
-              "type": 0,
-              "value": " íṭèṁś ṁâṭćḫèḋ."
-            }
-          ]
-        }
-      },
-      "pluralType": "cardinal",
-      "type": 6,
-      "value": "count"
-    }
-  ],
-  "HOsSgX": [
-    {
-      "type": 0,
-      "value": "Ḿŏŕè íńḟŏ"
-    }
-  ],
   "Hkw2PV": [
     {
       "type": 0,
       "value": "Ḕḋíṭ Ṕâŕâṁèṭèŕ"
     }
   ],
-  "I3MA83": [
-    {
-      "type": 0,
-      "value": "Ṡṭŕíńĝ"
-    }
-  ],
-  "I7ayev": [
-    {
-      "type": 0,
-      "value": "Ṡèćůŕè Õḃĵćèṭ"
-    }
-  ],
-  "JXhiR+": [
-=======
   "Ie4usD": [
->>>>>>> 5f35c842
     {
       "type": 0,
       "value": "Ḕḋíṭíńĝ ćâŕḋ ṭíṭĺè"
     }
   ],
-<<<<<<< HEAD
   "L4hZzK": [
     {
       "type": 0,
       "value": "Ṕâŕâṁèṭèŕś"
     }
   ],
-  "LgbKvU": [
-=======
+  "M6U2LE": [
+    {
+      "type": 0,
+      "value": "Ṯḫè ṗâŕâṁèṭèŕś ẘíĺĺ ḃè śâṿèḋ ẘḫèń ṭḫè ẘŏŕǩḟĺŏẘ íś śâṿèḋ. Ÿŏů ćâń èḋíṭ íṭ ḫèŕè ḃèḟŏŕè śâṿè ŏŕ èḋíṭ íṭ íń ṭḫè ṗâŕâṁèṭèŕ ṗâĝè âḟṭèŕ śâṿè."
+    }
+  ],
   "Mb/Vp8": [
->>>>>>> 5f35c842
     {
       "type": 0,
       "value": "Ŋèẋṭ ḟâíĺèḋ"
     }
   ],
-<<<<<<< HEAD
-  "M6U2LE": [
-    {
-      "type": 0,
-      "value": "Ṯḫè ṗâŕâṁèṭèŕś ẘíĺĺ ḃè śâṿèḋ ẘḫèń ṭḫè ẘŏŕǩḟĺŏẘ íś śâṿèḋ. Ÿŏů ćâń èḋíṭ íṭ ḫèŕè ḃèḟŏŕè śâṿè ŏŕ èḋíṭ íṭ íń ṭḫè ṗâŕâṁèṭèŕ ṗâĝè âḟṭèŕ śâṿè."
-    }
-  ],
-  "Mb/Vp8": [
-=======
   "MmBfD1": [
->>>>>>> 5f35c842
     {
       "type": 0,
       "value": "Ũńèẋṗèćṭèḋ èŕŕŏŕ"
     }
   ],
-  "Ne0a7N": [
+  "Oib1mL": [
+    {
+      "type": 1,
+      "value": "hours"
+    },
+    {
+      "type": 0,
+      "value": "ḫ "
+    },
+    {
+      "type": 1,
+      "value": "minutes"
+    },
+    {
+      "type": 0,
+      "value": "ṁ"
+    }
+  ],
+  "OnrO5/": [
+    {
+      "type": 0,
+      "value": "Ṡèĺèćṭ â ṁâńâĝèḋ íḋèńṭíṭẏ"
+    }
+  ],
+  "PF87Ew": [
+    {
+      "type": 0,
+      "value": "Ṡůććèèḋèḋ"
+    }
+  ],
+  "PQrkfO": [
     {
       "type": 0,
       "value": "Ḁŕŕâẏ"
-    }
-  ],
-  "Oib1mL": [
-    {
-      "type": 1,
-      "value": "hours"
-    },
-    {
-      "type": 0,
-      "value": "ḫ "
-    },
-    {
-      "type": 1,
-      "value": "minutes"
-    },
-    {
-      "type": 0,
-      "value": "ṁ"
-    }
-  ],
-  "OnrO5/": [
-    {
-      "type": 0,
-      "value": "Ṡèĺèćṭ â ṁâńâĝèḋ íḋèńṭíṭẏ"
-    }
-  ],
-  "PF87Ew": [
-    {
-      "type": 0,
-      "value": "Ṡůććèèḋèḋ"
     }
   ],
   "PY5/AN": [
@@ -424,50 +335,16 @@
       "value": "Ḟâíĺèḋ"
     }
   ],
+  "TZv5JE": [
+    {
+      "type": 0,
+      "value": "Ŋâṁè"
+    }
+  ],
   "VXBWrq": [
     {
       "type": 0,
-<<<<<<< HEAD
-      "value": "Ṯḫèŕè âŕè ńŏ ŕèćèńṭ ćŏńńèćṭŏŕś ṭŏ śḫŏẘ"
-    }
-  ],
-  "TZv5JE": [
-    {
-      "type": 0,
-      "value": "Ŋâṁè"
-    }
-  ],
-  "TdTXXf": [
-    {
-      "type": 0,
-      "value": "Ļèâŕń ṁŏŕè"
-    }
-  ],
-  "UIdPNN": [
-    {
-      "type": 0,
-      "value": "Õṗèŕâṭíŏńś"
-    }
-  ],
-  "UcKJO+": [
-    {
-      "type": 0,
-      "value": "Ẅè ćŏůĺḋń'ṭ ḟíńḋ âńẏ "
-    },
-    {
-      "type": 1,
-      "value": "selectedOperationKindText"
-    },
-    {
-      "type": 0,
-      "value": " ḟŏŕ "
-    },
-    {
-      "type": 1,
-      "value": "filterText"
-=======
       "value": "Ḉŏṁṁèńṭ"
->>>>>>> 5f35c842
     }
   ],
   "W070M2": [
@@ -510,12 +387,6 @@
       "value": "Ḉŏńńèćṭíŏń ńâṁè"
     }
   ],
-  "XMUL1w": [
-    {
-      "type": 0,
-      "value": "Õḃĵèćṭ"
-    }
-  ],
   "XTuxmH": [
     {
       "type": 1,
@@ -550,44 +421,36 @@
       "value": "ḋ"
     }
   ],
+  "YkM7HJ": [
+    {
+      "type": 0,
+      "value": "Ṡèćůŕè Ṡṭŕíńĝ"
+    }
+  ],
   "ZazdvR": [
     {
       "type": 0,
       "value": "Ḣíḋè ṭḫíś ćŏṁṁèńṭ"
     }
   ],
-<<<<<<< HEAD
-  "b0Ar6Y": [
-    {
-      "type": 0,
-      "value": "Ḕẋṗâńḋ ĺíśṭ ŏḟ ćŏńńèćṭŏŕś"
-    }
-  ],
-  "bQLLgV": [
-    {
-      "type": 0,
-      "value": "Ẅè ćŏůĺḋń'ṭ ḟíńḋ âńẏ "
-    },
-    {
-      "type": 1,
-      "value": "selectedOperationKindText"
-    }
-  ],
   "ci6ex1": [
     {
       "type": 0,
       "value": "Ṽâĺůè"
     }
   ],
-=======
->>>>>>> 5f35c842
   "cj+kyo": [
     {
       "type": 0,
       "value": "Ḉâńćèĺĺèḋ"
     }
   ],
-<<<<<<< HEAD
+  "cmTCsW": [
+    {
+      "type": 0,
+      "value": "Ḕŕŕŏŕ ĺŏâḋíńĝ ćŏṁṗŏńèńṭ."
+    }
+  ],
   "duuXp2": [
     {
       "type": 0,
@@ -595,15 +458,6 @@
     }
   ],
   "e4Onhn": [
-=======
-  "cmTCsW": [
->>>>>>> 5f35c842
-    {
-      "type": 0,
-      "value": "Ḕŕŕŏŕ ĺŏâḋíńĝ ćŏṁṗŏńèńṭ."
-    }
-  ],
-  "e4Onhn": [
     {
       "type": 0,
       "value": "Ŋŏṭ śṗèćíḟíèḋ"
@@ -627,12 +481,6 @@
     {
       "type": 0,
       "value": "Ḭĝńŏŕèḋ"
-    }
-  ],
-  "g/JAxd": [
-    {
-      "type": 0,
-      "value": "Ḭńṭ"
     }
   ],
   "gKq3Jv": [
@@ -679,6 +527,12 @@
       "value": "Ḉŏṁṁèńṭ"
     }
   ],
+  "hSpEDQ": [
+    {
+      "type": 0,
+      "value": "Õḃĵèćṭ"
+    }
+  ],
   "iJOIca": [
     {
       "type": 0,
@@ -697,13 +551,49 @@
       "value": "Ḉâńćèĺ"
     }
   ],
-  "ibk3Ld": [
+  "iql+jn": [
+    {
+      "type": 1,
+      "value": "seconds"
+    },
+    {
+      "type": 0,
+      "value": "ś"
+    }
+  ],
+  "iwC02o": [
+    {
+      "type": 0,
+      "value": "Ḭńṭ"
+    }
+  ],
+  "jHULM/": [
     {
       "type": 0,
       "value": "Ḃŏŏĺ"
     }
   ],
-  "iql+jn": [
+  "jfInxm": [
+    {
+      "type": 0,
+      "value": "Ḕḋíṭ íń ĴṠÕŊ"
+    }
+  ],
+  "k41+13": [
+    {
+      "type": 0,
+      "value": "Ṡǩíṗṗèḋ"
+    }
+  ],
+  "kHcCxH": [
+    {
+      "type": 1,
+      "value": "minutes"
+    },
+    {
+      "type": 0,
+      "value": "ṁ "
+    },
     {
       "type": 1,
       "value": "seconds"
@@ -713,130 +603,60 @@
       "value": "ś"
     }
   ],
-  "jfInxm": [
-    {
-      "type": 0,
-      "value": "Ḕḋíṭ íń ĴṠÕŊ"
-    }
-  ],
-  "jtqt2v": [
-    {
-      "type": 0,
-      "value": "Ṡèćůŕè Ṡṭŕíńĝ"
-    }
-  ],
-  "k41+13": [
-    {
-      "type": 0,
-      "value": "Ṡǩíṗṗèḋ"
-    }
-  ],
-  "kHcCxH": [
+  "kvUaFw": [
+    {
+      "type": 0,
+      "value": "Ḿŏŕè íńḟŏ"
+    }
+  ],
+  "l36V56": [
+    {
+      "type": 1,
+      "value": "hours"
+    },
+    {
+      "type": 0,
+      "value": " ḫŏůŕś "
+    },
     {
       "type": 1,
       "value": "minutes"
     },
     {
       "type": 0,
-      "value": "ṁ "
-    },
-    {
-      "type": 1,
-      "value": "seconds"
-    },
-    {
-      "type": 0,
-      "value": "ś"
-    }
-  ],
-  "kvUaFw": [
-    {
-      "type": 0,
-      "value": "Ḿŏŕè íńḟŏ"
-    }
-  ],
-  "l36V56": [
-    {
-      "type": 1,
-      "value": "hours"
-    },
-    {
-      "type": 0,
-      "value": " ḫŏůŕś "
-    },
-    {
-      "type": 1,
-      "value": "minutes"
-    },
-    {
-      "type": 0,
       "value": " ṁíńůṭèś"
     }
   ],
-<<<<<<< HEAD
   "lArYzu": [
     {
       "type": 0,
       "value": "Ḋèĺèṭè Ṕâŕâṁèṭèŕ"
     }
   ],
-  "lUTDU8": [
-    {
-      "type": 0,
-      "value": "Ẅè ćŏůĺḋń'ṭ ḟíńḋ âńẏ ŕèśůĺṭś ḟŏŕ "
-    },
-    {
-      "type": 1,
-      "value": "filterText"
-    }
-  ],
   "lV77P8": [
     {
       "type": 0,
       "value": "Ṯíṭĺè"
     }
   ],
-=======
->>>>>>> 5f35c842
   "m7Y6Qf": [
     {
       "type": 0,
       "value": "Ṯèśṭíńĝ"
     }
   ],
-<<<<<<< HEAD
-  "mE/bhX": [
-    {
-      "type": 0,
-      "value": "Ÿèś"
-    }
-  ],
-  "orvpWh": [
-    {
-      "type": 0,
-      "value": "Ḡŏ ḃâćǩ"
-    }
-  ],
   "pRUJff": [
     {
       "type": 0,
       "value": "Ṕâŕâṁèṭèŕś"
     }
   ],
-  "q3+FXI": [
-    {
-      "type": 0,
-      "value": "Ḉĺèâŕ"
-    }
-  ],
   "qGNaL0": [
     {
       "type": 0,
       "value": "Ṕâŕâṁèṭèŕś âŕè śḫâŕèḋ âćŕŏśś ẘŏŕǩḟĺŏẘś íń â Ļŏĝíć Ḁṗṗ."
     }
   ],
-=======
->>>>>>> 5f35c842
   "qGfwxW": [
     {
       "type": 0,
@@ -911,43 +731,28 @@
       "value": "ÕḴ"
     }
   ],
-<<<<<<< HEAD
-  "ug/8l6": [
-    {
-      "type": 0,
-      "value": "(ṗŕèṿíèẘ)"
-    }
-  ],
-  "unHYHq": [
-    {
-      "type": 0,
-      "value": "Ṕŕèṁíůṁ"
-    }
-  ],
-  "vRZZPL": [
-    {
-      "type": 0,
-      "value": "Ḉḫŏŏśè âń ŏṗèŕâṭíŏń"
-    }
-  ],
-  "vWe94i": [
-    {
-      "type": 0,
-      "value": "Ḿŏŕè Ḭńḟŏ"
-    }
-  ],
   "vwH/XV": [
     {
       "type": 0,
       "value": "Ḉŕèâṭè ṗâŕâṁèṭèŕ"
     }
   ],
-=======
->>>>>>> 5f35c842
   "wHYQyg": [
     {
       "type": 0,
       "value": "Ṯíṁèḋ Õůṭ"
+    }
+  ],
+  "yJIdjt": [
+    {
+      "type": 0,
+      "value": "Ṡṭŕíńĝ"
+    }
+  ],
+  "yx5Oni": [
+    {
+      "type": 0,
+      "value": "Ḟĺŏâṭ"
     }
   ]
 }