--- conflicted
+++ resolved
@@ -69,19 +69,6 @@
       "value": "Ḟâůĺṭèḋ"
     }
   ],
-<<<<<<< HEAD
-  "47FYwb": [
-    {
-      "type": 0,
-      "value": "Ḉâńćèĺ"
-=======
-  "5CTOi9": [
-    {
-      "type": 0,
-      "value": "Ṯḫíś Ḁćṭíŏń ḫâś ṭèśṭíńĝ ćŏńḟíĝůŕèḋ."
->>>>>>> 4d9d6d65
-    }
-  ],
   "6oqk+A": [
     {
       "type": 0,
@@ -100,33 +87,12 @@
       "value": "Ḉâńńŏṭ ŕèńḋèŕ ḋèśíĝńèŕ ḋůè ṭŏ ṁůĺṭíṗĺè ṭŕíĝĝèŕś íń ḋèḟíńíṭíŏń."
     }
   ],
-<<<<<<< HEAD
-  "8yF3hc": [
-    {
-      "type": 0,
-      "value": "Ṡèè ṁŏŕè"
-    }
-  ],
-  "C5xzTC": [
-    {
-      "type": 0,
-      "value": "Ṕŕèṁíůṁ"
-    }
-  ],
   "CG772M": [
     {
       "type": 0,
       "value": "Ḉŏńńèćṭíŏń ŕèɋůíŕèḋ"
     }
   ],
-  "EGXrx5": [
-    {
-      "type": 0,
-      "value": "Ḋŏń'ṭ śèè ẘḫâṭ ẏŏů ńèèḋ?"
-    }
-  ],
-=======
->>>>>>> 4d9d6d65
   "FXLR5M": [
     {
       "offset": 0,
@@ -165,17 +131,7 @@
       "value": "Ḕḋíṭíńĝ ćâŕḋ ṭíṭĺè"
     }
   ],
-<<<<<<< HEAD
-  "JXhiR+": [
-    {
-      "type": 0,
-      "value": "Ẅè ćŏůĺḋń'ṭ ḟíńḋ âńẏ ŕèśůĺṭś"
-    }
-  ],
   "Mb/Vp8": [
-=======
-  "LgbKvU": [
->>>>>>> 4d9d6d65
     {
       "type": 0,
       "value": "Ŋèẋṭ ḟâíĺèḋ"
@@ -301,51 +257,12 @@
       "value": "Ḟâíĺèḋ"
     }
   ],
-<<<<<<< HEAD
-  "TY45/m": [
-    {
-      "type": 0,
-      "value": "Ṯḫèŕè âŕè ńŏ ŕèćèńṭ ćŏńńèćṭŏŕś ṭŏ śḫŏẘ"
-    }
-  ],
-  "TdTXXf": [
-    {
-      "type": 0,
-      "value": "Ļèâŕń ṁŏŕè"
-    }
-  ],
-  "UIdPNN": [
-    {
-      "type": 0,
-      "value": "Õṗèŕâṭíŏńś"
-    }
-  ],
-  "UcKJO+": [
-    {
-      "type": 0,
-      "value": "Ẅè ćŏůĺḋń'ṭ ḟíńḋ âńẏ "
-    },
-    {
-      "type": 1,
-      "value": "selectedOperationKindText"
-    },
-    {
-      "type": 0,
-      "value": " ḟŏŕ "
-    },
-    {
-      "type": 1,
-      "value": "filterText"
-    }
-  ],
   "VXBWrq": [
     {
       "type": 0,
       "value": "Ḉŏṁṁèńṭ"
     }
   ],
-=======
->>>>>>> 4d9d6d65
   "W070M2": [
     {
       "type": 0,
@@ -374,21 +291,12 @@
       "value": " ḫŏůŕś"
     }
   ],
-<<<<<<< HEAD
-  "XEdXNu": [
-    {
-      "type": 0,
-      "value": "Ŕèćèńṭ"
-    }
-  ],
   "XOzn/3": [
     {
       "type": 0,
       "value": "Ḉŏńńèćṭíŏń ńâṁè"
     }
   ],
-=======
->>>>>>> 4d9d6d65
   "XTuxmH": [
     {
       "type": 1,
@@ -471,19 +379,6 @@
     {
       "type": 0,
       "value": "Ṕŕèṿíŏůś ḟâíĺèḋ"
-    }
-  ],
-<<<<<<< HEAD
-  "h9XgiJ": [
-    {
-      "type": 0,
-      "value": "Ŋŏ"
-=======
-  "gjBiyj": [
-    {
-      "type": 0,
-      "value": "Ļŏâḋíńĝ..."
->>>>>>> 4d9d6d65
     }
   ],
   "hN7iBP": [
@@ -674,48 +569,10 @@
       "value": "ÕḴ"
     }
   ],
-<<<<<<< HEAD
-  "ug/8l6": [
-    {
-      "type": 0,
-      "value": "(ṗŕèṿíèẘ)"
-    }
-  ],
-  "unHYHq": [
-    {
-      "type": 0,
-      "value": "Ṕŕèṁíůṁ"
-    }
-  ],
-  "vRZZPL": [
-    {
-      "type": 0,
-      "value": "Ḉḫŏŏśè âń ŏṗèŕâṭíŏń"
-=======
-  "vWe94i": [
-    {
-      "type": 0,
-      "value": "Ḿŏŕè Ḭńḟŏ"
->>>>>>> 4d9d6d65
-    }
-  ],
   "wHYQyg": [
     {
       "type": 0,
       "value": "Ṯíṁèḋ Õůṭ"
-    }
-  ],
-<<<<<<< HEAD
-  "yKB5nP": [
-    {
-      "type": 0,
-      "value": "Ẅâńṭ ṭŏ ćŕèâṭè ẏŏůŕ ŏẘń ćŏńńèćṭŏŕś?"
-=======
-  "yD9JIy": [
-    {
-      "type": 0,
-      "value": "Ḉŏńńèćṭíŏń ńâṁè"
->>>>>>> 4d9d6d65
     }
   ]
 }