{
  "+E6SZ8": [
    {
      "type": 0,
      "value": "Float"
    }
  ],
  "/NDLmg": [
    {
      "type": 0,
      "value": "Waiting"
    }
  ],
  "0ZlNtf": [
    {
      "type": 0,
      "value": "Succeeded with retries"
    }
  ],
  "0raQQP": [
    {
      "type": 0,
      "value": "Copy URL"
    }
  ],
  "1KSzxz": [
    {
      "type": 0,
      "value": "Add a short comment"
    }
  ],
  "1R6Vaa": [
    {
      "offset": 0,
      "options": {
        "=0": {
          "value": [
            {
              "type": 0,
              "value": "no items matched."
            }
          ]
        },
        "one": {
          "value": [
            {
              "type": 7
            },
            {
              "type": 0,
              "value": " item matched."
            }
          ]
        },
        "other": {
          "value": [
            {
              "type": 7
            },
            {
              "type": 0,
              "value": " items matched."
            }
          ]
        }
      },
      "pluralType": "cardinal",
      "type": 6,
      "value": "count"
    }
  ],
  "2BKr91": [
    {
      "type": 0,
      "value": "Enter parameter name."
    }
  ],
  "2kCC7s": [
    {
      "type": 0,
      "value": "Parameter"
    }
  ],
  "3kI7xF": [
    {
      "type": 0,
      "value": "Faulted"
    }
  ],
<<<<<<< HEAD
  "47FYwb": [
    {
      "type": 0,
      "value": "Cancel"
    }
  ],
  "4RTRDT": [
    {
      "type": 0,
      "value": "Add Parameter"
    }
  ],
  "5CTOi9": [
    {
      "type": 0,
      "value": "This Action has testing configured."
    }
  ],
=======
>>>>>>> 5f35c842
  "6oqk+A": [
    {
      "type": 0,
      "value": "Previous"
    }
  ],
  "7GSk99": [
    {
      "type": 0,
      "value": "OK"
    }
  ],
  "7zoM32": [
    {
      "type": 0,
      "value": "Type"
    }
  ],
  "8L+oIz": [
    {
      "type": 0,
      "value": "Cannot render designer due to multiple triggers in definition."
    }
  ],
<<<<<<< HEAD
  "8SYhiu": [
    {
      "type": 0,
      "value": "Default Value"
    }
  ],
  "8yF3hc": [
=======
  "CG772M": [
>>>>>>> 5f35c842
    {
      "type": 0,
      "value": "Connection required"
    }
  ],
  "F5iJDI": [
    {
      "type": 0,
      "value": "New parameter"
    }
  ],
  "FXLR5M": [
    {
      "offset": 0,
      "options": {
        "one": {
          "value": [
            {
              "type": 7
            },
            {
              "type": 0,
              "value": " hour"
            }
          ]
        },
        "other": {
          "value": [
            {
              "type": 7
            },
            {
              "type": 0,
              "value": " hours"
            }
          ]
        }
      },
      "pluralType": "cardinal",
      "type": 6,
      "value": "hours"
    }
  ],
<<<<<<< HEAD
  "Gx6rDL": [
    {
      "offset": 0,
      "options": {
        "=0": {
          "value": [
            {
              "type": 0,
              "value": "no items matched."
            }
          ]
        },
        "one": {
          "value": [
            {
              "type": 7
            },
            {
              "type": 0,
              "value": " item matched."
            }
          ]
        },
        "other": {
          "value": [
            {
              "type": 7
            },
            {
              "type": 0,
              "value": " items matched."
            }
          ]
        }
      },
      "pluralType": "cardinal",
      "type": 6,
      "value": "count"
    }
  ],
  "HOsSgX": [
    {
      "type": 0,
      "value": "More info"
    }
  ],
  "Hkw2PV": [
    {
      "type": 0,
      "value": "Edit Parameter"
    }
  ],
  "I3MA83": [
    {
      "type": 0,
      "value": "String"
    }
  ],
  "I7ayev": [
    {
      "type": 0,
      "value": "Secure Objcet"
    }
  ],
  "JXhiR+": [
=======
  "Ie4usD": [
>>>>>>> 5f35c842
    {
      "type": 0,
      "value": "Editing card title"
    }
  ],
<<<<<<< HEAD
  "L4hZzK": [
    {
      "type": 0,
      "value": "Parameters"
    }
  ],
  "LgbKvU": [
=======
  "Mb/Vp8": [
>>>>>>> 5f35c842
    {
      "type": 0,
      "value": "Next failed"
    }
  ],
<<<<<<< HEAD
  "M6U2LE": [
    {
      "type": 0,
      "value": "The parameters will be saved when the workflow is saved. You can edit it here before save or edit it in the parameter page after save."
    }
  ],
  "Mb/Vp8": [
=======
  "MmBfD1": [
>>>>>>> 5f35c842
    {
      "type": 0,
      "value": "Unexpected error"
    }
  ],
  "Ne0a7N": [
    {
      "type": 0,
      "value": "Array"
    }
  ],
  "Oib1mL": [
    {
      "type": 1,
      "value": "hours"
    },
    {
      "type": 0,
      "value": "h "
    },
    {
      "type": 1,
      "value": "minutes"
    },
    {
      "type": 0,
      "value": "m"
    }
  ],
  "OnrO5/": [
    {
      "type": 0,
      "value": "Select a managed identity"
    }
  ],
  "PF87Ew": [
    {
      "type": 0,
      "value": "Succeeded"
    }
  ],
  "PY5/AN": [
    {
      "type": 0,
      "value": "Parameters used in Logic App will be converted into Azure Resource Manager template during deployment template generation."
    }
  ],
  "PaPPLr": [
    {
      "type": 0,
      "value": "Aborted"
    }
  ],
  "QQYzHC": [
    {
      "type": 0,
      "value": "Context menu for "
    },
    {
      "type": 1,
      "value": "title"
    },
    {
      "type": 0,
      "value": " card"
    }
  ],
  "QknZQ1": [
    {
      "type": 0,
      "value": "Loading..."
    }
  ],
  "Qu1HkA": [
    {
      "type": 1,
      "value": "hours"
    },
    {
      "type": 0,
      "value": "h"
    }
  ],
  "RhH4pF": [
    {
      "offset": 0,
      "options": {
        "one": {
          "value": [
            {
              "type": 7
            },
            {
              "type": 0,
              "value": " minute"
            }
          ]
        },
        "other": {
          "value": [
            {
              "type": 7
            },
            {
              "type": 0,
              "value": " minutes"
            }
          ]
        }
      },
      "pluralType": "cardinal",
      "type": 6,
      "value": "minutes"
    }
  ],
  "SXb47U": [
    {
      "type": 1,
      "value": "minutes"
    },
    {
      "type": 0,
      "value": "m"
    }
  ],
  "T7iaH/": [
    {
      "type": 0,
      "value": "Create, manage Logic Apps parameters, give it a default value."
    }
  ],
  "T8Xqt9": [
    {
      "type": 0,
      "value": "Failed"
    }
  ],
  "VXBWrq": [
    {
      "type": 0,
<<<<<<< HEAD
      "value": "There are no recent connectors to show"
    }
  ],
  "TZv5JE": [
    {
      "type": 0,
      "value": "Name"
    }
  ],
  "TdTXXf": [
    {
      "type": 0,
      "value": "Learn more"
    }
  ],
  "UIdPNN": [
    {
      "type": 0,
      "value": "Operations"
    }
  ],
  "UcKJO+": [
    {
      "type": 0,
      "value": "We couldn't find any "
    },
    {
      "type": 1,
      "value": "selectedOperationKindText"
    },
    {
      "type": 0,
      "value": " for "
    },
    {
      "type": 1,
      "value": "filterText"
=======
      "value": "Comment"
>>>>>>> 5f35c842
    }
  ],
  "W070M2": [
    {
      "type": 0,
      "value": "of "
    },
    {
      "type": 1,
      "value": "max"
    }
  ],
  "WEoitV": [
    {
      "type": 0,
      "value": "Actual Value"
    }
  ],
  "X8JjjT": [
    {
      "type": 1,
      "value": "days"
    },
    {
      "type": 0,
      "value": " days "
    },
    {
      "type": 1,
      "value": "hours"
    },
    {
      "type": 0,
      "value": " hours"
    }
  ],
  "XOzn/3": [
    {
      "type": 0,
      "value": "Connection name"
    }
  ],
  "XMUL1w": [
    {
      "type": 0,
      "value": "Object"
    }
  ],
  "XTuxmH": [
    {
      "type": 1,
      "value": "minutes"
    },
    {
      "type": 0,
      "value": " minutes "
    },
    {
      "type": 1,
      "value": "seconds"
    },
    {
      "type": 0,
      "value": " seconds"
    }
  ],
  "Y0H9aX": [
    {
      "type": 0,
      "value": "More Info"
    }
  ],
  "YIBDSH": [
    {
      "type": 1,
      "value": "days"
    },
    {
      "type": 0,
      "value": "d"
    }
  ],
  "ZazdvR": [
    {
      "type": 0,
      "value": "Hide this comment"
    }
  ],
<<<<<<< HEAD
  "b0Ar6Y": [
    {
      "type": 0,
      "value": "Expand list of connectors"
    }
  ],
  "bQLLgV": [
    {
      "type": 0,
      "value": "We couldn't find any "
    },
    {
      "type": 1,
      "value": "selectedOperationKindText"
    }
  ],
  "ci6ex1": [
    {
      "type": 0,
      "value": "Value"
    }
  ],
=======
>>>>>>> 5f35c842
  "cj+kyo": [
    {
      "type": 0,
      "value": "Cancelled"
    }
  ],
<<<<<<< HEAD
  "duuXp2": [
    {
      "type": 0,
      "value": "To reference a parameter, use the dynamic content list."
    }
  ],
  "e4Onhn": [
=======
  "cmTCsW": [
>>>>>>> 5f35c842
    {
      "type": 0,
      "value": "Error loading component."
    }
  ],
  "e4Onhn": [
    {
      "type": 0,
      "value": "Not specified"
    }
  ],
  "fejjJ6": [
    {
      "type": 1,
      "value": "current_page"
    },
    {
      "type": 0,
      "value": " of "
    },
    {
      "type": 1,
      "value": "max_page"
    }
  ],
  "ftwXvc": [
    {
      "type": 0,
      "value": "Ignored"
    }
  ],
  "g/JAxd": [
    {
      "type": 0,
      "value": "Int"
    }
  ],
  "gKq3Jv": [
    {
      "type": 0,
      "value": "Previous failed"
    }
  ],
  "hN7iBP": [
    {
      "offset": 0,
      "options": {
        "one": {
          "value": [
            {
              "type": 7
            },
            {
              "type": 0,
              "value": " second"
            }
          ]
        },
        "other": {
          "value": [
            {
              "type": 7
            },
            {
              "type": 0,
              "value": " seconds"
            }
          ]
        }
      },
      "pluralType": "cardinal",
      "type": 6,
      "value": "seconds"
    }
  ],
  "hPIR4j": [
    {
      "type": 0,
      "value": "Comment"
    }
  ],
  "iJOIca": [
    {
      "type": 0,
      "value": "Next"
    }
  ],
  "iRjBf4": [
    {
      "type": 0,
      "value": "This Action has testing configured."
    }
  ],
  "iUs7pv": [
    {
      "type": 0,
      "value": "Cancel"
    }
  ],
  "ibk3Ld": [
    {
      "type": 0,
      "value": "Bool"
    }
  ],
  "iql+jn": [
    {
      "type": 1,
      "value": "seconds"
    },
    {
      "type": 0,
      "value": "s"
    }
  ],
  "jfInxm": [
    {
      "type": 0,
      "value": "Edit in JSON"
    }
  ],
  "jtqt2v": [
    {
      "type": 0,
      "value": "Secure String"
    }
  ],
  "k41+13": [
    {
      "type": 0,
      "value": "Skipped"
    }
  ],
  "kHcCxH": [
    {
      "type": 1,
      "value": "minutes"
    },
    {
      "type": 0,
      "value": "m "
    },
    {
      "type": 1,
      "value": "seconds"
    },
    {
      "type": 0,
      "value": "s"
    }
  ],
  "kvUaFw": [
    {
      "type": 0,
      "value": "More info"
    }
  ],
  "l36V56": [
    {
      "type": 1,
      "value": "hours"
    },
    {
      "type": 0,
      "value": " hours "
    },
    {
      "type": 1,
      "value": "minutes"
    },
    {
      "type": 0,
      "value": " minutes"
    }
  ],
<<<<<<< HEAD
  "lArYzu": [
    {
      "type": 0,
      "value": "Delete Parameter"
    }
  ],
  "lUTDU8": [
    {
      "type": 0,
      "value": "We couldn't find any results for "
    },
    {
      "type": 1,
      "value": "filterText"
    }
  ],
  "lV77P8": [
    {
      "type": 0,
      "value": "Title"
    }
  ],
=======
>>>>>>> 5f35c842
  "m7Y6Qf": [
    {
      "type": 0,
      "value": "Testing"
    }
  ],
<<<<<<< HEAD
  "mE/bhX": [
    {
      "type": 0,
      "value": "Yes"
    }
  ],
  "orvpWh": [
    {
      "type": 0,
      "value": "Go back"
    }
  ],
  "pRUJff": [
    {
      "type": 0,
      "value": "Parameters"
    }
  ],
  "q3+FXI": [
    {
      "type": 0,
      "value": "Clear"
    }
  ],
  "qGNaL0": [
    {
      "type": 0,
      "value": "Parameters are shared across workflows in a Logic App."
    }
  ],
=======
>>>>>>> 5f35c842
  "qGfwxW": [
    {
      "type": 0,
      "value": "Managed identity"
    }
  ],
  "qSt0Sb": [
    {
      "type": 0,
      "value": "Required"
    }
  ],
  "qUWBUX": [
    {
      "offset": 0,
      "options": {
        "one": {
          "value": [
            {
              "type": 7
            },
            {
              "type": 0,
              "value": " day"
            }
          ]
        },
        "other": {
          "value": [
            {
              "type": 7
            },
            {
              "type": 0,
              "value": " days"
            }
          ]
        }
      },
      "pluralType": "cardinal",
      "type": 6,
      "value": "days"
    }
  ],
  "tImHz/": [
    {
      "type": 1,
      "value": "days"
    },
    {
      "type": 0,
      "value": "d "
    },
    {
      "type": 1,
      "value": "hours"
    },
    {
      "type": 0,
      "value": "h"
    }
  ],
  "tfaGTw": [
    {
      "type": 0,
      "value": "Enter default value for parameter."
    }
  ],
  "uN4zFU": [
    {
      "type": 0,
      "value": "OK"
    }
  ],
<<<<<<< HEAD
  "ug/8l6": [
    {
      "type": 0,
      "value": "(preview)"
    }
  ],
  "unHYHq": [
    {
      "type": 0,
      "value": "Premium"
    }
  ],
  "vRZZPL": [
    {
      "type": 0,
      "value": "Choose an operation"
    }
  ],
  "vWe94i": [
    {
      "type": 0,
      "value": "More Info"
    }
  ],
  "vwH/XV": [
    {
      "type": 0,
      "value": "Create parameter"
    }
  ],
=======
>>>>>>> 5f35c842
  "wHYQyg": [
    {
      "type": 0,
      "value": "Timed Out"
    }
  ]
}<|MERGE_RESOLUTION|>--- conflicted
+++ resolved
@@ -1,10 +1,4 @@
 {
-  "+E6SZ8": [
-    {
-      "type": 0,
-      "value": "Float"
-    }
-  ],
   "/NDLmg": [
     {
       "type": 0,
@@ -87,27 +81,12 @@
       "value": "Faulted"
     }
   ],
-<<<<<<< HEAD
-  "47FYwb": [
-    {
-      "type": 0,
-      "value": "Cancel"
-    }
-  ],
   "4RTRDT": [
     {
       "type": 0,
       "value": "Add Parameter"
     }
   ],
-  "5CTOi9": [
-    {
-      "type": 0,
-      "value": "This Action has testing configured."
-    }
-  ],
-=======
->>>>>>> 5f35c842
   "6oqk+A": [
     {
       "type": 0,
@@ -132,17 +111,19 @@
       "value": "Cannot render designer due to multiple triggers in definition."
     }
   ],
-<<<<<<< HEAD
   "8SYhiu": [
     {
       "type": 0,
       "value": "Default Value"
     }
   ],
-  "8yF3hc": [
-=======
+  "AJEpHz": [
+    {
+      "type": 0,
+      "value": "Secure Objcet"
+    }
+  ],
   "CG772M": [
->>>>>>> 5f35c842
     {
       "type": 0,
       "value": "Connection required"
@@ -186,146 +167,76 @@
       "value": "hours"
     }
   ],
-<<<<<<< HEAD
-  "Gx6rDL": [
-    {
-      "offset": 0,
-      "options": {
-        "=0": {
-          "value": [
-            {
-              "type": 0,
-              "value": "no items matched."
-            }
-          ]
-        },
-        "one": {
-          "value": [
-            {
-              "type": 7
-            },
-            {
-              "type": 0,
-              "value": " item matched."
-            }
-          ]
-        },
-        "other": {
-          "value": [
-            {
-              "type": 7
-            },
-            {
-              "type": 0,
-              "value": " items matched."
-            }
-          ]
-        }
-      },
-      "pluralType": "cardinal",
-      "type": 6,
-      "value": "count"
-    }
-  ],
-  "HOsSgX": [
-    {
-      "type": 0,
-      "value": "More info"
-    }
-  ],
   "Hkw2PV": [
     {
       "type": 0,
       "value": "Edit Parameter"
     }
   ],
-  "I3MA83": [
-    {
-      "type": 0,
-      "value": "String"
-    }
-  ],
-  "I7ayev": [
-    {
-      "type": 0,
-      "value": "Secure Objcet"
-    }
-  ],
-  "JXhiR+": [
-=======
   "Ie4usD": [
->>>>>>> 5f35c842
     {
       "type": 0,
       "value": "Editing card title"
     }
   ],
-<<<<<<< HEAD
   "L4hZzK": [
     {
       "type": 0,
       "value": "Parameters"
     }
   ],
-  "LgbKvU": [
-=======
+  "M6U2LE": [
+    {
+      "type": 0,
+      "value": "The parameters will be saved when the workflow is saved. You can edit it here before save or edit it in the parameter page after save."
+    }
+  ],
   "Mb/Vp8": [
->>>>>>> 5f35c842
     {
       "type": 0,
       "value": "Next failed"
     }
   ],
-<<<<<<< HEAD
-  "M6U2LE": [
-    {
-      "type": 0,
-      "value": "The parameters will be saved when the workflow is saved. You can edit it here before save or edit it in the parameter page after save."
-    }
-  ],
-  "Mb/Vp8": [
-=======
   "MmBfD1": [
->>>>>>> 5f35c842
     {
       "type": 0,
       "value": "Unexpected error"
     }
   ],
-  "Ne0a7N": [
+  "Oib1mL": [
+    {
+      "type": 1,
+      "value": "hours"
+    },
+    {
+      "type": 0,
+      "value": "h "
+    },
+    {
+      "type": 1,
+      "value": "minutes"
+    },
+    {
+      "type": 0,
+      "value": "m"
+    }
+  ],
+  "OnrO5/": [
+    {
+      "type": 0,
+      "value": "Select a managed identity"
+    }
+  ],
+  "PF87Ew": [
+    {
+      "type": 0,
+      "value": "Succeeded"
+    }
+  ],
+  "PQrkfO": [
     {
       "type": 0,
       "value": "Array"
-    }
-  ],
-  "Oib1mL": [
-    {
-      "type": 1,
-      "value": "hours"
-    },
-    {
-      "type": 0,
-      "value": "h "
-    },
-    {
-      "type": 1,
-      "value": "minutes"
-    },
-    {
-      "type": 0,
-      "value": "m"
-    }
-  ],
-  "OnrO5/": [
-    {
-      "type": 0,
-      "value": "Select a managed identity"
-    }
-  ],
-  "PF87Ew": [
-    {
-      "type": 0,
-      "value": "Succeeded"
     }
   ],
   "PY5/AN": [
@@ -424,50 +335,16 @@
       "value": "Failed"
     }
   ],
+  "TZv5JE": [
+    {
+      "type": 0,
+      "value": "Name"
+    }
+  ],
   "VXBWrq": [
     {
       "type": 0,
-<<<<<<< HEAD
-      "value": "There are no recent connectors to show"
-    }
-  ],
-  "TZv5JE": [
-    {
-      "type": 0,
-      "value": "Name"
-    }
-  ],
-  "TdTXXf": [
-    {
-      "type": 0,
-      "value": "Learn more"
-    }
-  ],
-  "UIdPNN": [
-    {
-      "type": 0,
-      "value": "Operations"
-    }
-  ],
-  "UcKJO+": [
-    {
-      "type": 0,
-      "value": "We couldn't find any "
-    },
-    {
-      "type": 1,
-      "value": "selectedOperationKindText"
-    },
-    {
-      "type": 0,
-      "value": " for "
-    },
-    {
-      "type": 1,
-      "value": "filterText"
-=======
       "value": "Comment"
->>>>>>> 5f35c842
     }
   ],
   "W070M2": [
@@ -510,12 +387,6 @@
       "value": "Connection name"
     }
   ],
-  "XMUL1w": [
-    {
-      "type": 0,
-      "value": "Object"
-    }
-  ],
   "XTuxmH": [
     {
       "type": 1,
@@ -550,44 +421,36 @@
       "value": "d"
     }
   ],
+  "YkM7HJ": [
+    {
+      "type": 0,
+      "value": "Secure String"
+    }
+  ],
   "ZazdvR": [
     {
       "type": 0,
       "value": "Hide this comment"
     }
   ],
-<<<<<<< HEAD
-  "b0Ar6Y": [
-    {
-      "type": 0,
-      "value": "Expand list of connectors"
-    }
-  ],
-  "bQLLgV": [
-    {
-      "type": 0,
-      "value": "We couldn't find any "
-    },
-    {
-      "type": 1,
-      "value": "selectedOperationKindText"
-    }
-  ],
   "ci6ex1": [
     {
       "type": 0,
       "value": "Value"
     }
   ],
-=======
->>>>>>> 5f35c842
   "cj+kyo": [
     {
       "type": 0,
       "value": "Cancelled"
     }
   ],
-<<<<<<< HEAD
+  "cmTCsW": [
+    {
+      "type": 0,
+      "value": "Error loading component."
+    }
+  ],
   "duuXp2": [
     {
       "type": 0,
@@ -595,15 +458,6 @@
     }
   ],
   "e4Onhn": [
-=======
-  "cmTCsW": [
->>>>>>> 5f35c842
-    {
-      "type": 0,
-      "value": "Error loading component."
-    }
-  ],
-  "e4Onhn": [
     {
       "type": 0,
       "value": "Not specified"
@@ -627,12 +481,6 @@
     {
       "type": 0,
       "value": "Ignored"
-    }
-  ],
-  "g/JAxd": [
-    {
-      "type": 0,
-      "value": "Int"
     }
   ],
   "gKq3Jv": [
@@ -679,6 +527,12 @@
       "value": "Comment"
     }
   ],
+  "hSpEDQ": [
+    {
+      "type": 0,
+      "value": "Object"
+    }
+  ],
   "iJOIca": [
     {
       "type": 0,
@@ -697,13 +551,49 @@
       "value": "Cancel"
     }
   ],
-  "ibk3Ld": [
+  "iql+jn": [
+    {
+      "type": 1,
+      "value": "seconds"
+    },
+    {
+      "type": 0,
+      "value": "s"
+    }
+  ],
+  "iwC02o": [
+    {
+      "type": 0,
+      "value": "Int"
+    }
+  ],
+  "jHULM/": [
     {
       "type": 0,
       "value": "Bool"
     }
   ],
-  "iql+jn": [
+  "jfInxm": [
+    {
+      "type": 0,
+      "value": "Edit in JSON"
+    }
+  ],
+  "k41+13": [
+    {
+      "type": 0,
+      "value": "Skipped"
+    }
+  ],
+  "kHcCxH": [
+    {
+      "type": 1,
+      "value": "minutes"
+    },
+    {
+      "type": 0,
+      "value": "m "
+    },
     {
       "type": 1,
       "value": "seconds"
@@ -713,130 +603,60 @@
       "value": "s"
     }
   ],
-  "jfInxm": [
-    {
-      "type": 0,
-      "value": "Edit in JSON"
-    }
-  ],
-  "jtqt2v": [
-    {
-      "type": 0,
-      "value": "Secure String"
-    }
-  ],
-  "k41+13": [
-    {
-      "type": 0,
-      "value": "Skipped"
-    }
-  ],
-  "kHcCxH": [
+  "kvUaFw": [
+    {
+      "type": 0,
+      "value": "More info"
+    }
+  ],
+  "l36V56": [
+    {
+      "type": 1,
+      "value": "hours"
+    },
+    {
+      "type": 0,
+      "value": " hours "
+    },
     {
       "type": 1,
       "value": "minutes"
     },
     {
       "type": 0,
-      "value": "m "
-    },
-    {
-      "type": 1,
-      "value": "seconds"
-    },
-    {
-      "type": 0,
-      "value": "s"
-    }
-  ],
-  "kvUaFw": [
-    {
-      "type": 0,
-      "value": "More info"
-    }
-  ],
-  "l36V56": [
-    {
-      "type": 1,
-      "value": "hours"
-    },
-    {
-      "type": 0,
-      "value": " hours "
-    },
-    {
-      "type": 1,
-      "value": "minutes"
-    },
-    {
-      "type": 0,
       "value": " minutes"
     }
   ],
-<<<<<<< HEAD
   "lArYzu": [
     {
       "type": 0,
       "value": "Delete Parameter"
     }
   ],
-  "lUTDU8": [
-    {
-      "type": 0,
-      "value": "We couldn't find any results for "
-    },
-    {
-      "type": 1,
-      "value": "filterText"
-    }
-  ],
   "lV77P8": [
     {
       "type": 0,
       "value": "Title"
     }
   ],
-=======
->>>>>>> 5f35c842
   "m7Y6Qf": [
     {
       "type": 0,
       "value": "Testing"
     }
   ],
-<<<<<<< HEAD
-  "mE/bhX": [
-    {
-      "type": 0,
-      "value": "Yes"
-    }
-  ],
-  "orvpWh": [
-    {
-      "type": 0,
-      "value": "Go back"
-    }
-  ],
   "pRUJff": [
     {
       "type": 0,
       "value": "Parameters"
     }
   ],
-  "q3+FXI": [
-    {
-      "type": 0,
-      "value": "Clear"
-    }
-  ],
   "qGNaL0": [
     {
       "type": 0,
       "value": "Parameters are shared across workflows in a Logic App."
     }
   ],
-=======
->>>>>>> 5f35c842
   "qGfwxW": [
     {
       "type": 0,
@@ -911,43 +731,28 @@
       "value": "OK"
     }
   ],
-<<<<<<< HEAD
-  "ug/8l6": [
-    {
-      "type": 0,
-      "value": "(preview)"
-    }
-  ],
-  "unHYHq": [
-    {
-      "type": 0,
-      "value": "Premium"
-    }
-  ],
-  "vRZZPL": [
-    {
-      "type": 0,
-      "value": "Choose an operation"
-    }
-  ],
-  "vWe94i": [
-    {
-      "type": 0,
-      "value": "More Info"
-    }
-  ],
   "vwH/XV": [
     {
       "type": 0,
       "value": "Create parameter"
     }
   ],
-=======
->>>>>>> 5f35c842
   "wHYQyg": [
     {
       "type": 0,
       "value": "Timed Out"
+    }
+  ],
+  "yJIdjt": [
+    {
+      "type": 0,
+      "value": "String"
+    }
+  ],
+  "yx5Oni": [
+    {
+      "type": 0,
+      "value": "Float"
     }
   ]
 }