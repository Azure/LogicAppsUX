{
  "name": "@microsoft/logicappsux",
<<<<<<< HEAD
  "version": "4.65.0",
=======
  "version": "5.6.0",
>>>>>>> becf7d8d
  "devDependencies": {
    "@biomejs/biome": "1.9.4",
    "@eslint/eslintrc": "^3.0.2",
    "@eslint/js": "^9.0.0",
    "@faker-js/faker": "^8.4.1",
    "@formatjs/cli": "^6.2.9",
    "@playwright/test": "^1.43.1",
    "@testing-library/jest-dom": "^6.4.2",
    "@testing-library/react": "^15.0.2",
    "@testing-library/react-hooks": "^8.0.1",
    "@types/node": "^20.12.7",
    "@types/react": "18.3.0",
    "@types/react-dom": "18.3.0",
    "@types/react-test-renderer": "^18.0.7",
    "@typescript-eslint/eslint-plugin": "^8.15.0",
    "@vitejs/plugin-react": "^4.2.1",
    "@vitest/coverage-istanbul": "^2.1.2",
    "@vitest/ui": "^2.1.2",
    "@xyflow/system": "^0.0.37",
    "D": "^1.0.0",
    "archiver": "^7.0.1",
    "child_process": "^1.0.2",
    "common-es": "^1.0.1",
    "concurrently": "^8.2.2",
    "deepmerge-json": "^1.5.0",
    "esbuild-plugin-less": "^1.3.3",
    "esbuild-plugin-svg": "^0.1.0",
    "esbuild-plugin-svgr": "^2.1.0",
    "eslint": "8.57.1",
    "eslint-config-standard-with-typescript": "^43.0.1",
    "eslint-plugin-formatjs": "^4.13.0",
    "eslint-plugin-import": "^2.29.1",
    "eslint-plugin-n": "^16.6.2",
    "eslint-plugin-promise": "^6.1.1",
    "eslint-plugin-react": "^7.34.1",
    "eslint-plugin-react-hooks": "^4.6.0",
    "eslint-plugin-react-refresh": "^0.4.6",
    "extract-zip": "^2.0.1",
    "glob": "^10.3.12",
    "globals": "^15.0.0",
    "husky": "^9.0.11",
    "jsdom": "^24.0.0",
    "jsonc-eslint-parser": "^2.4.0",
    "just-pnpm": "^1.0.2",
    "lcov-result-merger": "^5.0.0",
    "lint-staged": "^15.2.2",
    "react-test-renderer": "^18.2.0",
    "replace-in-file": "^7.1.0",
    "rimraf": "^5.0.5",
    "sherif": "^0.8.4",
    "standard-version": "^9.5.0",
    "tsup": "^8.0.2",
    "turbo": "^2.3.0",
    "typescript": "^5.4.5",
    "typescript-eslint": "7.7.0",
    "vite-plugin-mkcert": "^1.17.5",
    "vite-plugin-node-polyfills": "^0.21.0",
    "vitest": "^2.1.2"
  },
  "engines": {
    "node": ">=18",
    "pnpm": ">=9"
  },
  "license": "MIT",
  "lint-staged": {
    "*.{js,ts,tsx}": [
      "npm run extract",
      "eslint --cache --fix",
      "biome check --write"
    ]
  },
  "private": true,
  "scripts": {
    "postinstall": "pnpm templates",
    "build": "turbo run build",
    "build:extension": "turbo run build:extension",
    "bump": "standard-version --no-verify",
    "check": "biome check --write .",
    "compile:loc": "formatjs compile-folder --ast --format ./format.js \"Localize/lang\" \"libs/logic-apps-shared/src/intl/compiled-lang/\" ",
    "compile:loc:psuedo": "formatjs compile \"Localize/lang/strings.json\" --ast --format ./format.js --out-file \"libs/logic-apps-shared/src/intl/compiled-lang/strings.en-XA.json\" --pseudo-locale en-XA",
    "e2e:setup": "playwright install --with-deps",
    "extract": "formatjs extract \"libs/**/*.{ts,tsx}\" --ignore \"libs/**/*.{d,test,spec}.{ts,tsx}\" --out-file Localize/lang/strings.json --format ./format.js",
    "generateArmToken": "az account get-access-token --tenant 72f988bf-86f1-41af-91ab-2d7cd011db47 > ./apps/Standalone/src/environments/jsonImport/armToken.json",
    "prepare": "husky || true",
    "publish": "turbo run build:lib && pnpm publish -r",
    "scrub-secrets:e2e": "node ./scrub-e2e-trace.js",
    "start": "turbo run dev",
    "start:arm": "npm run generateArmToken && npm run start",
    "start:e2e": "turbo run e2e",
    "test:lib": "turbo run test:lib",
    "test:e2e": "playwright test",
    "test:e2e:ui": "playwright test --ui",
    "test:extension-unit": "turbo run test:extension-unit",
    "testgen": "playwright codegen https://localhost:4200",
    "vscode:designer:pack": "turbo run vscode:designer:pack",
    "templates": "ts-node downloadTemplates.js"
  },
  "type": "module",
  "dependencies": {
    "dotenv": "^16.4.5",
<<<<<<< HEAD
    "fs-extra": "^11.2.0",
    "ts-node": "^10.9.2"
=======
    "find-process": "^1.4.7",
    "fs-extra": "^11.2.0",
    "ts-node": "^10.9.2"
  },
  "pnpm": {
    "overrides": {
      "xml2js@<0.5.0": ">=0.5.0",
      "tough-cookie@<4.1.3": ">=4.1.3",
      "braces@<3.0.3": ">=3.0.3",
      "ws@>=7.0.0 <8.17.1": ">=8.17.1",
      "fast-loops@<1.1.4": ">=1.1.4",
      "elliptic@>=4.0.0 <=6.5.6": ">=6.6.1",
      "elliptic@>=2.0.0 <=6.5.6": ">=6.5.7",
      "elliptic@>=5.2.1 <=6.5.6": ">=6.5.7",
      "micromatch@<4.0.8": ">=4.0.8",
      "body-parser@<1.20.3": ">=1.20.3",
      "path-to-regexp@>=0.2.0 <1.9.0": ">=1.9.0",
      "path-to-regexp@<0.1.10": ">=0.1.10",
      "vite@>=5.2.0 <5.2.14": ">=5.2.14",
      "rollup@>=4.0.0 <4.22.4": ">=4.22.4",
      "cookie@<0.7.0": ">=0.7.0",
      "elliptic@<6.5.6": ">=6.5.6",
      "http-proxy-middleware@<2.0.7": ">=2.0.7",
      "elliptic@<6.6.0": ">=6.6.0",
      "send@<0.19.0": ">=0.19.0",
      "serve-static@<1.16.0": ">=1.16.0",
      "express@<4.20.0": ">=4.20.0",
      "cross-spawn@>=7.0.0 <7.0.5": ">=7.0.5"
    }
>>>>>>> becf7d8d
  }
}<|MERGE_RESOLUTION|>--- conflicted
+++ resolved
@@ -1,10 +1,6 @@
 {
   "name": "@microsoft/logicappsux",
-<<<<<<< HEAD
-  "version": "4.65.0",
-=======
   "version": "5.6.0",
->>>>>>> becf7d8d
   "devDependencies": {
     "@biomejs/biome": "1.9.4",
     "@eslint/eslintrc": "^3.0.2",
@@ -105,10 +101,6 @@
   "type": "module",
   "dependencies": {
     "dotenv": "^16.4.5",
-<<<<<<< HEAD
-    "fs-extra": "^11.2.0",
-    "ts-node": "^10.9.2"
-=======
     "find-process": "^1.4.7",
     "fs-extra": "^11.2.0",
     "ts-node": "^10.9.2"
@@ -138,6 +130,5 @@
       "express@<4.20.0": ">=4.20.0",
       "cross-spawn@>=7.0.0 <7.0.5": ">=7.0.5"
     }
->>>>>>> becf7d8d
   }
 }