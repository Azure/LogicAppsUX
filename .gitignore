# See http://help.github.com/ignore-files/ for more about ignoring files.

# compiled output
/dist
/tmp
/out-tsc

# dependencies
/node_modules

# IDEs and editors
/.idea
.project
.classpath
.c9/
*.launch
.settings/
*.sublime-workspace

# IDE - VSCode
.vscode/*
!.vscode/settings.json
!.vscode/tasks.json
!.vscode/launch.json
!.vscode/extensions.json

# misc
/.sass-cache
/connect.lock
/coverage
/libpeerconnection.log
npm-debug.log
yarn-error.log
junit.xml
testem.log
/typings
**/dist
<<<<<<< HEAD
=======
debug.log
>>>>>>> b38116f3

# System Files
.DS_Store
Thumbs.db

# Azure local files
__azurite_db_queue__.json
__azurite_db_queue_extent__.json<|MERGE_RESOLUTION|>--- conflicted
+++ resolved
@@ -35,10 +35,7 @@
 testem.log
 /typings
 **/dist
-<<<<<<< HEAD
-=======
 debug.log
->>>>>>> b38116f3
 
 # System Files
 .DS_Store
