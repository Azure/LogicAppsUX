--- conflicted
+++ resolved
@@ -65,11 +65,6 @@
 /blob-report/
 /playwright/.cache/
 
-<<<<<<< HEAD
-# ESLINT
-
-.eslintcache
-=======
 # Logs
 logs
 *.log
@@ -117,5 +112,4 @@
 
 npm-debug.log*
 yarn-debug.log*
-yarn-error.log*
->>>>>>> 90daa291
+yarn-error.log*