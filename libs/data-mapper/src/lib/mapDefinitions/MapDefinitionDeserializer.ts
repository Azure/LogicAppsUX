/* eslint-disable no-param-reassign */
import { mapNodeParams, reservedMapDefinitionKeysArray } from '../constants/MapDefinitionConstants';
import { sourcePrefix, targetPrefix } from '../constants/ReactFlowConstants';
import { addParentConnectionForRepeatingElements } from '../core/state/DataMapSlice';
import type { FunctionData, MapDefinitionEntry, SchemaExtended, SchemaNodeDictionary } from '../models';
import { SchemaType } from '../models';
import type { ConnectionDictionary } from '../models/Connection';
import { setConnectionInputValue } from '../utils/Connection.Utils';
import { getDestinationNode, getSourceValueFromLoop, splitKeyIntoChildren } from '../utils/DataMap.Utils';
import { findFunctionForFunctionName, isFunctionData } from '../utils/Function.Utils';
import { createReactFlowFunctionKey } from '../utils/ReactFlow.Util';
import { findNodeForKey, flattenSchemaIntoDictionary } from '../utils/Schema.Utils';
import { isAGuid } from '@microsoft/utils-logic-apps';

export const convertFromMapDefinition = (
  mapDefinition: MapDefinitionEntry,
  sourceSchema: SchemaExtended,
  targetSchema: SchemaExtended,
  functions: FunctionData[]
): ConnectionDictionary => {
  const connections: ConnectionDictionary = {};
  const parsedYamlKeys: string[] = Object.keys(mapDefinition);

  const sourceFlattened = flattenSchemaIntoDictionary(sourceSchema, SchemaType.Source);
  const targetFlattened = flattenSchemaIntoDictionary(targetSchema, SchemaType.Target);

  const rootNodeKey = parsedYamlKeys.filter((key) => reservedMapDefinitionKeysArray.indexOf(key) < 0)[0];

  if (rootNodeKey) {
    parseDefinitionToConnection(
      mapDefinition[rootNodeKey],
      `/${rootNodeKey}`,
      connections,
      {},
      sourceSchema,
      sourceFlattened,
      targetSchema,
      targetFlattened,
      functions
    );
  }
  return connections;
};

const parseDefinitionToConnection = (
  sourceNodeObject: string | object | any,
  targetKey: string,
  connections: ConnectionDictionary,
  createdNodes: { [completeFunction: string]: string },
  sourceSchema: SchemaExtended,
  sourceSchemaFlattened: SchemaNodeDictionary,
  targetSchema: SchemaExtended,
  targetSchemaFlattened: SchemaNodeDictionary,
  functions: FunctionData[]
) => {
  if (typeof sourceNodeObject === 'string') {
    createConnections(
      sourceNodeObject,
      targetKey,
      connections,
      createdNodes,
      sourceSchema,
      sourceSchemaFlattened,
      targetSchema,
      targetSchemaFlattened,
      functions
    );
    return;
  }

  callChildObjects(
    sourceNodeObject,
    targetKey,
    connections,
    createdNodes,
    sourceSchema,
    sourceSchemaFlattened,
    targetSchema,
    targetSchemaFlattened,
    functions
  );
};

const parseDefinitionToConditionalConnection = (
  sourceNodeObject: any,
  sourceNodeObjectAsString: string,
  targetKey: string,
  connections: ConnectionDictionary,
  createdNodes: { [completeFunction: string]: string },
  sourceSchema: SchemaExtended,
  sourceSchemaFlattened: SchemaNodeDictionary,
  targetSchema: SchemaExtended,
  targetSchemaFlattened: SchemaNodeDictionary,
  functions: FunctionData[]
) => {
  createConnections(
    sourceNodeObjectAsString,
    targetKey,
    connections,
    createdNodes,
    sourceSchema,
    sourceSchemaFlattened,
    targetSchema,
    targetSchemaFlattened,
    functions
  );

  callChildObjects(
    sourceNodeObject,
    targetKey,
    connections,
    createdNodes,
    sourceSchema,
    sourceSchemaFlattened,
    targetSchema,
    targetSchemaFlattened,
    functions
  );
};

const callChildObjects = (
  sourceNodeObject: string | object | any,
  targetKey: string,
  connections: ConnectionDictionary,
  createdNodes: { [completeFunction: string]: string },
  sourceSchema: SchemaExtended,
  sourceSchemaFlattened: SchemaNodeDictionary,
  targetSchema: SchemaExtended,
  targetSchemaFlattened: SchemaNodeDictionary,
  functions: FunctionData[]
) => {
  const childEntries = Object.entries<MapDefinitionEntry>(sourceNodeObject);
  childEntries.forEach((childEntry) => {
    let childTargetKey = targetKey;
    if (childEntry[0] !== mapNodeParams.value) {
      const trimmedChildKey = childEntry[0].startsWith('$@') ? childEntry[0].substring(1) : childEntry[0];
      childTargetKey = `${targetKey}/${trimmedChildKey}`;
    }

    if (childEntry[0].startsWith(mapNodeParams.if)) {
      Object.values(childEntry[1]).forEach((childSubValue) => {
        parseDefinitionToConnection(
          childSubValue,
          childEntry[0],
          connections,
          createdNodes,
          sourceSchema,
          sourceSchemaFlattened,
          targetSchema,
          targetSchemaFlattened,
          functions
        );
      });

      const childSubKey = Object.keys(childEntry[1])[0];
      parseDefinitionToConditionalConnection(
        sourceNodeObject[childEntry[0]],
        childEntry[0],
        `${targetKey}/${childSubKey}`,
        connections,
        createdNodes,
        sourceSchema,
        sourceSchemaFlattened,
        targetSchema,
        targetSchemaFlattened,
        functions
      );
    } else {
      parseDefinitionToConnection(
        childEntry[1],
        childTargetKey,
        connections,
        createdNodes,
        sourceSchema,
        sourceSchemaFlattened,
        targetSchema,
        targetSchemaFlattened,
        functions
      );
    }
  });
};

const createConnections = (
  sourceNodeString: string,
  targetKey: string,
  connections: ConnectionDictionary,
  createdNodes: { [completeFunction: string]: string },
  sourceSchema: SchemaExtended,
  sourceSchemaFlattened: SchemaNodeDictionary,
  targetSchema: SchemaExtended,
  targetSchemaFlattened: SchemaNodeDictionary,
  functions: FunctionData[]
) => {
  const sourceEndOfFunction = sourceNodeString.indexOf('(');
  const amendedSourceKey = targetKey.includes(mapNodeParams.for) ? getSourceValueFromLoop(sourceNodeString, targetKey) : sourceNodeString;

  const sourceNode =
    sourceEndOfFunction > -1
      ? findFunctionForFunctionName(amendedSourceKey.substring(0, sourceEndOfFunction), functions)
      : findNodeForKey(amendedSourceKey, sourceSchema.schemaTreeRoot);

  let sourceKey: string;
  let sourceFunctionAlreadyCreated = false;
  if (sourceNode && isFunctionData(sourceNode)) {
    if (createdNodes[amendedSourceKey]) {
      sourceFunctionAlreadyCreated = true;
      sourceKey = createdNodes[amendedSourceKey];
    } else {
      sourceKey = createReactFlowFunctionKey(sourceNode);
    }
  } else {
    sourceKey = `${sourcePrefix}${amendedSourceKey}`;
  }
  createdNodes[amendedSourceKey] = sourceKey;

  const destinationNode = getDestinationNode(targetKey, functions, targetSchema.schemaTreeRoot);

  let destinationKey: string;
  if (destinationNode && isFunctionData(destinationNode)) {
    if (createdNodes[targetKey]) {
      destinationKey = createdNodes[targetKey];
    } else if (isAGuid(targetKey.substring(targetKey.length - 36))) {
      destinationKey = targetKey;
    } else {
      destinationKey = createReactFlowFunctionKey(destinationNode);
      createdNodes[targetKey] = destinationKey;
    }
  } else {
    destinationKey = `${targetPrefix}${destinationNode?.key}`;
  }

  if (targetKey.includes(mapNodeParams.for)) {
    // if has $for, add parent connection
    if (sourceNode && destinationNode) {
      addParentConnectionForRepeatingElements(destinationNode, sourceNode, sourceSchemaFlattened, targetSchemaFlattened, connections);
    }
  }

  if (destinationNode) {
    if (targetKey.startsWith(mapNodeParams.if)) {
      // We need to make sure we create the contents of the conditional as well and attach it as an input
      const trimmedTargetKey = targetKey.substring(mapNodeParams.if.length + 1, targetKey.length - 1);

      createConnections(
        trimmedTargetKey,
        destinationKey,
        connections,
        createdNodes,
        sourceSchema,
        sourceSchemaFlattened,
        targetSchema,
        targetSchemaFlattened,
        functions
      );
    }

    setConnectionInputValue(connections, {
      targetNode: destinationNode,
      targetNodeReactFlowKey: destinationKey,
      findInputSlot: true,
      value: sourceNode
        ? {
            reactFlowKey: sourceKey,
            node: sourceNode,
          }
        : amendedSourceKey,
    });
  }

  // Need to extract and create connections for nested functions
<<<<<<< HEAD
  if (sourceEndOfFunction > -1 && !functionAlreadyCreated) {
    const childFunctions = splitKeyIntoChildren(amendedSourceKey);
=======
  if (sourceEndOfFunction > -1 && !sourceFunctionAlreadyCreated) {
    const childFunctions = splitKeyIntoChildren(sourceNodeString);
>>>>>>> 414345da

    childFunctions.forEach((childFunction) => {
      parseDefinitionToConnection(
        childFunction,
        sourceKey,
        connections,
        createdNodes,
        sourceSchema,
        sourceSchemaFlattened,
        targetSchema,
        targetSchemaFlattened,
        functions
      );
    });
  }
};<|MERGE_RESOLUTION|>--- conflicted
+++ resolved
@@ -268,14 +268,9 @@
     });
   }
 
-  // Need to extract and create connections for nested functions
-<<<<<<< HEAD
-  if (sourceEndOfFunction > -1 && !functionAlreadyCreated) {
+  // Extract and create connections for nested functions
+  if (sourceEndOfFunction > -1 && !sourceFunctionAlreadyCreated) {
     const childFunctions = splitKeyIntoChildren(amendedSourceKey);
-=======
-  if (sourceEndOfFunction > -1 && !sourceFunctionAlreadyCreated) {
-    const childFunctions = splitKeyIntoChildren(sourceNodeString);
->>>>>>> 414345da
 
     childFunctions.forEach((childFunction) => {
       parseDefinitionToConnection(
