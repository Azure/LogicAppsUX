/* eslint-disable no-param-reassign */
import { mapNodeParams, reservedMapDefinitionKeysArray } from '../constants/MapDefinitionConstants';
import { sourcePrefix, targetPrefix } from '../constants/ReactFlowConstants';
import { addParentConnectionForRepeatingElements } from '../core/state/DataMapSlice';
import type { FunctionData, MapDefinitionEntry, SchemaExtended, SchemaNodeDictionary, SchemaNodeExtended } from '../models';
import {
  directAccessPseudoFunction,
  directAccessPseudoFunctionKey,
  ifPseudoFunctionKey,
  indexPseudoFunction,
  indexPseudoFunctionKey,
  SchemaType,
} from '../models';
import type { ConnectionDictionary } from '../models/Connection';
import { setConnectionInputValue } from '../utils/Connection.Utils';
import {
  flattenMapDefinitionValues,
  getDestinationNode,
<<<<<<< HEAD
  getSourceLoopKey,
  getSourceValueFromLoop,
=======
  getSourceValueFromLoop,
  getTargetValueWithoutLoop,
>>>>>>> 554525a0
  splitKeyIntoChildren,
} from '../utils/DataMap.Utils';
import { findFunctionForFunctionName, isFunctionData } from '../utils/Function.Utils';
import { LogCategory, LogService } from '../utils/Logging.Utils';
import { createReactFlowFunctionKey } from '../utils/ReactFlow.Util';
import { findNodeForKey, flattenSchemaIntoDictionary } from '../utils/Schema.Utils';
import { isAGuid } from '@microsoft/utils-logic-apps';

export const convertFromMapDefinition = (
  mapDefinition: MapDefinitionEntry,
  sourceSchema: SchemaExtended,
  targetSchema: SchemaExtended,
  functions: FunctionData[]
): ConnectionDictionary => {
  const connections: ConnectionDictionary = {};
  const parsedYamlKeys: string[] = Object.keys(mapDefinition);

  const sourceFlattened = flattenSchemaIntoDictionary(sourceSchema, SchemaType.Source);
  const targetFlattened = flattenSchemaIntoDictionary(targetSchema, SchemaType.Target);

  const rootNodeKey = parsedYamlKeys.filter((key) => reservedMapDefinitionKeysArray.indexOf(key) < 0)[0];

  if (rootNodeKey) {
    parseDefinitionToConnection(
      mapDefinition[rootNodeKey],
      `/${rootNodeKey}`,
      connections,
      {},
      sourceSchema,
      sourceFlattened,
      targetSchema,
      targetFlattened,
      functions
    );
  }
  return connections;
};

const parseDefinitionToConnection = (
  sourceNodeObject: string | object | any,
  targetKey: string,
  connections: ConnectionDictionary,
  createdNodes: { [completeFunction: string]: string },
  sourceSchema: SchemaExtended,
  sourceSchemaFlattened: SchemaNodeDictionary,
  targetSchema: SchemaExtended,
  targetSchemaFlattened: SchemaNodeDictionary,
  functions: FunctionData[]
) => {
  if (typeof sourceNodeObject === 'string') {
    createConnections(
      sourceNodeObject,
      targetKey,
      connections,
      createdNodes,
      sourceSchema,
      sourceSchemaFlattened,
      targetSchema,
      targetSchemaFlattened,
      functions
    );

    return;
  }

  callChildObjects(
    sourceNodeObject,
    targetKey,
    connections,
    createdNodes,
    sourceSchema,
    sourceSchemaFlattened,
    targetSchema,
    targetSchemaFlattened,
    functions
  );
};

const parseDefinitionToConditionalConnection = (
  sourceNodeObject: any,
  sourceNodeObjectAsString: string,
  targetKey: string,
  connections: ConnectionDictionary,
  createdNodes: { [completeFunction: string]: string },
  sourceSchema: SchemaExtended,
  sourceSchemaFlattened: SchemaNodeDictionary,
  targetSchema: SchemaExtended,
  targetSchemaFlattened: SchemaNodeDictionary,
  functions: FunctionData[]
) => {
  createConnections(
    sourceNodeObjectAsString,
    targetKey,
    connections,
    createdNodes,
    sourceSchema,
    sourceSchemaFlattened,
    targetSchema,
    targetSchemaFlattened,
    functions
  );

  callChildObjects(
    sourceNodeObject,
    targetKey,
    connections,
    createdNodes,
    sourceSchema,
    sourceSchemaFlattened,
    targetSchema,
    targetSchemaFlattened,
    functions
  );
};

const callChildObjects = (
  sourceNodeObject: string | object | any,
  targetKey: string,
  connections: ConnectionDictionary,
  createdNodes: { [completeFunction: string]: string },
  sourceSchema: SchemaExtended,
  sourceSchemaFlattened: SchemaNodeDictionary,
  targetSchema: SchemaExtended,
  targetSchemaFlattened: SchemaNodeDictionary,
  functions: FunctionData[]
) => {
  const childEntries = Object.entries<MapDefinitionEntry>(sourceNodeObject);
  childEntries.forEach(([childKey, childValue]) => {
    if (childKey.startsWith(mapNodeParams.if)) {
      Object.entries(childValue).forEach(([childSubKey, childSubValue]) => {
        if (typeof childSubValue === 'string') {
          parseDefinitionToConnection(
            childSubValue,
            childKey,
            connections,
            createdNodes,
            sourceSchema,
            sourceSchemaFlattened,
            targetSchema,
            targetSchemaFlattened,
            functions
          );
        } else {
          Object.entries(childSubValue).forEach(([newDestinationKey, newSourceKey]) => {
            const finalNewDestinationKey = `${targetKey}/${childSubKey}/${newDestinationKey}`;

            parseDefinitionToConnection(
              newSourceKey,
              finalNewDestinationKey,
              connections,
              createdNodes,
              sourceSchema,
              sourceSchemaFlattened,
              targetSchema,
              targetSchemaFlattened,
              functions
            );
          });
        }
      });

      const childSubKey = Object.keys(childValue)[0];
      parseDefinitionToConditionalConnection(
        sourceNodeObject[childKey],
        childKey,
        `${targetKey}/${childSubKey}`,
        connections,
        createdNodes,
        sourceSchema,
        sourceSchemaFlattened,
        targetSchema,
        targetSchemaFlattened,
        functions
      );
    } else {
      let childTargetKey = targetKey;
      if (childKey !== mapNodeParams.value && !(childTargetKey.indexOf(mapNodeParams.if) > -1 && childTargetKey.endsWith(')'))) {
        const trimmedChildKey = childKey.startsWith('$@') ? childKey.substring(1) : childKey;
        if (!targetKey.endsWith(trimmedChildKey) || targetSchemaFlattened[`${targetPrefix}${targetKey}/${trimmedChildKey}`]) {
          childTargetKey = `${targetKey}/${trimmedChildKey}`;
          parseDefinitionToConnection(
            childValue,
            childTargetKey,
            connections,
            createdNodes,
            sourceSchema,
            sourceSchemaFlattened,
            targetSchema,
            targetSchemaFlattened,
            functions
          );
        } else {
          // The only time this case should be valid is when making a object level conditional
          const childTargetKeyWithoutLoop = getTargetValueWithoutLoop(childTargetKey);
          const flattenedChildValues = flattenMapDefinitionValues(childValue);
          const flattenedChildValueParents = flattenedChildValues.map((flattenedValue) => {
            const fqChild = getSourceValueFromLoop(flattenedValue, childTargetKey, sourceSchemaFlattened);
            return fqChild.substring(0, fqChild.lastIndexOf('/'));
          });
          const lowestCommonParent = flattenedChildValueParents.reduce((a, b) => (a.lastIndexOf('/') <= b.lastIndexOf('/') ? a : b));
          const ifConnectionEntry = Object.entries(connections).find(
            ([_connectionKey, connectionValue]) =>
              connectionValue.self.node.key === ifPseudoFunctionKey &&
              connectionValue.outputs.some((output) => output.reactFlowKey === `${targetPrefix}${childTargetKeyWithoutLoop}`)
          );

          if (ifConnectionEntry) {
            parseDefinitionToConnection(
              lowestCommonParent,
              ifConnectionEntry[0],
              connections,
              createdNodes,
              sourceSchema,
              sourceSchemaFlattened,
              targetSchema,
              targetSchemaFlattened,
              functions
            );
          } else {
            LogService.error(LogCategory.MapDefinitionDeserializer, 'callChildObjects', {
              message: 'Failed to find conditional connection key',
            });
          }
        }
      } else {
        parseDefinitionToConnection(
          childValue,
          childTargetKey,
          connections,
          createdNodes,
          sourceSchema,
          sourceSchemaFlattened,
          targetSchema,
          targetSchemaFlattened,
          functions
        );
      }
    }
  });
};

const createConnections = (
  sourceNodeString: string,
  targetKey: string,
  connections: ConnectionDictionary,
  createdNodes: { [completeFunction: string]: string },
  sourceSchema: SchemaExtended,
  sourceSchemaFlattened: SchemaNodeDictionary,
  targetSchema: SchemaExtended,
  targetSchemaFlattened: SchemaNodeDictionary,
  functions: FunctionData[]
) => {
  const isLoop: boolean = targetKey.includes(mapNodeParams.for);
  const isConditional: boolean = targetKey.startsWith(mapNodeParams.if);
  const sourceEndOfFunctionName = sourceNodeString.indexOf('(');
  let amendedSourceKey = isLoop ? getSourceValueFromLoop(sourceNodeString, targetKey, sourceSchemaFlattened) : sourceNodeString;
  let mockDirectAccessFnKey: string | undefined = undefined;
  const [daOpenBracketIdx, daClosedBracketIdx] = [amendedSourceKey.indexOf('['), amendedSourceKey.lastIndexOf(']')];

  // Parse the outermost Direct Access (if present) into the typical Function format
  if (daOpenBracketIdx > -1 && daClosedBracketIdx > -1) {
    // Need to isolate the singular key the DA is apart of as it could be wrapped in a function, etc.
    let keyWithDaStartIdx = 0;
    let keyWithDaEndIdx = amendedSourceKey.length;
    // For start, back track until idx-0, whitespace, or '('
    for (let i = daOpenBracketIdx; i >= 0; i--) {
      if (amendedSourceKey[i] === ' ' || amendedSourceKey[i] === '(') {
        keyWithDaStartIdx = i + 1; // +1 as substr includes start idx but excludes end idx
        break;
      }
    }
    // For end, idx-length-1, ',', or ')'
    for (let i = daClosedBracketIdx; i < amendedSourceKey.length; i++) {
      if (amendedSourceKey[i] === ',' || amendedSourceKey[i] === ')') {
        keyWithDaEndIdx = i;
        break;
      }
    }

    mockDirectAccessFnKey = `${directAccessPseudoFunctionKey}(`;
    mockDirectAccessFnKey += `${amendedSourceKey.substring(daOpenBracketIdx + 1, daClosedBracketIdx)}, `; // Index value
    mockDirectAccessFnKey += `${amendedSourceKey.substring(keyWithDaStartIdx, daOpenBracketIdx)}, `; // Scope (source loop element)
    mockDirectAccessFnKey += `${amendedSourceKey.substring(keyWithDaStartIdx, daOpenBracketIdx)}${amendedSourceKey.substring(
      daClosedBracketIdx + 1,
      keyWithDaEndIdx
    )}`; // Output value
    mockDirectAccessFnKey += ')';

    // Replace the previous DA format within amendedSourceKey with the new one
    amendedSourceKey =
      amendedSourceKey.substring(0, keyWithDaStartIdx) + mockDirectAccessFnKey + amendedSourceKey.substring(keyWithDaEndIdx);
  }

  // Identify source schema node, or Function(Data) from source key
  let sourceNode: SchemaNodeExtended | FunctionData | undefined = undefined;
  if (amendedSourceKey.startsWith(indexPseudoFunctionKey)) {
    // Handle index variable usage
    sourceNode = indexPseudoFunction;
    createdNodes[amendedSourceKey] = amendedSourceKey; // Bypass below block since we already have rfKey here
  } else if (amendedSourceKey.startsWith(directAccessPseudoFunctionKey)) {
    sourceNode = directAccessPseudoFunction;
  } else if (sourceEndOfFunctionName > -1) {
    // We found a Function in source key -> let's find its data
    sourceNode = findFunctionForFunctionName(amendedSourceKey.substring(0, sourceEndOfFunctionName), functions);
  } else {
    sourceNode = findNodeForKey(amendedSourceKey, sourceSchema.schemaTreeRoot);
  }

  let sourceKey: string;
  let isSourceFunctionAlreadyCreated = false;
  if (sourceNode && isFunctionData(sourceNode)) {
    if (createdNodes[amendedSourceKey]) {
      isSourceFunctionAlreadyCreated = true;
      sourceKey = createdNodes[amendedSourceKey];
    } else {
      sourceKey = createReactFlowFunctionKey(sourceNode);
    }
  } else {
    sourceKey = `${sourcePrefix}${amendedSourceKey}`;
  }
  createdNodes[amendedSourceKey] = sourceKey;

  const destinationNode = getDestinationNode(targetKey, functions, targetSchema.schemaTreeRoot);

  let destinationKey: string;
  if (destinationNode && isFunctionData(destinationNode)) {
    if (createdNodes[targetKey]) {
      destinationKey = createdNodes[targetKey];
    } else if (isAGuid(targetKey.substring(targetKey.length - 36))) {
      destinationKey = targetKey;
    } else {
      destinationKey = createReactFlowFunctionKey(destinationNode);
      createdNodes[targetKey] = destinationKey;
    }
  } else {
    destinationKey = `${targetPrefix}${destinationNode?.key}`;
  }

  if (isLoop && sourceNode && destinationNode) {
    let srcLoopNodeKey = amendedSourceKey;
    let indexFnRfKey: string | undefined = undefined;

    // TODO: Ensure support for nested loops w/ index variables

    // Loop index variable handling (create index() node, match up variables to respective nodes, etc)
    const idxOfIdxVariable = targetKey.replaceAll(mapNodeParams.for, '').lastIndexOf('$');
    if (idxOfIdxVariable > -1) {
      const [forPathFirstPart, forPathSecondPart] = targetKey.split(')/');
      const forTgtBasePath = forPathFirstPart + ')/' + forPathSecondPart.substring(0, forPathSecondPart.indexOf('/') ?? undefined);

      // Check if an index() node/id has already been created for this $for()'s index variable
      if (createdNodes[forTgtBasePath]) {
        indexFnRfKey = createdNodes[forTgtBasePath];
      } else {
        indexFnRfKey = createReactFlowFunctionKey(indexPseudoFunction);
        createdNodes[forTgtBasePath] = indexFnRfKey;
      }

      const idxVariable = targetKey.replaceAll(mapNodeParams.for, '').substring(idxOfIdxVariable, idxOfIdxVariable + 2);
      amendedSourceKey = amendedSourceKey.replaceAll(idxVariable, indexFnRfKey);
      mockDirectAccessFnKey = mockDirectAccessFnKey?.replaceAll(idxVariable, indexFnRfKey);

      srcLoopNodeKey = getSourceLoopKey(targetKey);
    }

    const srcLoopNode = findNodeForKey(srcLoopNodeKey, sourceSchema.schemaTreeRoot);
    if (srcLoopNode) {
      addParentConnectionForRepeatingElements(
        destinationNode,
        srcLoopNode,
        sourceSchemaFlattened,
        targetSchemaFlattened,
        connections,
        indexFnRfKey
      );
    }
  }

  if (destinationNode) {
    if (isConditional) {
      // Create connections for conditional's contents as well
      const trimmedTargetKey = targetKey.substring(mapNodeParams.if.length + 1, targetKey.length - 1);

      createConnections(
        trimmedTargetKey,
        destinationKey,
        connections,
        createdNodes,
        sourceSchema,
        sourceSchemaFlattened,
        targetSchema,
        targetSchemaFlattened,
        functions
      );
    }

    setConnectionInputValue(connections, {
      targetNode: destinationNode,
      targetNodeReactFlowKey: destinationKey,
      findInputSlot: true,
      value: sourceNode
        ? {
            reactFlowKey: sourceKey,
            node: sourceNode,
          }
        : amendedSourceKey,
    });
  }

  // Extract and create connections for function inputs
  if ((sourceEndOfFunctionName > -1 && !isSourceFunctionAlreadyCreated) || mockDirectAccessFnKey) {
    const fnInputKeys = splitKeyIntoChildren(amendedSourceKey);

    fnInputKeys.forEach((fnInputKey) => {
      parseDefinitionToConnection(
        fnInputKey,
        sourceKey,
        connections,
        createdNodes,
        sourceSchema,
        sourceSchemaFlattened,
        targetSchema,
        targetSchemaFlattened,
        functions
      );
    });
  }
};<|MERGE_RESOLUTION|>--- conflicted
+++ resolved
@@ -16,13 +16,9 @@
 import {
   flattenMapDefinitionValues,
   getDestinationNode,
-<<<<<<< HEAD
   getSourceLoopKey,
   getSourceValueFromLoop,
-=======
-  getSourceValueFromLoop,
   getTargetValueWithoutLoop,
->>>>>>> 554525a0
   splitKeyIntoChildren,
 } from '../utils/DataMap.Utils';
 import { findFunctionForFunctionName, isFunctionData } from '../utils/Function.Utils';
