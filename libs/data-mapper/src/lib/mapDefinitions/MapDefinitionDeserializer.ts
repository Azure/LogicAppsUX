/* eslint-disable no-param-reassign */
import { mapNodeParams, reservedMapDefinitionKeysArray } from '../constants/MapDefinitionConstants';
import { sourcePrefix, targetPrefix } from '../constants/ReactFlowConstants';
import { addParentConnectionForRepeatingElements } from '../core/state/DataMapSlice';
import type { FunctionData, MapDefinitionEntry, SchemaExtended, SchemaNodeDictionary, SchemaNodeExtended } from '../models';
import {
  SchemaType,
  directAccessPseudoFunction,
  directAccessPseudoFunctionKey,
  indexPseudoFunction,
  indexPseudoFunctionKey,
  ifPseudoFunctionKey,
} from '../models';
import type { ConnectionDictionary } from '../models/Connection';
import { setConnectionInputValue } from '../utils/Connection.Utils';
import { flattenMapDefinitionValues, getDestinationNode, getSourceValueFromLoop, splitKeyIntoChildren } from '../utils/DataMap.Utils';
import { findFunctionForFunctionName, isFunctionData } from '../utils/Function.Utils';
import { LogCategory, LogService } from '../utils/Logging.Utils';
import { createReactFlowFunctionKey } from '../utils/ReactFlow.Util';
import { findNodeForKey, flattenSchemaIntoDictionary } from '../utils/Schema.Utils';
import { isAGuid } from '@microsoft/utils-logic-apps';

export const convertFromMapDefinition = (
  mapDefinition: MapDefinitionEntry,
  sourceSchema: SchemaExtended,
  targetSchema: SchemaExtended,
  functions: FunctionData[]
): ConnectionDictionary => {
  const connections: ConnectionDictionary = {};
  const parsedYamlKeys: string[] = Object.keys(mapDefinition);

  const sourceFlattened = flattenSchemaIntoDictionary(sourceSchema, SchemaType.Source);
  const targetFlattened = flattenSchemaIntoDictionary(targetSchema, SchemaType.Target);

  const rootNodeKey = parsedYamlKeys.filter((key) => reservedMapDefinitionKeysArray.indexOf(key) < 0)[0];

  if (rootNodeKey) {
    parseDefinitionToConnection(
      mapDefinition[rootNodeKey],
      `/${rootNodeKey}`,
      connections,
      {},
      sourceSchema,
      sourceFlattened,
      targetSchema,
      targetFlattened,
      functions
    );
  }
  return connections;
};

const parseDefinitionToConnection = (
  sourceNodeObject: string | object | any,
  targetKey: string,
  connections: ConnectionDictionary,
  createdNodes: { [completeFunction: string]: string },
  sourceSchema: SchemaExtended,
  sourceSchemaFlattened: SchemaNodeDictionary,
  targetSchema: SchemaExtended,
  targetSchemaFlattened: SchemaNodeDictionary,
  functions: FunctionData[]
) => {
  if (typeof sourceNodeObject === 'string') {
    createConnections(
      sourceNodeObject,
      targetKey,
      connections,
      createdNodes,
      sourceSchema,
      sourceSchemaFlattened,
      targetSchema,
      targetSchemaFlattened,
      functions
    );

    return;
  }

  callChildObjects(
    sourceNodeObject,
    targetKey,
    connections,
    createdNodes,
    sourceSchema,
    sourceSchemaFlattened,
    targetSchema,
    targetSchemaFlattened,
    functions
  );
};

const parseDefinitionToConditionalConnection = (
  sourceNodeObject: any,
  sourceNodeObjectAsString: string,
  targetKey: string,
  connections: ConnectionDictionary,
  createdNodes: { [completeFunction: string]: string },
  sourceSchema: SchemaExtended,
  sourceSchemaFlattened: SchemaNodeDictionary,
  targetSchema: SchemaExtended,
  targetSchemaFlattened: SchemaNodeDictionary,
  functions: FunctionData[]
) => {
  createConnections(
    sourceNodeObjectAsString,
    targetKey,
    connections,
    createdNodes,
    sourceSchema,
    sourceSchemaFlattened,
    targetSchema,
    targetSchemaFlattened,
    functions
  );

  callChildObjects(
    sourceNodeObject,
    targetKey,
    connections,
    createdNodes,
    sourceSchema,
    sourceSchemaFlattened,
    targetSchema,
    targetSchemaFlattened,
    functions
  );
};

const callChildObjects = (
  sourceNodeObject: string | object | any,
  targetKey: string,
  connections: ConnectionDictionary,
  createdNodes: { [completeFunction: string]: string },
  sourceSchema: SchemaExtended,
  sourceSchemaFlattened: SchemaNodeDictionary,
  targetSchema: SchemaExtended,
  targetSchemaFlattened: SchemaNodeDictionary,
  functions: FunctionData[]
) => {
  const childEntries = Object.entries<MapDefinitionEntry>(sourceNodeObject);
  childEntries.forEach(([childKey, childValue]) => {
    if (childKey.startsWith(mapNodeParams.if)) {
      Object.entries(childValue).forEach(([childSubKey, childSubValue]) => {
        if (typeof childSubValue === 'string') {
          parseDefinitionToConnection(
            childSubValue,
            childKey,
            connections,
            createdNodes,
            sourceSchema,
            sourceSchemaFlattened,
            targetSchema,
            targetSchemaFlattened,
            functions
          );
        } else {
          Object.entries(childSubValue).forEach(([newDestinationKey, newSourceKey]) => {
            const finalNewDestinationKey = `${targetKey}/${childSubKey}/${newDestinationKey}`;

            parseDefinitionToConnection(
              newSourceKey,
              finalNewDestinationKey,
              connections,
              createdNodes,
              sourceSchema,
              sourceSchemaFlattened,
              targetSchema,
              targetSchemaFlattened,
              functions
            );
          });
        }
      });

      const childSubKey = Object.keys(childValue)[0];
      parseDefinitionToConditionalConnection(
        sourceNodeObject[childKey],
        childKey,
        `${targetKey}/${childSubKey}`,
        connections,
        createdNodes,
        sourceSchema,
        sourceSchemaFlattened,
        targetSchema,
        targetSchemaFlattened,
        functions
      );
    } else {
      let childTargetKey = targetKey;
      if (childKey !== mapNodeParams.value && !(childTargetKey.indexOf(mapNodeParams.if) > -1 && childTargetKey.endsWith(')'))) {
        const trimmedChildKey = childKey.startsWith('$@') ? childKey.substring(1) : childKey;
        if (!targetKey.endsWith(trimmedChildKey) || targetSchemaFlattened[`${targetPrefix}${targetKey}/${trimmedChildKey}`]) {
          childTargetKey = `${targetKey}/${trimmedChildKey}`;
          parseDefinitionToConnection(
            childValue,
            childTargetKey,
            connections,
            createdNodes,
            sourceSchema,
            sourceSchemaFlattened,
            targetSchema,
            targetSchemaFlattened,
            functions
          );
        } else {
          // The only time this case should be valid is when making a object level conditional
          const flattenedChildValues = flattenMapDefinitionValues(childValue);
          const flattenedChildValueParents = flattenedChildValues.map((flattenedValue) =>
            flattenedValue.substring(0, flattenedValue.lastIndexOf('/'))
          );
          const lowestCommonParent = flattenedChildValueParents.reduce((a, b) => (a.lastIndexOf('/') <= b.lastIndexOf('/') ? a : b));
          const ifConnectionEntry = Object.entries(connections).find(
            ([_connectionKey, connectionValue]) =>
              connectionValue.self.node.key === ifPseudoFunctionKey &&
              connectionValue.outputs.some((output) => output.reactFlowKey === `${targetPrefix}${childTargetKey}`)
          );

          if (ifConnectionEntry) {
            parseDefinitionToConnection(
              lowestCommonParent,
              ifConnectionEntry[0],
              connections,
              createdNodes,
              sourceSchema,
              sourceSchemaFlattened,
              targetSchema,
              targetSchemaFlattened,
              functions
            );
          } else {
            LogService.error(LogCategory.MapDefinitionDeserializer, 'callChildObjects', {
              message: 'Failed to find conditional connection key',
            });
          }
        }
      } else {
        parseDefinitionToConnection(
          childValue,
          childTargetKey,
          connections,
          createdNodes,
          sourceSchema,
          sourceSchemaFlattened,
          targetSchema,
          targetSchemaFlattened,
          functions
        );
      }
    }
  });
};

const createConnections = (
  sourceNodeString: string,
  targetKey: string,
  connections: ConnectionDictionary,
  createdNodes: { [completeFunction: string]: string },
  sourceSchema: SchemaExtended,
  sourceSchemaFlattened: SchemaNodeDictionary,
  targetSchema: SchemaExtended,
  targetSchemaFlattened: SchemaNodeDictionary,
  functions: FunctionData[]
) => {
  const isLoop: boolean = targetKey.includes(mapNodeParams.for);
  const isConditional: boolean = targetKey.startsWith(mapNodeParams.if);
  const sourceEndOfFunctionName = sourceNodeString.indexOf('(');
  let amendedSourceKey = isLoop ? getSourceValueFromLoop(sourceNodeString, targetKey) : sourceNodeString;
  let mockDirectAccessFnKey: string | undefined = undefined;
  const [daOpenBracketIdx, daClosedBracketIdx] = [amendedSourceKey.indexOf('['), amendedSourceKey.lastIndexOf(']')];

<<<<<<< HEAD
  console.log(sourceNodeString, targetKey);

  // Identify source schema node, or Function(Data) from source key
  let sourceNode: SchemaNodeExtended | FunctionData | undefined = undefined;
  if (sourceEndOfFunction > -1) {
    // We found a Function in source key -> let's find its data
    sourceNode = findFunctionForFunctionName(amendedSourceKey.substring(0, sourceEndOfFunction), functions);
  } else if (daOpenBracketIdx > -1 && daClosedBracketIdx > -1) {
    // One of the source key's chunks contained a Direct Access, so let's format it
    // into the Function syntax the deserializer can parse
    sourceNode = directAccessPseudoFunction;
=======
  // Parse the outermost Direct Access (if present) into the typical Function format
  if (daOpenBracketIdx > -1 && daClosedBracketIdx > -1) {
    // Need to isolate the singular key the DA is apart of as it could be wrapped in a function, etc.
    let keyWithDaStartIdx = 0;
    let keyWithDaEndIdx = amendedSourceKey.length;
    // For start, back track until idx-0, whitespace, or '('
    for (let i = daOpenBracketIdx; i >= 0; i--) {
      if (amendedSourceKey[i] === ' ' || amendedSourceKey[i] === '(') {
        keyWithDaStartIdx = i + 1; // +1 as substr includes start idx but excludes end idx
        break;
      }
    }
    // For end, idx-length-1, ',', or ')'
    for (let i = daClosedBracketIdx; i < amendedSourceKey.length; i++) {
      if (amendedSourceKey[i] === ',' || amendedSourceKey[i] === ')') {
        keyWithDaEndIdx = i;
        break;
      }
    }
>>>>>>> 3565a26e

    mockDirectAccessFnKey = `${directAccessPseudoFunctionKey}(`;
    mockDirectAccessFnKey += `${amendedSourceKey.substring(daOpenBracketIdx + 1, daClosedBracketIdx)}, `; // Index value
    mockDirectAccessFnKey += `${amendedSourceKey.substring(keyWithDaStartIdx, daOpenBracketIdx)}, `; // Scope (source loop element)
    mockDirectAccessFnKey += `${amendedSourceKey.substring(keyWithDaStartIdx, daOpenBracketIdx)}${amendedSourceKey.substring(
      daClosedBracketIdx + 1,
      keyWithDaEndIdx
    )}`; // Output value
    mockDirectAccessFnKey += ')';

    // Replace the previous DA format within amendedSourceKey with the new one
    amendedSourceKey =
      amendedSourceKey.substring(0, keyWithDaStartIdx) + mockDirectAccessFnKey + amendedSourceKey.substring(keyWithDaEndIdx);
  }

  // Identify source schema node, or Function(Data) from source key
  let sourceNode: SchemaNodeExtended | FunctionData | undefined = undefined;
  if (amendedSourceKey.startsWith(indexPseudoFunctionKey)) {
    // Handle index variable usage
    sourceNode = indexPseudoFunction;
    createdNodes[amendedSourceKey] = amendedSourceKey; // Bypass below block since we already have rfKey here
  } else if (amendedSourceKey.startsWith(directAccessPseudoFunctionKey)) {
    sourceNode = directAccessPseudoFunction;
  } else if (sourceEndOfFunctionName > -1) {
    // We found a Function in source key -> let's find its data
    sourceNode = findFunctionForFunctionName(amendedSourceKey.substring(0, sourceEndOfFunctionName), functions);
  } else {
    sourceNode = findNodeForKey(amendedSourceKey, sourceSchema.schemaTreeRoot);
  }

  let sourceKey: string;
  let isSourceFunctionAlreadyCreated = false;
  if (sourceNode && isFunctionData(sourceNode)) {
    if (createdNodes[amendedSourceKey]) {
      isSourceFunctionAlreadyCreated = true;
      sourceKey = createdNodes[amendedSourceKey];
    } else {
      sourceKey = createReactFlowFunctionKey(sourceNode);
    }
  } else {
    sourceKey = `${sourcePrefix}${amendedSourceKey}`;
  }
  createdNodes[amendedSourceKey] = sourceKey;

  const destinationNode = getDestinationNode(targetKey, functions, targetSchema.schemaTreeRoot);

  let destinationKey: string;
  if (destinationNode && isFunctionData(destinationNode)) {
    if (createdNodes[targetKey]) {
      destinationKey = createdNodes[targetKey];
    } else if (isAGuid(targetKey.substring(targetKey.length - 36))) {
      destinationKey = targetKey;
    } else {
      destinationKey = createReactFlowFunctionKey(destinationNode);
      createdNodes[targetKey] = destinationKey;
    }
  } else {
    destinationKey = `${targetPrefix}${destinationNode?.key}`;
  }

  if (isLoop && sourceNode && destinationNode) {
    let indexFnRfKey: string | undefined = undefined;

    // TODO: Ensure support for nested loops w/ index variables

    // Loop index variable handling (create index() node, match up variables to respective nodes, etc)
    const idxOfIdxVariable = targetKey.replaceAll(mapNodeParams.for, '').lastIndexOf('$');
    if (idxOfIdxVariable > -1) {
      const [forPathFirstPart, forPathSecondPart] = targetKey.split(')/');
      const forTgtBasePath = forPathFirstPart + ')/' + forPathSecondPart.substring(0, forPathSecondPart.indexOf('/') ?? undefined);

      // Check if an index() node/id has already been created for this $for()'s index variable
      if (createdNodes[forTgtBasePath]) {
        indexFnRfKey = createdNodes[forTgtBasePath];
      } else {
        indexFnRfKey = createReactFlowFunctionKey(indexPseudoFunction);
        createdNodes[forTgtBasePath] = indexFnRfKey;
      }

      const idxVariable = targetKey.replaceAll(mapNodeParams.for, '').substring(idxOfIdxVariable, idxOfIdxVariable + 2);
      amendedSourceKey = amendedSourceKey.replaceAll(idxVariable, indexFnRfKey);
      mockDirectAccessFnKey = mockDirectAccessFnKey?.replaceAll(idxVariable, indexFnRfKey);
    }

    const srcLoopNodeKey = amendedSourceKey.startsWith(directAccessPseudoFunctionKey)
      ? amendedSourceKey.split(', ')[2].split(')')[0]
      : amendedSourceKey;
    const srcLoopNode = findNodeForKey(srcLoopNodeKey, sourceSchema.schemaTreeRoot);
    if (srcLoopNode) {
      addParentConnectionForRepeatingElements(
        destinationNode,
        srcLoopNode,
        sourceSchemaFlattened,
        targetSchemaFlattened,
        connections,
        indexFnRfKey
      );
    }
  }

  if (destinationNode) {
    if (isConditional) {
      // Create connections for conditional's contents as well
      const trimmedTargetKey = targetKey.substring(mapNodeParams.if.length + 1, targetKey.length - 1);

      createConnections(
        trimmedTargetKey,
        destinationKey,
        connections,
        createdNodes,
        sourceSchema,
        sourceSchemaFlattened,
        targetSchema,
        targetSchemaFlattened,
        functions
      );
    }

    setConnectionInputValue(connections, {
      targetNode: destinationNode,
      targetNodeReactFlowKey: destinationKey,
      findInputSlot: true,
      value: sourceNode
        ? {
            reactFlowKey: sourceKey,
            node: sourceNode,
          }
        : amendedSourceKey,
    });
  }

  // Extract and create connections for function inputs
  if ((sourceEndOfFunctionName > -1 && !isSourceFunctionAlreadyCreated) || mockDirectAccessFnKey) {
    const fnInputKeys = splitKeyIntoChildren(amendedSourceKey);

    fnInputKeys.forEach((fnInputKey) => {
      parseDefinitionToConnection(
        fnInputKey,
        sourceKey,
        connections,
        createdNodes,
        sourceSchema,
        sourceSchemaFlattened,
        targetSchema,
        targetSchemaFlattened,
        functions
      );
    });
  }
};<|MERGE_RESOLUTION|>--- conflicted
+++ resolved
@@ -269,19 +269,6 @@
   let mockDirectAccessFnKey: string | undefined = undefined;
   const [daOpenBracketIdx, daClosedBracketIdx] = [amendedSourceKey.indexOf('['), amendedSourceKey.lastIndexOf(']')];
 
-<<<<<<< HEAD
-  console.log(sourceNodeString, targetKey);
-
-  // Identify source schema node, or Function(Data) from source key
-  let sourceNode: SchemaNodeExtended | FunctionData | undefined = undefined;
-  if (sourceEndOfFunction > -1) {
-    // We found a Function in source key -> let's find its data
-    sourceNode = findFunctionForFunctionName(amendedSourceKey.substring(0, sourceEndOfFunction), functions);
-  } else if (daOpenBracketIdx > -1 && daClosedBracketIdx > -1) {
-    // One of the source key's chunks contained a Direct Access, so let's format it
-    // into the Function syntax the deserializer can parse
-    sourceNode = directAccessPseudoFunction;
-=======
   // Parse the outermost Direct Access (if present) into the typical Function format
   if (daOpenBracketIdx > -1 && daClosedBracketIdx > -1) {
     // Need to isolate the singular key the DA is apart of as it could be wrapped in a function, etc.
@@ -301,7 +288,6 @@
         break;
       }
     }
->>>>>>> 3565a26e
 
     mockDirectAccessFnKey = `${directAccessPseudoFunctionKey}(`;
     mockDirectAccessFnKey += `${amendedSourceKey.substring(daOpenBracketIdx + 1, daClosedBracketIdx)}, `; // Index value
@@ -316,6 +302,8 @@
     amendedSourceKey =
       amendedSourceKey.substring(0, keyWithDaStartIdx) + mockDirectAccessFnKey + amendedSourceKey.substring(keyWithDaEndIdx);
   }
+
+  console.log(sourceNodeString, targetKey);
 
   // Identify source schema node, or Function(Data) from source key
   let sourceNode: SchemaNodeExtended | FunctionData | undefined = undefined;
