--- conflicted
+++ resolved
@@ -210,7 +210,6 @@
       expect((resultEntries[2][1].inputs[0][0] as ConnectionUnit).reactFlowKey).toEqual(concatId);
     });
 
-<<<<<<< HEAD
     it('creates connections for nested functions within a loop', () => {
       simpleMap['ns0:Root'] = {
         CumulativeExpression: {
@@ -221,20 +220,12 @@
                 SexRatio: 'divide(count(County/Person/Sex/Male), count(County/Person/Sex/Female))',
               },
             },
-=======
-    it('creates a simple conditional property connection', () => {
-      simpleMap['ns0:Root'] = {
-        ConditionalMapping: {
-          ItemPrice: '/ns0:Root/ConditionalMapping/ItemPrice',
-          '$if(is-greater-than(/ns0:Root/ConditionalMapping/ItemQuantity, 200))': {
-            ItemDiscount: '/ns0:Root/ConditionalMapping/ItemPrice',
->>>>>>> 414345da
-          },
-        },
-      };
-
-      const result = convertFromMapDefinition(simpleMap, extendedSource, extendedTarget, functionMock);
-<<<<<<< HEAD
+          },
+        },
+      };
+
+      const result = convertFromMapDefinition(simpleMap, extendedSource, extendedTarget, functionMock);
+
       expect((result['target-/ns0:Root/CumulativeExpression/PopulationSummary/State'].inputs[0][0] as ConnectionUnit).reactFlowKey).toEqual(
         'source-/ns0:Root/CumulativeExpression/Population/State'
       );
@@ -259,8 +250,17 @@
       );
     });
 
-    it('creates a conditional connection', () => {
-=======
+    it('creates a simple conditional property connection', () => {
+      simpleMap['ns0:Root'] = {
+        ConditionalMapping: {
+          ItemPrice: '/ns0:Root/ConditionalMapping/ItemPrice',
+          '$if(is-greater-than(/ns0:Root/ConditionalMapping/ItemQuantity, 200))': {
+            ItemDiscount: '/ns0:Root/ConditionalMapping/ItemPrice',
+          },
+        },
+      };
+
+      const result = convertFromMapDefinition(simpleMap, extendedSource, extendedTarget, functionMock);
       const resultEntries = Object.entries(result);
       resultEntries.sort();
 
@@ -296,7 +296,6 @@
     });
 
     it('creates a conditional property connection', () => {
->>>>>>> 414345da
       simpleMap['ns0:Root'] = {
         ConditionalMapping: {
           ItemPrice: '/ns0:Root/ConditionalMapping/ItemPrice',
