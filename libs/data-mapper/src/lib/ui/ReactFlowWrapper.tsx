import type { ButtonContainerProps } from '../components/buttonContainer/ButtonContainer';
import { ButtonContainer } from '../components/buttonContainer/ButtonContainer';
import type { ButtonPivotProps } from '../components/buttonPivot/ButtonPivot';
import { ButtonPivot } from '../components/buttonPivot/ButtonPivot';
import type { FloatingPanelProps } from '../components/floatingPanel/FloatingPanel';
import { FloatingPanel } from '../components/floatingPanel/FloatingPanel';
import { FunctionList } from '../components/functionList/FunctionList';
import { FunctionCard } from '../components/nodeCard/FunctionCard';
import { SchemaCard } from '../components/nodeCard/SchemaCard';
import { SchemaTree } from '../components/tree/SchemaTree';
import { checkerboardBackgroundImage, defaultCanvasZoom } from '../constants/ReactFlowConstants';
import {
  addFunctionNode,
  addSourceNodes,
  changeConnection,
  deleteConnection,
  deleteCurrentlySelectedItem,
  makeConnection,
  removeSourceNodes,
  setCurrentlySelectedEdge,
  setCurrentlySelectedNode,
} from '../core/state/DataMapSlice';
import type { AppDispatch, RootState } from '../core/state/Store';
import type { SchemaExtended, SchemaNodeExtended } from '../models';
import { SchemaTypes } from '../models';
import type { FunctionData } from '../models/Function';
import type { ViewportCoords } from '../models/ReactFlow';
import type { SelectedFunctionNode, SelectedSourceNode, SelectedTargetNode } from '../models/SelectedNode';
import { NodeType } from '../models/SelectedNode';
import { inputPrefix, outputPrefix, ReactFlowNodeType, useLayout } from '../utils/ReactFlow.Util';
import type { SelectTabData, SelectTabEvent } from '@fluentui/react-components';
import { tokens } from '@fluentui/react-components';
import { useBoolean } from '@fluentui/react-hooks';
import {
  CubeTree20Filled,
  CubeTree20Regular,
  Map20Filled,
  Map20Regular,
  MathFormula20Filled,
  MathFormula20Regular,
  PageFit20Filled,
  PageFit20Regular,
  ZoomIn20Filled,
  ZoomIn20Regular,
  ZoomOut20Filled,
  ZoomOut20Regular,
} from '@fluentui/react-icons';
import { useCallback, useLayoutEffect, useMemo, useRef, useState } from 'react';
import type { KeyboardEventHandler, MouseEvent as ReactMouseEvent } from 'react';
import ReactFlow, { ConnectionLineType, MiniMap, useReactFlow } from 'react-flow-renderer';
import type { Connection as ReactFlowConnection, Edge as ReactFlowEdge, Node as ReactFlowNode } from 'react-flow-renderer';
import { useIntl } from 'react-intl';
import { useDispatch, useSelector } from 'react-redux';

const toolboxPanelProps: FloatingPanelProps = {
  xPos: '16px',
  yPos: '76px',
  width: '250px',
  minHeight: '450px',
  maxHeight: '450px',
};

interface ReactFlowWrapperProps {
  sourceSchema: SchemaExtended;
}

// ReactFlow must be wrapped if we want to access the internal state of ReactFlow
export const ReactFlowWrapper = ({ sourceSchema }: ReactFlowWrapperProps) => {
  const intl = useIntl();
  const dispatch = useDispatch<AppDispatch>();
  const { fitView, zoomIn, zoomOut, project } = useReactFlow();

  const currentlySelectedNode = useSelector((state: RootState) => state.dataMap.curDataMapOperation.currentlySelectedNode);
  const currentlyAddedSourceNodes = useSelector((state: RootState) => state.dataMap.curDataMapOperation.currentSourceNodes);
  const allFunctionNodes = useSelector((state: RootState) => state.dataMap.curDataMapOperation.currentFunctionNodes);
  const flattenedSourceSchema = useSelector((state: RootState) => state.dataMap.curDataMapOperation.flattenedSourceSchema);
  const currentTargetNode = useSelector((state: RootState) => state.dataMap.curDataMapOperation.currentTargetNode);
  const connections = useSelector((state: RootState) => state.dataMap.curDataMapOperation.dataMapConnections);
<<<<<<< HEAD
=======
  const currentConnections = useSelector((state: RootState) => state.dataMap.curDataMapOperation.dataMapConnections);
  const [canvasViewportCoords, setCanvasViewportCoords] = useState<ViewportCoords>({ startX: 0, endX: 0, startY: 0, endY: 0 });
>>>>>>> 9fc6024a
  const [displayToolboxItem, setDisplayToolboxItem] = useState<string | undefined>();
  const [displayMiniMap, { toggle: toggleDisplayMiniMap }] = useBoolean(false);

  const reactFlowRef = useRef<HTMLDivElement>(null);
  const edgeUpdateSuccessful = useRef(true);
  const nodeTypes = useMemo(() => ({ schemaNode: SchemaCard, functionNode: FunctionCard }), []);

  // TODO update to support input nodes connected to an function, connected to an output node
  const connectedSourceNodes = useMemo(() => {
    if (currentTargetNode) {
      const connectionValues = Object.values(connections);
      const outputFilteredConnections = currentTargetNode.children.flatMap((childNode) => {
        const foundConnection = connectionValues.find((connection) => connection.destination === childNode.key);
        return foundConnection ? [foundConnection] : [];
      });

      return outputFilteredConnections
        .map((connection) => {
          return flattenedSourceSchema[connection.reactFlowSource];
        })
        .filter((connection) => connection !== undefined);
    } else {
      return [];
    }
  }, [flattenedSourceSchema, currentTargetNode, connections]);

  const onTabSelect = (_event: SelectTabEvent, data: SelectTabData) => {
    if (data.value === displayToolboxItem) {
      setDisplayToolboxItem(undefined);
    } else {
      setDisplayToolboxItem(data.value as string);
    }
  };

  const onPaneClick = (_event: ReactMouseEvent | MouseEvent | TouchEvent): void => {
    // If user clicks on pane (empty canvas area), "deselect" node
    if (currentlySelectedNode) {
      dispatch(setCurrentlySelectedNode(undefined));
    }

    setDisplayToolboxItem(undefined);
  };

  const onFunctionItemClick = (selectedFunction: FunctionData) => {
    dispatch(addFunctionNode(selectedFunction));
  };

  const onToolboxItemClick = (selectedNode: SchemaNodeExtended) => {
    if (
      currentlySelectedSourceNodes.some((node) => {
        return node.key === selectedNode.key;
      })
    ) {
      dispatch(removeSourceNodes([selectedNode]));
    } else {
<<<<<<< HEAD
      dispatch(addSourceNodes([selectedNode]));
=======
      if (allChildNodesSelected(selectedNode, currentlyAddedSourceNodes)) {
        // TODO reconfirm this works for loops and conditionals
        const nodesToRemove = selectedNode.children.filter((childNodes) =>
          Object.values(currentConnections).some((currentConnection) => childNodes.key !== currentConnection.sourceValue)
        );
        dispatch(removeSourceNodes(nodesToRemove));
      } else {
        dispatch(addSourceNodes(selectedNode.children));
      }
>>>>>>> 9fc6024a
    }
  };

  const onNodeSingleClick = (_event: ReactMouseEvent, node: ReactFlowNode): void => {
    if (node.type === ReactFlowNodeType.SchemaNode) {
      if (node.data.schemaType === SchemaTypes.Source) {
        const selectedSourceNode: SelectedSourceNode = {
          nodeType: NodeType.Source,
          name: node.data.schemaNode.name,
          path: node.id.replace(inputPrefix, ''),
          dataType: node.data.schemaNode.schemaNodeDataType,
        };

        dispatch(setCurrentlySelectedNode(selectedSourceNode));
      } else if (node.data.schemaType === SchemaTypes.Target) {
        const selectedTargetNode: SelectedTargetNode = {
          nodeType: NodeType.Target,
          name: node.data.schemaNode.name,
          path: node.id.replace(outputPrefix, ''),
          dataType: node.data.schemaNode.schemaNodeDataType,
          defaultValue: '', // TODO: this property and below
          doNotGenerateIfNoValue: true,
          nullable: true,
          inputIds: [],
        };

        dispatch(setCurrentlySelectedNode(selectedTargetNode));
      }
    } else if (node.type === ReactFlowNodeType.FunctionNode) {
      const selectedFunctionNode: SelectedFunctionNode = {
        nodeType: NodeType.Function,
        id: node.id,
        name: node.data.functionName,
        inputs: node.data.inputs,
        branding: node.data.functionBranding,
        description: '', // TODO: this property and below
        codeEx: '',
        outputId: '',
      };

      dispatch(setCurrentlySelectedNode(selectedFunctionNode));
    }
  };

  const onConnect = (connection: ReactFlowConnection) => {
    if (connection.target && connection.source) {
      dispatch(makeConnection({ targetNodeKey: connection.target, value: connection.source }));
    }
  };

  const onEdgeUpdateStart = useCallback(() => {
    edgeUpdateSuccessful.current = false;
  }, []);

  const onEdgeUpdate = useCallback(
    (oldEdge: ReactFlowEdge, newConnection: ReactFlowConnection) => {
      edgeUpdateSuccessful.current = true;
      if (newConnection.target && newConnection.source && oldEdge.target) {
        dispatch(changeConnection({ targetNodeKey: newConnection.target, value: newConnection.source, oldConnectionKey: oldEdge.id }));
      }
    },
    [dispatch]
  );

  const onEdgeUpdateEnd = useCallback(
    (_: any, edge: ReactFlowEdge) => {
      if (!edgeUpdateSuccessful.current) {
        if (edge.target) {
          dispatch(deleteConnection(edge.id));
        }
      }

      edgeUpdateSuccessful.current = true;
    },
    [dispatch]
  );

  const toolboxLoc = intl.formatMessage({
    defaultMessage: 'Toolbox',
    description: 'Label to open the input toolbox card',
  });

  const functionLoc = intl.formatMessage({
    defaultMessage: 'Function',
    description: 'Label to open the Function card',
  });

  const zoomOutLoc = intl.formatMessage({
    defaultMessage: 'Zoom out',
    description: 'Label to zoom the canvas out',
  });

  const zoomInLoc = intl.formatMessage({
    defaultMessage: 'Zoom in',
    description: 'Label to zoom the canvas in',
  });

  const fitViewLoc = intl.formatMessage({
    defaultMessage: 'Page fit',
    description: 'Label to fit the whole canvas in view',
  });

  const displayMiniMapLoc = intl.formatMessage({
    defaultMessage: 'Display mini map',
    description: 'Label to toggle the mini map',
  });

  const mapControlsButtonContainerProps: ButtonContainerProps = {
    buttons: [
      {
        tooltip: zoomOutLoc,
        regularIcon: ZoomOut20Regular,
        filledIcon: ZoomOut20Filled,
        onClick: zoomOut,
      },
      {
        tooltip: zoomInLoc,
        regularIcon: ZoomIn20Regular,
        filledIcon: ZoomIn20Filled,
        onClick: zoomIn,
      },
      {
        tooltip: fitViewLoc,
        regularIcon: PageFit20Regular,
        filledIcon: PageFit20Filled,
        onClick: fitView,
      },
      {
        tooltip: displayMiniMapLoc,
        regularIcon: Map20Regular,
        filledIcon: Map20Filled,
        filled: displayMiniMap,
        onClick: toggleDisplayMiniMap,
      },
    ],
    horizontal: true,
    xPos: '16px',
    yPos: '16px',
    anchorToBottom: true,
  };

  const toolboxButtonPivotProps: ButtonPivotProps = {
    buttons: [
      {
        tooltip: toolboxLoc,
        regularIcon: CubeTree20Regular,
        filledIcon: CubeTree20Filled,
        value: 'sourceSchemaTreePanel',
      },
      {
        tooltip: functionLoc,
        regularIcon: MathFormula20Regular,
        filledIcon: MathFormula20Filled,
        value: 'functionsPanel',
      },
    ],
    horizontal: true,
    xPos: '16px',
    yPos: '16px',
    selectedValue: displayToolboxItem,
    onTabSelect: onTabSelect,
  };

  useLayoutEffect(() => {
    const handleCanvasViewportCoords = () => {
      if (reactFlowRef.current) {
        const bounds = reactFlowRef.current.getBoundingClientRect();

        const startProjection = project({
          x: bounds.left,
          y: bounds.top,
        });

        const endProjection = project({
          x: bounds.left + Math.max(bounds.width, 1000), // Min canvas width of 1000px
          y: bounds.top + bounds.height,
        });

        setCanvasViewportCoords({
          startX: startProjection.x,
          endX: endProjection.x,
          startY: startProjection.y,
          endY: endProjection.y,
        });
      }
    };

    window.addEventListener('resize', handleCanvasViewportCoords);

    handleCanvasViewportCoords();

    return () => window.removeEventListener('resize', handleCanvasViewportCoords);
  }, [project]);

  const [nodes, edges] = useLayout(
    canvasViewportCoords,
    currentlyAddedSourceNodes,
    connectedSourceNodes,
    flattenedSourceSchema,
    allFunctionNodes,
    currentTargetNode,
    connections
  );

  const onEdgeClick = (_event: React.MouseEvent, node: ReactFlowEdge) => {
    const selectedNode = edges.find((edge) => edge.id === node.id);
    if (selectedNode) {
      selectedNode.selected = !selectedNode.selected;
    }
    if (node) {
      dispatch(setCurrentlySelectedEdge(node.id));
    }
  };

  const keyDownHandler2: KeyboardEventHandler<HTMLDivElement> = (event) => {
    if (event.key === 'Delete' || event.key === 'Backspace') {
      dispatch(deleteCurrentlySelectedItem());
    }
  };

  return (
    <ReactFlow
      ref={reactFlowRef}
      onKeyDown={keyDownHandler2}
      nodes={nodes}
      edges={edges}
      onConnect={onConnect}
      onPaneClick={onPaneClick}
      onNodeClick={onNodeSingleClick}
      defaultZoom={defaultCanvasZoom}
      nodesDraggable={false}
      fitView={false}
      connectionLineType={ConnectionLineType.SmoothStep}
      proOptions={{
        account: 'paid-sponsor',
        hideAttribution: true,
      }}
      style={{
        backgroundImage: checkerboardBackgroundImage,
        backgroundPosition: '0 0, 11px 11px',
        backgroundSize: '22px 22px',
        borderRadius: tokens.borderRadiusMedium,
      }}
      nodeTypes={nodeTypes}
      onEdgeUpdate={onEdgeUpdate}
      onEdgeUpdateStart={onEdgeUpdateStart}
      onEdgeUpdateEnd={onEdgeUpdateEnd}
      onEdgeClick={onEdgeClick}
    >
      <ButtonPivot {...toolboxButtonPivotProps} />

      {displayToolboxItem === 'sourceSchemaTreePanel' && (
        <FloatingPanel {...toolboxPanelProps}>
          {sourceSchema && (
            <SchemaTree
              schema={sourceSchema}
              currentlySelectedNodes={currentlyAddedSourceNodes}
              visibleConnectedNodes={connectedSourceNodes}
              onNodeClick={onToolboxItemClick}
            />
          )}
        </FloatingPanel>
      )}

      {displayToolboxItem === 'functionsPanel' && (
        <FloatingPanel {...toolboxPanelProps}>
          <FunctionList onFunctionClick={onFunctionItemClick}></FunctionList>
        </FloatingPanel>
      )}

      <ButtonContainer {...mapControlsButtonContainerProps} />

      {displayMiniMap && (
        <MiniMap
          nodeStrokeColor={(node) => {
            if (node.style?.backgroundColor) {
              return node.style.backgroundColor;
            }
            return '#F3F2F1';
          }}
          nodeColor={(node) => {
            if (node.style?.backgroundColor) {
              return node.style.backgroundColor;
            }
            return '#F3F2F1';
          }}
          style={{
            left: '16px',
            bottom: '56px',
            // TODO resize smaller to match the width of the buttons (128px wide)
          }}
        />
      )}

      {/* Toast Placeholder
        {notification.data &&
          <Notification
            msg={notification.data.msg}
            intent={notification.data.intent}
            icon={!notification.data.intent && <Delete20Regular />}
            action={{ icon: <Dismiss20Regular /> }}
            autoHideDuration={2000}
            onClose={notificationSlice.actions.hideNotification}
          />
        }
      */}
    </ReactFlow>
  );
};<|MERGE_RESOLUTION|>--- conflicted
+++ resolved
@@ -70,17 +70,14 @@
   const dispatch = useDispatch<AppDispatch>();
   const { fitView, zoomIn, zoomOut, project } = useReactFlow();
 
+  const currentlySelectedSourceNodes = useSelector((state: RootState) => state.dataMap.curDataMapOperation.currentSourceNodes);
   const currentlySelectedNode = useSelector((state: RootState) => state.dataMap.curDataMapOperation.currentlySelectedNode);
   const currentlyAddedSourceNodes = useSelector((state: RootState) => state.dataMap.curDataMapOperation.currentSourceNodes);
   const allFunctionNodes = useSelector((state: RootState) => state.dataMap.curDataMapOperation.currentFunctionNodes);
   const flattenedSourceSchema = useSelector((state: RootState) => state.dataMap.curDataMapOperation.flattenedSourceSchema);
   const currentTargetNode = useSelector((state: RootState) => state.dataMap.curDataMapOperation.currentTargetNode);
   const connections = useSelector((state: RootState) => state.dataMap.curDataMapOperation.dataMapConnections);
-<<<<<<< HEAD
-=======
-  const currentConnections = useSelector((state: RootState) => state.dataMap.curDataMapOperation.dataMapConnections);
   const [canvasViewportCoords, setCanvasViewportCoords] = useState<ViewportCoords>({ startX: 0, endX: 0, startY: 0, endY: 0 });
->>>>>>> 9fc6024a
   const [displayToolboxItem, setDisplayToolboxItem] = useState<string | undefined>();
   const [displayMiniMap, { toggle: toggleDisplayMiniMap }] = useBoolean(false);
 
@@ -136,19 +133,7 @@
     ) {
       dispatch(removeSourceNodes([selectedNode]));
     } else {
-<<<<<<< HEAD
       dispatch(addSourceNodes([selectedNode]));
-=======
-      if (allChildNodesSelected(selectedNode, currentlyAddedSourceNodes)) {
-        // TODO reconfirm this works for loops and conditionals
-        const nodesToRemove = selectedNode.children.filter((childNodes) =>
-          Object.values(currentConnections).some((currentConnection) => childNodes.key !== currentConnection.sourceValue)
-        );
-        dispatch(removeSourceNodes(nodesToRemove));
-      } else {
-        dispatch(addSourceNodes(selectedNode.children));
-      }
->>>>>>> 9fc6024a
     }
   };
 
