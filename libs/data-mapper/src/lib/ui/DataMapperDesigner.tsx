--- conflicted
+++ resolved
@@ -75,19 +75,18 @@
     dispatch(setCurrentOutputNode(currentSchemaNode));
   };
 
-<<<<<<< HEAD
   const onInputSchemaClick = () => {
     dispatch(openInputSchemaPanel());
   };
   const onOutputSchemaClick = () => {
     dispatch(openOutputSchemaPanel());
-=======
+  };
+
   const reactFlowStyle = {
     backgroundImage: checkerboardBackgroundImage,
     backgroundSize: '20px 20px',
     backgroundPosition: '0 0, 0 10px, 10px -10px, -10px 0px',
     height: '600px',
->>>>>>> 350982b7
   };
 
   const layeredReactFlow = (
@@ -132,12 +131,12 @@
             <LeftHandPanel layerProps={panelLayerProps} />
           </div>
         ) : (
-          <div className="msla-designer-canvas msla-panel-mode not-loaded">
+          <div className="msla-designer-canvas msla-panel-mode not-loaded" style={reactFlowStyle}>
             <div className="left">
               {inputSchema ? layeredReactFlow : <SelectSchemaCard schemaType={SchemaTypes.Input} onClick={onInputSchemaClick} />}
             </div>
             <div className="right">
-              {outputSchema ? layeredReactFlow : <SelectSchemaCard schemaType={SchemaTypes.Input} onClick={onOutputSchemaClick} />}
+              {outputSchema ? layeredReactFlow : <SelectSchemaCard schemaType={SchemaTypes.Output} onClick={onOutputSchemaClick} />}
             </div>
           </div>
         )}
