--- conflicted
+++ resolved
@@ -4,9 +4,8 @@
 import type { ButtonContainerProps } from '../components/buttonContainer/ButtonContainer';
 import { ButtonContainer } from '../components/buttonContainer/ButtonContainer';
 import { EditorCommandBar } from '../components/commandBar/EditorCommandBar';
-<<<<<<< HEAD
-import { EditorConfigPanel, SchemaTypes } from '../components/configPanel/EditorConfigPanel';
-import { SelectSchemaCard } from '../components/schemaSelection/selectSchemaCard';
+import { EditorConfigPanel } from '../components/configPanel/EditorConfigPanel';
+import { MapOverview } from '../components/mapOverview/MapOverview';
 import { WarningModal } from '../components/warningModal/WarningModal';
 import type { DataMapOperationState } from '../core/state/DataMapSlice';
 import {
@@ -16,11 +15,6 @@
   changeInputSchemaOperation,
   changeOutputSchemaOperation,
 } from '../core/state/DataMapSlice';
-import { openInputSchemaPanel, openOutputSchemaPanel } from '../core/state/PanelSlice';
-=======
-import { EditorConfigPanel } from '../components/configPanel/EditorConfigPanel';
-import { MapOverview } from '../components/mapOverview/MapOverview';
->>>>>>> 5e8c8e8a
 import { setCurrentInputNode, setCurrentOutputNode, setInputSchema, setOutputSchema } from '../core/state/SchemaSlice';
 import type { AppDispatch, RootState } from '../core/state/Store';
 import { store } from '../core/state/Store';
@@ -34,28 +28,16 @@
 import { useIntl } from 'react-intl';
 import { useDispatch, useSelector } from 'react-redux';
 
-<<<<<<< HEAD
 export interface DataMapperDesignerProps {
   saveStateCall: () => void;
 }
 
 export const DataMapperDesigner: React.FC<DataMapperDesignerProps> = ({ saveStateCall }) => {
-  const layerHostId = useId('layerHost');
-  const panelLayerProps: ILayerProps = {
-    hostId: layerHostId,
-  };
-
-  const inputSchema = useSelector((state: RootState) => state.schema.inputSchema);
-  const outputSchema = useSelector((state: RootState) => state.schema.outputSchema);
-  const curDataMapOperation = useSelector((state: RootState) => state.dataMap.curDataMapOperation);
-
-=======
-export const DataMapperDesigner = () => {
   const intl = useIntl();
   const dispatch = useDispatch<AppDispatch>();
   const inputSchema = useSelector((state: RootState) => state.schema.inputSchema);
   const outputSchema = useSelector((state: RootState) => state.schema.outputSchema);
->>>>>>> 5e8c8e8a
+  const curDataMapOperation = useSelector((state: RootState) => state.dataMap.curDataMapOperation);
   const [nodes, edges] = useLayout();
 
   const onNodeDoubleClick = (_event: ReactMouseEvent, node: ReactFlowNode): void => {
@@ -147,21 +129,6 @@
     dispatch(setCurrentOutputNode(curDataMapOperation?.currentOutputNode));
   };
 
-<<<<<<< HEAD
-  const onInputSchemaClick = () => {
-    dispatch(openInputSchemaPanel());
-  };
-
-  const onOutputSchemaClick = () => {
-    dispatch(openOutputSchemaPanel());
-  };
-
-  const reactFlowStyle = {
-    backgroundImage: checkerboardBackgroundImage,
-    backgroundSize: '20px 20px',
-    backgroundPosition: '0 0, 0 10px, 10px -10px, -10px 0px',
-    height: '600px',
-=======
   const toolboxLoc = intl.formatMessage({
     defaultMessage: 'Toolbox',
     description: 'Label to open the input toolbox card',
@@ -194,7 +161,6 @@
     horizontal: true,
     xPos: '16px',
     yPos: '16px',
->>>>>>> 5e8c8e8a
   };
 
   return (
