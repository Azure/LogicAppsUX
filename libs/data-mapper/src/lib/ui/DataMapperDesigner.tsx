import { checkerboardBackgroundImage } from '../Constants';
import { convertToReactFlowNodes } from '../ReactFlow.Util';
import { EditorBreadcrumb } from '../components/breadcrumb/EditorBreadcrumb';
import type { ButtonContainerProps } from '../components/buttonContainer/ButtonContainer';
import { ButtonContainer } from '../components/buttonContainer/ButtonContainer';
import { EditorCommandBar } from '../components/commandBar/EditorCommandBar';
import { EditorConfigPanel } from '../components/configPanel/EditorConfigPanel';
import type { FloatingPanelProps } from '../components/floatingPanel/FloatingPanel';
import { FloatingPanel } from '../components/floatingPanel/FloatingPanel';
import { MapOverview } from '../components/mapOverview/MapOverview';
import { SchemaCard } from '../components/nodeCard/SchemaCard';
<<<<<<< HEAD
=======
import { PropertiesPane } from '../components/propertiesPane/PropertiesPane';
import { SchemaTree } from '../components/tree/SchemaTree';
>>>>>>> b38116f3
import { WarningModal } from '../components/warningModal/WarningModal';
import {
<<<<<<< HEAD
  changeInputSchemaOperation,
  changeOutputSchemaOperation,
  redoDataMapOperation,
  saveDataMap,
=======
  redoDataMapOperation,
  saveDataMap,
  setCurrentOutputNode,
  setInitialDataMap,
  setInitialInputSchema,
  setInitialOutputSchema,
  toggleInputNode,
>>>>>>> b38116f3
  undoDataMapOperation,
} from '../core/state/DataMapSlice';
import type { AppDispatch, RootState } from '../core/state/Store';
import { store } from '../core/state/Store';
import type { Schema, SchemaNodeExtended } from '../models';
import { convertSchemaToSchemaExtended, SchemaTypes } from '../models';
import { useBoolean } from '@fluentui/react-hooks';
import {
  CubeTree20Filled,
  CubeTree20Regular,
  Map20Filled,
  Map20Regular,
  MathFormula20Filled,
  MathFormula20Regular,
  PageFit20Filled,
  PageFit20Regular,
  ZoomIn20Filled,
  ZoomIn20Regular,
  ZoomOut20Filled,
  ZoomOut20Regular,
} from '@fluentui/react-icons';
import type { MouseEvent as ReactMouseEvent } from 'react';
import { useMemo } from 'react';
import { DndProvider } from 'react-dnd';
import { HTML5Backend } from 'react-dnd-html5-backend';
import type { Edge as ReactFlowEdge, Node as ReactFlowNode } from 'react-flow-renderer';
import ReactFlow, { MiniMap, ReactFlowProvider, useReactFlow } from 'react-flow-renderer';
import { useIntl } from 'react-intl';
import { useDispatch, useSelector } from 'react-redux';

export interface DataMapperDesignerProps {
  saveStateCall: () => void;
}

export const DataMapperDesigner: React.FC<DataMapperDesignerProps> = ({ saveStateCall }) => {
  const intl = useIntl();
  const dispatch = useDispatch<AppDispatch>();

  const inputSchema = useSelector((state: RootState) => state.dataMap.curDataMapOperation.inputSchema);
  const currentlySelectedInputNodes = useSelector((state: RootState) => state.dataMap.curDataMapOperation.currentInputNodes);
  const outputSchema = useSelector((state: RootState) => state.dataMap.curDataMapOperation.outputSchema);

  const [displayMiniMap, { toggle: toggleDisplayMiniMap }] = useBoolean(false);
  const [displayToolbox, { toggle: toggleDisplayToolbox, setFalse: setDisplayToolboxFalse }] = useBoolean(false);
  const [displayExpressions, { toggle: toggleDisplayExpressions, setFalse: setDisplayExpressionsFalse }] = useBoolean(false);
  const [nodes, edges] = useLayout();

  const onToolboxLeafItemClick = (selectedNode: SchemaNodeExtended) => {
    dispatch(toggleInputNode(selectedNode));
  };

  const onNodeDoubleClick = (_event: ReactMouseEvent, node: ReactFlowNode): void => {
<<<<<<< HEAD
    const schemaState = store.getState().schema;
    if (node.data.schemaType === 'input') {
      const currentSchemaNode = schemaState.currentInputNode;
      if (currentSchemaNode) {
        const newCurrentSchemaNode =
          currentSchemaNode.key === node.id
            ? currentSchemaNode
            : currentSchemaNode.children.find((schemaNode) => schemaNode.key === node.id);
        dispatch(setCurrentInputNode(newCurrentSchemaNode));
      }
    } else {
      const currentSchemaNode = schemaState.currentOutputNode;
=======
    const curDataMapState = store.getState().dataMap.curDataMapOperation;
    if (node.data.schemaType === SchemaTypes.Output) {
      const currentSchemaNode = curDataMapState.currentOutputNode;
>>>>>>> b38116f3
      if (currentSchemaNode) {
        const trimmedNodeId = node.id.substring(7);
        const newCurrentSchemaNode =
          currentSchemaNode.key === trimmedNodeId
            ? currentSchemaNode
            : currentSchemaNode.children.find((schemaNode) => schemaNode.key === trimmedNodeId) || currentSchemaNode;
        dispatch(setCurrentOutputNode(newCurrentSchemaNode));
      }
    }
  };

  const onSubmitInput = (inputSchema: Schema) => {
    const extendedSchema = convertSchemaToSchemaExtended(inputSchema);
    dispatch(setInitialInputSchema(extendedSchema));
    dispatch(setInitialDataMap());
  };

  const onSubmitOutput = (outputSchema: Schema) => {
    const extendedSchema = convertSchemaToSchemaExtended(outputSchema);
    dispatch(setInitialOutputSchema(extendedSchema));
    dispatch(setInitialDataMap());
  };

  const onSaveClick = () => {
    saveStateCall(); // TODO: do the next call only when this is successful
    dispatch(
      saveDataMap({
        inputSchemaExtended: inputSchema,
        outputSchemaExtended: outputSchema,
      })
    );
  };

  const onUndoClick = () => {
    dispatch(undoDataMapOperation());
  };

  const onRedoClick = () => {
    dispatch(redoDataMapOperation());
  };

  const toolboxLoc = intl.formatMessage({
    defaultMessage: 'Toolbox',
    description: 'Label to open the input toolbox card',
  });

  const functionLoc = intl.formatMessage({
    defaultMessage: 'Function',
    description: 'Label to open the Function card',
  });

  const toolboxButtonContainerProps: ButtonContainerProps = {
    buttons: [
      {
        tooltip: toolboxLoc,
        regularIcon: CubeTree20Regular,
        filledIcon: CubeTree20Filled,
        filled: displayToolbox,
        onClick: () => {
          setDisplayExpressionsFalse();
          toggleDisplayToolbox();
        },
      },
      {
        tooltip: functionLoc,
        regularIcon: MathFormula20Regular,
        filledIcon: MathFormula20Filled,
        filled: displayExpressions,
        onClick: () => {
          setDisplayToolboxFalse();
          toggleDisplayExpressions();
        },
      },
    ],
    horizontal: true,
    xPos: '16px',
    yPos: '16px',
  };

<<<<<<< HEAD
  const nodeTypes = useMemo(() => ({ schemaCard: SchemaCard }), []);
=======
  const toolboxPanelProps: FloatingPanelProps = {
    xPos: '16px',
    yPos: '56px',
    width: '250px',
    minHeight: '300px',
    maxHeight: '450px',
  };

  // ReactFlow must be wrapped if we want to access the internal state of ReactFlow
  const ReactFlowWrapper = () => {
    const { fitView, zoomIn, zoomOut } = useReactFlow();

    const zoomOutLoc = intl.formatMessage({
      defaultMessage: 'Zoom out',
      description: 'Label to zoom the canvas out',
    });

    const zoomInLoc = intl.formatMessage({
      defaultMessage: 'Zoom in',
      description: 'Label to zoom the canvas in',
    });

    const fitViewLoc = intl.formatMessage({
      defaultMessage: 'Page fit',
      description: 'Label to fit the whole canvas in view',
    });

    const displayMiniMapLoc = intl.formatMessage({
      defaultMessage: 'Display mini map',
      description: 'Label to toggle the mini map',
    });

    const mapControlsButtonContainerProps: ButtonContainerProps = {
      buttons: [
        {
          tooltip: zoomOutLoc,
          regularIcon: ZoomOut20Regular,
          filledIcon: ZoomOut20Filled,
          onClick: zoomOut,
        },
        {
          tooltip: zoomInLoc,
          regularIcon: ZoomIn20Regular,
          filledIcon: ZoomIn20Filled,
          onClick: zoomIn,
        },
        {
          tooltip: fitViewLoc,
          regularIcon: PageFit20Regular,
          filledIcon: PageFit20Filled,
          onClick: fitView,
        },
        {
          tooltip: displayMiniMapLoc,
          regularIcon: Map20Regular,
          filledIcon: Map20Filled,
          filled: displayMiniMap,
          onClick: toggleDisplayMiniMap,
        },
      ],
      horizontal: true,
      xPos: '16px',
      yPos: '556px',
    };

    return (
      <ReactFlow
        nodes={nodes}
        edges={edges}
        onNodeDoubleClick={onNodeDoubleClick}
        defaultZoom={2}
        nodesDraggable={false}
        fitView={false}
        proOptions={{
          account: 'paid-sponsor',
          hideAttribution: true,
        }}
        style={{
          backgroundImage: checkerboardBackgroundImage,
          backgroundSize: '20px 20px',
          backgroundPosition: '0 0, 0 10px, 10px -10px, -10px 0px',
          height: '600px',
        }}
        nodeTypes={nodeTypes}
      >
        <ButtonContainer {...mapControlsButtonContainerProps} />
        {displayMiniMap ? (
          <MiniMap
            nodeStrokeColor={(node) => {
              if (node.style?.backgroundColor) {
                return node.style.backgroundColor;
              }
              return '#F3F2F1';
            }}
            nodeColor={(node) => {
              if (node.style?.backgroundColor) {
                return node.style.backgroundColor;
              }
              return '#F3F2F1';
            }}
            style={{
              left: '16px',
              bottom: '56px',
              // TODO resize smaller to match the width of the buttons (128px wide)
            }}
          />
        ) : null}
      </ReactFlow>
    );
  };

  const nodeTypes = useMemo(() => ({ schemaNode: SchemaCard }), []);
>>>>>>> b38116f3

  return (
    <DndProvider backend={HTML5Backend}>
      <div className="data-mapper-shell">
        <EditorCommandBar onSaveClick={onSaveClick} onUndoClick={onUndoClick} onRedoClick={onRedoClick} />
        <WarningModal />
        <EditorConfigPanel initialSetup={true} onSubmitInputSchema={onSubmitInput} onSubmitOutputSchema={onSubmitOutput} />
        <EditorBreadcrumb />
        {inputSchema && outputSchema ? (
          <>
            <ButtonContainer {...toolboxButtonContainerProps} />
            {displayToolbox ? (
              <FloatingPanel {...toolboxPanelProps}>
                <SchemaTree
                  schema={inputSchema}
                  currentlySelectedNodes={currentlySelectedInputNodes}
                  onLeafNodeClick={onToolboxLeafItemClick}
                />
              </FloatingPanel>
            ) : null}
            <div className="msla-designer-canvas msla-panel-mode">
              <ReactFlowProvider>
<<<<<<< HEAD
                <ReactFlow
                  nodes={nodes}
                  edges={edges}
                  onNodeDoubleClick={onNodeDoubleClick}
                  minZoom={0}
                  nodesDraggable={false}
                  fitView
                  proOptions={{
                    account: 'paid-sponsor',
                    hideAttribution: true,
                  }}
                  style={{
                    backgroundImage: checkerboardBackgroundImage,
                    backgroundSize: '20px 20px',
                    backgroundPosition: '0 0, 0 10px, 10px -10px, -10px 0px',
                    height: '600px',
                  }}
                  nodeTypes={nodeTypes}
                ></ReactFlow>
=======
                <ReactFlowWrapper />
>>>>>>> b38116f3
              </ReactFlowProvider>
            </div>
          </>
        ) : (
          <MapOverview inputSchema={inputSchema} outputSchema={outputSchema} />
        )}
        <PropertiesPane />
      </div>
    </DndProvider>
  );
};

export const useLayout = (): [ReactFlowNode[], ReactFlowEdge[]] => {
  const reactFlowEdges: ReactFlowEdge[] = [];
  const inputSchemaNodes = useSelector((state: RootState) => state.dataMap.curDataMapOperation.currentInputNodes);
  const outputSchemaNode = useSelector((state: RootState) => state.dataMap.curDataMapOperation.currentOutputNode);

  const reactFlowNodes = useMemo(() => {
    if (outputSchemaNode) {
      return convertToReactFlowNodes(Array.from(inputSchemaNodes), outputSchemaNode);
    } else {
      return [];
    }
  }, [inputSchemaNodes, outputSchemaNode]);

  return [reactFlowNodes, reactFlowEdges];
};<|MERGE_RESOLUTION|>--- conflicted
+++ resolved
@@ -9,19 +9,10 @@
 import { FloatingPanel } from '../components/floatingPanel/FloatingPanel';
 import { MapOverview } from '../components/mapOverview/MapOverview';
 import { SchemaCard } from '../components/nodeCard/SchemaCard';
-<<<<<<< HEAD
-=======
 import { PropertiesPane } from '../components/propertiesPane/PropertiesPane';
 import { SchemaTree } from '../components/tree/SchemaTree';
->>>>>>> b38116f3
 import { WarningModal } from '../components/warningModal/WarningModal';
 import {
-<<<<<<< HEAD
-  changeInputSchemaOperation,
-  changeOutputSchemaOperation,
-  redoDataMapOperation,
-  saveDataMap,
-=======
   redoDataMapOperation,
   saveDataMap,
   setCurrentOutputNode,
@@ -29,7 +20,6 @@
   setInitialInputSchema,
   setInitialOutputSchema,
   toggleInputNode,
->>>>>>> b38116f3
   undoDataMapOperation,
 } from '../core/state/DataMapSlice';
 import type { AppDispatch, RootState } from '../core/state/Store';
@@ -82,24 +72,9 @@
   };
 
   const onNodeDoubleClick = (_event: ReactMouseEvent, node: ReactFlowNode): void => {
-<<<<<<< HEAD
-    const schemaState = store.getState().schema;
-    if (node.data.schemaType === 'input') {
-      const currentSchemaNode = schemaState.currentInputNode;
-      if (currentSchemaNode) {
-        const newCurrentSchemaNode =
-          currentSchemaNode.key === node.id
-            ? currentSchemaNode
-            : currentSchemaNode.children.find((schemaNode) => schemaNode.key === node.id);
-        dispatch(setCurrentInputNode(newCurrentSchemaNode));
-      }
-    } else {
-      const currentSchemaNode = schemaState.currentOutputNode;
-=======
     const curDataMapState = store.getState().dataMap.curDataMapOperation;
     if (node.data.schemaType === SchemaTypes.Output) {
-      const currentSchemaNode = curDataMapState.currentOutputNode;
->>>>>>> b38116f3
+      const currentSchemaNode = curDataMapState?.currentOutputNode;
       if (currentSchemaNode) {
         const trimmedNodeId = node.id.substring(7);
         const newCurrentSchemaNode =
@@ -179,9 +154,6 @@
     yPos: '16px',
   };
 
-<<<<<<< HEAD
-  const nodeTypes = useMemo(() => ({ schemaCard: SchemaCard }), []);
-=======
   const toolboxPanelProps: FloatingPanelProps = {
     xPos: '16px',
     yPos: '56px',
@@ -294,7 +266,6 @@
   };
 
   const nodeTypes = useMemo(() => ({ schemaNode: SchemaCard }), []);
->>>>>>> b38116f3
 
   return (
     <DndProvider backend={HTML5Backend}>
@@ -317,29 +288,7 @@
             ) : null}
             <div className="msla-designer-canvas msla-panel-mode">
               <ReactFlowProvider>
-<<<<<<< HEAD
-                <ReactFlow
-                  nodes={nodes}
-                  edges={edges}
-                  onNodeDoubleClick={onNodeDoubleClick}
-                  minZoom={0}
-                  nodesDraggable={false}
-                  fitView
-                  proOptions={{
-                    account: 'paid-sponsor',
-                    hideAttribution: true,
-                  }}
-                  style={{
-                    backgroundImage: checkerboardBackgroundImage,
-                    backgroundSize: '20px 20px',
-                    backgroundPosition: '0 0, 0 10px, 10px -10px, -10px 0px',
-                    height: '600px',
-                  }}
-                  nodeTypes={nodeTypes}
-                ></ReactFlow>
-=======
                 <ReactFlowWrapper />
->>>>>>> b38116f3
               </ReactFlowProvider>
             </div>
           </>
@@ -354,8 +303,8 @@
 
 export const useLayout = (): [ReactFlowNode[], ReactFlowEdge[]] => {
   const reactFlowEdges: ReactFlowEdge[] = [];
-  const inputSchemaNodes = useSelector((state: RootState) => state.dataMap.curDataMapOperation.currentInputNodes);
-  const outputSchemaNode = useSelector((state: RootState) => state.dataMap.curDataMapOperation.currentOutputNode);
+  const inputSchemaNodes = useSelector((state: RootState) => state.dataMap.curDataMapOperation?.currentInputNodes);
+  const outputSchemaNode = useSelector((state: RootState) => state.dataMap.curDataMapOperation?.currentOutputNode);
 
   const reactFlowNodes = useMemo(() => {
     if (outputSchemaNode) {
