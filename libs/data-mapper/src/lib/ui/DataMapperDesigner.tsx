import { checkerboardBackgroundImage } from '../Constants';
import { EditorBreadcrumb } from '../components/breadcrumb/EditorBreadcrumb';
import type { ButtonContainerProps } from '../components/buttonContainer/ButtonContainer';
import { ButtonContainer } from '../components/buttonContainer/ButtonContainer';
import { EditorCommandBar } from '../components/commandBar/EditorCommandBar';
import type { SchemaFile } from '../components/configPanel/ChangeSchemaView';
import { EditorConfigPanel } from '../components/configPanel/EditorConfigPanel';
import type { FloatingPanelProps } from '../components/floatingPanel/FloatingPanel';
import { FloatingPanel } from '../components/floatingPanel/FloatingPanel';
import { MapOverview } from '../components/mapOverview/MapOverview';
import { SchemaCard } from '../components/nodeCard/SchemaCard';
import { PropertiesPane } from '../components/propertiesPane/PropertiesPane';
import { SchemaTree } from '../components/tree/SchemaTree';
import { WarningModal } from '../components/warningModal/WarningModal';
import {
  makeConnection,
  redoDataMapOperation,
  saveDataMap,
  setCurrentlySelectedNode,
  setCurrentOutputNode,
  toggleInputNode,
  undoDataMapOperation,
} from '../core/state/DataMapSlice';
import type { AppDispatch, RootState } from '../core/state/Store';
import { store } from '../core/state/Store';
<<<<<<< HEAD
import type { Schema, SchemaNodeExtended, SelectedNode } from '../models';
=======
import type { SchemaNodeExtended } from '../models';
>>>>>>> 8a612f0b
import { NodeType, SchemaTypes } from '../models';
import { convertToMapDefinition } from '../utils/DataMap.Utils';
import { convertToReactFlowEdges, convertToReactFlowNodes, ReactFlowNodeType } from '../utils/ReactFlow.Util';
import { useBoolean } from '@fluentui/react-hooks';
import {
  CubeTree20Filled,
  CubeTree20Regular,
  Map20Filled,
  Map20Regular,
  MathFormula20Filled,
  MathFormula20Regular,
  PageFit20Filled,
  PageFit20Regular,
  ZoomIn20Filled,
  ZoomIn20Regular,
  ZoomOut20Filled,
  ZoomOut20Regular,
} from '@fluentui/react-icons';
import type { MouseEvent as ReactMouseEvent } from 'react';
import { useEffect, useMemo, useRef } from 'react';
import { DndProvider } from 'react-dnd';
import { HTML5Backend } from 'react-dnd-html5-backend';
import type { Connection as ReactFlowConnection, Edge as ReactFlowEdge, Node as ReactFlowNode } from 'react-flow-renderer';
import ReactFlow, { ConnectionLineType, MiniMap, ReactFlowProvider, useReactFlow } from 'react-flow-renderer';
import { useIntl } from 'react-intl';
import { useDispatch, useSelector } from 'react-redux';

export interface DataMapperDesignerProps {
  saveStateCall: () => void;
  setSelectedSchemaFile?: (selectedSchemaFile: SchemaFile) => void;
}

export const DataMapperDesigner: React.FC<DataMapperDesignerProps> = ({ saveStateCall, setSelectedSchemaFile }) => {
  const intl = useIntl();
  const dispatch = useDispatch<AppDispatch>();
  const clickTimerRef: { current: ReturnType<typeof setTimeout> | null } = useRef(null); // NOTE: ReturnType to support NodeJS & window Timeouts

  const inputSchema = useSelector((state: RootState) => state.dataMap.curDataMapOperation.inputSchema);
  const currentlySelectedInputNodes = useSelector((state: RootState) => state.dataMap.curDataMapOperation.currentInputNodes);
  const outputSchema = useSelector((state: RootState) => state.dataMap.curDataMapOperation.outputSchema);
  const currentConnections = useSelector((state: RootState) => state.dataMap.curDataMapOperation.dataMapConnections);
  const currentlySelectedNode = useSelector((state: RootState) => state.dataMap.curDataMapOperation.currentlySelectedNode);

  const [displayMiniMap, { toggle: toggleDisplayMiniMap }] = useBoolean(false);
  const [displayToolbox, { toggle: toggleDisplayToolbox, setFalse: setDisplayToolboxFalse }] = useBoolean(false);
  const [displayExpressions, { toggle: toggleDisplayExpressions, setFalse: setDisplayExpressionsFalse }] = useBoolean(false);
  const [nodes, edges] = useLayout();

  const onToolboxLeafItemClick = (selectedNode: SchemaNodeExtended) => {
    dispatch(toggleInputNode(selectedNode));
  };

  const handleNodeClicks = (_event: ReactMouseEvent, node: ReactFlowNode) => {
    if (clickTimerRef.current !== null) {
      // Double click
      onNodeDoubleClick(node);

      clearTimeout(clickTimerRef.current);
      clickTimerRef.current = null;
    } else {
      // Single click
      clickTimerRef.current = setTimeout(() => {
        onNodeSingleClick(node);

        clearTimeout(clickTimerRef.current as unknown as number);
        clickTimerRef.current = null;
      }, 200); // ms to wait for potential second click
    }
  };

  const onPaneClick = (_event: ReactMouseEvent): void => {
    // If user clicks on pane (empty canvas area), "deselect" node
    dispatch(setCurrentlySelectedNode(undefined));
  };

  const onNodeSingleClick = (node: ReactFlowNode): void => {
    const newCurrentlySelectedNode: SelectedNode = {
      type: node.type === ReactFlowNodeType.SchemaNode ? node.data.schemaType : NodeType.Expression,
      name: node.data.label,
      path: node.id,
    };
    dispatch(setCurrentlySelectedNode(newCurrentlySelectedNode));
  };

  const onNodeDoubleClick = (node: ReactFlowNode): void => {
    const curDataMapState = store.getState().dataMap.curDataMapOperation;
    if (node.data.schemaType === SchemaTypes.Output) {
      const currentSchemaNode = curDataMapState?.currentOutputNode;
      if (currentSchemaNode) {
        const trimmedNodeId = node.id.substring(7);
        const newCurrentSchemaNode =
          currentSchemaNode.key === trimmedNodeId
            ? currentSchemaNode
            : currentSchemaNode.children.find((schemaNode) => schemaNode.key === trimmedNodeId) || currentSchemaNode;
        dispatch(setCurrentOutputNode(newCurrentSchemaNode));
      }
    }
  };

  const onConnect = (connection: ReactFlowConnection) => {
    if (connection.target && connection.source) {
      dispatch(makeConnection({ outputNodeKey: connection.target, value: connection.source }));
    }
  };

  const onSubmitSchemaFileSelection = (schemaFile: SchemaFile) => {
    if (!setSelectedSchemaFile) return;
    // Will cause DM to ping VS Code for schema file contents (to be added to availableSchemas)
    // Then, DM implementation will handle loading the schema as either the initial input or output schema
    setSelectedSchemaFile(schemaFile);
  };

  const dataMapDefinition = useMemo(() => {
    if (inputSchema && outputSchema) {
      return convertToMapDefinition(currentConnections, inputSchema, outputSchema);
    }

    return '';
  }, [currentConnections, inputSchema, outputSchema]);

  const onSaveClick = () => {
    saveStateCall(); // TODO: do the next call only when this is successful
    dispatch(
      saveDataMap({
        inputSchemaExtended: inputSchema,
        outputSchemaExtended: outputSchema,
      })
    );
    console.log(dataMapDefinition);
  };

  const onUndoClick = () => {
    dispatch(undoDataMapOperation());
  };

  const onRedoClick = () => {
    dispatch(redoDataMapOperation());
  };

  const toolboxLoc = intl.formatMessage({
    defaultMessage: 'Toolbox',
    description: 'Label to open the input toolbox card',
  });

  const functionLoc = intl.formatMessage({
    defaultMessage: 'Function',
    description: 'Label to open the Function card',
  });

  useEffect(() => {
    return () => clearTimeout(clickTimerRef.current as unknown as number); // Make sure we clean up the timeout
  }, []);

  const toolboxButtonContainerProps: ButtonContainerProps = {
    buttons: [
      {
        tooltip: toolboxLoc,
        regularIcon: CubeTree20Regular,
        filledIcon: CubeTree20Filled,
        filled: displayToolbox,
        onClick: () => {
          setDisplayExpressionsFalse();
          toggleDisplayToolbox();
        },
      },
      {
        tooltip: functionLoc,
        regularIcon: MathFormula20Regular,
        filledIcon: MathFormula20Filled,
        filled: displayExpressions,
        onClick: () => {
          setDisplayToolboxFalse();
          toggleDisplayExpressions();
        },
      },
    ],
    horizontal: true,
    xPos: '16px',
    yPos: '16px',
  };

  const toolboxPanelProps: FloatingPanelProps = {
    xPos: '16px',
    yPos: '56px',
    width: '250px',
    minHeight: '300px',
    maxHeight: '450px',
  };

  // ReactFlow must be wrapped if we want to access the internal state of ReactFlow
  const ReactFlowWrapper = () => {
    const { fitView, zoomIn, zoomOut } = useReactFlow();

    const zoomOutLoc = intl.formatMessage({
      defaultMessage: 'Zoom out',
      description: 'Label to zoom the canvas out',
    });

    const zoomInLoc = intl.formatMessage({
      defaultMessage: 'Zoom in',
      description: 'Label to zoom the canvas in',
    });

    const fitViewLoc = intl.formatMessage({
      defaultMessage: 'Page fit',
      description: 'Label to fit the whole canvas in view',
    });

    const displayMiniMapLoc = intl.formatMessage({
      defaultMessage: 'Display mini map',
      description: 'Label to toggle the mini map',
    });

    const mapControlsButtonContainerProps: ButtonContainerProps = {
      buttons: [
        {
          tooltip: zoomOutLoc,
          regularIcon: ZoomOut20Regular,
          filledIcon: ZoomOut20Filled,
          onClick: zoomOut,
        },
        {
          tooltip: zoomInLoc,
          regularIcon: ZoomIn20Regular,
          filledIcon: ZoomIn20Filled,
          onClick: zoomIn,
        },
        {
          tooltip: fitViewLoc,
          regularIcon: PageFit20Regular,
          filledIcon: PageFit20Filled,
          onClick: fitView,
        },
        {
          tooltip: displayMiniMapLoc,
          regularIcon: Map20Regular,
          filledIcon: Map20Filled,
          filled: displayMiniMap,
          onClick: toggleDisplayMiniMap,
        },
      ],
      horizontal: true,
      xPos: '16px',
      yPos: '556px',
    };

    return (
      <ReactFlow
        nodes={nodes}
        edges={edges}
        onConnect={onConnect}
        onPaneClick={onPaneClick}
        onNodeClick={handleNodeClicks}
        onNodeDoubleClick={handleNodeClicks}
        defaultZoom={2}
        nodesDraggable={false}
        fitView={false}
        connectionLineType={ConnectionLineType.SmoothStep}
        proOptions={{
          account: 'paid-sponsor',
          hideAttribution: true,
        }}
        style={{
          backgroundImage: checkerboardBackgroundImage,
          backgroundSize: '20px 20px',
          backgroundPosition: '0 0, 0 10px, 10px -10px, -10px 0px',
          height: '600px',
        }}
        nodeTypes={nodeTypes}
      >
        <ButtonContainer {...mapControlsButtonContainerProps} />
        {displayMiniMap ? (
          <MiniMap
            nodeStrokeColor={(node) => {
              if (node.style?.backgroundColor) {
                return node.style.backgroundColor;
              }
              return '#F3F2F1';
            }}
            nodeColor={(node) => {
              if (node.style?.backgroundColor) {
                return node.style.backgroundColor;
              }
              return '#F3F2F1';
            }}
            style={{
              left: '16px',
              bottom: '56px',
              // TODO resize smaller to match the width of the buttons (128px wide)
            }}
          />
        ) : null}
      </ReactFlow>
    );
  };

  const nodeTypes = useMemo(() => ({ schemaNode: SchemaCard }), []);

  return (
    <DndProvider backend={HTML5Backend}>
      <div className="data-mapper-shell">
        <EditorCommandBar onSaveClick={onSaveClick} onUndoClick={onUndoClick} onRedoClick={onRedoClick} />
        <WarningModal />
        <EditorConfigPanel _initialSetup={true} onSubmitSchemaFileSelection={onSubmitSchemaFileSelection} />
        <EditorBreadcrumb />
        {inputSchema && outputSchema ? (
          <>
            <ButtonContainer {...toolboxButtonContainerProps} />
            {displayToolbox ? (
              <FloatingPanel {...toolboxPanelProps}>
                <SchemaTree
                  schema={inputSchema}
                  currentlySelectedNodes={currentlySelectedInputNodes}
                  onLeafNodeClick={onToolboxLeafItemClick}
                />
              </FloatingPanel>
            ) : null}
            <div className="msla-designer-canvas msla-panel-mode">
              <ReactFlowProvider>
                <ReactFlowWrapper />
              </ReactFlowProvider>
            </div>
          </>
        ) : (
          <MapOverview inputSchema={inputSchema} outputSchema={outputSchema} />
        )}
        <PropertiesPane currentNode={currentlySelectedNode} />
      </div>
    </DndProvider>
  );
};

export const useLayout = (): [ReactFlowNode[], ReactFlowEdge[]] => {
  const inputSchemaNodes = useSelector((state: RootState) => state.dataMap.curDataMapOperation.currentInputNodes);
  const outputSchemaNode = useSelector((state: RootState) => state.dataMap.curDataMapOperation.currentOutputNode);
  const connections = useSelector((state: RootState) => state.dataMap.curDataMapOperation.dataMapConnections);

  const reactFlowNodes = useMemo(() => {
    if (outputSchemaNode) {
      return convertToReactFlowNodes(Array.from(inputSchemaNodes), outputSchemaNode);
    } else {
      return [];
    }
  }, [inputSchemaNodes, outputSchemaNode]);

  const reactFlowEdges = useMemo(() => {
    return convertToReactFlowEdges(connections);
  }, [connections]);

  return [reactFlowNodes, reactFlowEdges];
};<|MERGE_RESOLUTION|>--- conflicted
+++ resolved
@@ -23,11 +23,7 @@
 } from '../core/state/DataMapSlice';
 import type { AppDispatch, RootState } from '../core/state/Store';
 import { store } from '../core/state/Store';
-<<<<<<< HEAD
-import type { Schema, SchemaNodeExtended, SelectedNode } from '../models';
-=======
-import type { SchemaNodeExtended } from '../models';
->>>>>>> 8a612f0b
+import type { SchemaNodeExtended, SelectedNode } from '../models';
 import { NodeType, SchemaTypes } from '../models';
 import { convertToMapDefinition } from '../utils/DataMap.Utils';
 import { convertToReactFlowEdges, convertToReactFlowNodes, ReactFlowNodeType } from '../utils/ReactFlow.Util';
