--- conflicted
+++ resolved
@@ -77,16 +77,15 @@
     dispatch(toggleInputNode(selectedNode));
   };
 
-<<<<<<< HEAD
   const onNodeSingleClick = (_event: ReactMouseEvent, node: ReactFlowNode): void => {
     const newCurrentlySelectedNode = { type: node.data.schemaType };
     dispatch(setCurrentlySelectedNode(newCurrentlySelectedNode));
-=======
+  };
+
   const onConnect = (connection: Connection) => {
     if (connection.target && connection.source) {
       dispatch(makeConnection({ outputNodeKey: connection.target, value: connection.source }));
     }
->>>>>>> fecb064b
   };
 
   const onNodeDoubleClick = (_event: ReactMouseEvent, node: ReactFlowNode): void => {
@@ -248,11 +247,8 @@
       <ReactFlow
         nodes={nodes}
         edges={edges}
-<<<<<<< HEAD
+        onConnect={onConnect}
         onNodeClick={onNodeSingleClick}
-=======
-        onConnect={onConnect}
->>>>>>> fecb064b
         onNodeDoubleClick={onNodeDoubleClick}
         defaultZoom={2}
         nodesDraggable={false}
