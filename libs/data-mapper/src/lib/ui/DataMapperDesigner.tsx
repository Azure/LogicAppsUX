--- conflicted
+++ resolved
@@ -154,45 +154,6 @@
     <DndProvider backend={HTML5Backend}>
       <div className={styles.dataMapperShell}>
         <EditorCommandBar onSaveClick={onSaveClick} onUndoClick={onUndoClick} onRedoClick={onRedoClick} onTestClick={onTestClick} />
-<<<<<<< HEAD
-        <WarningModal />
-        <EditorConfigPanel onSubmitSchemaFileSelection={onSubmitSchemaFileSelection} readCurrentSchemaOptions={readCurrentSchemaOptions} />
-        <EditorBreadcrumb isCodeViewOpen={isCodeViewOpen} setIsCodeViewOpen={setIsCodeViewOpen} />
-
-        <div id="centerView" style={{ minHeight: 400, flex: '1 1 1px' }}>
-          <div
-            style={{
-              height: getCanvasAreaHeight(),
-              marginBottom: getCanvasAreaAndPropPaneMargin(),
-              boxSizing: 'border-box',
-            }}
-          >
-            {sourceSchema && targetSchema ? (
-              <Stack horizontal style={{ height: '100%' }}>
-                <div
-                  className={styles.canvasWrapper}
-                  style={{
-                    width: isCodeViewOpen ? '75%' : '100%',
-                    marginRight: isCodeViewOpen ? '8px' : 0,
-                    backgroundColor: tokens.colorNeutralBackground4,
-                  }}
-                >
-                  <ReactFlowProvider>
-                    <ReactFlowWrapper sourceSchema={sourceSchema} />
-                  </ReactFlowProvider>
-                </div>
-
-                <CodeView
-                  dataMapDefinition={dataMapDefinition}
-                  isCodeViewOpen={isCodeViewOpen}
-                  setIsCodeViewOpen={setIsCodeViewOpen}
-                  canvasAreaHeight={getCanvasAreaHeight()}
-                />
-              </Stack>
-            ) : (
-              <MapOverview sourceSchema={sourceSchema} targetSchema={targetSchema} />
-            )}
-=======
 
         <div id="editorView" style={{ display: 'flex', flex: '1 1 1px' }}>
           <div id="centerViewWithBreadcrumb" style={{ display: 'flex', flexDirection: 'column', flex: '1 1 1px' }}>
@@ -221,7 +182,12 @@
                       </ReactFlowProvider>
                     </div>
 
-                    <CodeView dataMapDefinition={dataMapDefinition} isCodeViewOpen={isCodeViewOpen} setIsCodeViewOpen={setIsCodeViewOpen} />
+                    <CodeView
+                      dataMapDefinition={dataMapDefinition}
+                      isCodeViewOpen={isCodeViewOpen}
+                      setIsCodeViewOpen={setIsCodeViewOpen}
+                      canvasAreaHeight={getCanvasAreaHeight()}
+                    />
                   </Stack>
                 ) : (
                   <MapOverview sourceSchema={sourceSchema} targetSchema={targetSchema} />
@@ -237,7 +203,6 @@
                 setContentHeight={setPropPaneExpandedHeight}
               />
             </div>
->>>>>>> ae0f1b94
           </div>
 
           <OutputPane isExpanded={isOutputPaneExpanded} setIsExpanded={setIsOutputPaneExpanded} />
