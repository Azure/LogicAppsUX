import { EditorBreadcrumb } from '../components/breadcrumb/EditorBreadcrumb';
import type { ButtonContainerProps } from '../components/buttonContainer/ButtonContainer';
import { ButtonContainer } from '../components/buttonContainer/ButtonContainer';
import type { ButtonPivotProps } from '../components/buttonPivot/ButtonPivot';
import { ButtonPivot } from '../components/buttonPivot/ButtonPivot';
import { EditorCommandBar } from '../components/commandBar/EditorCommandBar';
import type { SchemaFile } from '../components/configPanel/ChangeSchemaView';
import { EditorConfigPanel } from '../components/configPanel/EditorConfigPanel';
import { ExpressionList } from '../components/expressionList/expressionList';
import type { FloatingPanelProps } from '../components/floatingPanel/FloatingPanel';
import { FloatingPanel } from '../components/floatingPanel/FloatingPanel';
import { MapOverview } from '../components/mapOverview/MapOverview';
import type { SchemaCardProps } from '../components/nodeCard/SchemaCard';
import { SchemaCard } from '../components/nodeCard/SchemaCard';
import { PropertiesPane } from '../components/propertiesPane/PropertiesPane';
import { SchemaTree } from '../components/tree/SchemaTree';
import { WarningModal } from '../components/warningModal/WarningModal';
import { checkerboardBackgroundImage } from '../constants/ReactFlowConstants';
import {
  addInputNodes,
  makeConnection,
  redoDataMapOperation,
  removeInputNodes,
  saveDataMap,
  setCurrentlySelectedNode,
  setCurrentOutputNode,
  toggleInputNode,
  undoDataMapOperation,
} from '../core/state/DataMapSlice';
import type { AppDispatch, RootState } from '../core/state/Store';
import type { SchemaNodeExtended, SelectedNode } from '../models';
import { NodeType, SchemaTypes } from '../models';
import type { ConnectionDictionary } from '../models/Connection';
import { convertToMapDefinition } from '../utils/DataMap.Utils';
import { convertToReactFlowEdges, convertToReactFlowNodes, ReactFlowNodeType } from '../utils/ReactFlow.Util';
import { allChildNodesSelected, hasAConnection, isLeafNode } from '../utils/Schema.Utils';
import './ReactFlowStyleOverrides.css';
import type { SelectTabData, SelectTabEvent } from '@fluentui/react-components';
import { useBoolean } from '@fluentui/react-hooks';
import {
  CubeTree20Filled,
  CubeTree20Regular,
  Map20Filled,
  Map20Regular,
  MathFormula20Filled,
  MathFormula20Regular,
  PageFit20Filled,
  PageFit20Regular,
  ZoomIn20Filled,
  ZoomIn20Regular,
  ZoomOut20Filled,
  ZoomOut20Regular,
} from '@fluentui/react-icons';
import type { MouseEvent as ReactMouseEvent } from 'react';
import { useEffect, useMemo, useRef, useState } from 'react';
import { DndProvider } from 'react-dnd';
import { HTML5Backend } from 'react-dnd-html5-backend';
import type { Connection as ReactFlowConnection, Edge as ReactFlowEdge, Node as ReactFlowNode } from 'react-flow-renderer';
import ReactFlow, { ConnectionLineType, MiniMap, ReactFlowProvider, useReactFlow } from 'react-flow-renderer';
import { useIntl } from 'react-intl';
import { useDispatch, useSelector } from 'react-redux';

export const baseCanvasHeight = 600; // Pixels
export const basePropPaneContentHeight = 192;

export interface DataMapperDesignerProps {
  saveStateCall: (dataMapDefinition: string) => void;
  addSchemaFromFile?: (selectedSchemaFile: SchemaFile) => void;
  readCurrentSchemaOptions?: () => void;
}

export const DataMapperDesigner: React.FC<DataMapperDesignerProps> = ({ saveStateCall, addSchemaFromFile, readCurrentSchemaOptions }) => {
  const intl = useIntl();
  const dispatch = useDispatch<AppDispatch>();
  const clickTimerRef: { current: ReturnType<typeof setTimeout> | null } = useRef(null); // NOTE: ReturnType to support NodeJS & window Timeouts

  const inputSchema = useSelector((state: RootState) => state.dataMap.curDataMapOperation.inputSchema);
  const flattenedInputSchema = useSelector((state: RootState) => state.dataMap.curDataMapOperation.flattenedInputSchema);
  const currentlySelectedInputNodes = useSelector((state: RootState) => state.dataMap.curDataMapOperation.currentInputNodes);
  const outputSchema = useSelector((state: RootState) => state.dataMap.curDataMapOperation.outputSchema);
  const flattenedOutputSchema = useSelector((state: RootState) => state.dataMap.curDataMapOperation.flattenedOutputSchema);
  const currentConnections = useSelector((state: RootState) => state.dataMap.curDataMapOperation.dataMapConnections);
  const currentlySelectedNode = useSelector((state: RootState) => state.dataMap.curDataMapOperation.currentlySelectedNode);
  const currentOutputNode = useSelector((state: RootState) => state.dataMap.curDataMapOperation.currentOutputNode);
  const connections = useSelector((state: RootState) => state.dataMap.curDataMapOperation.dataMapConnections);

  const [displayMiniMap, { toggle: toggleDisplayMiniMap }] = useBoolean(false);
  const [displayToolboxItem, setDisplayToolboxItem] = useState<string | undefined>();
  const [isPropPaneExpanded, setIsPropPaneExpanded] = useState(!!currentlySelectedNode);
  const [propPaneExpandedHeightPx, setPropPaneExpandedHeightPx] = useState(basePropPaneContentHeight);

  const connectedInputNodes = useMemo(() => {
    if (currentOutputNode) {
      const outputFilteredConnections = currentOutputNode.children.flatMap((childNode) =>
        !connections[childNode.key] ? [] : connections[childNode.key]
      );

      return outputFilteredConnections.map((connection) => {
        return flattenedInputSchema[connection.reactFlowSource];
      });
    } else {
      return [];
    }
  }, [flattenedInputSchema, currentOutputNode, connections]);

  const [nodes, edges] = useLayout(currentlySelectedInputNodes, connectedInputNodes, currentOutputNode, connections);

  const dataMapDefinition = useMemo((): string => {
    if (inputSchema && outputSchema) {
      return convertToMapDefinition(currentConnections, inputSchema, outputSchema);
    }

    return '';
  }, [currentConnections, inputSchema, outputSchema]);

  const onToolboxItemClick = (selectedNode: SchemaNodeExtended) => {
    if (isLeafNode(selectedNode)) {
      if (!hasAConnection(selectedNode, currentConnections)) {
        dispatch(toggleInputNode(selectedNode));
      }
    } else {
      if (allChildNodesSelected(selectedNode, currentlySelectedInputNodes)) {
        // TODO reconfirm this works for loops and conditionals
        const nodesToRemove = selectedNode.children.filter((childNodes) =>
          Object.values(currentConnections).some((currentConnection) => childNodes.key !== currentConnection.value)
        );
        dispatch(removeInputNodes(nodesToRemove));
      } else {
        dispatch(addInputNodes(selectedNode.children));
      }
    }
  };

  const handleNodeClicks = (_event: ReactMouseEvent, node: ReactFlowNode) => {
    if (clickTimerRef.current !== null) {
      // Double click
      onNodeDoubleClick(node);

      clearTimeout(clickTimerRef.current);
      clickTimerRef.current = null;
    } else {
      // Single click
      clickTimerRef.current = setTimeout(() => {
        onNodeSingleClick(node);

        clearTimeout(clickTimerRef.current as unknown as number);
        clickTimerRef.current = null;
      }, 200); // ms to wait for potential second click
    }
  };

  const onPaneClick = (_event: ReactMouseEvent): void => {
    // If user clicks on pane (empty canvas area), "deselect" node
    dispatch(setCurrentlySelectedNode(undefined));
    setDisplayToolboxItem(undefined);
  };

  const onNodeSingleClick = (node: ReactFlowNode): void => {
    const newCurrentlySelectedNode: SelectedNode = {
      type: node.type === ReactFlowNodeType.SchemaNode ? node.data.schemaType : NodeType.Expression,
      name: node.data.label,
      path: node.id,
    };
    dispatch(setCurrentlySelectedNode(newCurrentlySelectedNode));
  };

  const onNodeDoubleClick = (node: ReactFlowNode<SchemaCardProps>): void => {
    if (node.data.schemaType === SchemaTypes.Output && !node.data.isLeaf) {
      const newCurrentSchemaNode = flattenedOutputSchema[node.id];
      if (currentOutputNode && newCurrentSchemaNode) {
        dispatch(setCurrentOutputNode({ schemaNode: newCurrentSchemaNode, resetSelectedInputNodes: true }));
      }
    }
  };

  const onConnect = (connection: ReactFlowConnection) => {
    if (connection.target && connection.source) {
      dispatch(makeConnection({ outputNodeKey: connection.target, value: connection.source }));
    }
  };

  const onSubmitSchemaFileSelection = (schemaFile: SchemaFile) => {
    if (addSchemaFromFile) {
      // Will cause DM to ping VS Code to check schema file is in appropriate folder, then we will make getSchema API call
      addSchemaFromFile(schemaFile);
    }
  };

  const onSaveClick = () => {
    saveStateCall(dataMapDefinition); // TODO: do the next call only when this is successful
    dispatch(
      saveDataMap({
        inputSchemaExtended: inputSchema,
        outputSchemaExtended: outputSchema,
      })
    );
    console.log(dataMapDefinition);
  };

  const onUndoClick = () => {
    dispatch(undoDataMapOperation());
  };

  const onRedoClick = () => {
    dispatch(redoDataMapOperation());
  };

  const toolboxLoc = intl.formatMessage({
    defaultMessage: 'Toolbox',
    description: 'Label to open the input toolbox card',
  });

  const functionLoc = intl.formatMessage({
    defaultMessage: 'Function',
    description: 'Label to open the Function card',
  });

  useEffect(() => {
    return () => clearTimeout(clickTimerRef.current as unknown as number); // Make sure we clean up the timeout
  }, []);

  const onTabSelect = (_event: SelectTabEvent, data: SelectTabData) => {
    if (data.value === displayToolboxItem) {
      setDisplayToolboxItem(undefined);
    } else {
      setDisplayToolboxItem(data.value as string);
    }
  };

  const toolboxButtonPivotProps: ButtonPivotProps = {
    buttons: [
      {
        tooltip: toolboxLoc,
        regularIcon: CubeTree20Regular,
        filledIcon: CubeTree20Filled,
        value: 'inputSchemaTreePanel',
      },
      {
        tooltip: functionLoc,
        regularIcon: MathFormula20Regular,
        filledIcon: MathFormula20Filled,
        value: 'expressionsPanel',
      },
    ],
    horizontal: true,
    xPos: '16px',
    yPos: '16px',
    selectedValue: displayToolboxItem,
    onTabSelect: onTabSelect,
  };

  const toolboxPanelProps: FloatingPanelProps = {
    xPos: '16px',
    yPos: '76px',
    width: '250px',
    minHeight: '300px',
    maxHeight: '450px',
  };

  // ReactFlow must be wrapped if we want to access the internal state of ReactFlow
  const ReactFlowWrapper = () => {
    const { fitView, zoomIn, zoomOut } = useReactFlow();

    const zoomOutLoc = intl.formatMessage({
      defaultMessage: 'Zoom out',
      description: 'Label to zoom the canvas out',
    });

    const zoomInLoc = intl.formatMessage({
      defaultMessage: 'Zoom in',
      description: 'Label to zoom the canvas in',
    });

    const fitViewLoc = intl.formatMessage({
      defaultMessage: 'Page fit',
      description: 'Label to fit the whole canvas in view',
    });

    const displayMiniMapLoc = intl.formatMessage({
      defaultMessage: 'Display mini map',
      description: 'Label to toggle the mini map',
    });

    const mapControlsButtonContainerProps: ButtonContainerProps = {
      buttons: [
        {
          tooltip: zoomOutLoc,
          regularIcon: ZoomOut20Regular,
          filledIcon: ZoomOut20Filled,
          onClick: zoomOut,
        },
        {
          tooltip: zoomInLoc,
          regularIcon: ZoomIn20Regular,
          filledIcon: ZoomIn20Filled,
          onClick: zoomIn,
        },
        {
          tooltip: fitViewLoc,
          regularIcon: PageFit20Regular,
          filledIcon: PageFit20Filled,
          onClick: fitView,
        },
        {
          tooltip: displayMiniMapLoc,
          regularIcon: Map20Regular,
          filledIcon: Map20Filled,
          filled: displayMiniMap,
          onClick: toggleDisplayMiniMap,
        },
      ],
      horizontal: true,
      xPos: '16px',
      yPos: '556px',
    };

    return (
      <ReactFlow
        nodes={nodes}
        edges={edges}
        onConnect={onConnect}
        onPaneClick={onPaneClick}
        onNodeClick={handleNodeClicks}
        onNodeDoubleClick={handleNodeClicks}
        defaultZoom={2}
        nodesDraggable={false}
        fitView={false}
        connectionLineType={ConnectionLineType.SmoothStep}
        proOptions={{
          account: 'paid-sponsor',
          hideAttribution: true,
        }}
        style={{
          backgroundImage: checkerboardBackgroundImage,
          backgroundSize: '20px 20px',
          backgroundPosition: '0 0, 0 10px, 10px -10px, -10px 0px',
        }}
        nodeTypes={nodeTypes}
      >
        <ButtonContainer {...mapControlsButtonContainerProps} />
        {displayMiniMap ? (
          <MiniMap
            nodeStrokeColor={(node) => {
              if (node.style?.backgroundColor) {
                return node.style.backgroundColor;
              }
              return '#F3F2F1';
            }}
            nodeColor={(node) => {
              if (node.style?.backgroundColor) {
                return node.style.backgroundColor;
              }
              return '#F3F2F1';
            }}
            style={{
              left: '16px',
              bottom: '56px',
              // TODO resize smaller to match the width of the buttons (128px wide)
            }}
          />
        ) : null}
      </ReactFlow>
    );
  };

  const nodeTypes = useMemo(() => ({ schemaNode: SchemaCard }), []);
  const placeholderFunc = () => {
    return;
  };

  return (
    <DndProvider backend={HTML5Backend}>
      <div className="data-mapper-shell">
        <EditorCommandBar onSaveClick={onSaveClick} onUndoClick={onUndoClick} onRedoClick={onRedoClick} />
        <WarningModal />
        <EditorConfigPanel
          onSubmitSchemaFileSelection={onSubmitSchemaFileSelection}
          readCurrentSchemaOptions={readCurrentSchemaOptions ?? placeholderFunc}
        />
        <EditorBreadcrumb />
<<<<<<< HEAD
        {inputSchema && outputSchema ? (
          <>
            <ButtonPivot {...toolboxButtonPivotProps} />
            {displayToolboxItem === 'inputSchemaTreePanel' && (
              <FloatingPanel {...toolboxPanelProps}>
                <SchemaTree
                  schema={inputSchema}
                  currentlySelectedNodes={currentlySelectedInputNodes}
                  visibleConnectedNodes={connectedInputNodes}
                  onNodeClick={onToolboxItemClick}
                />
              </FloatingPanel>
            )}
            {displayToolboxItem === 'expressionsPanel' && (
              <FloatingPanel {...toolboxPanelProps}>
                <ExpressionList sample="sample"></ExpressionList>
              </FloatingPanel>
=======
        <div id="center-view">
          <div
            style={{
              maxHeight: baseCanvasHeight,
              height: isPropPaneExpanded ? baseCanvasHeight - propPaneExpandedHeightPx : baseCanvasHeight,
            }}
          >
            {inputSchema && outputSchema ? (
              <>
                <ButtonPivot {...toolboxButtonPivotProps} />
                {displayToolboxItem === 'inputSchemaTreePanel' && (
                  <FloatingPanel {...toolboxPanelProps}>
                    <SchemaTree
                      schema={inputSchema}
                      currentlySelectedNodes={currentlySelectedInputNodes}
                      visibleConnectedNodes={connectedInputNodes}
                      onNodeClick={onToolboxItemClick}
                    />
                  </FloatingPanel>
                )}
                {displayToolboxItem === 'expressionsPanel' && (
                  <FloatingPanel {...toolboxPanelProps}>
                    <span>Test</span>
                  </FloatingPanel>
                )}
                <div className="msla-designer-canvas msla-panel-mode">
                  <ReactFlowProvider>
                    <ReactFlowWrapper />
                  </ReactFlowProvider>
                </div>
              </>
            ) : (
              <MapOverview inputSchema={inputSchema} outputSchema={outputSchema} />
>>>>>>> 56f61b9e
            )}
          </div>
          <PropertiesPane
            currentNode={currentlySelectedNode}
            isExpanded={isPropPaneExpanded}
            setIsExpanded={setIsPropPaneExpanded}
            contentHeight={propPaneExpandedHeightPx}
            setContentHeight={setPropPaneExpandedHeightPx}
          />
        </div>
      </div>
    </DndProvider>
  );
};

export const useLayout = (
  allInputSchemaNodes: SchemaNodeExtended[],
  connectedInputNodes: SchemaNodeExtended[],
  currentOutputNode: SchemaNodeExtended | undefined,
  connections: ConnectionDictionary
): [ReactFlowNode[], ReactFlowEdge[]] => {
  const reactFlowNodes = useMemo(() => {
    if (currentOutputNode) {
      return convertToReactFlowNodes(allInputSchemaNodes, connectedInputNodes, currentOutputNode);
    } else {
      return [];
    }
    // Explicitly ignoring connectedInputNodes
    // eslint-disable-next-line react-hooks/exhaustive-deps
  }, [allInputSchemaNodes, currentOutputNode]);

  const reactFlowEdges = useMemo(() => {
    return convertToReactFlowEdges(connections);
  }, [connections]);

  return [reactFlowNodes, reactFlowEdges];
};<|MERGE_RESOLUTION|>--- conflicted
+++ resolved
@@ -378,25 +378,6 @@
           readCurrentSchemaOptions={readCurrentSchemaOptions ?? placeholderFunc}
         />
         <EditorBreadcrumb />
-<<<<<<< HEAD
-        {inputSchema && outputSchema ? (
-          <>
-            <ButtonPivot {...toolboxButtonPivotProps} />
-            {displayToolboxItem === 'inputSchemaTreePanel' && (
-              <FloatingPanel {...toolboxPanelProps}>
-                <SchemaTree
-                  schema={inputSchema}
-                  currentlySelectedNodes={currentlySelectedInputNodes}
-                  visibleConnectedNodes={connectedInputNodes}
-                  onNodeClick={onToolboxItemClick}
-                />
-              </FloatingPanel>
-            )}
-            {displayToolboxItem === 'expressionsPanel' && (
-              <FloatingPanel {...toolboxPanelProps}>
-                <ExpressionList sample="sample"></ExpressionList>
-              </FloatingPanel>
-=======
         <div id="center-view">
           <div
             style={{
@@ -419,7 +400,7 @@
                 )}
                 {displayToolboxItem === 'expressionsPanel' && (
                   <FloatingPanel {...toolboxPanelProps}>
-                    <span>Test</span>
+                    <ExpressionList sample="sample"></ExpressionList>
                   </FloatingPanel>
                 )}
                 <div className="msla-designer-canvas msla-panel-mode">
@@ -430,7 +411,6 @@
               </>
             ) : (
               <MapOverview inputSchema={inputSchema} outputSchema={outputSchema} />
->>>>>>> 56f61b9e
             )}
           </div>
           <PropertiesPane
