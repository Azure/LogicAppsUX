--- conflicted
+++ resolved
@@ -11,18 +11,13 @@
 
 export const Standard: ComponentStory<typeof ExpressionCard> = (args: NodeProps<ExpressionCardProps>) => <ExpressionCard {...args} />;
 Standard.args = {
-<<<<<<< HEAD
-  iconName: '12PointStar',
-  expressionName: 'Expression Name',
-  brandColor: 'purple',
-  onClick: () => console.log('Expression card clicked'),
-  disabled: false,
-=======
   data: {
     onClick: () => console.log('Expression card clicked'),
+    iconName: '12PointStar',
+    expressionName: 'Expression Name',
+    brandColor: 'purple',
     displayHandle: false,
     disabled: false,
     error: false,
   },
->>>>>>> f04f76ad
 };