import type { CardProps } from './NodeCard';
import { getStylesForSharedState } from './NodeCard';
import { Icon } from '@fluentui/react';
<<<<<<< HEAD
import {
  PresenceBadge,
  Button,
  createFocusOutlineStyle,
  makeStyles,
  mergeClasses,
  shorthands,
  tokens,
  Tooltip,
  Text,
} from '@fluentui/react-components';
=======
import { Button, createFocusOutlineStyle, makeStyles, mergeClasses, PresenceBadge, shorthands, tokens } from '@fluentui/react-components';
>>>>>>> f04f76ad
import type { FunctionComponent } from 'react';
import type { NodeProps } from 'react-flow-renderer';

export type ExpressionCardProps = {
  //expressionDataType: ExpressionNodeDataType; TODO Once we have the manifest to implement the types
} & CardProps;

export interface ExpressionCardProps {
  data: ExpressionCardWrapperProps;
}

export type ExpressionCardWrapperProps = {
  expressionName: 'string';
  brandColor: 'string';
} & CardProps;

const useStyles = makeStyles({
  root: {
    ...shorthands.borderRadius(tokens.borderRadiusCircular),
    backgroundColor: '#8764b8',
    color: tokens.colorNeutralForegroundInverted,
    fontSize: '20px',
    height: '32px',
    textAlign: 'center',
    width: '32px',
    minWidth: '32px',
    position: 'relative',
    justifyContent: 'center',
    ...shorthands.padding('0px'),
    ...shorthands.margin(tokens.strokeWidthThick),

    '&:disabled': {
      '&:hover': {
        backgroundColor: '#8764b8',
        color: tokens.colorNeutralForegroundInverted,
      },
    },

    '&:enabled': {
      '&:hover': {
        backgroundColor: '#8764b8',
        color: 'white',
      },
      '&:focus': {
        backgroundColor: '#8764b8',
        color: 'white',
      },
    },
  },

  badge: {
    position: 'absolute',
    top: '1px',
    right: '-2px',
    zIndex: '1',
  },

  container: {
    height: '32px',
    width: '32px',
    position: 'relative',
  },

  focusIndicator: createFocusOutlineStyle({
    selector: 'focus-within',
    style: {
      outlineRadius: '100px',
    },
  }),

  tooltipText: {
    fontSize: '12px',
    truncate: 'true',
  },
});

<<<<<<< HEAD
export const ExpressionCard: FunctionComponent<ExpressionCardWrapperProps> = ({
  iconName,
  expressionName,
  brandColor,
  onClick,
  disabled,
  error,
}) => {
=======
export const ExpressionCard: FunctionComponent<NodeProps<ExpressionCardProps>> = (props: NodeProps<ExpressionCardProps>) => {
  const { onClick, disabled, error } = props.data;
>>>>>>> f04f76ad
  const classes = useStyles();
  const mergedClasses = mergeClasses(getStylesForSharedState().root, classes.root);

  return (
    <div className={classes.container}>
      {error && <PresenceBadge size="extra-small" status="busy" className={classes.badge}></PresenceBadge>}
<<<<<<< HEAD
      <Tooltip
        content={{
          children: <Text className={classes.tooltipText}>{expressionName}</Text>,
        }}
        relationship="label"
      >
        <Button onClick={onClick} color={brandColor} className={mergedClasses} disabled={!!disabled}>
          <Icon iconName={iconName} />
        </Button>
      </Tooltip>
=======
      <Button onClick={onClick} className={mergedClasses} disabled={!!disabled}>
        <Icon iconName={'Diamond'} />
      </Button>
>>>>>>> f04f76ad
    </div>
  );
};<|MERGE_RESOLUTION|>--- conflicted
+++ resolved
@@ -1,7 +1,6 @@
 import type { CardProps } from './NodeCard';
 import { getStylesForSharedState } from './NodeCard';
 import { Icon } from '@fluentui/react';
-<<<<<<< HEAD
 import {
   PresenceBadge,
   Button,
@@ -13,23 +12,17 @@
   Tooltip,
   Text,
 } from '@fluentui/react-components';
-=======
-import { Button, createFocusOutlineStyle, makeStyles, mergeClasses, PresenceBadge, shorthands, tokens } from '@fluentui/react-components';
->>>>>>> f04f76ad
 import type { FunctionComponent } from 'react';
 import type { NodeProps } from 'react-flow-renderer';
-
-export type ExpressionCardProps = {
-  //expressionDataType: ExpressionNodeDataType; TODO Once we have the manifest to implement the types
-} & CardProps;
 
 export interface ExpressionCardProps {
   data: ExpressionCardWrapperProps;
 }
 
 export type ExpressionCardWrapperProps = {
-  expressionName: 'string';
-  brandColor: 'string';
+  expressionName: string;
+  brandColor: string;
+  onClick: () => void;
 } & CardProps;
 
 const useStyles = makeStyles({
@@ -92,26 +85,14 @@
   },
 });
 
-<<<<<<< HEAD
-export const ExpressionCard: FunctionComponent<ExpressionCardWrapperProps> = ({
-  iconName,
-  expressionName,
-  brandColor,
-  onClick,
-  disabled,
-  error,
-}) => {
-=======
 export const ExpressionCard: FunctionComponent<NodeProps<ExpressionCardProps>> = (props: NodeProps<ExpressionCardProps>) => {
-  const { onClick, disabled, error } = props.data;
->>>>>>> f04f76ad
+  const { onClick, expressionName, brandColor, iconName, disabled, error } = props.data;
   const classes = useStyles();
   const mergedClasses = mergeClasses(getStylesForSharedState().root, classes.root);
 
   return (
     <div className={classes.container}>
       {error && <PresenceBadge size="extra-small" status="busy" className={classes.badge}></PresenceBadge>}
-<<<<<<< HEAD
       <Tooltip
         content={{
           children: <Text className={classes.tooltipText}>{expressionName}</Text>,
@@ -122,11 +103,6 @@
           <Icon iconName={iconName} />
         </Button>
       </Tooltip>
-=======
-      <Button onClick={onClick} className={mergedClasses} disabled={!!disabled}>
-        <Icon iconName={'Diamond'} />
-      </Button>
->>>>>>> f04f76ad
     </div>
   );
 };