import type { CardProps } from './NodeCard';
import { getStylesForSharedState } from './NodeCard';
import { Icon } from '@fluentui/react';
import { PresenceBadge, Button, createFocusOutlineStyle, makeStyles, mergeClasses, shorthands, tokens } from '@fluentui/react-components';
import type { FunctionComponent } from 'react';

const useStyles = makeStyles({
  root: {
    ...shorthands.borderRadius(tokens.borderRadiusCircular),
    backgroundColor: '#8764b8',
    color: tokens.colorNeutralForegroundInverted,
    fontSize: '20px',
    height: '32px',
    textAlign: 'center',
    width: '32px',
    minWidth: '32px',
    position: 'relative',
    justifyContent: 'center',
    ...shorthands.padding('0px'),
    ...shorthands.margin(tokens.strokeWidthThick),

    '&:disabled': {
      '&:hover': {
        backgroundColor: '#8764b8',
        color: tokens.colorNeutralForegroundInverted,
      },
    },

    '&:enabled': {
      '&:hover': {
        backgroundColor: '#8764b8',
        color: 'white',
      },
      '&:focus': {
        backgroundColor: '#8764b8',
        color: 'white',
      },
    },
  },

  badge: {
    position: 'absolute',
    top: '1px',
    right: '-2px',
    zIndex: '1',
  },

  container: {
    height: '32px',
    width: '32px',
    position: 'relative',
  },

  focusIndicator: createFocusOutlineStyle({
    selector: 'focus-within',
    style: {
      outlineRadius: '100px',
    },
  }),
});

<<<<<<< HEAD
export const ExpressionCard: FunctionComponent<ExpressionCardProps> = ({ iconName, onClick, disabled }) => {
=======
export const ExpressionCard: FunctionComponent<CardProps> = ({ iconName, onClick, disabled, error }) => {
>>>>>>> ae13c022
  const classes = useStyles();
  const mergedClasses = mergeClasses(getStylesForSharedState().root, classes.root);

  return (
<<<<<<< HEAD
    <NodeCard onClick={onClick} disabled={disabled} childClasses={classes}>
      <Icon iconName={iconName} />
    </NodeCard>
=======
    <div className={classes.container}>
      {error && <PresenceBadge size="extra-small" status="busy" className={classes.badge}></PresenceBadge>}
      <Button onClick={onClick} className={mergedClasses} disabled={!!disabled}>
        <Icon iconName={iconName} />
      </Button>
    </div>
>>>>>>> ae13c022
  );
};<|MERGE_RESOLUTION|>--- conflicted
+++ resolved
@@ -59,26 +59,16 @@
   }),
 });
 
-<<<<<<< HEAD
-export const ExpressionCard: FunctionComponent<ExpressionCardProps> = ({ iconName, onClick, disabled }) => {
-=======
 export const ExpressionCard: FunctionComponent<CardProps> = ({ iconName, onClick, disabled, error }) => {
->>>>>>> ae13c022
   const classes = useStyles();
   const mergedClasses = mergeClasses(getStylesForSharedState().root, classes.root);
 
   return (
-<<<<<<< HEAD
-    <NodeCard onClick={onClick} disabled={disabled} childClasses={classes}>
-      <Icon iconName={iconName} />
-    </NodeCard>
-=======
     <div className={classes.container}>
       {error && <PresenceBadge size="extra-small" status="busy" className={classes.badge}></PresenceBadge>}
       <Button onClick={onClick} className={mergedClasses} disabled={!!disabled}>
         <Icon iconName={iconName} />
       </Button>
     </div>
->>>>>>> ae13c022
   );
 };