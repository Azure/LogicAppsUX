--- conflicted
+++ resolved
@@ -22,12 +22,7 @@
 } from '@fluentui/react-components';
 import { bundleIcon, ChevronRight16Regular, Important12Filled } from '@fluentui/react-icons';
 import type { FunctionComponent } from 'react';
-<<<<<<< HEAD
 import { useState } from 'react';
-import type { Connection as ReactFlowConnection, NodeProps } from 'react-flow-renderer';
-import { Handle, Position } from 'react-flow-renderer';
-=======
->>>>>>> ecdeb676
 import { useDispatch } from 'react-redux';
 import type { Connection as ReactFlowConnection, NodeProps } from 'reactflow';
 import { Handle, Position } from 'reactflow';
@@ -82,11 +77,8 @@
   badgeContainer: {
     display: 'flex',
     alignItems: 'center',
-<<<<<<< HEAD
     float: 'right',
     width: '272px',
-=======
->>>>>>> ecdeb676
   },
   contentButton: {
     height: '48px',
@@ -141,10 +133,7 @@
   },
   outputArrayBadge: {
     marginRight: '6px',
-<<<<<<< HEAD
     marginLeft: '-22px',
-=======
->>>>>>> ecdeb676
   },
 });
 
@@ -173,12 +162,8 @@
 };
 
 export const SchemaCard: FunctionComponent<NodeProps<SchemaCardProps>> = (props: NodeProps<SchemaCardProps>) => {
-<<<<<<< HEAD
-  const { schemaNode, schemaType, isLeaf, isChild, onClick, disabled, error, displayHandle, relatedConnections } = props.data;
-=======
   const { schemaNode, schemaType, isLeaf, isChild, onClick, disabled, error, displayHandle, displayChevron, relatedConnections } =
     props.data;
->>>>>>> ecdeb676
   const dispatch = useDispatch<AppDispatch>();
   const classes = useStyles();
   const sharedStyles = getStylesForSharedState();
@@ -207,7 +192,6 @@
     dispatch(setCurrentTargetNode({ schemaNode: newCurrentSchemaNode, resetSelectedSourceNodes: true }));
   };
 
-<<<<<<< HEAD
   const onMouseEnter = () => {
     setIsHover(true);
   };
@@ -227,18 +211,6 @@
         </Tooltip>
       )}
       <div className={containerStyle} onMouseLeave={() => onMouseLeave()} onMouseEnter={() => onMouseEnter()}>
-=======
-  const isNBadgeRequired = relatedConnections.length > 0 && schemaNode.properties === SchemaNodeProperties.Repeating;
-
-  return (
-    <div className={classes.badgeContainer}>
-      {isNBadgeRequired && schemaType === SchemaTypes.Target && (
-        <Badge className={classes.outputArrayBadge} shape="rounded" size="small" appearance="tint" color="informative">
-          N
-        </Badge>
-      )}
-      <div className={containerStyle}>
->>>>>>> ecdeb676
         {displayHandle ? (
           <Handle
             type={schemaType === SchemaTypes.Source ? 'source' : 'target'}
