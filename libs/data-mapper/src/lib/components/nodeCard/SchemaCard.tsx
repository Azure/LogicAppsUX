--- conflicted
+++ resolved
@@ -38,10 +38,7 @@
     flexDirection: 'row',
     height: '48px',
     opacity: 1,
-<<<<<<< HEAD
-=======
     width: `${nodeCardWidth}px`,
->>>>>>> f5405a86
     alignItems: 'center',
     justifyContent: 'left',
     ...shorthands.gap('8px'),
@@ -91,13 +88,11 @@
     flexBasis: '48px',
     justifyContent: 'right',
   },
-<<<<<<< HEAD
   disabled: {
     opacity: 0.38,
-=======
+  },
   outputChildCard: {
     width: `${childOutputNodeCardWidth}px`,
->>>>>>> f5405a86
   },
 
   focusIndicator: createFocusOutlineStyle({
@@ -130,20 +125,13 @@
 };
 
 export const SchemaCard: FunctionComponent<NodeProps<SchemaCardProps>> = (props: NodeProps<SchemaCardProps>) => {
-<<<<<<< HEAD
-  const { label, schemaType, isLeaf, onClick, disabled, error, displayHandle, nodeDataType } = props.data;
-
-  const classes = useStyles();
-  const sharedStyles = getStylesForSharedState();
-  const mergedButtonClasses = mergeClasses(sharedStyles.root, classes.root);
-=======
   const { label, schemaType, isLeaf, isChild, onClick, disabled, error, displayHandle, nodeDataType } = props.data;
   const classes = useStyles();
   const sharedStyles = getStylesForSharedState();
   const mergedClasses = mergeClasses(sharedStyles.root, classes.root);
   const mergedChildOutputClasses = mergeClasses(sharedStyles.root, classes.root, classes.outputChildCard);
->>>>>>> f5405a86
   const mergedInputText = mergeClasses(classes.cardText, cardInputText().cardText);
+  const mergedButtonClasses = mergeClasses(sharedStyles.root, classes.root);
   const errorClass = mergeClasses(mergedButtonClasses, sharedStyles.error);
 
   const showOutputChevron = schemaType === SchemaTypes.Output && !isLeaf;
@@ -163,17 +151,12 @@
           isValidConnection={isValidConnection}
         />
       ) : null}
-<<<<<<< HEAD
-      {error && <Badge size="small" icon={<ExclamationIcon />} color="danger" className={classes.badge}></Badge>}
-      <Button className={error ? errorClass : mergedButtonClasses} disabled={!!disabled} onClick={onClick}>
-=======
-      {error && <Badge size="small" icon={<ExclamationIcon />} color="danger" className={disabled ? disabledError : classes.badge}></Badge>}
+      {error && <Badge size="small" icon={<ExclamationIcon />} color="danger" className={classes.badge}></Badge>}{' '}
       <Button
         className={error ? errorClass : isOutputChildNode ? mergedChildOutputClasses : mergedClasses}
         disabled={!!disabled}
         onClick={onClick}
       >
->>>>>>> f5405a86
         <span className={classes.cardIcon}>
           <BundledTypeIcon />
         </span>
