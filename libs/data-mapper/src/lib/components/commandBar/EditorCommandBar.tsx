--- conflicted
+++ resolved
@@ -2,15 +2,8 @@
 import { closeAllWarning, openDiscardWarning, removeOkClicked, WarningModalState } from '../../core/state/ModalSlice';
 import { openDefaultConfigPanel } from '../../core/state/PanelSlice';
 import type { AppDispatch, RootState } from '../../core/state/Store';
-<<<<<<< HEAD
-import type { DataMap } from '../../models';
-import { publishState, runTest, showConfig, showFeedback, showSearchbar, showTutorial } from './helpers';
-import type { IButtonStyles, ICommandBarItemProps, IComponentAs, IContextualMenuStyles } from '@fluentui/react';
-import { CommandBar, ContextualMenuItemType, PrimaryButton } from '@fluentui/react';
-=======
-import type { ICommandBarItemProps } from '@fluentui/react';
+import type { IButtonStyles, ICommandBarItemProps, IContextualMenuStyles } from '@fluentui/react';
 import { CommandBar, ContextualMenuItemType } from '@fluentui/react';
->>>>>>> a35f9812
 import { tokens } from '@fluentui/react-components';
 import { useBoolean } from '@fluentui/react-hooks';
 import { useEffect } from 'react';
@@ -31,12 +24,6 @@
   },
 };
 
-const cmdBarItemBgStyles = {
-  style: {
-    backgroundColor: tokens.colorNeutralBackground4,
-  },
-};
-
 export interface EditorCommandBarProps {
   onSaveClick: () => void;
   onUndoClick: () => void;
@@ -129,7 +116,6 @@
     }),
   };
 
-<<<<<<< HEAD
   const cmdBarItemBgStyles = {
     style: {
       backgroundColor: tokens.colorNeutralBackground4,
@@ -185,8 +171,6 @@
     title: {},
   };
 
-=======
->>>>>>> a35f9812
   const divider: ICommandBarItemProps = {
     key: 'global-divider',
     itemType: ContextualMenuItemType.Divider,
@@ -307,118 +291,7 @@
       buttonStyles: cmdBarButtonStyles,
       ...cmdBarItemBgStyles,
     },
-<<<<<<< HEAD
-    {
-      key: 'tour_tutorial',
-      text: Resources.TOUR_TUTORIAL,
-      ariaLabel: Resources.TOUR_TUTORIAL,
-      iconProps: { iconName: 'Help' },
-      onClick: onTutorialClick,
-      buttonStyles: cmdBarButtonStyles,
-      ...cmdBarItemBgStyles,
-    },
-    {
-      key: 'feedback',
-      text: Resources.GIVE_FEEDBACK,
-      ariaLabel: Resources.GIVE_FEEDBACK,
-      iconProps: { iconName: 'Feedback' },
-      onClick: onFeedbackClick,
-      buttonStyles: cmdBarButtonStyles,
-      ...cmdBarItemBgStyles,
-    },
   ];
 
-  const farItems: ICommandBarItemProps[] = [
-    {
-      key: 'search',
-      text: Resources.GLOBAL_SEARCH,
-      ariaLabel: Resources.GLOBAL_SEARCH,
-      iconOnly: true,
-      iconProps: { iconName: 'Search' },
-      onClick: onSearchClick,
-      buttonStyles: cmdBarButtonStyles,
-      ...cmdBarItemBgStyles,
-    },
-    {
-      ...divider,
-      key: 'search-version-divider',
-    },
-    {
-      key: 'version',
-      text: stateStackInd === 0 ? 'Current (Last save: ... mins ago)' : stateStack[stateStackInd].time,
-      ariaLabel: 'version',
-      split: false,
-      subMenuProps: {
-        items: stateStack.map((state, ind) => {
-          return {
-            key: state.time,
-            text: ind === 0 ? 'Current (Last save: ... mins ago)' : state.time,
-            disabled: stateStackInd === ind,
-            onClick: () => onStateStackChange(ind),
-          };
-        }),
-      },
-      buttonStyles: cmdBarButtonStyles,
-      ...cmdBarItemBgStyles,
-    },
-    {
-      key: 'publish',
-      text: Resources.PUBLISH,
-      ariaLabel: Resources.PUBLISH,
-      commandBarButtonAs: PublishButtonWrapper,
-    },
-  ];
-
-  return (
-    <CommandBar
-      items={items}
-      farItems={farItems}
-      ariaLabel="Use left and right arrow keys to navigate between commands"
-      styles={cmdBarStyles}
-    />
-  );
-};
-
-const EditorCommandBarWrapper: FunctionComponent<EditorCommandBarProps> = ({ onSaveClick, onUndoClick, onRedoClick }) => {
-  const intl = useIntl();
-
-  const [stateStackInd, setStateStackInd] = useState(0);
-  const onStateStackChange = useCallback((stateStackInd: number) => setStateStackInd(stateStackInd), []);
-
-  // This is a placeholder example - TODO: when save/discard is implemented, replace this (14681794)
-  const exampleStateStack: DataMapState[] = [
-    { time: '5/31/2022 3:14 PM' },
-    { time: '5/31/2022 2:14 PM' },
-    { time: '5/31/2022 1:14 PM' },
-    { time: '5/31/2022 12:14 PM' },
-  ];
-
-  exampleStateStack.push({
-    time: intl.formatMessage({
-      defaultMessage: 'Show all versions',
-      description: 'Dropdown text for show all version histories',
-    }),
-  });
-
-  return (
-    <EditorCommandBarButtons
-      onSaveClick={onSaveClick}
-      onUndoClick={onUndoClick}
-      onRedoClick={onRedoClick}
-      stateStack={exampleStateStack}
-      stateStackInd={stateStackInd}
-      onStateStackChange={onStateStackChange}
-      onTestClick={runTest}
-      onConfigClick={showConfig}
-      onTutorialClick={showTutorial}
-      onFeedbackClick={showFeedback}
-      onSearchClick={showSearchbar}
-      onPublishClick={publishState}
-    />
-  );
-=======
-  ];
-
   return <CommandBar items={items} ariaLabel="Use left and right arrow keys to navigate between commands" styles={cmdBarStyles} />;
->>>>>>> a35f9812
 };