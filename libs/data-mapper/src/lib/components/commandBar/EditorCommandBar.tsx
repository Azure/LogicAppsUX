--- conflicted
+++ resolved
@@ -24,8 +24,6 @@
   },
 };
 
-<<<<<<< HEAD
-=======
 const cmdBarItemBgStyles = {
   style: {
     backgroundColor: tokens.colorNeutralBackground4,
@@ -121,7 +119,6 @@
   ...cmdBarItemBgStyles,
 };
 
->>>>>>> 2f5e5d14
 export interface EditorCommandBarProps {
   onSaveClick: () => void;
   onUndoClick: () => void;
@@ -214,82 +211,6 @@
     }),
   };
 
-<<<<<<< HEAD
-  const cmdBarItemBgStyles = {
-    style: {
-      backgroundColor: tokens.colorNeutralBackground4,
-    },
-  };
-
-  const cmdBarButtonStyles: IButtonStyles = {
-    label: {
-      color: tokens.colorNeutralForeground1,
-    },
-    icon: {
-      color: tokens.colorBrandForeground1,
-    },
-    splitButtonDivider: {
-      color: tokens.colorNeutralStroke1,
-    },
-    labelDisabled: {
-      color: tokens.colorNeutralForegroundDisabled,
-    },
-    iconDisabled: {
-      color: tokens.colorNeutralForegroundDisabled,
-    },
-  };
-
-  const contextualMenuStyles: IContextualMenuStyles = {
-    container: {},
-    header: {},
-    list: {},
-    root: {},
-    subComponentStyles: {
-      callout: {},
-      menuItem: {
-        label: {
-          color: tokens.colorNeutralForeground1,
-        },
-        secondaryText: {
-          color: tokens.colorNeutralForeground1,
-        },
-        subMenuIcon: {
-          color: tokens.colorNeutralForeground1,
-        },
-        icon: {
-          color: tokens.colorNeutralForeground1,
-        },
-        iconDisabled: {
-          color: tokens.colorNeutralForegroundDisabled,
-        },
-        labelDisabled: {
-          color: tokens.colorNeutralForegroundDisabled,
-        },
-      },
-    },
-    title: {},
-  };
-
-  const divider: ICommandBarItemProps = {
-    key: 'global-divider',
-    itemType: ContextualMenuItemType.Divider,
-    iconProps: {
-      iconName: 'Separator',
-    },
-    iconOnly: true,
-    disabled: true,
-    buttonStyles: {
-      root: {
-        width: 10,
-        minWidth: 'unset',
-      },
-      ...cmdBarButtonStyles,
-    },
-    ...cmdBarItemBgStyles,
-  };
-
-=======
->>>>>>> 2f5e5d14
   const items: ICommandBarItemProps[] = [
     {
       key: 'save',
@@ -331,31 +252,7 @@
       onClick: () => undoRedoOnClick(showUndo),
       primaryDisabled: showUndo ? isUndoStackEmpty : isRedoStackEmpty,
       ...cmdBarItemBgStyles,
-<<<<<<< HEAD
-      buttonStyles: {
-        splitButtonMenuButton: {
-          backgroundColor: tokens.colorNeutralBackground4,
-        },
-        splitButtonMenuIcon: {
-          color: tokens.colorNeutralForeground2,
-        },
-        splitButtonMenuButtonExpanded: {
-          backgroundColor: tokens.colorNeutralBackground4,
-        },
-        splitButtonMenuButtonChecked: {
-          color: tokens.colorNeutralForeground2,
-        },
-        splitButtonDividerDisabled: {
-          color: tokens.colorNeutralForegroundDisabled,
-        },
-        splitButtonMenuIconDisabled: {
-          color: tokens.colorNeutralForegroundDisabled,
-        },
-        ...cmdBarButtonStyles,
-      },
-=======
       buttonStyles: undoRedoButtonStyles,
->>>>>>> 2f5e5d14
     },
     {
       key: 'discard',
