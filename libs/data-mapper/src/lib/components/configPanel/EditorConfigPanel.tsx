--- conflicted
+++ resolved
@@ -13,44 +13,26 @@
 import { DefaultPanelView } from './DefaultPanelView';
 import type { IDropdownOption, IPanelProps, IRenderFunction } from '@fluentui/react';
 import { DefaultButton, IconButton, Panel, PrimaryButton, Text } from '@fluentui/react';
-<<<<<<< HEAD
 import axios from 'axios';
-import { useCallback, useEffect, useState } from 'react';
-=======
->>>>>>> b38116f3
 import type { FunctionComponent } from 'react';
 import { useCallback, useEffect, useState } from 'react';
 import { useIntl } from 'react-intl';
 import { useQuery } from 'react-query';
 import { useDispatch, useSelector } from 'react-redux';
 
-<<<<<<< HEAD
-// import XMLParser from 'react-xml-parser';
-
-export enum SchemaTypes {
-  Input = 'input',
-  Output = 'output',
-}
-
-=======
->>>>>>> b38116f3
 export interface EditorConfigPanelProps {
   initialSetup: boolean;
   onSubmitInputSchema: (schema: Schema) => void;
   onSubmitOutputSchema: (schema: Schema) => void;
 }
 
-<<<<<<< HEAD
 const authToken = 'bearer ...';
 
-export const EditorConfigPanel: FunctionComponent<EditorConfigPanelProps> = ({ onSubmitInputSchema, onSubmitOutputSchema }) => {
-=======
 export const EditorConfigPanel: FunctionComponent<EditorConfigPanelProps> = ({
   initialSetup,
   onSubmitInputSchema,
   onSubmitOutputSchema,
 }) => {
->>>>>>> b38116f3
   const curDataMapOperation = useSelector((state: RootState) => state.dataMap.curDataMapOperation);
   const isDefaultPanelOpen = useSelector((state: RootState) => state.panel.isDefaultConfigPanelOpen);
   const isChangeSchemaPanelOpen = useSelector((state: RootState) => state.panel.isChangeSchemaPanelOpen);
@@ -183,7 +165,6 @@
               setDownloadedSchema(schemaInJson.data);
 
               schemaType === SchemaTypes.Input
-<<<<<<< HEAD
                 ? curDataMapOperation
                   ? dispatch(openChangeInputWarning())
                   : editInputSchema()
@@ -191,20 +172,11 @@
                 ? dispatch(openChangeOutputWarning())
                 : editOutputSchema();
             }}
-=======
-                ? initialSetup
-                  ? editInputSchema
-                  : () => dispatch(openChangeInputWarning())
-                : initialSetup
-                ? editOutputSchema
-                : () => dispatch(openChangeOutputWarning())
-            }
->>>>>>> b38116f3
-            disabled={
-              schemaType === SchemaTypes.Input
-                ? !selectedInputSchema || selectedInputSchema.key === curDataMapOperation?.dataMap?.srcSchemaName
-                : !selectedOutputSchema || selectedOutputSchema.key === curDataMapOperation?.dataMap?.dstSchemaName
-            }
+            // disabled={ danielle to do
+            //   schemaType === SchemaTypes.Input
+            //     ? !selectedInputSchema || selectedInputSchema.key === curDataMapOperation?.dataMap?.srcSchemaName
+            //     : !selectedOutputSchema || selectedOutputSchema.key === curDataMapOperation?.dataMap?.dstSchemaName
+            // }
           >
             {addMessage}
           </PrimaryButton>
