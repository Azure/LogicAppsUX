--- conflicted
+++ resolved
@@ -1,11 +1,5 @@
-<<<<<<< HEAD
-import { SchemaTypes } from '../../models/Schema';
-=======
-import type { RootState } from '../../core/state/Store';
-import type { Schema } from '../../models';
 import { SchemaTypes } from '../../models';
 import { PrimaryButton, Stack, TextField, ChoiceGroup, Dropdown } from '@fluentui/react';
->>>>>>> ae13c022
 import type { IChoiceGroupOption, IDropdownOption } from '@fluentui/react';
 import React, { useCallback, useRef, useState } from 'react';
 import type { FunctionComponent } from 'react';
