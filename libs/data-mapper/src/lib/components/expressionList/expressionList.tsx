import { getExpressions } from '../../core/queries/expressions';
import type { Expression } from '../../models/Expression';
import { ExpressionCategory } from '../../models/Expression';
import { iconUriForIconImageName } from '../../utils/Icon.Utils';
import { DMTooltip } from '../tooltip/tooltip';
import { TreeHeader } from '../tree/treeHeader';
import type { IGroup, IGroupedListStyleProps, IGroupedListStyles, IStyleFunctionOrObject } from '@fluentui/react';
import { GroupedList } from '@fluentui/react';
import { Button, Caption1, Image, makeStyles, mergeClasses, shorthands, tokens, typographyStyles } from '@fluentui/react-components';
import Fuse from 'fuse.js';
import { useEffect, useState } from 'react';
import { useQuery } from 'react-query';

export interface ExpressionListProps {
  sample: string;
  onExpressionClick: (expression: Expression) => void;
}

const cardStyles = makeStyles({
  button: {
    width: '100%',
    height: '40px',
    backgroundColor: tokens.colorNeutralBackground1,
    display: 'flex',
    ...shorthands.border('0px'),
  },
  text: {
    width: '150px',
  },
});

const buttonHoverStyles = makeStyles({
  button: {
    backgroundColor: tokens.colorNeutralBackground1Hover,
  },
});

export const ExpressionList: React.FC<ExpressionListProps> = (props: ExpressionListProps) => {
  const expressionListData = useQuery<Expression[]>(['expressions'], () => getExpressions());
  const [searchTerm, setSearchTerm] = useState<string>('');
  const [sortedExpressionsByCategory, setSortedExpressionsByCategory] = useState<Expression[]>([]);
  const [groups, setGroups] = useState<IGroup[]>([]);

  useEffect(() => {
    if (expressionListData.data) {
      const categoriesArray: string[] = [];
      let dataCopy = expressionListData.data;
      if (searchTerm) {
        const options: Fuse.IFuseOptions<Expression> = {
          includeScore: true,
          minMatchCharLength: 2,
          includeMatches: true,
          threshold: 0.4,
          keys: [
            {
              name: 'name',
            },
          ],
        };
        const fuse = new Fuse(expressionListData.data, options);
        const results = fuse.search(searchTerm);
        dataCopy = results.map((fuse) => fuse.item);
        dataCopy.forEach((expression) => {
          if (!categoriesArray.find((category) => category === expression.expressionCategory))
            categoriesArray.push(expression.expressionCategory);
        });
      } else {
        dataCopy = expressionListData.data;
        Object.values(ExpressionCategory).forEach((category) => categoriesArray.push(category));
      }
      const newSortedExpressions = dataCopy.sort((a, b) => a.expressionCategory.localeCompare(b.expressionCategory));
      setSortedExpressionsByCategory(newSortedExpressions);
      let startInd = 0;
      const newGroups = categoriesArray.map((value): IGroup => {
        let numInGroup = 0;
        newSortedExpressions.forEach((expression) => {
          if (expression.expressionCategory === value) {
            numInGroup++;
          }
        });
        const group: IGroup = { key: value, startIndex: startInd, name: value, count: numInGroup, data: expressionListData.data[0] };
        startInd += numInGroup;
        return group;
      });
      setGroups(newGroups);
    }
  }, [expressionListData.data, searchTerm]);

  const cell = (expression: Expression, onExpressionClick: (expression: Expression) => void) => {
    return <ExpressionListCell expression={expression} onExpressionClick={onExpressionClick}></ExpressionListCell>;
  };

  const headerStyle: IStyleFunctionOrObject<IGroupedListStyleProps, IGroupedListStyles> = {
    root: {
      '.ms-GroupHeader': {
        height: '28px',
        width: '100%',
        display: 'flex',
        'div:first-child': {
          height: '28px',
        },
        borderRadius: tokens.borderRadiusMedium,
      },
      '.ms-GroupHeader-title': {
        ...typographyStyles.caption1,
        'span:nth-of-type(2)': {
          display: 'none',
        },
      },
      '.ms-GroupHeader-expand': {
        height: '28px',
        width: '16px',
        paddingLeft: tokens.spacingHorizontalXS,
        ':hover': {
          backgroundColor: 'inherit',
        },
      },
      '.ms-List-page': {
        height: 'fit-content !important',
      },
    },
  };

  return (
    <>
      <TreeHeader onSearch={setSearchTerm} onClear={() => setSearchTerm('')} title="Expression"></TreeHeader>
      <div>
        <GroupedList
          onShouldVirtualize={() => false}
          groups={groups}
          styles={headerStyle}
          items={sortedExpressionsByCategory}
          onRenderCell={(depth, item) => cell(item, props.onExpressionClick)}
          selectionMode={0}
        ></GroupedList>
      </div>
    </>
  );
};

interface ExpressionListCellProps {
  expression: Expression;
  onExpressionClick: (expression: Expression) => void;
}
<<<<<<< HEAD
export const ExpressionListCell: React.FC<ExpressionListCellProps> = ({ expression }) => {
=======

const ExpressionListCell: React.FC<ExpressionListCellProps> = ({ expression, onExpressionClick }) => {
>>>>>>> ab2da343
  const [isHover, setIsHover] = useState<boolean>(false);
  const cardStyle = cardStyles();
  const buttonHovered = mergeClasses(cardStyle.button, buttonHoverStyles().button);

  return (
    <Button
      onMouseEnter={() => setIsHover(true)}
      onMouseLeave={() => setIsHover(false)}
      key={expression.name}
      alt-text={expression.name}
      className={isHover ? buttonHovered : cardStyle.button}
      onClick={() => {
        onExpressionClick(expression);
      }}
    >
      {expression.iconFileName && <Image src={iconUriForIconImageName(expression.iconFileName)} height={20} width={20} />}
      <Caption1 className={cardStyle.text} style={isHover ? { ...typographyStyles.caption1Strong } : {}}>
        {expression.name}
      </Caption1>
      <span style={{ justifyContent: 'right' }}>
        <DMTooltip text={expression.detailedDescription}></DMTooltip>
      </span>
    </Button>
  );
};<|MERGE_RESOLUTION|>--- conflicted
+++ resolved
@@ -142,12 +142,8 @@
   expression: Expression;
   onExpressionClick: (expression: Expression) => void;
 }
-<<<<<<< HEAD
-export const ExpressionListCell: React.FC<ExpressionListCellProps> = ({ expression }) => {
-=======
 
 const ExpressionListCell: React.FC<ExpressionListCellProps> = ({ expression, onExpressionClick }) => {
->>>>>>> ab2da343
   const [isHover, setIsHover] = useState<boolean>(false);
   const cardStyle = cardStyles();
   const buttonHovered = mergeClasses(cardStyle.button, buttonHoverStyles().button);
