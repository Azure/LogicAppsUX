--- conflicted
+++ resolved
@@ -2,11 +2,7 @@
 import { openInputSchemaPanel, openOutputSchemaPanel } from '../../core/state/PanelSlice';
 import type { AppDispatch } from '../../core/state/Store';
 import type { SchemaExtended } from '../../models/';
-<<<<<<< HEAD
-import { SchemaTypes } from '../configPanel/EditorConfigPanel';
-=======
 import { SchemaTypes } from '../../models/';
->>>>>>> b38116f3
 import { SchemaCard } from '../nodeCard/SchemaCard';
 import { SelectSchemaCard } from '../schemaSelection/selectSchemaCard';
 import { useMemo } from 'react';
@@ -47,11 +43,7 @@
     height: '600px',
   };
 
-<<<<<<< HEAD
-  const nodeTypes = useMemo(() => ({ schemaCard: SchemaCard }), []);
-=======
   const nodeTypes = useMemo(() => ({ schemaNode: SchemaCard }), []);
->>>>>>> b38116f3
 
   const layeredReactFlow = (
     <div className="msla-designer-canvas msla-panel-mode">
