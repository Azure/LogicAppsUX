import { NormalizedDataType, SchemaNodeDataType, SchemaNodeProperties, SchemaType } from '../../models/Schema';
import type { SchemaExtended } from '../../models/Schema';
<<<<<<< HEAD
import { SchemaNodeDataType, SchemaNodeProperties, SchemaFileFormat } from '../../models/Schema';
=======
>>>>>>> 2bfe351d
import type { MapOverviewProps } from './MapOverview';
import { MapOverview } from './MapOverview';
import type { ComponentMeta, ComponentStory } from '@storybook/react';
import React from 'react';

export default {
  component: MapOverview,
  title: 'Data Mapper Components/Map Overview',
} as ComponentMeta<typeof MapOverview>;

const schema: SchemaExtended = {
  name: 'Sample',
  type: SchemaFileFormat.XML,
  targetNamespace: '',
  namespaces: {},
  schemaTreeRoot: {
    key: 'root',
    name: 'Root',
    fullName: 'Root',
    pathToRoot: [],
    namespacePrefix: '',
    namespaceUri: '',
    schemaNodeDataType: SchemaNodeDataType.None,
    normalizedDataType: NormalizedDataType.ComplexType,
    properties: SchemaNodeProperties.NotSpecified,
    children: [
      {
        key: 'child1',
        name: 'Child 1',
        fullName: 'Child 1',
        pathToRoot: [],
        namespacePrefix: '',
        namespaceUri: '',
        schemaNodeDataType: SchemaNodeDataType.String,
        normalizedDataType: NormalizedDataType.String,
        properties: SchemaNodeProperties.NotSpecified,
        children: [],
      },
      {
        key: 'child2',
        name: 'Child 2',
        fullName: 'Child 2',
        pathToRoot: [],
        namespacePrefix: '',
        namespaceUri: '',
        schemaNodeDataType: SchemaNodeDataType.Integer,
        normalizedDataType: NormalizedDataType.Integer,
        properties: SchemaNodeProperties.NotSpecified,
        children: [],
      },
    ],
  },
};

export const Standard: ComponentStory<typeof MapOverview> = (args: MapOverviewProps) => <MapOverview {...args} />;
Standard.args = {
  sourceSchema: schema,
  targetSchema: schema,
};

export const SourceOnly: ComponentStory<typeof MapOverview> = (args: MapOverviewProps) => <MapOverview {...args} />;
SourceOnly.args = {
  sourceSchema: schema,
};

export const TargetOnly: ComponentStory<typeof MapOverview> = (args: MapOverviewProps) => <MapOverview {...args} />;
TargetOnly.args = {
  targetSchema: schema,
};<|MERGE_RESOLUTION|>--- conflicted
+++ resolved
@@ -1,11 +1,7 @@
-import { NormalizedDataType, SchemaNodeDataType, SchemaNodeProperties, SchemaType } from '../../models/Schema';
+import { NormalizedDataType, SchemaNodeDataType, SchemaNodeProperties, SchemaFileFormat } from '../../models/Schema';
 import type { SchemaExtended } from '../../models/Schema';
-<<<<<<< HEAD
-import { SchemaNodeDataType, SchemaNodeProperties, SchemaFileFormat } from '../../models/Schema';
-=======
->>>>>>> 2bfe351d
+import { MapOverview } from './MapOverview';
 import type { MapOverviewProps } from './MapOverview';
-import { MapOverview } from './MapOverview';
 import type { ComponentMeta, ComponentStory } from '@storybook/react';
 import React from 'react';
 
