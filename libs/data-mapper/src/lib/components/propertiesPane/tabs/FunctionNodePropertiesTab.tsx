--- conflicted
+++ resolved
@@ -195,29 +195,6 @@
 
           {functionData.maxNumberOfInputs > 0 && ( // Functions with bounded inputs
             <Stack>
-<<<<<<< HEAD
-              {functionData.inputs.map((input, idx) => {
-                const inputValue =
-                  inputValueArrays && idx in inputValueArrays && 0 in inputValueArrays[idx] ? inputValueArrays[idx][0] : undefined;
-                return (
-                  <div key={idx} style={{ marginTop: 8 }}>
-                    {input.displayAttribute === InputFormat.TextBox && (
-                      <InputTextbox input={input} loadedInputValue={inputValue} functionNode={functionData}></InputTextbox>
-                    )}
-                    {input.displayAttribute !== InputFormat.TextBox && (
-                      <Tooltip relationship="label" content={input.tooltip || ''}>
-                        <InputDropdown
-                          currentNode={functionData}
-                          label={input.name}
-                          placeholder={input.placeHolder}
-                          inputValue={inputValue}
-                          inputIndex={idx}
-                          inputStyles={{ width: '100%' }}
-                          inputAllowsCustomValues={input.allowCustomInput}
-                        />
-                      </Tooltip>
-                    )}
-=======
               {functionData.inputs.map((input, index) => {
                 const inputConnection = !connection
                   ? undefined
@@ -227,17 +204,25 @@
 
                 return (
                   <div key={index} style={{ marginTop: 8 }}>
-                    <Tooltip relationship="label" content={input.tooltip || ''}>
-                      <InputDropdown
-                        currentNode={functionData}
-                        placeholder={input.placeHolder}
-                        inputName={getInputName(inputConnection)}
-                        inputValue={getInputValue(inputConnection)}
-                        inputIndex={index}
-                        inputAllowsCustomValues={input.allowCustomInput}
-                      />
-                    </Tooltip>
->>>>>>> 07eaaed1
+                    {input.displayAttribute === InputFormat.TextBox && (
+                      <InputTextbox
+                        input={input}
+                        loadedInputValue={getInputValue(inputConnection)}
+                        functionNode={functionData}
+                      ></InputTextbox>
+                    )}
+                    {input.displayAttribute !== InputFormat.TextBox && (
+                      <Tooltip relationship="label" content={input.tooltip || ''}>
+                        <InputDropdown
+                          currentNode={functionData}
+                          placeholder={input.placeHolder}
+                          inputName={getInputName(inputConnection)}
+                          inputValue={getInputValue(inputConnection)}
+                          inputIndex={index}
+                          inputAllowsCustomValues={input.allowCustomInput}
+                        />
+                      </Tooltip>
+                    )}
                   </div>
                 );
               })}
