--- conflicted
+++ resolved
@@ -1,14 +1,11 @@
+import type { ExpressionGroupBranding } from '../../constants/ExpressionConstants';
 import { SchemaNodeDataType } from '../../models';
 import { NodeType } from '../../models/SelectedNode';
 import type { SelectedExpressionNode, SelectedInputNode, SelectedOutputNode } from '../../models/SelectedNode';
 import { PropertiesPane } from './PropertiesPane';
 import type { PropertiesPaneProps } from './PropertiesPane';
-<<<<<<< HEAD
 import type { ComponentMeta, ComponentStory } from '@storybook/react';
 import React from 'react';
-=======
-import type { ExpressionGroupBranding } from '../../constants/ExpressionConstants';
->>>>>>> d63e78d6
 
 const exInputNode: SelectedInputNode = {
   nodeType: NodeType.Input,
@@ -24,10 +21,7 @@
   defaultValue: 'Default value',
   doNotGenerateIfNoValue: true,
   nullable: true,
-<<<<<<< HEAD
-=======
-  inputIds: ['miscInputId']
->>>>>>> d63e78d6
+  inputIds: ['miscInputId'],
 };
 const exExpressionNode: SelectedExpressionNode = {
   nodeType: NodeType.Expression,
