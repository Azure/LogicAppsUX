import { deleteCurrentlySelectedItem } from '../../core/state/DataMapSlice';
<<<<<<< HEAD
import type { AppDispatch } from '../../core/state/Store';
import { NodeType } from '../../models/SelectedNode';
import type { SelectedNode } from '../../models/SelectedNode';
import { CodeTab } from './tabs/CodeTab';
import { FunctionNodePropertiesTab } from './tabs/FunctionNodePropertiesTab';
import { SchemaNodePropertiesTab } from './tabs/SchemaNodePropertiesTab';
import { TestTab } from './tabs/TestTab';
=======
import type { AppDispatch, RootState } from '../../core/state/Store';
import type { SchemaNodeExtended } from '../../models';
import type { FunctionData } from '../../models/Function';
import { isFunctionData } from '../../utils/Function.Utils';
import { CodeTab } from './tabComponents/CodeTab';
import { FunctionNodePropertiesTab } from './tabComponents/FunctionNodePropertiesTab';
import { SchemaNodePropertiesTab } from './tabComponents/SchemaNodePropertiesTab';
import { TestTab } from './tabComponents/TestTab';
>>>>>>> ccfe4002
import { Stack } from '@fluentui/react';
import { Button, Divider, makeStyles, shorthands, Tab, TabList, Text, tokens, typographyStyles } from '@fluentui/react-components';
import { ChevronDoubleDown20Regular, ChevronDoubleUp20Regular, Delete20Regular } from '@fluentui/react-icons';
import React, { useEffect, useMemo, useState } from 'react';
import { useIntl } from 'react-intl';
import { useDispatch, useSelector } from 'react-redux';

enum TABS {
  PROPERTIES = 1,
  CODE,
  TEST,
}

export const canvasAreaAndPropPaneMargin = 8;
export const propPaneTopBarHeight = 48;
export const basePropPaneContentHeight = 224;

const useStyles = makeStyles({
  pane: {
    width: '100%',
    backgroundColor: tokens.colorNeutralBackground1,
    ...shorthands.borderRadius(tokens.borderRadiusMedium, tokens.borderRadiusMedium, 0, 0),
  },
  topBar: {
    height: `${propPaneTopBarHeight}px`,
    p: '4px',
    marginLeft: '8px',
    marginRight: '8px',
  },
  title: {
    ...typographyStyles.body1Strong,
  },
  paneContent: {
    ...shorthands.padding('8px', '24px', '24px', '24px'),
    ...shorthands.overflow('hidden', 'auto'),
    boxSizing: 'border-box',
  },
  noItemSelectedText: {
    color: tokens.colorNeutralForegroundDisabled,
    ...typographyStyles.body1Strong,
  },
});

export interface PropertiesPaneProps {
  currentNode?: SchemaNodeExtended | FunctionData;
  isExpanded: boolean;
  setIsExpanded: (isExpanded: boolean) => void;
  centerViewHeight: number;
  contentHeight: number;
  setContentHeight: (newHeight: number) => void;
}

export const PropertiesPane = (props: PropertiesPaneProps): JSX.Element => {
  const { currentNode, isExpanded, setIsExpanded, centerViewHeight, contentHeight, setContentHeight } = props;
  const intl = useIntl();
  const dispatch = useDispatch<AppDispatch>();

  const targetSchemaDictionary = useSelector((state: RootState) => state.dataMap.curDataMapOperation.flattenedTargetSchema);
  const isTargetNode = useMemo(() => {
    if (currentNode) {
      return !!targetSchemaDictionary[currentNode.key];
    }

    return false;
  }, [currentNode, targetSchemaDictionary]);

  const styles = useStyles();
  const [tabToDisplay, setTabToDisplay] = useState<TABS | undefined>(TABS.PROPERTIES);
  const [initialDragYPos, setInitialDragYPos] = useState<number | undefined>(undefined);
  const [initialDragHeight, setInitialDragHeight] = useState<number | undefined>(undefined);

  const sourceSchemaNodeLoc = intl.formatMessage({
    defaultMessage: 'Source schema node',
    description: 'Label for source schema node',
  });

  const targetSchemaNodeLoc = intl.formatMessage({
    defaultMessage: 'Target schema node',
    description: 'Label for target schema node',
  });

  const functionLoc = intl.formatMessage({
    defaultMessage: 'Function',
    description: 'Label for function node',
  });

  const propertiesLoc = intl.formatMessage({
    defaultMessage: 'Properties',
    description: 'Label for properties tab',
  });

  /*const codeLoc = intl.formatMessage({
    defaultMessage: 'Code',
    description: 'Label for code tab',
  });

  const testLoc = intl.formatMessage({
    defaultMessage: 'Test',
    description: 'Label for test tab',
  });*/

  const selectElementLoc = intl.formatMessage({
    defaultMessage: 'Select an element to start configuring',
    description: 'Label for default message when no node selected',
  });

  const expandLoc = intl.formatMessage({
    defaultMessage: 'Expand',
    description: 'Label to expand',
  });

  const collapseLoc = intl.formatMessage({
    defaultMessage: 'Collapse',
    description: 'Label to collapse',
  });

  const removeLoc = intl.formatMessage({
    defaultMessage: 'Remove',
    description: 'Label to remove',
  });

  const removeCurrentNode = () => {
    // NOTE: UX only shows delete button for this to happen when source
    // or function node is selected (not connections even though below method supports it)
    dispatch(deleteCurrentlySelectedItem());
  };

  const onSelectTab = (tab: TABS) => {
    setTabToDisplay(tab);
    setIsExpanded(true);
  };

  const onStartDrag = (e: React.DragEvent) => {
    setInitialDragYPos(e.clientY);
    setInitialDragHeight(contentHeight);

    // Show empty image in place of dragging ghost preview
    const img = new Image();
    img.src = 'data:image/gif;base64,R0lGODlhAQABAIAAAAUEBAAAACwAAAAAAQABAAACAkQBADs=';
    e.dataTransfer.setDragImage(img, 0, 0);
  };

  const onDrag = (e: React.DragEvent) => {
    // Have to check for clientY being 0 as it messes everything up when drag ends for some unknown reason
    if (!initialDragHeight || !initialDragYPos || e.clientY === 0) {
      return;
    }

    const deltaY = e.clientY - initialDragYPos; // Going up == negative

    const fullCenterViewHeight = centerViewHeight - propPaneTopBarHeight;

    // Clamp height percent between 0 and the full centerViewHeight
    const newPaneContentHeight = Math.min(fullCenterViewHeight, Math.max(0, initialDragHeight - deltaY));

    // Snap properties pane to full height if expanded >=80%
    if (newPaneContentHeight >= 0.8 * fullCenterViewHeight) {
      setContentHeight(fullCenterViewHeight);
      return;
    }

    // Automatically collapse pane if resized below a certain amount, and reset expanded height
    if (newPaneContentHeight <= 25) {
      setIsExpanded(false);
      setContentHeight(basePropPaneContentHeight);
      return;
    }

    setContentHeight(newPaneContentHeight);
  };

  const onDragEnd = () => {
    setInitialDragHeight(undefined);
    setInitialDragYPos(undefined);
  };

  const getPaneTitle = (): string | undefined => {
    return !currentNode || isFunctionData(currentNode) ? functionLoc : isTargetNode ? targetSchemaNodeLoc : sourceSchemaNodeLoc;
  };

  const getSelectedTab = (): JSX.Element | null => {
    if (!currentNode) {
      console.error('currentNode is undefined');
      return null;
    }

    switch (tabToDisplay) {
      case TABS.PROPERTIES:
<<<<<<< HEAD
        if (currentNode.type === NodeType.Function) {
          return <FunctionNodePropertiesTab currentNode={currentNode} />;
=======
        if (isFunctionData(currentNode)) {
          return <FunctionNodePropertiesTab functionData={currentNode} />;
>>>>>>> ccfe4002
        } else {
          return <SchemaNodePropertiesTab currentNode={currentNode} />;
        }
      case TABS.CODE:
        return <CodeTab />;
      case TABS.TEST:
        if (isTargetNode) {
          return <TestTab currentTargetNodeKey={currentNode.key} />;
        } else {
          return null;
        }
      default:
        console.error('tabToDisplay is undefined');
        return null;
    }
  };

  const TopBarContent = () => (
    <>
      <Text className={styles.title}>{getPaneTitle()}</Text>
      <Divider vertical style={{ maxWidth: 24 }} />
      <TabList selectedValue={tabToDisplay} onTabSelect={(_: unknown, data) => onSelectTab(data.value as TABS)} size="small">
        <Tab value={TABS.PROPERTIES}>{propertiesLoc}</Tab>
        {/*<Tab value={TABS.CODE}>{codeLoc}</Tab>*/}
        {/*currentNode?.nodeType === NodeType.Target && <Tab value={TABS.TEST}>{testLoc}</Tab>*/}
      </TabList>
    </>
  );

  useEffect(() => {
    // Set tab to first one anytime this panel displays a new item
    if (currentNode) {
      setTabToDisplay(TABS.PROPERTIES);
      setIsExpanded(true);
    } else {
      setTabToDisplay(undefined);
      setIsExpanded(false);
    }
  }, [currentNode, setIsExpanded]);

  return (
    <div className={styles.pane}>
      <Stack
        horizontal
        verticalAlign="center"
        className={styles.topBar}
        style={{ cursor: isExpanded ? 'row-resize' : 'auto' }}
        draggable={isExpanded ? 'true' : 'false'}
        onDragStart={onStartDrag}
        onDrag={onDrag}
        onDragEnd={onDragEnd}
      >
        {currentNode ? <TopBarContent /> : <Text className={styles.noItemSelectedText}>{selectElementLoc}</Text>}

        <div style={{ marginLeft: 'auto' }}>
          {currentNode && (isFunctionData(currentNode) || !isTargetNode) && (
            <Button
              appearance="subtle"
              size="medium"
              icon={<Delete20Regular />}
              onClick={removeCurrentNode}
              title={removeLoc}
              aria-label={removeLoc}
            />
          )}
          <Button
            appearance="subtle"
            size="medium"
            icon={!isExpanded ? <ChevronDoubleUp20Regular /> : <ChevronDoubleDown20Regular />}
            onClick={() => setIsExpanded(!isExpanded)}
            disabled={!currentNode}
            title={!isExpanded ? expandLoc : collapseLoc}
            aria-label={!isExpanded ? expandLoc : collapseLoc}
          />
        </div>
      </Stack>

      {currentNode && isExpanded && (
        <div className={styles.paneContent} style={{ height: contentHeight }}>
          {getSelectedTab()}
        </div>
      )}
    </div>
  );
};<|MERGE_RESOLUTION|>--- conflicted
+++ resolved
@@ -1,22 +1,12 @@
 import { deleteCurrentlySelectedItem } from '../../core/state/DataMapSlice';
-<<<<<<< HEAD
-import type { AppDispatch } from '../../core/state/Store';
-import { NodeType } from '../../models/SelectedNode';
-import type { SelectedNode } from '../../models/SelectedNode';
-import { CodeTab } from './tabs/CodeTab';
-import { FunctionNodePropertiesTab } from './tabs/FunctionNodePropertiesTab';
-import { SchemaNodePropertiesTab } from './tabs/SchemaNodePropertiesTab';
-import { TestTab } from './tabs/TestTab';
-=======
 import type { AppDispatch, RootState } from '../../core/state/Store';
 import type { SchemaNodeExtended } from '../../models';
 import type { FunctionData } from '../../models/Function';
 import { isFunctionData } from '../../utils/Function.Utils';
-import { CodeTab } from './tabComponents/CodeTab';
 import { FunctionNodePropertiesTab } from './tabComponents/FunctionNodePropertiesTab';
 import { SchemaNodePropertiesTab } from './tabComponents/SchemaNodePropertiesTab';
-import { TestTab } from './tabComponents/TestTab';
->>>>>>> ccfe4002
+import { CodeTab } from './tabs/CodeTab';
+import { TestTab } from './tabs/TestTab';
 import { Stack } from '@fluentui/react';
 import { Button, Divider, makeStyles, shorthands, Tab, TabList, Text, tokens, typographyStyles } from '@fluentui/react-components';
 import { ChevronDoubleDown20Regular, ChevronDoubleUp20Regular, Delete20Regular } from '@fluentui/react-icons';
@@ -205,13 +195,8 @@
 
     switch (tabToDisplay) {
       case TABS.PROPERTIES:
-<<<<<<< HEAD
-        if (currentNode.type === NodeType.Function) {
-          return <FunctionNodePropertiesTab currentNode={currentNode} />;
-=======
         if (isFunctionData(currentNode)) {
           return <FunctionNodePropertiesTab functionData={currentNode} />;
->>>>>>> ccfe4002
         } else {
           return <SchemaNodePropertiesTab currentNode={currentNode} />;
         }
