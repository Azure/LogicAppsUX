import type { SchemaNodeExtended } from '../../models';
import { icon16ForSchemaNodeType } from '../../utils/Icon.Utils';
import { sourceFastTreeItemStyles, SourceTreeItemContent } from './SourceSchemaTreeItem';
import { ItemToggledState, targetFastTreeItemStyles, TargetTreeItemContent, type LeafItemToggledState } from './TargetSchemaTreeItem';
import { Caption1, makeStyles, Text, tokens, typographyStyles } from '@fluentui/react-components';
import { ChevronRight16Regular } from '@fluentui/react-icons';
import { fluentTreeItem, provideFluentDesignSystem, treeItemStyles } from '@fluentui/web-components';
import { css } from '@microsoft/fast-element';
import type { OverrideFoundationElementDefinition, TreeItemOptions } from '@microsoft/fast-foundation';
import { provideReactWrapper } from '@microsoft/fast-react-wrapper';
import React, { useCallback, useMemo, useState } from 'react';
import { renderToString } from 'react-dom/server';

const { wrap } = provideReactWrapper(React, provideFluentDesignSystem());

const useStyles = makeStyles({
  icon: {
    color: tokens.colorPaletteCranberryBorderActive,
    backgroundColor: tokens.colorPaletteRedBackground2,
    '&:hover': {
      backgroundColor: 'inherit',
    },
  },
  hoverText: {
    ...typographyStyles.caption1Strong,
  },
});

export const expandButtonStyle = `
  :host(.nested) .expand-collapse-button:hover {
    background: inherit;
<<<<<<< HEAD
  }
`;
=======
  }`;

export const SchemaFastTreeItem: React.FunctionComponent<SchemaFastTreeItemProps> = ({
  childNode,
  currentlySelectedNodes,
  onLeafNodeClick,
}) => {
  const styles = useStyles();
  const [isHover, setIsHover] = useState(false);
  const iconString = renderToString(
    <span
      onClick={(event) => {
        event.stopPropagation();
      }}
    >
      <ChevronRight16Regular className={styles.icon} />
    </span>
  );
  const fastTreeItemStyles = `
  .positioning-region {
    border-radius: ${tokens.borderRadiusMedium};
    background-color: ${tokens.colorNeutralBackground1};
    height: 28px;
    padding: 4px 6px 4px 6px;
  }
  .content-region {
    height: 16px;
    color: ${tokens.colorNeutralForeground1};
  }
  :host(:not([disabled])).positioning-region:hover {
    background: ${tokens.colorNeutralBackground1Hover};
  }
  :host([selected])::after {
    visibility: hidden;
  }
  :host(.nested) .expand-collapse-button:hover {
    background: inherit;
  }
`;
  const overrides: OverrideFoundationElementDefinition<TreeItemOptions> = {
    expandCollapseGlyph: iconString,
    baseName: 'tree-item',
    styles: (ctx, def) => {
      const baseStyles = treeItemStyles(ctx, def as TreeItemOptions);
      const fastStyles = css`
        ${baseStyles} ${fastTreeItemStyles}
        ${expandButtonStyle}
      `;
      return fastStyles;
    },
  };
  const FastTreeItem = wrap(fluentTreeItem(overrides));
  const isNodeSelected = !!currentlySelectedNodes.find(
    (currentlySelectedNode) => currentlySelectedNode && currentlySelectedNode.key === childNode.key
  );
  const onMouseEnter = () => {
    setIsHover(true);
  };
  const onMouseLeave = () => {
    setIsHover(false);
  };
  const nameText = isHover ? <Text className={styles.hoverText}>{childNode.name}</Text> : <Caption1>{childNode.name}</Caption1>;
  // TODO Handle value objects with attribute children
  if (childNode.schemaNodeDataType === 'None') {
    return (
      <FastTreeItem
        key={childNode.key}
        onMouseLeave={() => onMouseLeave()}
        onMouseEnter={() => onMouseEnter()}
        className={isNodeSelected ? 'selected' : ''}
        onMouseDown={(e) => {
          e.stopPropagation();
        }}
        onClick={(e) => {
          e.stopPropagation();
          if (!(e.target as any).expandCollapseButton) {
            onLeafNodeClick(childNode);
          }
        }}
      >
        <TreeItemContent node={childNode} isSelected={isNodeSelected}>
          {nameText}
        </TreeItemContent>
        {convertToFastTreeItem(childNode, currentlySelectedNodes, onLeafNodeClick)}
      </FastTreeItem>
    );
  } else {
    return (
      <FastTreeItem
        key={childNode.key}
        onMouseDown={(e) => {
          e.stopPropagation();
        }}
        onClick={(e) => {
          e.stopPropagation();
          onLeafNodeClick(childNode);
        }}
        onMouseLeave={() => onMouseLeave()}
        onMouseEnter={() => onMouseEnter()}
      >
        <TreeItemContent node={childNode} isSelected={isNodeSelected}>
          {nameText}
        </TreeItemContent>
      </FastTreeItem>
    );
  }
};
>>>>>>> b38a109f

export const SharedTreeItemContent = (nodeType: SchemaNodeDataType, isSelected: boolean): JSX.Element => {
  const BundledTypeIcon = icon16ForSchemaNodeType(nodeType);
  return (
    <span style={{ display: 'flex', paddingLeft: tokens.spacingHorizontalXS, paddingRight: tokens.spacingHorizontalXS }} slot="start">
      <BundledTypeIcon style={{ verticalAlign: 'middle' }} filled={isSelected} />
    </span>
  );
};

<<<<<<< HEAD
interface SchemaTreeItemProps {
  childNode: SchemaNodeExtended;
  toggledNodes: SchemaNodeExtended[];
  onLeafNodeClick: (schemaNode: SchemaNodeExtended) => void;
  isTargetSchemaItem?: boolean;
  isTargetLeafItemSelected?: boolean;
  targetLeafItemStatus?: LeafItemToggledState;
}

export const SchemaTreeItem = (props: SchemaTreeItemProps) => {
  const { childNode, toggledNodes, onLeafNodeClick, isTargetSchemaItem, isTargetLeafItemSelected, targetLeafItemStatus } = props;
  const styles = useStyles();

  const [isHovered, setIsHovered] = useState(false);

  const iconString = renderToString(<ChevronRight16Regular className={styles.icon} />);
  const treeItemStyleOverrides = useMemo<OverrideFoundationElementDefinition<TreeItemOptions>>(
    () => ({
      expandCollapseGlyph: iconString,
      baseName: 'tree-item',
      styles: (ctx, def) => {
        const baseStyles = treeItemStyles(ctx, def as TreeItemOptions);
        const fastStyles = css`
          ${baseStyles} ${isTargetSchemaItem ? targetFastTreeItemStyles : sourceFastTreeItemStyles}
            ${expandButtonStyle}
        `;
        return fastStyles;
      },
    }),
    [iconString, isTargetSchemaItem]
=======
export interface SchemaNodeTreeItemContentProps {
  node: SchemaNodeExtended;
  isSelected: boolean;
  children?: React.ReactNode;
}

const TreeItemContent: React.FC<SchemaNodeTreeItemContentProps> = ({ node, isSelected, children }) => {
  const filledIcon = <CheckmarkCircle16Filled primaryFill={tokens.colorBrandForeground1} />;
  const restIcon = <Circle16Regular primaryFill={tokens.colorNeutralForeground3} />;

  return (
    <>
      {SharedTreeItemContent(node, isSelected)}
      <span style={{ marginRight: '8px', width: '100%' }}>{children}</span>
      <span style={{ display: 'flex', marginRight: '4px' }} slot="end">
        {isSelected ? filledIcon : restIcon}
      </span>
    </>
>>>>>>> b38a109f
  );
  const FastTreeItem = wrap(fluentTreeItem(treeItemStyleOverrides));

  const isNodeSelected = useCallback(
    (node: SchemaNodeExtended) => !!toggledNodes.find((toggledNode) => toggledNode && toggledNode.key === node.key),
    [toggledNodes]
  );

  const getTargetParentStatus = (numChildrenToggled: number) => {
    const numChildren = childNode.children.length;

    if (numChildrenToggled === 0) {
      return ItemToggledState.NotStarted;
    } else if (numChildrenToggled === numChildren) {
      return ItemToggledState.Completed;
    } else {
      return ItemToggledState.InProgress;
    }
  };

  // TODO: may be a better way to write this - not urgent
  const nameText = isHovered ? <Text className={styles.hoverText}>{childNode.name}</Text> : <Caption1>{childNode.name}</Caption1>;

  // TODO: Handle value objects with attribute children
  const nodeIsObject = childNode.schemaNodeDataType === 'None';

  const itemIsTargetParent = isTargetSchemaItem && nodeIsObject && !isTargetLeafItemSelected && !targetLeafItemStatus;

  const leafItemInfo = useMemo(() => {
    if (itemIsTargetParent) {
      let numChildrenToggled = 0;
      const childrenToggledStatus: boolean[] = [];

      childNode.children.forEach((child) => {
        const toggledStatus = isNodeSelected(child);
        childrenToggledStatus.push(toggledStatus);
        if (toggledStatus) {
          numChildrenToggled += 1;
        }
      });

      return { numChildrenToggled, childrenToggledStatus };
    } else {
      return undefined;
    }
  }, [itemIsTargetParent, childNode, isNodeSelected]);

<<<<<<< HEAD
=======
export const SharedTreeItemContent = (node: SchemaNodeExtended, isSelected: boolean): JSX.Element => {
  const BundledTypeIcon = icon16ForSchemaNodeType(node.schemaNodeDataType, node.properties);
>>>>>>> b38a109f
  return (
    <FastTreeItem
      key={childNode.key}
      onMouseOut={() => setIsHovered(false)}
      onMouseEnter={() => setIsHovered(true)}
      className={nodeIsObject && isNodeSelected(childNode) ? 'selected' : ''}
      onMouseDown={(e) => {
        e.stopPropagation();
      }}
      onClick={(e) => {
        e.stopPropagation();
        if (!nodeIsObject || !(e.target as any).expandCollapseButton) {
          onLeafNodeClick(childNode);
        }
      }}
    >
      {!isTargetSchemaItem ? (
        <SourceTreeItemContent nodeType={childNode.schemaNodeDataType} isSelected={isNodeSelected(childNode)}>
          {nameText}
        </SourceTreeItemContent>
      ) : (
        <TargetTreeItemContent
          nodeType={childNode.schemaNodeDataType}
          isSelected={isNodeSelected(childNode)}
          status={
            leafItemInfo
              ? getTargetParentStatus(leafItemInfo.numChildrenToggled)
              : targetLeafItemStatus
              ? targetLeafItemStatus
              : ItemToggledState.InProgress
          }
        >
          {nameText}
        </TargetTreeItemContent>
      )}

      {nodeIsObject &&
        childNode.children.map((childNodeChild, idx) => (
          <SchemaTreeItem
            key={childNodeChild.key}
            childNode={childNodeChild}
            toggledNodes={toggledNodes}
            onLeafNodeClick={onLeafNodeClick}
            isTargetSchemaItem={isTargetSchemaItem}
            isTargetLeafItemSelected={isTargetSchemaItem && leafItemInfo ? leafItemInfo.childrenToggledStatus[idx] : undefined}
            targetLeafItemStatus={
              isTargetSchemaItem && leafItemInfo
                ? leafItemInfo.childrenToggledStatus[idx]
                  ? ItemToggledState.Completed
                  : ItemToggledState.NotStarted
                : undefined
            }
          />
        ))}
    </FastTreeItem>
  );
};<|MERGE_RESOLUTION|>--- conflicted
+++ resolved
@@ -29,121 +29,11 @@
 export const expandButtonStyle = `
   :host(.nested) .expand-collapse-button:hover {
     background: inherit;
-<<<<<<< HEAD
   }
 `;
-=======
-  }`;
 
-export const SchemaFastTreeItem: React.FunctionComponent<SchemaFastTreeItemProps> = ({
-  childNode,
-  currentlySelectedNodes,
-  onLeafNodeClick,
-}) => {
-  const styles = useStyles();
-  const [isHover, setIsHover] = useState(false);
-  const iconString = renderToString(
-    <span
-      onClick={(event) => {
-        event.stopPropagation();
-      }}
-    >
-      <ChevronRight16Regular className={styles.icon} />
-    </span>
-  );
-  const fastTreeItemStyles = `
-  .positioning-region {
-    border-radius: ${tokens.borderRadiusMedium};
-    background-color: ${tokens.colorNeutralBackground1};
-    height: 28px;
-    padding: 4px 6px 4px 6px;
-  }
-  .content-region {
-    height: 16px;
-    color: ${tokens.colorNeutralForeground1};
-  }
-  :host(:not([disabled])).positioning-region:hover {
-    background: ${tokens.colorNeutralBackground1Hover};
-  }
-  :host([selected])::after {
-    visibility: hidden;
-  }
-  :host(.nested) .expand-collapse-button:hover {
-    background: inherit;
-  }
-`;
-  const overrides: OverrideFoundationElementDefinition<TreeItemOptions> = {
-    expandCollapseGlyph: iconString,
-    baseName: 'tree-item',
-    styles: (ctx, def) => {
-      const baseStyles = treeItemStyles(ctx, def as TreeItemOptions);
-      const fastStyles = css`
-        ${baseStyles} ${fastTreeItemStyles}
-        ${expandButtonStyle}
-      `;
-      return fastStyles;
-    },
-  };
-  const FastTreeItem = wrap(fluentTreeItem(overrides));
-  const isNodeSelected = !!currentlySelectedNodes.find(
-    (currentlySelectedNode) => currentlySelectedNode && currentlySelectedNode.key === childNode.key
-  );
-  const onMouseEnter = () => {
-    setIsHover(true);
-  };
-  const onMouseLeave = () => {
-    setIsHover(false);
-  };
-  const nameText = isHover ? <Text className={styles.hoverText}>{childNode.name}</Text> : <Caption1>{childNode.name}</Caption1>;
-  // TODO Handle value objects with attribute children
-  if (childNode.schemaNodeDataType === 'None') {
-    return (
-      <FastTreeItem
-        key={childNode.key}
-        onMouseLeave={() => onMouseLeave()}
-        onMouseEnter={() => onMouseEnter()}
-        className={isNodeSelected ? 'selected' : ''}
-        onMouseDown={(e) => {
-          e.stopPropagation();
-        }}
-        onClick={(e) => {
-          e.stopPropagation();
-          if (!(e.target as any).expandCollapseButton) {
-            onLeafNodeClick(childNode);
-          }
-        }}
-      >
-        <TreeItemContent node={childNode} isSelected={isNodeSelected}>
-          {nameText}
-        </TreeItemContent>
-        {convertToFastTreeItem(childNode, currentlySelectedNodes, onLeafNodeClick)}
-      </FastTreeItem>
-    );
-  } else {
-    return (
-      <FastTreeItem
-        key={childNode.key}
-        onMouseDown={(e) => {
-          e.stopPropagation();
-        }}
-        onClick={(e) => {
-          e.stopPropagation();
-          onLeafNodeClick(childNode);
-        }}
-        onMouseLeave={() => onMouseLeave()}
-        onMouseEnter={() => onMouseEnter()}
-      >
-        <TreeItemContent node={childNode} isSelected={isNodeSelected}>
-          {nameText}
-        </TreeItemContent>
-      </FastTreeItem>
-    );
-  }
-};
->>>>>>> b38a109f
-
-export const SharedTreeItemContent = (nodeType: SchemaNodeDataType, isSelected: boolean): JSX.Element => {
-  const BundledTypeIcon = icon16ForSchemaNodeType(nodeType);
+export const SharedTreeItemContent = (node: SchemaNodeExtended, isSelected: boolean): JSX.Element => {
+  const BundledTypeIcon = icon16ForSchemaNodeType(node.schemaNodeDataType, node.properties);
   return (
     <span style={{ display: 'flex', paddingLeft: tokens.spacingHorizontalXS, paddingRight: tokens.spacingHorizontalXS }} slot="start">
       <BundledTypeIcon style={{ verticalAlign: 'middle' }} filled={isSelected} />
@@ -151,7 +41,6 @@
   );
 };
 
-<<<<<<< HEAD
 interface SchemaTreeItemProps {
   childNode: SchemaNodeExtended;
   toggledNodes: SchemaNodeExtended[];
@@ -182,26 +71,6 @@
       },
     }),
     [iconString, isTargetSchemaItem]
-=======
-export interface SchemaNodeTreeItemContentProps {
-  node: SchemaNodeExtended;
-  isSelected: boolean;
-  children?: React.ReactNode;
-}
-
-const TreeItemContent: React.FC<SchemaNodeTreeItemContentProps> = ({ node, isSelected, children }) => {
-  const filledIcon = <CheckmarkCircle16Filled primaryFill={tokens.colorBrandForeground1} />;
-  const restIcon = <Circle16Regular primaryFill={tokens.colorNeutralForeground3} />;
-
-  return (
-    <>
-      {SharedTreeItemContent(node, isSelected)}
-      <span style={{ marginRight: '8px', width: '100%' }}>{children}</span>
-      <span style={{ display: 'flex', marginRight: '4px' }} slot="end">
-        {isSelected ? filledIcon : restIcon}
-      </span>
-    </>
->>>>>>> b38a109f
   );
   const FastTreeItem = wrap(fluentTreeItem(treeItemStyleOverrides));
 
@@ -249,11 +118,6 @@
     }
   }, [itemIsTargetParent, childNode, isNodeSelected]);
 
-<<<<<<< HEAD
-=======
-export const SharedTreeItemContent = (node: SchemaNodeExtended, isSelected: boolean): JSX.Element => {
-  const BundledTypeIcon = icon16ForSchemaNodeType(node.schemaNodeDataType, node.properties);
->>>>>>> b38a109f
   return (
     <FastTreeItem
       key={childNode.key}
