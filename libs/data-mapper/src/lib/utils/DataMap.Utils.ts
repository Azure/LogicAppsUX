--- conflicted
+++ resolved
@@ -10,15 +10,9 @@
 import type { FunctionData } from '../models/Function';
 import type { MapDefinitionEntry } from '../models/MapDefinition';
 import type { PathItem, SchemaExtended, SchemaNodeExtended } from '../models/Schema';
-<<<<<<< HEAD
-import { SchemaTypes } from '../models/Schema';
-import { isFunctionData } from './Function.Utils';
-import { addReactFlowPrefix } from './ReactFlow.Util';
-=======
-import { SchemaNodeProperties } from '../models/Schema';
+import { SchemaNodeProperties, SchemaTypes } from '../models/Schema';
 import { findFunctionForFunctionName, findFunctionForKey, isFunctionData } from './Function.Utils';
-import { createReactFlowFunctionKey } from './ReactFlow.Util';
->>>>>>> 14c2d81f
+import { addReactFlowPrefix, createReactFlowFunctionKey } from './ReactFlow.Util';
 import { findNodeForKey, isSchemaNodeExtended } from './Schema.Utils';
 import { isAGuid } from '@microsoft-logic-apps/utils';
 import yaml from 'js-yaml';
@@ -313,12 +307,6 @@
   return results;
 };
 
-<<<<<<< HEAD
-// Exported for testing purposes only
-export const parseConditionalMapping = (line: string): string => {
-  return line.substring(line.indexOf('(') + 1, line.lastIndexOf(')')).trim();
-};
-
 export const getEdgeForSource = (connection: Connection, source: string) => {
   return connection.sources.find((conn) => conn.reactFlowKey === source);
 };
@@ -402,8 +390,4 @@
     }
   }
   return false;
-=======
-export const getEdgeForSource = (connection: Connection, source: string) => {
-  return connection.sources.find((conn) => conn.reactFlowKey === source);
->>>>>>> 14c2d81f
 };