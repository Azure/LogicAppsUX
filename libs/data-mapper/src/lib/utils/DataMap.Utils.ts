--- conflicted
+++ resolved
@@ -286,11 +286,9 @@
   }
 };
 
-<<<<<<< HEAD
 // export const getRepeatingParent = () => {
 
 // }
-=======
 export const flattenMapDefinitionValues = (node: MapDefinitionEntry): string[] => {
   return Object.values(node).flatMap((nodeValue) => {
     if (typeof nodeValue === 'string') {
@@ -299,5 +297,4 @@
       return flattenMapDefinitionValues(nodeValue);
     }
   });
-};
->>>>>>> d63e0644
+};