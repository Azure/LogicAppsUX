--- conflicted
+++ resolved
@@ -457,13 +457,8 @@
 };
 
 export const addParentConnectionForRepeatingElementsNested = (
-<<<<<<< HEAD
   sourceNode: FunctionData | SchemaNodeExtended,
   targetNode: FunctionData | SchemaNodeExtended,
-=======
-  targetNode: FunctionData | SchemaNodeExtended,
-  sourceNode: FunctionData | SchemaNodeExtended,
->>>>>>> b5a04a51
   flattenedSourceSchema: SchemaNodeDictionary,
   flattenedTargetSchema: SchemaNodeDictionary,
   dataMapConnections: ConnectionDictionary
@@ -478,12 +473,9 @@
       if (firstSourceNodeWithRepeatingPathItem && firstTargetNodeWithRepeatingPathItem) {
         const prefixedSourceKey = addReactFlowPrefix(firstSourceNodeWithRepeatingPathItem.key, SchemaType.Source);
         const firstRepeatingSourceNode = flattenedSourceSchema[prefixedSourceKey];
-<<<<<<< HEAD
         if (!firstRepeatingSourceNode) {
           return;
         }
-=======
->>>>>>> b5a04a51
 
         const prefixedTargetKey = addReactFlowPrefix(firstTargetNodeWithRepeatingPathItem.key, SchemaType.Target);
         const firstRepeatingTargetNode = flattenedTargetSchema[prefixedTargetKey];
@@ -505,7 +497,6 @@
           );
         }
 
-<<<<<<< HEAD
         let nextTargetNode = flattenedTargetSchema[addReactFlowPrefix(firstRepeatingTargetNode.parentKey ?? '', SchemaType.Target)];
         if (!findLast(nextTargetNode.pathToRoot, (pathItem) => pathItem.repeating)) {
           nextTargetNode = firstRepeatingTargetNode;
@@ -514,11 +505,6 @@
         addParentConnectionForRepeatingElementsNested(
           flattenedSourceSchema[addReactFlowPrefix(firstRepeatingSourceNode.parentKey ?? '', SchemaType.Source)],
           nextTargetNode,
-=======
-        addParentConnectionForRepeatingElementsNested(
-          flattenedSourceSchema[addReactFlowPrefix(firstRepeatingSourceNode.parentKey ?? '', SchemaType.Source)],
-          flattenedTargetSchema[addReactFlowPrefix(firstRepeatingTargetNode.parentKey ?? '', SchemaType.Target)],
->>>>>>> b5a04a51
           flattenedSourceSchema,
           flattenedTargetSchema,
           dataMapConnections
