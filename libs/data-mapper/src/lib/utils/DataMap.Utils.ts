--- conflicted
+++ resolved
@@ -12,67 +12,9 @@
   nodeHasSpecificInputEventually,
   setConnectionInputValue,
 } from './Connection.Utils';
-<<<<<<< HEAD
-import {
-  findFunctionForFunctionName,
-  findFunctionForKey,
-  formatDirectAccess,
-  getIndexValueForCurrentConnection,
-  isFunctionData,
-} from './Function.Utils';
-import { LogCategory, LogService } from './Logging.Utils';
-import { addReactFlowPrefix, addTargetReactFlowPrefix, createReactFlowFunctionKey } from './ReactFlow.Util';
-import { findNodeForKey, flattenSchemaIntoDictionary, isSchemaNodeExtended } from './Schema.Utils';
-import { isAGuid } from '@microsoft/utils-logic-apps';
-import yaml from 'js-yaml';
-
-interface OutputPathItem {
-  key: string;
-  value?: string;
-}
-
-export const convertToMapDefinition = (
-  connections: ConnectionDictionary,
-  sourceSchema: SchemaExtended | undefined,
-  targetSchema: SchemaExtended | undefined
-): string => {
-  if (sourceSchema && targetSchema && isValidToMakeMapDefinition(connections)) {
-    const mapDefinition: MapDefinitionEntry = {};
-
-    generateMapDefinitionHeader(mapDefinition, sourceSchema, targetSchema);
-    generateMapDefinitionBody(mapDefinition, connections);
-
-    return yaml.dump(mapDefinition, { quotingType: '"', replacer: yamlReplacer }).replaceAll('\\"', '');
-  }
-
-  return '';
-};
-
-// Exported for testing purposes
-export const generateMapDefinitionHeader = (
-  mapDefinition: MapDefinitionEntry,
-  sourceSchema: SchemaExtended,
-  targetSchema: SchemaExtended
-): void => {
-  mapDefinition[reservedMapDefinitionKeys.version] = mapDefinitionVersion;
-  mapDefinition[reservedMapDefinitionKeys.sourceFormat] = sourceSchema.type;
-  mapDefinition[reservedMapDefinitionKeys.targetFormat] = targetSchema.type;
-  mapDefinition[reservedMapDefinitionKeys.sourceSchemaName] = sourceSchema.name;
-  mapDefinition[reservedMapDefinitionKeys.targetSchemaName] = targetSchema.name;
-
-  if (sourceSchema.namespaces && Object.keys(sourceSchema.namespaces).length > 0) {
-    mapDefinition[reservedMapDefinitionKeys.sourceNamespaces] = sourceSchema.namespaces;
-  }
-
-  if (targetSchema.namespaces && Object.keys(targetSchema.namespaces).length > 0) {
-    mapDefinition[reservedMapDefinitionKeys.targetNamespaces] = targetSchema.namespaces;
-  }
-};
-=======
 import { getIndexValueForCurrentConnection, isFunctionData } from './Function.Utils';
 import { addReactFlowPrefix } from './ReactFlow.Util';
 import { isSchemaNodeExtended } from './Schema.Utils';
->>>>>>> 78ff0103
 
 export const getParentId = (id: string): string => {
   const last = id.lastIndexOf('/');
@@ -97,131 +39,6 @@
             } else {
               return collectFunctionValue(input.node, connections[input.reactFlowKey], connections);
             }
-<<<<<<< HEAD
-
-            value = value.startsWith('@') ? `./${value}` : value;
-          }
-        }
-
-        if (isObjectValue) {
-          // $Value
-          newPath.push({ key: pathItem.fullName.startsWith('@') ? `$${pathItem.fullName}` : pathItem.fullName });
-          newPath.push({ key: mapNodeParams.value, value });
-        } else {
-          // Standard property to value
-          newPath.push({
-            key: isObjectValue ? mapNodeParams.value : pathItem.fullName.startsWith('@') ? `$${pathItem.fullName}` : pathItem.fullName,
-            value: value ? value : undefined,
-          });
-        }
-      }
-    }
-  });
-
-  return newPath;
-};
-
-const addConditionalToNewPathItems = (ifConnection: Connection, connections: ConnectionDictionary, newPath: OutputPathItem[]) => {
-  const values = collectConditionalValues(ifConnection, connections);
-
-  let ifContents = values[0];
-  const latestLoopKey = findLast(newPath, (pathItem) => pathItem.key.startsWith(mapNodeParams.for))?.key;
-  if (latestLoopKey) {
-    // Need local variables for functions
-    const splitLoopKey = latestLoopKey.split(',');
-    const valueToTrim = splitLoopKey[0].substring(
-      mapNodeParams.for.length + 1,
-      splitLoopKey.length === 2 ? splitLoopKey[0].length : splitLoopKey[0].length - 1
-    );
-
-    ifContents = ifContents.replaceAll(`${valueToTrim}/`, '');
-  }
-
-  // If entry
-  newPath.push({ key: `${mapNodeParams.if}(${ifContents})` });
-};
-
-const addLoopingToNewPathItems = (
-  pathItem: PathItem,
-  rootTargetConnection: Connection,
-  connections: ConnectionDictionary,
-  newPath: OutputPathItem[]
-) => {
-  const rootSourceNodes = [...rootTargetConnection.inputs[0]];
-
-  rootSourceNodes.sort((nodeA, nodeB) => {
-    if (isConnectionUnit(nodeA) && isConnectionUnit(nodeB)) {
-      let nodeAToUse = nodeA;
-      let nodeBToUse = nodeB;
-
-      // If we are using indices, we want to instead sort off of the schema node, not the index
-      // That way if we have layered index pseudo functions they are sorted correctly
-      if (nodeA.node.key === indexPseudoFunctionKey) {
-        const sourceInput = connections[nodeA.reactFlowKey].inputs[0][0];
-        if (isConnectionUnit(sourceInput)) {
-          nodeAToUse = sourceInput;
-        }
-      }
-
-      if (nodeB.node.key === indexPseudoFunctionKey) {
-        const sourceInput = connections[nodeB.reactFlowKey].inputs[0][0];
-        if (isConnectionUnit(sourceInput)) {
-          nodeBToUse = sourceInput;
-        }
-      }
-
-      return nodeAToUse.reactFlowKey.localeCompare(nodeBToUse.reactFlowKey);
-    }
-    return 0;
-  });
-
-  rootSourceNodes.forEach((sourceNode) => {
-    let loopValue = '';
-    if (sourceNode && isConnectionUnit(sourceNode)) {
-      if (isFunctionData(sourceNode.node)) {
-        if (sourceNode.node.key === ifPseudoFunctionKey) {
-          const sourceSchemaNodeConnection = connections[sourceNode.reactFlowKey].inputs[1][0];
-          const sourceSchemaNodeReactFlowKey =
-            (isConnectionUnit(sourceSchemaNodeConnection) && sourceSchemaNodeConnection.reactFlowKey) || '';
-
-          const indexFunctions = collectTargetNodesForConnectionChain(connections[sourceSchemaNodeReactFlowKey], connections).filter(
-            (connection) => connection.node.key === indexPseudoFunctionKey
-          );
-
-          if (indexFunctions.length > 0) {
-            const indexConnection = connections[indexFunctions[0].reactFlowKey];
-            const inputConnection = indexConnection.inputs[0][0];
-            const inputKey = isConnectionUnit(inputConnection) && inputConnection.node.key;
-
-            loopValue = `${mapNodeParams.for}(${inputKey}, ${getIndexValueForCurrentConnection(indexConnection)})`;
-          } else {
-            loopValue = `${mapNodeParams.for}(${loopValue})`;
-          }
-
-          // For entry
-          newPath.push({ key: loopValue });
-
-          addConditionalToNewPathItems(connections[sourceNode.reactFlowKey], connections, newPath);
-        } else {
-          // Loop with an index
-          const indexFunctionKey = sourceNode.reactFlowKey;
-          const sourceSchemaNodeConnection = connections[indexFunctionKey].inputs[0][0];
-          const sourceSchemaNode = isConnectionUnit(sourceSchemaNodeConnection) && sourceSchemaNodeConnection.node;
-          const indexFunctionInput = connections[indexFunctionKey];
-
-          if (sourceSchemaNode && isSchemaNodeExtended(sourceSchemaNode)) {
-            const valueToTrim = findLast(
-              sourceSchemaNode.pathToRoot,
-              (pathItem) => pathItem.repeating && pathItem.key !== sourceSchemaNode.key
-            )?.key;
-            loopValue = sourceSchemaNode.key.replace(`${valueToTrim}/`, '');
-            loopValue = `${mapNodeParams.for}(${loopValue}, ${getIndexValueForCurrentConnection(indexFunctionInput)})`;
-          } else {
-            LogService.error(LogCategory.DataMapUtils, 'addLoopingToNewPathItems', {
-              message: `Failed to generate proper loopValue: ${loopValue}`,
-            });
-=======
->>>>>>> 78ff0103
           }
         })
         .filter((mappedInput) => !!mappedInput) as string[])
