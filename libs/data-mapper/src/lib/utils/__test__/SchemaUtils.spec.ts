import { SchemaNodeProperty } from '../../models';
import { convertSchemaToSchemaExtended, findNodeForKey, parsePropertiesIntoNodeProperties } from '../Schema.Utils';
<<<<<<< HEAD
=======
import { targetMockSchema } from '__mocks__/schemas';
>>>>>>> e0e35160

describe('utils/Schema', () => {
  describe('parsePropertiesIntoNodeProperties', () => {
    it('No input', () => {
      const nodeProperties = parsePropertiesIntoNodeProperties('');
      expect(nodeProperties.length).toEqual(0);
    });

    it('One property', () => {
      const nodeProperties = parsePropertiesIntoNodeProperties('Repeating');
      expect(nodeProperties.length).toEqual(1);
      expect(nodeProperties[0]).toEqual(SchemaNodeProperty.Repeating);
    });

    it('Multiple properties', () => {
      const nodeProperties = parsePropertiesIntoNodeProperties('Optional, Repeating');
      expect(nodeProperties.length).toEqual(2);
      expect(nodeProperties[0]).toEqual(SchemaNodeProperty.Optional);
      expect(nodeProperties[1]).toEqual(SchemaNodeProperty.Repeating);
    });
  });

  describe('findNodeForKey', () => {
    const extendedTarget = convertSchemaToSchemaExtended(targetMockSchema);

    it('finds loop value for key', () => {
      const node = findNodeForKey('/ns0:Root/Looping/$for(/ns0:Root/Looping/Employee)/Person/Name', extendedTarget.schemaTreeRoot);
      expect(node?.key).toEqual('/ns0:Root/Looping/Person/Name');
    });

    it('finds node for key', () => {
      const node = findNodeForKey('/ns0:Root/Looping/Person/Name', extendedTarget.schemaTreeRoot);
      expect(node?.key).toEqual('/ns0:Root/Looping/Person/Name');
    });
  });

  describe('convertSchemaToSchemaExtended', () => {
    it('creates generated fields', () => {
      const extendedTarget = convertSchemaToSchemaExtended(targetMockSchema);

      expect(extendedTarget.schemaTreeRoot.pathToRoot.length).toEqual(1);
      expect(extendedTarget.schemaTreeRoot.parentKey).toBeUndefined();

      expect(extendedTarget.schemaTreeRoot.children[0].pathToRoot.length).toEqual(2);
      expect(extendedTarget.schemaTreeRoot.children[0].parentKey).toEqual(extendedTarget.schemaTreeRoot.key);

      expect(extendedTarget.schemaTreeRoot.children[0].children[0].pathToRoot.length).toEqual(3);
      expect(extendedTarget.schemaTreeRoot.children[0].children[0].parentKey).toEqual(extendedTarget.schemaTreeRoot.children[0].key);
    });
  });
});<|MERGE_RESOLUTION|>--- conflicted
+++ resolved
@@ -1,9 +1,6 @@
 import { SchemaNodeProperty } from '../../models';
 import { convertSchemaToSchemaExtended, findNodeForKey, parsePropertiesIntoNodeProperties } from '../Schema.Utils';
-<<<<<<< HEAD
-=======
 import { targetMockSchema } from '__mocks__/schemas';
->>>>>>> e0e35160
 
 describe('utils/Schema', () => {
   describe('parsePropertiesIntoNodeProperties', () => {
