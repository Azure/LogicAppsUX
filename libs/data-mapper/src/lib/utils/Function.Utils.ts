import {
  collectionBranding,
  conversionBranding,
  dateTimeBranding,
  logicalBranding,
  mathBranding,
  stringBranding,
  utilityBranding,
} from '../constants/FunctionConstants';
import { reservedMapNodeParamsArray } from '../constants/MapDefinitionConstants';
import type { SchemaNodeDictionary, SchemaNodeExtended } from '../models';
import type { Connection, ConnectionDictionary } from '../models/Connection';
import type { FunctionData, FunctionDictionary } from '../models/Function';
import { FunctionCategory, directAccessPseudoFunctionKey, ifPseudoFunctionKey, indexPseudoFunctionKey } from '../models/Function';
<<<<<<< HEAD
import { isConnectionUnit, isCustomValue } from './Connection.Utils';
=======
import { getConnectedTargetSchemaNodes, isConnectionUnit, isCustomValue } from './Connection.Utils';
>>>>>>> 095eddcc
import { getInputValues } from './DataMap.Utils';
import { LogCategory, LogService } from './Logging.Utils';
import { addTargetReactFlowPrefix } from './ReactFlow.Util';
import { isSchemaNodeExtended } from './Schema.Utils';
import { isAGuid } from '@microsoft/utils-logic-apps';

export const getFunctionBrandingForCategory = (functionCategory: FunctionCategory) => {
  switch (functionCategory) {
    case FunctionCategory.Collection: {
      return collectionBranding;
    }
    case FunctionCategory.DateTime: {
      return dateTimeBranding;
    }
    case FunctionCategory.Logical: {
      return logicalBranding;
    }
    case FunctionCategory.Math: {
      return mathBranding;
    }
    case FunctionCategory.String: {
      return stringBranding;
    }
    case FunctionCategory.Utility: {
      return utilityBranding;
    }
    case FunctionCategory.Conversion: {
      return conversionBranding;
    }
    default: {
      LogService.error(LogCategory.FunctionUtils, 'getFunctionBrandingForCategory', {
        message: `Invalid category provided: ${functionCategory}`,
      });

      return utilityBranding;
    }
  }
};

export const findFunctionForFunctionName = (nodeKey: string, functions: FunctionData[]): FunctionData | undefined =>
  functions.find((functionData) => functionData.functionName === nodeKey);

export const findFunctionForKey = (nodeKey: string, functions: FunctionData[]): FunctionData | undefined =>
  functions.find((functionData) => functionData.key === nodeKey);

export const isFunctionData = (node: SchemaNodeExtended | FunctionData): node is FunctionData => 'functionName' in node;

export const getFunctionOutputValue = (inputValues: string[], functionName: string) => {
  if (!functionName) {
    return inputValues.join(',');
  }

  let outputValue = `${functionName}(`;

  inputValues.forEach((inputValue, idx) => {
    if (inputValue) {
      outputValue += `${idx === 0 ? '' : ', '}${inputValue}`;
    }
  });

  return `${outputValue})`;
};

export const functionInputHasInputs = (fnInputReactFlowKey: string, connections: ConnectionDictionary): boolean => {
  const fnInputConnection = connections[fnInputReactFlowKey];
  return !!fnInputConnection && Object.values(fnInputConnection.inputs).some((inputConArr) => inputConArr.length > 0);
};

export const getIndexValueForCurrentConnection = (currentConnection: Connection, connections: ConnectionDictionary): string => {
  const firstInput = currentConnection.inputs[0][0];

  if (isCustomValue(firstInput)) {
    return firstInput;
  } else if (isConnectionUnit(firstInput)) {
    const node = firstInput.node;
    if (isSchemaNodeExtended(node)) {
      return calculateIndexValue(node);
    } else {
      // Function, try moving back the chain to find the source
      return getIndexValueForCurrentConnection(connections[firstInput.reactFlowKey], connections);
    }
  } else {
    LogService.error(LogCategory.FunctionUtils, 'getIndexValueForCurrentConnection', {
      message: `Didn't find inputNode to make index value`,
      data: {
        connection: currentConnection,
      },
    });

    return '';
  }
};

export const calculateIndexValue = (currentNode: SchemaNodeExtended): string => {
  let repeatedNodes = currentNode.pathToRoot.reduce((acc, { repeating }) => acc + (repeating ? 1 : 0), 0);
  let result = '$';
  while (repeatedNodes > 0) {
    if (repeatedNodes >= 26) {
      result += 'z';
      repeatedNodes -= 26;
    } else {
      result += String.fromCharCode(96 + repeatedNodes);
      break;
    }
  }

  return result;
};

export const formatDirectAccess = (indexValue: string, scope: string, destination: string) => {
  return destination.replace(scope, `${scope}[${indexValue}]`);
};

export const isKeyAnIndexValue = (key: string): boolean => key.startsWith('$') && !reservedMapNodeParamsArray.includes(key);

export const isIfAndGuid = (key: string) => {
  return key.startsWith(ifPseudoFunctionKey) && isAGuid(key.substring(ifPseudoFunctionKey.length + 1));
};

export const functionsForLocation = (functions: FunctionDictionary, targetKey: string) =>
  Object.fromEntries(
    Object.entries(functions).filter(([_key, value]) => value.functionLocations.some((location) => location.key === targetKey))
  );

<<<<<<< HEAD
=======
export const getFunctionLocationsForAllFunctions = (
  dataMapConnections: ConnectionDictionary,
  flattenedTargetSchema: SchemaNodeDictionary
): FunctionDictionary => {
  const functionNodes: FunctionDictionary = {};
  for (const connectionKey in dataMapConnections) {
    const func = dataMapConnections[connectionKey].self.node as FunctionData;
    if (func.functionName !== undefined) {
      const targetNodesConnectedToFunction = getConnectedTargetSchemaNodes([dataMapConnections[connectionKey]], dataMapConnections);

      const parentNodes: SchemaNodeExtended[] = [];
      targetNodesConnectedToFunction.forEach((childNode) => {
        if (childNode.parentKey) {
          parentNodes.push(flattenedTargetSchema[addTargetReactFlowPrefix(childNode.parentKey)]);
        }
      });

      const combinedTargetNodes = targetNodesConnectedToFunction.concat(parentNodes);
      functionNodes[connectionKey] = { functionData: func, functionLocations: combinedTargetNodes };
    }
  }
  return functionNodes;
};
>>>>>>> 095eddcc
export const functionDropDownItemText = (key: string, node: FunctionData, connections: ConnectionDictionary) => {
  let fnInputValues: string[] = [];
  const connection = connections[key];

  if (connection) {
    fnInputValues = Object.values(connection.inputs)
      .flat()
      .map((input) => {
        if (!input) {
          return undefined;
        }

        if (isCustomValue(input)) {
          return input;
        }

        if (isFunctionData(input.node)) {
          if (input.node.key === indexPseudoFunctionKey) {
            const sourceNode = connections[input.reactFlowKey].inputs[0][0];
            return isConnectionUnit(sourceNode) && isSchemaNodeExtended(sourceNode.node) ? calculateIndexValue(sourceNode.node) : '';
          }

          if (functionInputHasInputs(input.reactFlowKey, connections)) {
            return `${input.node.functionName}(...)`;
          } else {
            return `${input.node.functionName}()`;
          }
        }

        // Source schema node
        return input.node.name;
      })
      .filter((value) => !!value) as string[];
  }

  const inputs = connections[key].inputs[0];
  const sourceNode = inputs && inputs[0];
  let nodeName: string;
  if (node.key === indexPseudoFunctionKey && isConnectionUnit(sourceNode) && isSchemaNodeExtended(sourceNode.node)) {
    nodeName = calculateIndexValue(sourceNode.node);
  } else if (node.key === directAccessPseudoFunctionKey) {
    const functionValues = getInputValues(connections[key], connections);
    nodeName =
      functionValues.length === 3
        ? formatDirectAccess(functionValues[0], functionValues[1], functionValues[2])
        : getFunctionOutputValue(fnInputValues, node.functionName);
  } else {
    nodeName = getFunctionOutputValue(fnInputValues, node.functionName);
  }

  return nodeName;
};<|MERGE_RESOLUTION|>--- conflicted
+++ resolved
@@ -12,11 +12,7 @@
 import type { Connection, ConnectionDictionary } from '../models/Connection';
 import type { FunctionData, FunctionDictionary } from '../models/Function';
 import { FunctionCategory, directAccessPseudoFunctionKey, ifPseudoFunctionKey, indexPseudoFunctionKey } from '../models/Function';
-<<<<<<< HEAD
-import { isConnectionUnit, isCustomValue } from './Connection.Utils';
-=======
 import { getConnectedTargetSchemaNodes, isConnectionUnit, isCustomValue } from './Connection.Utils';
->>>>>>> 095eddcc
 import { getInputValues } from './DataMap.Utils';
 import { LogCategory, LogService } from './Logging.Utils';
 import { addTargetReactFlowPrefix } from './ReactFlow.Util';
@@ -141,8 +137,6 @@
     Object.entries(functions).filter(([_key, value]) => value.functionLocations.some((location) => location.key === targetKey))
   );
 
-<<<<<<< HEAD
-=======
 export const getFunctionLocationsForAllFunctions = (
   dataMapConnections: ConnectionDictionary,
   flattenedTargetSchema: SchemaNodeDictionary
@@ -166,7 +160,6 @@
   }
   return functionNodes;
 };
->>>>>>> 095eddcc
 export const functionDropDownItemText = (key: string, node: FunctionData, connections: ConnectionDictionary) => {
   let fnInputValues: string[] = [];
   const connection = connections[key];
