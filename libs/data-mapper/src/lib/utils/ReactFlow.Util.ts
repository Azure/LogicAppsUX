--- conflicted
+++ resolved
@@ -129,12 +129,8 @@
 ): ReactFlowNode<SchemaCardProps>[] => {
   const reactFlowNodes: ReactFlowNode<SchemaCardProps>[] = [];
   const rootX = schemaType === SchemaTypes.Source ? getInputX(viewportCoords) : getRootOutputX(viewportCoords);
-<<<<<<< HEAD
-  const idPrefix = schemaType === SchemaTypes.Source ? inputPrefix : outputPrefix;
+  const idPrefix = schemaType === SchemaTypes.Source ? sourcePrefix : targetPrefix;
   const relatedConnections = getConnectionsForNode(connections, parentSchemaNode.key, 'source');
-=======
-  const idPrefix = schemaType === SchemaTypes.Source ? sourcePrefix : targetPrefix;
->>>>>>> 0b0c2417
 
   reactFlowNodes.push({
     id: `${idPrefix}${parentSchemaNode.key}`,
