--- conflicted
+++ resolved
@@ -170,139 +170,11 @@
   ];
 };
 
-<<<<<<< HEAD
-const isAncestorOf = (possibleChild: SchemaNodeExtended, possibleParent: SchemaNodeExtended): boolean => {
-  return possibleChild.key.includes(possibleParent.key);
-};
-
-const isSiblingOf = (node1: SchemaNodeExtended, node2: SchemaNodeExtended) => {
-  return node1.parentKey === node2.parentKey;
-};
-
-const getWidthForSourceNodes = (sortedSourceNodes: SchemaNodeExtended[]): Map<string, number> => {
-  const widthMap: Map<string, number> = new Map<string, number>();
-  let maxSizeAdd = 0;
-  const copiedSourceNodes = [...sortedSourceNodes];
-  const nodesLength = copiedSourceNodes.length;
-
-  const getWidthForSourceNodesRecursively = (widthDiff: number, currentNodeIndex: number): number => {
-    if (widthDiff > maxSizeAdd) {
-      maxSizeAdd = widthDiff;
-    }
-    if (currentNodeIndex === nodesLength) {
-      return currentNodeIndex;
-    }
-    const currentNode = copiedSourceNodes[currentNodeIndex];
-    widthMap.set(currentNode.key, widthDiff);
-    if (currentNodeIndex === nodesLength - 1) {
-      return currentNodeIndex + 1;
-    }
-    const nextNode = copiedSourceNodes[currentNodeIndex + 1];
-    let nextSectionIndex: number = nodesLength - 1;
-    if (isAncestorOf(nextNode, currentNode)) {
-      nextSectionIndex = getWidthForSourceNodesRecursively(widthDiff + schemaNodeCardWidthDifference, currentNodeIndex + 1);
-    } else if (isSiblingOf(currentNode, nextNode)) {
-      nextSectionIndex = getWidthForSourceNodesRecursively(widthDiff, currentNodeIndex + 1);
-    } else {
-      return currentNodeIndex + 1;
-    }
-
-    const nextSectionNode = copiedSourceNodes[nextSectionIndex];
-    if (nextSectionNode && (isAncestorOf(nextSectionNode, currentNode) || isSiblingOf(nextSectionNode, currentNode))) {
-      copiedSourceNodes[nextSectionIndex - 1] = currentNode;
-      nextSectionIndex = getWidthForSourceNodesRecursively(widthDiff, nextSectionIndex - 1);
-    }
-
-    return nextSectionIndex;
-  };
-
-  getWidthForSourceNodesRecursively(0, 0);
-  let maxWidth = schemaNodeCardDefaultWidth;
-  if (maxSizeAdd > schemaNodeCardWidthDifference * 3) {
-    maxWidth += maxSizeAdd - schemaNodeCardWidthDifference * 3;
-  }
-
-  widthMap.set('maxWidth', maxWidth);
-
-  return widthMap;
-};
-
-const convertSourceToReactFlowParentAndChildNodes = (
-=======
 const convertSourceSchemaToReactFlowNodes = (
->>>>>>> e0e35160
   sourceSchemaElkTree: ElkNode,
   combinedSourceSchemaNodes: SchemaNodeExtended[]
 ): ReactFlowNode<SchemaCardProps>[] => {
-<<<<<<< HEAD
-  const reactFlowNodes: ReactFlowNode<SchemaCardProps>[] = [];
-
-  if (!sourceSchemaElkTree.children) {
-    LogService.error(LogCategory.ReactFlowUtils, 'convertSourceToReactFlowParentAndChildNodes', {
-      message: 'Layout error: sourceSchemaElkTree missing children',
-    });
-
-    return reactFlowNodes;
-  }
-
-  const sourceNodesCopy = [...combinedSourceSchemaNodes];
-  sourceNodesCopy.filter((node) => node.nodeProperties.includes(SchemaNodeProperty.Repeating));
-  const sourceKeySet: Set<string> = new Set();
-  sourceNodesCopy.forEach((node) => sourceKeySet.add(node.key));
-
-  const widthMap = getWidthForSourceNodes(sourceNodesCopy);
-
-  combinedSourceSchemaNodes.forEach((srcNode) => {
-    const nodeReactFlowId = addSourceReactFlowPrefix(srcNode.key);
-    const relatedConnections = getConnectionsForNode(connections, srcNode.key, SchemaType.Source);
-
-    const elkNode = sourceSchemaElkTree.children?.find((node) => node.id === nodeReactFlowId);
-    if (!elkNode || !elkNode.x || !elkNode.y || !sourceSchemaElkTree.x || !sourceSchemaElkTree.y) {
-      LogService.error(LogCategory.ReactFlowUtils, 'convertSourceToReactFlowParentAndChildNodes', {
-        message: 'Layout error: sourceSchema ElkNode not found, or missing x/y',
-        elkData: {
-          elkNodeX: elkNode?.x,
-          elkNodeY: elkNode?.y,
-          sourceSchemaElkTreeX: sourceSchemaElkTree?.x,
-          sourceSchemaElkTreeY: sourceSchemaElkTree?.y,
-        },
-      });
-
-      return;
-    }
-
-    const dictWidth = widthMap.get(srcNode.key);
-    const maxWidth = widthMap.get('maxWidth') as number;
-    const nodeWidth = dictWidth !== undefined ? dictWidth : schemaNodeCardDefaultWidth;
-
-    reactFlowNodes.push({
-      id: nodeReactFlowId,
-      zIndex: 101, // Just for schema nodes to render N-badge over edges
-      data: {
-        schemaNode: { ...srcNode, width: maxWidth - nodeWidth },
-        maxWidth: maxWidth,
-        schemaType: SchemaType.Source,
-        displayHandle: true,
-        displayChevron: true,
-        isLeaf: true,
-        isChild: false,
-        disabled: false,
-        error: false,
-        relatedConnections: relatedConnections,
-      },
-      type: ReactFlowNodeType.SchemaNode,
-      sourcePosition: Position.Right,
-      position: {
-        x: 0,
-        y: elkNode.y,
-      },
-    });
-  });
-
-  return reactFlowNodes;
-=======
   return convertSchemaToReactFlowNodes(sourceSchemaElkTree, combinedSourceSchemaNodes, SchemaType.Source);
->>>>>>> e0e35160
 };
 
 const convertTargetSchemaToReactFlowNodes = (
