--- conflicted
+++ resolved
@@ -12,11 +12,7 @@
 import { isLeafNode } from './Schema.Utils';
 import { useMemo } from 'react';
 import type { Edge as ReactFlowEdge, Node as ReactFlowNode } from 'reactflow';
-<<<<<<< HEAD
-import { ConnectionLineType, MarkerType, Position } from 'reactflow';
-=======
 import { ConnectionLineType, Position } from 'reactflow';
->>>>>>> 07556c1d
 
 const getViewportWidth = (endX: number, startX: number) => endX - startX;
 
@@ -82,11 +78,7 @@
   );
 
   combinedNodes.forEach((sourceNode) => {
-<<<<<<< HEAD
-    const relatedConnections = getConnectionsForNode(connections, sourceNode.key, SchemaTypes.Source);
-=======
-    const connectionsForNode = getConnectionsForNode(connections, sourceNode.key, 'source');
->>>>>>> 07556c1d
+    const connectionsForNode = getConnectionsForNode(connections, sourceNode.key, SchemaTypes.Source);
 
     reactFlowNodes.push({
       id: `${sourcePrefix}${sourceNode.key}`,
@@ -131,11 +123,7 @@
   const reactFlowNodes: ReactFlowNode<SchemaCardProps>[] = [];
   const rootX = schemaType === SchemaTypes.Source ? getInputX(viewportCoords) : getRootOutputX(viewportCoords);
   const idPrefix = schemaType === SchemaTypes.Source ? sourcePrefix : targetPrefix;
-<<<<<<< HEAD
-  const relatedConnections = getConnectionsForNode(connections, parentSchemaNode.key, SchemaTypes.Source);
-=======
-  const childArrayConnections = getConnectionsForNode(connections, parentSchemaNode.key, 'source');
->>>>>>> 07556c1d
+  const childArrayConnections = getConnectionsForNode(connections, parentSchemaNode.key, SchemaTypes.Source);
 
   reactFlowNodes.push({
     id: `${idPrefix}${parentSchemaNode.key}`,
@@ -260,19 +248,11 @@
   return [reactFlowNodes, reactFlowEdges];
 };
 
-<<<<<<< HEAD
 const getConnectionsForNode = (connections: ConnectionDictionary, nodeKey: string, nodeType: SchemaTypes): Connection[] => {
-  const relatedConnections: Connection[] = [];
+  const connectionsForNode: Connection[] = [];
   Object.keys(connections).forEach((key) => {
     if ((nodeType === SchemaTypes.Source && key.startsWith(nodeKey)) || (nodeType === SchemaTypes.Target && key.endsWith(nodeKey))) {
-      relatedConnections.push(connections[key]);
-=======
-const getConnectionsForNode = (connections: ConnectionDictionary, nodeKey: string, nodeType: 'source' | 'target'): Connection[] => {
-  const connectionsForNode: Connection[] = [];
-  Object.keys(connections).forEach((key) => {
-    if ((nodeType === 'source' && key.startsWith(nodeKey)) || (nodeType === 'target' && key.endsWith(nodeKey))) {
       connectionsForNode.push(connections[key]);
->>>>>>> 07556c1d
     }
   });
   return connectionsForNode;
