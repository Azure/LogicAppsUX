import type { FunctionCardProps } from '../components/nodeCard/FunctionCard';
import type { CardProps } from '../components/nodeCard/NodeCard';
import type { SchemaCardProps } from '../components/nodeCard/SchemaCard';
import { childTargetNodeCardIndent, nodeCardWidth } from '../constants/NodeConstants';
import { ReactFlowEdgeType, ReactFlowNodeType, sourcePrefix, targetPrefix } from '../constants/ReactFlowConstants';
import type { Connection, ConnectionDictionary } from '../models/Connection';
import type { FunctionDictionary } from '../models/Function';
import type { ViewportCoords } from '../models/ReactFlow';
import type { SchemaNodeDictionary, SchemaNodeExtended } from '../models/Schema';
import { SchemaTypes } from '../models/Schema';
import { getFunctionBrandingForCategory } from './Function.Utils';
import { isLeafNode } from './Schema.Utils';
import { useMemo } from 'react';
import type { Edge as ReactFlowEdge, Node as ReactFlowNode } from 'reactflow';
<<<<<<< HEAD
import { ConnectionLineType, Position } from 'reactflow';
=======
import { Position } from 'reactflow';
>>>>>>> 25ee49f4

const getViewportWidth = (endX: number, startX: number) => endX - startX;

const getInputX = (viewportCoords: ViewportCoords) => getViewportWidth(viewportCoords.endX, viewportCoords.startX) * 0.15;
const getRightOfInputs = (viewportCoords: ViewportCoords) => getInputX(viewportCoords) + nodeCardWidth;

const getFunctionX = (viewportCoords: ViewportCoords) =>
  (getRootOutputX(viewportCoords) - getRightOfInputs(viewportCoords)) / 2 + getRightOfInputs(viewportCoords);

// NOTE: Accounting for nodeCardWidth to get proper *expected/visual* positioning
const getRootOutputX = (viewportCoords: ViewportCoords) => (viewportCoords.endX - viewportCoords.startX) * 0.85 - nodeCardWidth;
const childXOffSet = childTargetNodeCardIndent;

const rootY = 30;
const rootYOffset = 60;

export const convertToReactFlowNodes = (
  viewportCoords: ViewportCoords,
  currentlySelectedSourceNodes: SchemaNodeExtended[],
  connectedSourceNodes: SchemaNodeExtended[],
  allSourceNodes: SchemaNodeDictionary,
  allFunctionNodes: FunctionDictionary,
  targetSchemaNode: SchemaNodeExtended,
  connections: ConnectionDictionary
): ReactFlowNode<CardProps>[] => {
  const reactFlowNodes: ReactFlowNode<CardProps>[] = [];

  reactFlowNodes.push(
    ...convertInputToReactFlowParentAndChildNodes(
      viewportCoords,
      currentlySelectedSourceNodes,
      connectedSourceNodes,
      allSourceNodes,
      connections
    ),
    ...convertOutputToReactFlowParentAndChildNodes(viewportCoords, targetSchemaNode, connections),
    ...convertFunctionsToReactFlowParentAndChildNodes(viewportCoords, allFunctionNodes)
  );

  return reactFlowNodes;
};

const convertInputToReactFlowParentAndChildNodes = (
  viewportCoords: ViewportCoords,
  currentlySelectedSourceNodes: SchemaNodeExtended[],
  connectedSourceNodes: SchemaNodeExtended[],
  allSourceNodes: SchemaNodeDictionary,
  connections: ConnectionDictionary
): ReactFlowNode<SchemaCardProps>[] => {
  const reactFlowNodes: ReactFlowNode<SchemaCardProps>[] = [];
  const combinedNodes = [
    ...connectedSourceNodes,
    ...currentlySelectedSourceNodes.filter((selectedNode) => {
      const existingNode = connectedSourceNodes.find((currentNode) => currentNode.key === selectedNode.key);
      return !existingNode;
    }),
  ];
  const flattenedKeys = Object.values(allSourceNodes).map((sourceNode) => sourceNode.key);
  combinedNodes.sort((nodeA, nodeB) =>
    nodeA.pathToRoot.length !== nodeB.pathToRoot.length
      ? nodeA.pathToRoot.length - nodeB.pathToRoot.length
      : flattenedKeys.indexOf(nodeA.key) - flattenedKeys.indexOf(nodeB.key)
  );

  combinedNodes.forEach((sourceNode) => {
    const connectionsForNode = getConnectionsForNode(connections, sourceNode.key, SchemaTypes.Source);

    reactFlowNodes.push({
      id: `${sourcePrefix}${sourceNode.key}`,
      data: {
        schemaNode: sourceNode,
        schemaType: SchemaTypes.Source,
        displayHandle: true,
        displayChevron: true,
        isLeaf: true,
        isChild: false,
        disabled: false,
        error: false,
        childArrayConnections: connectionsForNode,
      },
      type: ReactFlowNodeType.SchemaNode,
      sourcePosition: Position.Right,
      position: {
        x: getInputX(viewportCoords),
        y: rootY + rootYOffset * reactFlowNodes.length,
      },
    });
  });

  return reactFlowNodes;
};

const convertOutputToReactFlowParentAndChildNodes = (
  viewportCoords: ViewportCoords,
  targetSchemaNode: SchemaNodeExtended,
  connections: ConnectionDictionary
): ReactFlowNode<SchemaCardProps>[] => {
  return convertToReactFlowParentAndChildNodes(viewportCoords, targetSchemaNode, SchemaTypes.Target, true, connections);
};

export const convertToReactFlowParentAndChildNodes = (
  viewportCoords: ViewportCoords,
  parentSchemaNode: SchemaNodeExtended,
  schemaType: SchemaTypes,
  displayTargets: boolean,
  connections: ConnectionDictionary
): ReactFlowNode<SchemaCardProps>[] => {
  const reactFlowNodes: ReactFlowNode<SchemaCardProps>[] = [];
  const rootX = schemaType === SchemaTypes.Source ? getInputX(viewportCoords) : getRootOutputX(viewportCoords);
  const idPrefix = schemaType === SchemaTypes.Source ? sourcePrefix : targetPrefix;
  const childArrayConnections = getConnectionsForNode(connections, parentSchemaNode.key, SchemaTypes.Source);

  reactFlowNodes.push({
    id: `${idPrefix}${parentSchemaNode.key}`,
    data: {
      schemaNode: parentSchemaNode,
      schemaType,
      displayHandle: displayTargets,
      displayChevron: false,
      isLeaf: false,
      isChild: false,
      disabled: false,
      error: false,
      childArrayConnections: childArrayConnections,
    },
    type: ReactFlowNodeType.SchemaNode,
    targetPosition: !displayTargets ? undefined : SchemaTypes.Source ? Position.Right : Position.Left,
    position: {
      x: rootX,
      y: rootY,
    },
  });

  parentSchemaNode.children?.forEach((childNode) => {
    reactFlowNodes.push({
      id: `${idPrefix}${childNode.key}`,
      data: {
        schemaNode: childNode,
        schemaType,
        displayHandle: displayTargets,
        displayChevron: true,
        isLeaf: isLeafNode(childNode),
        isChild: true,
        disabled: false,
        error: false,
        childArrayConnections: [],
      },
      type: ReactFlowNodeType.SchemaNode,
      targetPosition: !displayTargets ? undefined : SchemaTypes.Source ? Position.Right : Position.Left,
      position: {
        x: rootX + childXOffSet,
        y: rootY + rootYOffset * reactFlowNodes.length,
      },
    });
  });

  return reactFlowNodes;
};

const convertFunctionsToReactFlowParentAndChildNodes = (
  viewportCoords: ViewportCoords,
  allFunctionNodes: FunctionDictionary
): ReactFlowNode<FunctionCardProps>[] => {
  const reactFlowNodes: ReactFlowNode<FunctionCardProps>[] = [];

  Object.entries(allFunctionNodes).forEach(([functionKey, functionNode]) => {
    reactFlowNodes.push({
      id: functionKey,
      data: {
        functionName: functionNode.functionName,
        displayHandle: true,
        maxNumberOfInputs: functionNode.maxNumberOfInputs,
        inputs: functionNode.inputs,
        functionBranding: getFunctionBrandingForCategory(functionNode.category),
        disabled: false,
        error: false,
      },
      type: ReactFlowNodeType.FunctionNode,
      sourcePosition: Position.Right,
      position: {
        x: getFunctionX(viewportCoords),
        y: rootY + rootYOffset * reactFlowNodes.length,
      },
    });
  });

  return reactFlowNodes;
};

export const convertToReactFlowEdges = (connections: ConnectionDictionary): ReactFlowEdge[] => {
<<<<<<< HEAD
  return Object.entries(connections).map(([connectionKey, connection]) => {
    return {
      id: connectionKey,
      source: connection.reactFlowSource,
      target: connection.reactFlowDestination,
      type: ConnectionLineType.SmoothStep,
      selected: connection.isSelected,
    };
=======
  return Object.values(connections).flatMap((connection) => {
    return connection.sources.map((source) => {
      return {
        id: createReactFlowId(source.reactFlowKey, connection.destination.reactFlowKey),
        source: source.reactFlowKey,
        target: connection.destination.reactFlowKey,
        type: ReactFlowEdgeType.ConnectionEdge,
        selected: connection.isSelected,
        data: {
          isHovered: connection.isHovered,
        },
      };
    });
>>>>>>> 25ee49f4
  });
};

export const useLayout = (
  viewportCoords: ViewportCoords,
  currentlySelectedSourceNodes: SchemaNodeExtended[],
  connectedSourceNodes: SchemaNodeExtended[],
  allSourceNodes: SchemaNodeDictionary,
  allFunctionNodes: FunctionDictionary,
  currentTargetNode: SchemaNodeExtended | undefined,
  connections: ConnectionDictionary
): [ReactFlowNode[], ReactFlowEdge[]] => {
  const reactFlowNodes = useMemo(() => {
    if (currentTargetNode) {
      return convertToReactFlowNodes(
        viewportCoords,
        currentlySelectedSourceNodes,
        connectedSourceNodes,
        allSourceNodes,
        allFunctionNodes,
        currentTargetNode,
        connections
      );
    } else {
      return [];
    }
    // Explicitly ignoring connectedSourceNodes
    // eslint-disable-next-line react-hooks/exhaustive-deps
  }, [viewportCoords, currentlySelectedSourceNodes, currentTargetNode, allFunctionNodes]);

  const reactFlowEdges = useMemo(() => {
    return convertToReactFlowEdges(connections);
  }, [connections]);

  return [reactFlowNodes, reactFlowEdges];
};

export const getConnectionsForNode = (connections: ConnectionDictionary, nodeKey: string, nodeType: SchemaTypes): Connection[] => {
  const connectionsForNode: Connection[] = [];
  Object.keys(connections).forEach((key) => {
    if ((nodeType === SchemaTypes.Source && key.startsWith(nodeKey)) || (nodeType === SchemaTypes.Target && key.endsWith(nodeKey))) {
      connectionsForNode.push(connections[key]);
    }
  });
<<<<<<< HEAD
  return connectionsForNode;
};
=======
  return relatedConnections;
};

export const createReactFlowId = (sourceId: string, targetId: string): string => `${sourceId}-to-${targetId}`;

export const addReactFlowPrefix = (key: string, type: SchemaTypes) => `${type}-${key}`;

export const getSourceIdFromReactFlowId = (reactFlowId: string): string => reactFlowId.split('-to-')[0];

export const getDestinationIdFromReactFlowId = (reactFlowId: string): string => reactFlowId.split('-to-')[1];
>>>>>>> 25ee49f4
<|MERGE_RESOLUTION|>--- conflicted
+++ resolved
@@ -12,11 +12,7 @@
 import { isLeafNode } from './Schema.Utils';
 import { useMemo } from 'react';
 import type { Edge as ReactFlowEdge, Node as ReactFlowNode } from 'reactflow';
-<<<<<<< HEAD
-import { ConnectionLineType, Position } from 'reactflow';
-=======
 import { Position } from 'reactflow';
->>>>>>> 25ee49f4
 
 const getViewportWidth = (endX: number, startX: number) => endX - startX;
 
@@ -207,16 +203,6 @@
 };
 
 export const convertToReactFlowEdges = (connections: ConnectionDictionary): ReactFlowEdge[] => {
-<<<<<<< HEAD
-  return Object.entries(connections).map(([connectionKey, connection]) => {
-    return {
-      id: connectionKey,
-      source: connection.reactFlowSource,
-      target: connection.reactFlowDestination,
-      type: ConnectionLineType.SmoothStep,
-      selected: connection.isSelected,
-    };
-=======
   return Object.values(connections).flatMap((connection) => {
     return connection.sources.map((source) => {
       return {
@@ -230,7 +216,6 @@
         },
       };
     });
->>>>>>> 25ee49f4
   });
 };
 
@@ -275,12 +260,8 @@
       connectionsForNode.push(connections[key]);
     }
   });
-<<<<<<< HEAD
   return connectionsForNode;
 };
-=======
-  return relatedConnections;
-};
 
 export const createReactFlowId = (sourceId: string, targetId: string): string => `${sourceId}-to-${targetId}`;
 
@@ -288,5 +269,4 @@
 
 export const getSourceIdFromReactFlowId = (reactFlowId: string): string => reactFlowId.split('-to-')[0];
 
-export const getDestinationIdFromReactFlowId = (reactFlowId: string): string => reactFlowId.split('-to-')[1];
->>>>>>> 25ee49f4
+export const getDestinationIdFromReactFlowId = (reactFlowId: string): string => reactFlowId.split('-to-')[1];