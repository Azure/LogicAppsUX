--- conflicted
+++ resolved
@@ -308,11 +308,7 @@
 export const getTargetSchemaNodeConnections = (
   currentTargetSchemaNode: SchemaNodeExtended | undefined,
   connections: ConnectionDictionary
-<<<<<<< HEAD
-) => {
-=======
 ): Connection[] => {
->>>>>>> 4d8b30fa
   if (!currentTargetSchemaNode) {
     return [];
   }
@@ -333,28 +329,20 @@
   return outputFilteredConnections;
 };
 
-<<<<<<< HEAD
-export const getConnectedSourceSchemaNodes = (targetSchemaNodeConnections: Connection[], connections: ConnectionDictionary) => {
-=======
 export const getConnectedSourceSchemaNodes = (
   targetSchemaNodeConnections: Connection[],
   connections: ConnectionDictionary
 ): SchemaNodeExtended[] => {
->>>>>>> 4d8b30fa
   return targetSchemaNodeConnections
     .flatMap((connectedNode) => collectNodesForConnectionChain(connectedNode, connections))
     .filter((connectedNode) => isSchemaNodeExtended(connectedNode.node) && !connectedNode.reactFlowKey.includes(targetPrefix))
     .map((connectedNode) => connectedNode.node) as SchemaNodeExtended[];
 };
 
-<<<<<<< HEAD
-export const getFunctionConnectionUnits = (targetSchemaNodeConnections: Connection[], connections: ConnectionDictionary) => {
-=======
 export const getFunctionConnectionUnits = (
   targetSchemaNodeConnections: Connection[],
   connections: ConnectionDictionary
 ): ConnectionUnit[] => {
->>>>>>> 4d8b30fa
   return targetSchemaNodeConnections
     .flatMap((connectedNode) => collectNodesForConnectionChain(connectedNode, connections))
     .filter((connectionUnit) => isFunctionData(connectionUnit.node));
