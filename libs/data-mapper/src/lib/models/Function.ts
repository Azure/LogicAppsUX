import { mapNodeParams } from '../constants/MapDefinitionConstants';
import { InputFormat as InputEntryType, NormalizedDataType } from './Schema';
import type { SchemaNodeExtended } from './Schema';

export interface FunctionManifest {
  version: string;
  transformFunctions: FunctionData[];
}

export interface FunctionData {
  key: string;
  functionName: string;

  maxNumberOfInputs: number; // -1 for unlimited
  inputs: FunctionInput[];
  outputValueType: NormalizedDataType;

  displayName: string;
  category: FunctionCategory;
  description: string;
  tooltip?: string;
}

export interface FunctionInput {
  name: string;
  allowedTypes: NormalizedDataType[];
  isOptional: boolean;
  allowCustomInput: boolean;
  inputEntryType?: InputEntryType;

  tooltip?: string;
  placeHolder: string;
}

// NOTE: These values must be in alphabetical order (used in sorting within FunctionsList)
export enum FunctionCategory {
  Collection = 'Collection',
  Conversion = 'Conversion',
  DateTime = 'Date time',
  Logical = 'Logical',
  Math = 'Math',
  String = 'String',
  Utility = 'Utilities',
  Custom = 'Custom',
}

export interface CreatedFunction {
  // Should be the target schema to display this on
  functionLocations: SchemaNodeExtended[];
  functionData: FunctionData;
}

// The key is the function guid, also used in the connection dict
export type FunctionDictionary = { [key: string]: CreatedFunction };

//#region Pseudo Functions
export const indexPseudoFunctionKey = 'index';
export const indexPseudoFunction: FunctionData = {
  key: indexPseudoFunctionKey,
  maxNumberOfInputs: 1,
  functionName: '',
  outputValueType: NormalizedDataType.Any,
  inputs: [
    {
      name: 'Loop',
      allowedTypes: [NormalizedDataType.Complex, NormalizedDataType.Object],
      isOptional: false,
      allowCustomInput: false,
      placeHolder: 'The source loop.',
    },
  ],
  displayName: 'Index',
  category: FunctionCategory.Collection,
  description: 'Adds an index value to the loop',
};

export const ifPseudoFunctionKey = 'if';
export const ifPseudoFunction: FunctionData = {
  key: ifPseudoFunctionKey,
  maxNumberOfInputs: 2,
  functionName: mapNodeParams.if,
  outputValueType: NormalizedDataType.Any,
  inputs: [
    {
      name: 'Condition',
      allowedTypes: [NormalizedDataType.Boolean],
      isOptional: false,
      allowCustomInput: true,
      placeHolder: 'The condition to generate off of',
    },
    {
      name: 'Value',
      allowedTypes: [NormalizedDataType.Any],
      isOptional: false,
      allowCustomInput: true,
      placeHolder: 'The value to generate',
    },
  ],
  displayName: 'If',
  category: FunctionCategory.Logical,
  description: 'Generate child values when condition is true',
};

export const directAccessPseudoFunctionKey = 'directAccess';
export const directAccessPseudoFunction: FunctionData = {
  key: directAccessPseudoFunctionKey,
  maxNumberOfInputs: 3,
  functionName: '',
  outputValueType: NormalizedDataType.Any,
  inputs: [
    {
      name: 'Source Index',
      allowedTypes: [NormalizedDataType.Number, NormalizedDataType.Any],
      isOptional: false,
      allowCustomInput: true,
      placeHolder: 'The source index value',
    },
    {
      name: 'Scope',
      allowedTypes: [NormalizedDataType.Complex, NormalizedDataType.Object],
      isOptional: false,
      allowCustomInput: false,
      placeHolder: 'Where to apply the index',
    },
    {
      name: 'Output property',
      allowedTypes: [NormalizedDataType.Any],
      isOptional: false,
      allowCustomInput: false,
      placeHolder: 'The value to generate',
    },
  ],
  displayName: 'Direct Access',
  category: FunctionCategory.Collection,
  description: 'Directly access the value specified by the index and the given property',
};

export const pseudoFunctions: FunctionData[] = [indexPseudoFunction, ifPseudoFunction, directAccessPseudoFunction];
//#endregion

// Used in Standalone when the function host isn't running, or for testing
export const functionMock: FunctionData[] = [
  {
    key: 'Maximum',
    maxNumberOfInputs: 2,
    functionName: 'max',
    outputValueType: NormalizedDataType.Number,
    inputs: [
      {
        name: 'Value',
        allowedTypes: [NormalizedDataType.Number, NormalizedDataType.Decimal, NormalizedDataType.Integer],
        isOptional: false,
        allowCustomInput: false,
        tooltip: 'The value to use',
        placeHolder: 'The value',
      },
      {
        name: 'Scope',
        allowedTypes: [NormalizedDataType.Any],
        isOptional: true,
        allowCustomInput: false,
        tooltip: 'The scope to use',
        placeHolder: 'The scope',
      },
    ],
    displayName: 'Max',
    category: FunctionCategory.Math,
    description: 'The max between two values',
    tooltip: 'Max between two values',
  },
  {
    key: 'Minimum',
    maxNumberOfInputs: 2,
    functionName: 'min',
    outputValueType: NormalizedDataType.Number,
    inputs: [
      {
        name: 'Value',
        allowedTypes: [NormalizedDataType.Number, NormalizedDataType.Decimal, NormalizedDataType.Integer],
        isOptional: false,
        allowCustomInput: false,
        tooltip: 'The value to use',
        placeHolder: 'The value',
      },
      {
        name: 'Scope',
        allowedTypes: [NormalizedDataType.Any],
        isOptional: true,
        allowCustomInput: false,
        tooltip: 'The scope to use',
        placeHolder: 'The scope',
      },
    ],
    displayName: 'Min',
    category: FunctionCategory.Math,
    description: 'The min between 2 numbers',
    tooltip: 'The min',
  },
  {
    key: 'Average',
    maxNumberOfInputs: 2,
    functionName: 'avg',
    outputValueType: NormalizedDataType.Number,
    inputs: [
      {
        name: 'Value',
        allowedTypes: [NormalizedDataType.Number, NormalizedDataType.Decimal, NormalizedDataType.Integer],
        isOptional: false,
        allowCustomInput: false,
        tooltip: 'The value to use',
        placeHolder: 'The value',
      },
      {
        name: 'Scope',
        allowedTypes: [NormalizedDataType.Any],
        isOptional: true,
        allowCustomInput: false,
        tooltip: 'The scope to use',
        placeHolder: 'The scope',
      },
    ],
    displayName: 'Average',
    category: FunctionCategory.Math,
    description: 'The average between two numbers',
    tooltip: 'The average',
  },
  {
    key: 'CurrentDate',
    maxNumberOfInputs: 0,
    functionName: 'current-date',
    outputValueType: NormalizedDataType.DateTime,
    inputs: [],
    displayName: 'Current Date',
    category: FunctionCategory.DateTime,
    description: 'Current date in the current time zone',
    tooltip: 'Current date',
  },
  {
    key: 'ToLower',
    maxNumberOfInputs: 1,
    functionName: 'lower-case',
    outputValueType: NormalizedDataType.String,
    inputs: [
      {
        name: 'Value',
        allowedTypes: [NormalizedDataType.String],
        isOptional: false,
        allowCustomInput: true,
        tooltip: 'The value to use',
        placeHolder: 'The value',
      },
    ],
    displayName: 'To Lower',
    category: FunctionCategory.String,
    description: 'Sets a string to be all lower case',
    tooltip: 'Lower case',
  },
  {
    key: 'Concat',
    maxNumberOfInputs: -1,
    functionName: 'concat',
    outputValueType: NormalizedDataType.String,
    inputs: [
      {
        name: 'Value',
        allowedTypes: [NormalizedDataType.String],
        isOptional: false,
        allowCustomInput: true,
        tooltip: 'The value to use',
        placeHolder: 'The value',
      },
    ],
    displayName: 'Concatenate',
    category: FunctionCategory.String,
    description: 'Combines multiple strings together',
    tooltip: 'Combine strings',
  },
  {
    key: 'ToString',
    maxNumberOfInputs: 1,
    functionName: 'string',
    outputValueType: NormalizedDataType.String,
    inputs: [
      {
        name: 'Value',
        allowedTypes: [NormalizedDataType.Any],
        isOptional: false,
        allowCustomInput: true,
        tooltip: 'The value to use',
        placeHolder: 'The value',
      },
    ],
    displayName: 'To String',
    category: FunctionCategory.Conversion,
    description: 'Converts the input into a string',
    tooltip: 'Converts to string',
  },
  {
    key: 'IsNull',
    maxNumberOfInputs: 1,
    functionName: 'is-null',
    outputValueType: NormalizedDataType.Boolean,
    inputs: [
      {
        name: 'Value',
        allowedTypes: [NormalizedDataType.Any],
        isOptional: false,
        allowCustomInput: false,
        placeHolder: 'The value to check.',
      },
    ],
    displayName: 'Is null',
    category: FunctionCategory.Logical,
    description: 'Checks whether the value is Null.',
  },
  {
    key: 'IsGreater',
    maxNumberOfInputs: 2,
    functionName: 'is-greater-than',
    outputValueType: NormalizedDataType.Boolean,
    inputs: [
      {
        name: 'Value',
        allowedTypes: [NormalizedDataType.Any],
        isOptional: false,
        allowCustomInput: true,
        placeHolder: 'The value to check.',
      },
      {
        name: '',
        allowedTypes: [NormalizedDataType.Any],
        isOptional: false,
        allowCustomInput: true,
        placeHolder: '',
      },
    ],
    displayName: 'Greater',
    category: FunctionCategory.Logical,
    description: 'Checks whether the first value is greater than the second value.',
  },
  {
    key: 'Multiply',
    maxNumberOfInputs: -1,
    functionName: 'multiply',
    outputValueType: NormalizedDataType.Number,
    inputs: [
      {
        name: 'Multiplicand',
        allowedTypes: [NormalizedDataType.Number, NormalizedDataType.Integer, NormalizedDataType.Decimal],
        isOptional: false,
        allowCustomInput: true,
        placeHolder: 'The number to multiply',
      },
    ],
    displayName: 'Multiply',
    category: FunctionCategory.Math,
    description: 'Returns the product from multiplying two or more numbers.',
  },
  {
    key: 'IsEqual',
    maxNumberOfInputs: 2,
    functionName: 'is-equal',
    outputValueType: NormalizedDataType.Boolean,
    inputs: [
      {
        name: 'Object A',
        allowedTypes: [NormalizedDataType.Any],
        isOptional: false,
        allowCustomInput: true,
        placeHolder: 'An object to compare',
      },
      {
        name: 'Object B',
        allowedTypes: [NormalizedDataType.Any],
        isOptional: false,
        allowCustomInput: true,
        placeHolder: 'An object to compare',
      },
    ],
    displayName: 'Is equal',
    category: FunctionCategory.Logical,
    description: 'Returns whether two objects are equal',
  },
  {
    key: 'SubString',
    maxNumberOfInputs: 3,
    functionName: 'substring',
    outputValueType: NormalizedDataType.String,
    inputs: [
      {
        name: 'String',
        allowedTypes: [NormalizedDataType.String],
        isOptional: false,
        allowCustomInput: true,
        placeHolder: 'The source string',
      },
      {
        name: 'Start index',
        allowedTypes: [NormalizedDataType.Integer],
        isOptional: false,
        allowCustomInput: true,
        placeHolder: 'The index to start the substring at',
      },
      {
        name: 'End index',
        allowedTypes: [NormalizedDataType.Integer],
        isOptional: false,
        allowCustomInput: true,
        placeHolder: 'The index to end the substring at',
      },
    ],
    displayName: 'Substring',
    category: FunctionCategory.String,
    description: 'Returns a substring of the current string',
  },
  {
    key: 'Count',
    maxNumberOfInputs: 1,
    functionName: 'count',
    outputValueType: NormalizedDataType.Integer,
    inputs: [
      {
        name: 'Value',
        allowedTypes: [NormalizedDataType.Any],
        isOptional: false,
        allowCustomInput: false,
        placeHolder: '',
      },
    ],
    displayName: 'Count',
    category: FunctionCategory.Collection,
    description: 'Returns the count of an item in a collection.',
  },
  {
    key: 'Divide',
    maxNumberOfInputs: 2,
    functionName: 'divide',
    outputValueType: NormalizedDataType.Number,
    inputs: [
      {
        name: 'Dividend',
        allowedTypes: [NormalizedDataType.Number, NormalizedDataType.Integer, NormalizedDataType.Decimal],
        isOptional: false,
        allowCustomInput: true,
        placeHolder: 'The number to divide by the divisor',
      },
      {
        name: 'Divisor',
        allowedTypes: [NormalizedDataType.Number, NormalizedDataType.Integer, NormalizedDataType.Decimal],
        isOptional: false,
        allowCustomInput: true,
        placeHolder: 'The number that divides the dividend.',
        tooltip: `Can't be zero.`,
      },
    ],
    displayName: 'Divide',
    category: FunctionCategory.Math,
    description: 'Returns the result from dividing two numbers.',
  },
  {
    key: 'IfElse',
    maxNumberOfInputs: 3,
    functionName: 'if-then-else',
    outputValueType: NormalizedDataType.Any,
    inputs: [
      {
        name: 'Condition',
        allowedTypes: [NormalizedDataType.Boolean],
        isOptional: false,
        allowCustomInput: true,
        placeHolder: 'The condition to evaluate.',
      },
      {
        name: 'Value if true',
        allowedTypes: [NormalizedDataType.Any],
        isOptional: false,
        allowCustomInput: true,
        placeHolder: 'The value to return if condition is true.',
      },
      {
        name: 'Value if false.',
        allowedTypes: [NormalizedDataType.Any],
        isOptional: false,
        allowCustomInput: true,
        placeHolder: 'The value to return if condition is false.',
      },
    ],
    displayName: 'If else',
    category: FunctionCategory.Logical,
    description: 'Evaluates the condition and returns corresponding value.',
  },
  {
    key: 'sort',
    maxNumberOfInputs: 2,
    functionName: 'sort',
    outputValueType: NormalizedDataType.Complex,
    inputs: [
      {
        name: 'Scope',
        allowedTypes: [NormalizedDataType.Complex, NormalizedDataType.Object],
        isOptional: false,
        allowCustomInput: false,
        placeHolder: 'The source sequence',
      },
      {
        name: 'Sort property',
        allowedTypes: [NormalizedDataType.Any],
        isOptional: false,
        allowCustomInput: false,
        placeHolder: 'The property to sort on',
      },
    ],
    displayName: 'Sort',
    category: FunctionCategory.Collection,
    description: 'Sort the sequence by a given property',
  },
  {
<<<<<<< HEAD
    key: 'sortcustom',
    maxNumberOfInputs: 2,
    functionName: 'sortcustom',
    outputValueType: NormalizedDataType.Complex,
    inputs: [
      {
        name: 'Scope',
        allowedTypes: [NormalizedDataType.Complex, NormalizedDataType.Object],
        isOptional: false,
        allowCustomInput: false,
        placeHolder: 'The source sequence',
      },
      {
        name: 'Sort property',
        allowedTypes: [NormalizedDataType.Any],
        isOptional: false,
        allowCustomInput: false,
        placeHolder: 'The property to sort on',
      },
    ],
    displayName: 'Sort Custom',
    category: FunctionCategory.Custom,
    description: 'Sort the sequence by a given property',
=======
    key: 'XPath',
    maxNumberOfInputs: 1,
    functionName: 'xpath',
    outputValueType: NormalizedDataType.Any,
    inputs: [
      {
        name: 'XPATH expression',
        allowedTypes: [NormalizedDataType.String],
        inputEntryType: InputEntryType.TextBox,
        isOptional: false,
        allowCustomInput: true,
        placeHolder: 'expression',
      },
    ],
    displayName: 'Execute XPath',
    category: FunctionCategory.Utility,
    description: 'Evaluates user supplied XPATH expression.',
  },
  {
    key: 'InlineXslt',
    maxNumberOfInputs: 1,
    functionName: 'inline-xslt',
    outputValueType: NormalizedDataType.Any,
    inputs: [
      {
        name: 'XSLT File',
        allowedTypes: [NormalizedDataType.String],
        inputEntryType: InputEntryType.FilePicker,
        isOptional: false,
        allowCustomInput: true,
        placeHolder: 'File name inside inlineXslt folder under artifacts',
      },
    ],
    displayName: 'Execute XSLT',
    category: FunctionCategory.Utility,
    description: 'Inserts user supplied XSLT into map.',
>>>>>>> 66a16662
  },
  ...pseudoFunctions,
];<|MERGE_RESOLUTION|>--- conflicted
+++ resolved
@@ -515,7 +515,6 @@
     description: 'Sort the sequence by a given property',
   },
   {
-<<<<<<< HEAD
     key: 'sortcustom',
     maxNumberOfInputs: 2,
     functionName: 'sortcustom',
@@ -539,7 +538,8 @@
     displayName: 'Sort Custom',
     category: FunctionCategory.Custom,
     description: 'Sort the sequence by a given property',
-=======
+  },
+  {
     key: 'XPath',
     maxNumberOfInputs: 1,
     functionName: 'xpath',
@@ -576,7 +576,6 @@
     displayName: 'Execute XSLT',
     category: FunctionCategory.Utility,
     description: 'Inserts user supplied XSLT into map.',
->>>>>>> 66a16662
   },
   ...pseudoFunctions,
 ];