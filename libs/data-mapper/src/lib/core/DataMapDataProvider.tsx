--- conflicted
+++ resolved
@@ -1,15 +1,8 @@
 import type { JsonInputStyle } from '../models/DataMap';
 import type { Schema } from '../models/Schema';
 import { DataMapperWrappedContext } from './DataMapperDesignerContext';
-<<<<<<< HEAD
-import { updateBreadcrumbForSchema } from './state/BreadcrumbSlice';
-import { updateReactFlowForSchema } from './state/ReactFlowSlice';
 import { setAvailableSchemas, setInputSchema, setOutputSchema } from './state/SchemaSlice';
-import type { AppDispatch, RootState } from './state/Store';
-=======
-import { setInputSchema, setOutputSchema } from './state/SchemaSlice';
 import type { AppDispatch } from './state/Store';
->>>>>>> e5a32219
 import React, { useContext, useEffect } from 'react';
 import { useDispatch } from 'react-redux';
 
@@ -23,14 +16,6 @@
 
 const DataProviderInner: React.FC<DataMapDataProviderProps> = ({ inputSchema, outputSchema, availableSchemas, children }) => {
   const dispatch = useDispatch<AppDispatch>();
-<<<<<<< HEAD
-  const {
-    inputSchema: extendedInputSchema,
-    outputSchema: extendedOutputSchema,
-    availableSchemas: stateAvailableSchemas,
-  } = useSelector((state: RootState) => state.schema);
-=======
->>>>>>> e5a32219
 
   useEffect(() => {
     if (inputSchema) {
@@ -44,26 +29,13 @@
     }
   }, [dispatch, outputSchema]);
 
-<<<<<<< HEAD
   useEffect(() => {
-    console.log('------availableSchemas triggered');
+    // console.log('------availableSchemas triggered');
     if (availableSchemas) {
       dispatch(setAvailableSchemas(availableSchemas));
     }
   }, [dispatch, availableSchemas]);
 
-  useEffect(() => {
-    dispatch(
-      updateReactFlowForSchema({ inputSchema: extendedInputSchema?.schemaTreeRoot, outputSchema: extendedOutputSchema?.schemaTreeRoot })
-    );
-  }, [dispatch, extendedInputSchema, extendedOutputSchema, stateAvailableSchemas]);
-
-  useEffect(() => {
-    dispatch(updateBreadcrumbForSchema({ schema: extendedOutputSchema, currentNode: extendedOutputSchema?.schemaTreeRoot }));
-  }, [dispatch, extendedOutputSchema]);
-
-=======
->>>>>>> e5a32219
   return <>{children}</>;
 };
 
