import type { SchemaExtended, SchemaNodeDictionary, SchemaNodeExtended } from '../../models';
import { SchemaNodeProperties, SchemaTypes } from '../../models';
import type { ConnectionDictionary } from '../../models/Connection';
import type { FunctionData, FunctionDictionary } from '../../models/Function';
import type { SelectedNode } from '../../models/SelectedNode';
import { NodeType } from '../../models/SelectedNode';
import { addReactFlowPrefix, createConnectionKey } from '../../utils/DataMapIds.Utils';
import { guid } from '@microsoft-logic-apps/utils';
import type { PayloadAction } from '@reduxjs/toolkit';
import { createSlice } from '@reduxjs/toolkit';

export interface DataMapState {
  curDataMapOperation: DataMapOperationState;
  pristineDataMap: DataMapOperationState;
  isDirty: boolean;
  undoStack: DataMapOperationState[];
  redoStack: DataMapOperationState[];
}

export interface DataMapOperationState {
  dataMapConnections: ConnectionDictionary;
  sourceSchema?: SchemaExtended;
  flattenedSourceSchema: SchemaNodeDictionary;
  targetSchema?: SchemaExtended;
  flattenedTargetSchema: SchemaNodeDictionary;
  currentSourceNodes: SchemaNodeExtended[];
  currentTargetNode?: SchemaNodeExtended;
  currentFunctionNodes: FunctionDictionary;
  currentlySelectedNode?: SelectedNode;
  xsltFilename: string;
}

const emptyPristineState: DataMapOperationState = {
  dataMapConnections: {},
  currentSourceNodes: [],
  currentFunctionNodes: {},
  flattenedSourceSchema: {},
  flattenedTargetSchema: {},
  xsltFilename: '',
};

const initialState: DataMapState = {
  pristineDataMap: emptyPristineState,
  curDataMapOperation: emptyPristineState,
  isDirty: false,
  undoStack: [],
  redoStack: [],
};

export interface InitialSchemaAction {
  schema: SchemaExtended;
  schemaType: SchemaTypes.Source | SchemaTypes.Target;
  flattenedSchema: SchemaNodeDictionary;
}

export interface ConnectionAction {
  source: SchemaNodeExtended;
  destination: SchemaNodeExtended;

  reactFlowSource: string;
  reactFlowDestination: string;
}

export const dataMapSlice = createSlice({
  name: 'dataMap',
  initialState,
  reducers: {
    setXsltFilename: (state, action: PayloadAction<string>) => {
      state.curDataMapOperation.xsltFilename = action.payload;
      state.pristineDataMap.xsltFilename = action.payload;
    },

    setInitialSchema: (state, action: PayloadAction<InitialSchemaAction>) => {
      if (action.payload.schemaType === SchemaTypes.Source) {
        state.curDataMapOperation.sourceSchema = action.payload.schema;
        state.curDataMapOperation.flattenedSourceSchema = action.payload.flattenedSchema;
        state.pristineDataMap.sourceSchema = action.payload.schema;
        state.pristineDataMap.flattenedSourceSchema = action.payload.flattenedSchema;
      } else {
        state.curDataMapOperation.targetSchema = action.payload.schema;
        state.curDataMapOperation.flattenedTargetSchema = action.payload.flattenedSchema;
        state.curDataMapOperation.currentTargetNode = action.payload.schema.schemaTreeRoot;
        state.pristineDataMap.targetSchema = action.payload.schema;
        state.pristineDataMap.flattenedTargetSchema = action.payload.flattenedSchema;
        state.pristineDataMap.currentTargetNode = action.payload.schema.schemaTreeRoot;
      }
    },

    setInitialDataMap: (state, action: PayloadAction<ConnectionDictionary | undefined>) => {
      const incomingConnections = action.payload;
      const currentState = state.curDataMapOperation;

      if (currentState.sourceSchema && currentState.targetSchema) {
        let newState: DataMapOperationState = {
          ...currentState,
          dataMapConnections: {},
          currentSourceNodes: [],
          currentTargetNode: currentState.targetSchema.schemaTreeRoot,
        };

        if (incomingConnections) {
          const topLevelSourceNodes: SchemaNodeExtended[] = [];

          Object.values(incomingConnections).forEach((connection) => {
            // TODO change to support functions
            if ((connection.source as SchemaNodeExtended).pathToRoot.length < 2) {
              topLevelSourceNodes.push(currentState.flattenedSourceSchema[connection.reactFlowSource]);
            }
          });

          newState = {
            ...currentState,
            currentSourceNodes: topLevelSourceNodes,
            dataMapConnections: incomingConnections,
          };
        }

        state.curDataMapOperation = newState;
        state.pristineDataMap = newState;
      }
    },

    changeSourceSchema: (state, action: PayloadAction<DataMapOperationState | undefined>) => {
      const incomingDataMapOperation = action.payload;

      if (incomingDataMapOperation) {
        state.curDataMapOperation = incomingDataMapOperation;
        state.isDirty = true;
        state.undoStack = [];
        state.redoStack = [];
      }
    },

    changeTargetSchema: (state, action: PayloadAction<DataMapOperationState | undefined>) => {
      const incomingDataMapOperation = action.payload;
      if (incomingDataMapOperation) {
        state.curDataMapOperation = incomingDataMapOperation;
        state.isDirty = true;
        state.undoStack = [];
        state.redoStack = [];
      }
    },

    setCurrentSourceNodes: (state, action: PayloadAction<SchemaNodeExtended[] | undefined>) => {
      let nodes: SchemaNodeExtended[] = [];
      if (action.payload) {
        const uniqueNodes = state.curDataMapOperation.currentSourceNodes.concat(action.payload).filter((node, index, self) => {
          return self.findIndex((subNode) => subNode.key === node.key) === index;
        });

        nodes = uniqueNodes;
      }

      const newState: DataMapOperationState = {
        ...state.curDataMapOperation,
        currentSourceNodes: nodes,
      };

      doDataMapOperation(state, newState);
    },

    addSourceNodes: (state, action: PayloadAction<SchemaNodeExtended[]>) => {
      const nodes = [...state.curDataMapOperation.currentSourceNodes];
      action.payload.forEach((payloadNode) => {
        const existingNode = state.curDataMapOperation.currentSourceNodes.find((currentNode) => currentNode.key === payloadNode.key);
        if (!existingNode) {
          nodes.push(payloadNode);
        }
      });

      const newState: DataMapOperationState = {
        ...state.curDataMapOperation,
        currentSourceNodes: nodes,
      };

      doDataMapOperation(state, newState);
    },

    removeSourceNodes: (state, action: PayloadAction<SchemaNodeExtended[]>) => {
      let nodes = [...state.curDataMapOperation.currentSourceNodes];
      nodes = state.curDataMapOperation.currentSourceNodes.filter((currentNode) =>
        action.payload.every((payloadNode) => payloadNode.key !== currentNode.key)
      );

      const newState: DataMapOperationState = {
        ...state.curDataMapOperation,
        currentSourceNodes: nodes,
      };

      doDataMapOperation(state, newState);
    },

    toggleSourceNode: (state, action: PayloadAction<SchemaNodeExtended>) => {
      let nodes = [...state.curDataMapOperation.currentSourceNodes];
      const existingNode = state.curDataMapOperation.currentSourceNodes.find((currentNode) => currentNode.key === action.payload.key);
      if (existingNode) {
        nodes = state.curDataMapOperation.currentSourceNodes.filter((currentNode) => currentNode.key !== action.payload.key);
      } else {
        nodes.push(action.payload);
      }

      const newState: DataMapOperationState = {
        ...state.curDataMapOperation,
        currentSourceNodes: nodes,
      };

      doDataMapOperation(state, newState);
    },

    setCurrentTargetNode: (state, action: PayloadAction<{ schemaNode: SchemaNodeExtended; resetSelectedSourceNodes: boolean }>) => {
      const newState: DataMapOperationState = {
        ...state.curDataMapOperation,
        currentTargetNode: action.payload.schemaNode,
        currentSourceNodes: action.payload.resetSelectedSourceNodes ? [] : state.curDataMapOperation.currentSourceNodes,
      };

      doDataMapOperation(state, newState);
    },

    setCurrentlySelectedEdge: (state, action: PayloadAction<string>) => {
      const edge = state.curDataMapOperation.dataMapConnections[action.payload];
      edge.isSelected = !edge.isSelected;
    },

    setCurrentlySelectedNode: (state, action: PayloadAction<SelectedNode | undefined>) => {
      const newState: DataMapOperationState = {
        ...state.curDataMapOperation,
        currentlySelectedNode: action.payload,
      };

      doDataMapOperation(state, newState);
    },

    deleteCurrentlySelectedItem: (state) => {
      const selectedNode = state.curDataMapOperation.currentlySelectedNode;
      if (selectedNode && selectedNode.nodeType !== NodeType.Target) {
        switch (selectedNode.nodeType) {
          case NodeType.Source: {
            const removedNodes = state.curDataMapOperation.currentSourceNodes.filter((node) => node.name !== selectedNode.name);
            const newConnections = { ...state.curDataMapOperation.dataMapConnections };
            for (const connectionKey in state.curDataMapOperation.dataMapConnections) {
<<<<<<< HEAD
              if (state.curDataMapOperation.dataMapConnections[connectionKey].sourceValue === selectedNode.path) {
                delete newConnections[connectionKey];
              }
            }
            doDataMapOperation(state, {
              ...state.curDataMapOperation,
              currentSourceNodes: removedNodes,
              dataMapConnections: newConnections,
            });
=======
              if (state.curDataMapOperation.dataMapConnections[connectionKey].source.key === selectedNode.path) {
                delete state.curDataMapOperation.dataMapConnections[connectionKey];
              }
            }

            doDataMapOperation(state, { ...state.curDataMapOperation, currentSourceNodes: removedNodes });
>>>>>>> 070061f0
            break;
          }
          case NodeType.Function: {
            const newConnections = { ...state.curDataMapOperation.dataMapConnections };
            const newFunctionsState = { ...state.curDataMapOperation.currentFunctionNodes };
            delete newFunctionsState[selectedNode.id];

            doDataMapOperation(state, { ...state.curDataMapOperation, currentFunctionNodes: newFunctionsState });
<<<<<<< HEAD
            for (const connectionKey in newConnections) {
              const connection = state.curDataMapOperation.dataMapConnections[connectionKey];
              if (selectedNode.id.endsWith(connection.sourceValue) || selectedNode.id.startsWith(connection.destination)) {
                delete newConnections[connectionKey];
=======

            for (const connectionKey in state.curDataMapOperation.dataMapConnections) {
              const connection = state.curDataMapOperation.dataMapConnections[connectionKey];

              if (selectedNode.id.endsWith(connection.source.key) || selectedNode.id.startsWith(connection.destination.key)) {
                delete state.curDataMapOperation.dataMapConnections[connectionKey];
>>>>>>> 070061f0
              }
            }
            doDataMapOperation(state, {
              ...state.curDataMapOperation,
              currentFunctionNodes: newFunctionsState,
              dataMapConnections: newConnections,
            });
            break;
          }
          default:
            break;
        }

        state.curDataMapOperation.currentlySelectedNode = undefined;
      } else {
        const connections = state.curDataMapOperation.dataMapConnections;

        for (const key in connections) {
          if (connections[key].isSelected) {
            delete connections[key];
          }
        }

        doDataMapOperation(state, { ...state.curDataMapOperation, dataMapConnections: connections });
      }
    },

    addFunctionNode: (state, action: PayloadAction<FunctionData>) => {
      const functionData = action.payload;
      const newState: DataMapOperationState = {
        ...state.curDataMapOperation,
        currentFunctionNodes: { ...state.curDataMapOperation.currentFunctionNodes },
      };

      newState.currentFunctionNodes[`${functionData.key}-${guid()}`] = functionData;

      doDataMapOperation(state, newState);
    },

    removeFunctionNode: (state, action: PayloadAction<string>) => {
      const functionKey = action.payload;

      const newState: DataMapOperationState = {
        ...state.curDataMapOperation,
        currentFunctionNodes: { ...state.curDataMapOperation.currentFunctionNodes },
      };

      delete newState.dataMapConnections[functionKey];

      doDataMapOperation(state, newState);
    },

    makeConnection: (state, action: PayloadAction<ConnectionAction>) => {
      const newState: DataMapOperationState = {
        ...state.curDataMapOperation,
        dataMapConnections: { ...state.curDataMapOperation.dataMapConnections },
      };

      newState.dataMapConnections[createConnectionKey(action.payload.source.key, action.payload.destination.key)] = {
        ...action.payload,
      };

      const targetParentNode = state.curDataMapOperation.currentTargetNode;

      if (targetParentNode?.properties === SchemaNodeProperties.Repeating) {
        // only add parent source node and connection if parent node & parent node repeating
        action.payload.source.pathToRoot.forEach((parentKey) => {
          // danielle refactor
          const sourceParent = state.curDataMapOperation.flattenedSourceSchema[addReactFlowPrefix(parentKey.key, 'source')];

          if (sourceParent.properties === SchemaNodeProperties.Repeating) {
            if (state.curDataMapOperation.currentSourceNodes.find((node) => node.key !== sourceParent.key)) {
              newState.currentSourceNodes.push(sourceParent);
            }

            if (state.curDataMapOperation.dataMapConnections[createConnectionKey(sourceParent.key, targetParentNode.key)] === undefined) {
              // danielle test undo!!!
              newState.dataMapConnections[createConnectionKey(sourceParent.key, targetParentNode.key)] = {
                destination: targetParentNode,
                source: sourceParent,
                reactFlowSource: addReactFlowPrefix(sourceParent.key, 'source'),
                reactFlowDestination: addReactFlowPrefix(targetParentNode.key, 'target'),
              };
            }
          }
        });
      }

      doDataMapOperation(state, newState);
    },

    changeConnection: (state, action: PayloadAction<ConnectionAction & { oldConnectionKey: string }>) => {
      const newState: DataMapOperationState = {
        ...state.curDataMapOperation,
        dataMapConnections: { ...state.curDataMapOperation.dataMapConnections },
      };

      delete newState.dataMapConnections[action.payload.oldConnectionKey];

      // danielle what happens when connection changes from one array to another
      newState.dataMapConnections[createConnectionKey(action.payload.source.key, action.payload.destination.key)] = {
        ...action.payload,
      };

      doDataMapOperation(state, newState);
    },

    deleteConnection: (state, action: PayloadAction<string>) => {
      const newState: DataMapOperationState = {
        ...state.curDataMapOperation,
        dataMapConnections: { ...state.curDataMapOperation.dataMapConnections },
      };

      delete newState.dataMapConnections[action.payload];

      doDataMapOperation(state, newState);
    },

    undoDataMapOperation: (state) => {
      const lastDataMap = state.undoStack.pop();
      if (lastDataMap && state.curDataMapOperation) {
        state.redoStack.push(state.curDataMapOperation);
        state.curDataMapOperation = lastDataMap;
        state.isDirty = true;
      }
    },

    redoDataMapOperation: (state) => {
      const lastDataMap = state.redoStack.pop();
      if (lastDataMap && state.curDataMapOperation) {
        state.undoStack.push(state.curDataMapOperation);
        state.curDataMapOperation = lastDataMap;
        state.isDirty = true;
      }
    },

    saveDataMap: (
      state,
      action: PayloadAction<{ sourceSchemaExtended: SchemaExtended | undefined; targetSchemaExtended: SchemaExtended | undefined }>
    ) => {
      const sourceSchemaExtended = action.payload.sourceSchemaExtended;
      const targetSchemaExtended = action.payload.targetSchemaExtended;
      if (state.curDataMapOperation) {
        state.curDataMapOperation.sourceSchema = sourceSchemaExtended;
        state.curDataMapOperation.targetSchema = targetSchemaExtended;
      }
      state.pristineDataMap = state.curDataMapOperation;
      state.isDirty = false;
    },

    discardDataMap: (state) => {
      state.curDataMapOperation = state.pristineDataMap;
      state.undoStack = [];
      state.redoStack = [];
      state.isDirty = false;
    },
  },
});

export const {
  setXsltFilename,
  setInitialSchema,
  setInitialDataMap,
  changeSourceSchema,
  changeTargetSchema,
  setCurrentSourceNodes,
  addSourceNodes,
  removeSourceNodes,
  toggleSourceNode,
  setCurrentTargetNode,
  setCurrentlySelectedNode,
  addFunctionNode,
  removeFunctionNode,
  makeConnection,
  changeConnection,
  deleteConnection,
  undoDataMapOperation,
  redoDataMapOperation,
  saveDataMap,
  discardDataMap,
  deleteCurrentlySelectedItem,
  setCurrentlySelectedEdge,
} = dataMapSlice.actions;

export default dataMapSlice.reducer;

const doDataMapOperation = (state: DataMapState, newCurrentState: DataMapOperationState) => {
  state.undoStack = state.undoStack.slice(-19);
  state.undoStack.push(state.curDataMapOperation);
  state.curDataMapOperation = newCurrentState;
  state.redoStack = [];
  state.isDirty = true;
};<|MERGE_RESOLUTION|>--- conflicted
+++ resolved
@@ -239,8 +239,7 @@
             const removedNodes = state.curDataMapOperation.currentSourceNodes.filter((node) => node.name !== selectedNode.name);
             const newConnections = { ...state.curDataMapOperation.dataMapConnections };
             for (const connectionKey in state.curDataMapOperation.dataMapConnections) {
-<<<<<<< HEAD
-              if (state.curDataMapOperation.dataMapConnections[connectionKey].sourceValue === selectedNode.path) {
+              if (state.curDataMapOperation.dataMapConnections[connectionKey].source.key === selectedNode.path) {
                 delete newConnections[connectionKey];
               }
             }
@@ -249,14 +248,6 @@
               currentSourceNodes: removedNodes,
               dataMapConnections: newConnections,
             });
-=======
-              if (state.curDataMapOperation.dataMapConnections[connectionKey].source.key === selectedNode.path) {
-                delete state.curDataMapOperation.dataMapConnections[connectionKey];
-              }
-            }
-
-            doDataMapOperation(state, { ...state.curDataMapOperation, currentSourceNodes: removedNodes });
->>>>>>> 070061f0
             break;
           }
           case NodeType.Function: {
@@ -265,19 +256,10 @@
             delete newFunctionsState[selectedNode.id];
 
             doDataMapOperation(state, { ...state.curDataMapOperation, currentFunctionNodes: newFunctionsState });
-<<<<<<< HEAD
             for (const connectionKey in newConnections) {
               const connection = state.curDataMapOperation.dataMapConnections[connectionKey];
-              if (selectedNode.id.endsWith(connection.sourceValue) || selectedNode.id.startsWith(connection.destination)) {
+              if (selectedNode.id.endsWith(connection.source.key) || selectedNode.id.startsWith(connection.destination.key)) {
                 delete newConnections[connectionKey];
-=======
-
-            for (const connectionKey in state.curDataMapOperation.dataMapConnections) {
-              const connection = state.curDataMapOperation.dataMapConnections[connectionKey];
-
-              if (selectedNode.id.endsWith(connection.source.key) || selectedNode.id.startsWith(connection.destination.key)) {
-                delete state.curDataMapOperation.dataMapConnections[connectionKey];
->>>>>>> 070061f0
               }
             }
             doDataMapOperation(state, {
