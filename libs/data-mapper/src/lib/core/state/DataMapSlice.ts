import { type NotificationData, NotificationTypes } from '../../components/notification/Notification';
import type { SchemaExtended, SchemaNodeDictionary, SchemaNodeExtended } from '../../models';
import { SchemaNodeProperties, SchemaTypes } from '../../models';
import type { ConnectionDictionary } from '../../models/Connection';
import type { FunctionData, FunctionDictionary } from '../../models/Function';
import type { SelectedNode } from '../../models/SelectedNode';
import { NodeType } from '../../models/SelectedNode';
import { addReactFlowPrefix } from '../../utils/ReactFlow.Util';
import { isSchemaNodeExtended } from '../../utils/Schema.Utils';
import { guid } from '@microsoft-logic-apps/utils';
import type { PayloadAction } from '@reduxjs/toolkit';
import { createSlice } from '@reduxjs/toolkit';

export interface DataMapState {
  curDataMapOperation: DataMapOperationState;
  pristineDataMap: DataMapOperationState;
  isDirty: boolean;
  undoStack: DataMapOperationState[];
  redoStack: DataMapOperationState[];
  notificationData?: NotificationData;
}

export interface DataMapOperationState {
  dataMapConnections: ConnectionDictionary;
  sourceSchema?: SchemaExtended;
  flattenedSourceSchema: SchemaNodeDictionary;
  targetSchema?: SchemaExtended;
  flattenedTargetSchema: SchemaNodeDictionary;
  currentSourceNodes: SchemaNodeExtended[];
  currentTargetNode?: SchemaNodeExtended;
  currentFunctionNodes: FunctionDictionary;
  currentlySelectedNode?: SelectedNode;
  xsltFilename: string;
}

const emptyPristineState: DataMapOperationState = {
  dataMapConnections: {},
  currentSourceNodes: [],
  currentFunctionNodes: {},
  flattenedSourceSchema: {},
  flattenedTargetSchema: {},
  xsltFilename: '',
};

const initialState: DataMapState = {
  pristineDataMap: emptyPristineState,
  curDataMapOperation: emptyPristineState,
  isDirty: false,
  undoStack: [],
  redoStack: [],
};

export interface InitialSchemaAction {
  schema: SchemaExtended;
  schemaType: SchemaTypes.Source | SchemaTypes.Target;
  flattenedSchema: SchemaNodeDictionary;
}

export interface ConnectionAction {
  source: SchemaNodeExtended | FunctionData;
  destination: SchemaNodeExtended | FunctionData;

  reactFlowSource: string;
  reactFlowDestination: string;
}

export interface DeleteConnectionAction {
  connectionKey: string;
  inputKey: string;
}

export const dataMapSlice = createSlice({
  name: 'dataMap',
  initialState,
  reducers: {
    setXsltFilename: (state, action: PayloadAction<string>) => {
      state.curDataMapOperation.xsltFilename = action.payload;
      state.pristineDataMap.xsltFilename = action.payload;
    },

    setInitialSchema: (state, action: PayloadAction<InitialSchemaAction>) => {
      if (action.payload.schemaType === SchemaTypes.Source) {
        state.curDataMapOperation.sourceSchema = action.payload.schema;
        state.curDataMapOperation.flattenedSourceSchema = action.payload.flattenedSchema;
        state.pristineDataMap.sourceSchema = action.payload.schema;
        state.pristineDataMap.flattenedSourceSchema = action.payload.flattenedSchema;
      } else {
        state.curDataMapOperation.targetSchema = action.payload.schema;
        state.curDataMapOperation.flattenedTargetSchema = action.payload.flattenedSchema;
        state.curDataMapOperation.currentTargetNode = action.payload.schema.schemaTreeRoot;
        state.pristineDataMap.targetSchema = action.payload.schema;
        state.pristineDataMap.flattenedTargetSchema = action.payload.flattenedSchema;
        state.pristineDataMap.currentTargetNode = action.payload.schema.schemaTreeRoot;
      }
    },

    setInitialDataMap: (state, action: PayloadAction<ConnectionDictionary | undefined>) => {
      const incomingConnections = action.payload;
      const currentState = state.curDataMapOperation;

      if (currentState.sourceSchema && currentState.targetSchema) {
        let newState: DataMapOperationState = {
          ...currentState,
          dataMapConnections: {},
          currentSourceNodes: [],
          currentTargetNode: currentState.targetSchema.schemaTreeRoot,
        };

        if (incomingConnections) {
          const topLevelSourceNodes: SchemaNodeExtended[] = [];

          Object.values(incomingConnections).forEach((connection) => {
            // TODO change to support functions
            connection.sources.forEach((source) => {
              if (isSchemaNodeExtended(source.node) && source.node.pathToRoot.length < 2) {
                topLevelSourceNodes.push(currentState.flattenedSourceSchema[source.reactFlowKey]);
              }
            });
          });

          newState = {
            ...currentState,
            currentSourceNodes: topLevelSourceNodes,
            dataMapConnections: incomingConnections,
          };
        }

        state.curDataMapOperation = newState;
        state.pristineDataMap = newState;
      }
    },

    changeSourceSchema: (state, action: PayloadAction<DataMapOperationState | undefined>) => {
      const incomingDataMapOperation = action.payload;

      if (incomingDataMapOperation) {
        state.curDataMapOperation = incomingDataMapOperation;
        state.isDirty = true;
        state.undoStack = [];
        state.redoStack = [];
      }
    },

    changeTargetSchema: (state, action: PayloadAction<DataMapOperationState | undefined>) => {
      const incomingDataMapOperation = action.payload;
      if (incomingDataMapOperation) {
        state.curDataMapOperation = incomingDataMapOperation;
        state.isDirty = true;
        state.undoStack = [];
        state.redoStack = [];
      }
    },

    setCurrentSourceNodes: (state, action: PayloadAction<SchemaNodeExtended[] | undefined>) => {
      let nodes: SchemaNodeExtended[] = [];
      if (action.payload) {
        const uniqueNodes = state.curDataMapOperation.currentSourceNodes.concat(action.payload).filter((node, index, self) => {
          return self.findIndex((subNode) => subNode.key === node.key) === index;
        });

        nodes = uniqueNodes;
      }

      const newState: DataMapOperationState = {
        ...state.curDataMapOperation,
        currentSourceNodes: nodes,
      };

      doDataMapOperation(state, newState);
    },

    addSourceNodes: (state, action: PayloadAction<SchemaNodeExtended[]>) => {
      const nodes = [...state.curDataMapOperation.currentSourceNodes];
      action.payload.forEach((payloadNode) => {
        const existingNode = state.curDataMapOperation.currentSourceNodes.find((currentNode) => currentNode.key === payloadNode.key);
        if (!existingNode) {
          nodes.push(payloadNode);
        }
      });

      const newState: DataMapOperationState = {
        ...state.curDataMapOperation,
        currentSourceNodes: nodes,
      };

      doDataMapOperation(state, newState);
    },

    removeSourceNodes: (state, action: PayloadAction<SchemaNodeExtended[]>) => {
      let nodes = [...state.curDataMapOperation.currentSourceNodes];
      nodes = state.curDataMapOperation.currentSourceNodes.filter((currentNode) =>
        action.payload.every((payloadNode) => payloadNode.key !== currentNode.key)
      );

      const newState: DataMapOperationState = {
        ...state.curDataMapOperation,
        currentSourceNodes: nodes,
      };

      doDataMapOperation(state, newState);
    },

    toggleSourceNode: (state, action: PayloadAction<SchemaNodeExtended>) => {
      let nodes = [...state.curDataMapOperation.currentSourceNodes];
      const existingNode = state.curDataMapOperation.currentSourceNodes.find((currentNode) => currentNode.key === action.payload.key);
      if (existingNode) {
        nodes = state.curDataMapOperation.currentSourceNodes.filter((currentNode) => currentNode.key !== action.payload.key);
      } else {
        nodes.push(action.payload);
      }

      const newState: DataMapOperationState = {
        ...state.curDataMapOperation,
        currentSourceNodes: nodes,
      };

      doDataMapOperation(state, newState);
    },

    setCurrentTargetNode: (state, action: PayloadAction<{ schemaNode: SchemaNodeExtended; resetSelectedSourceNodes: boolean }>) => {
      const newState: DataMapOperationState = {
        ...state.curDataMapOperation,
        currentTargetNode: action.payload.schemaNode,
        currentSourceNodes: action.payload.resetSelectedSourceNodes ? [] : state.curDataMapOperation.currentSourceNodes,
      };

      doDataMapOperation(state, newState);
    },

    setCurrentlySelectedEdge: (state, action: PayloadAction<string>) => {
      const edge = state.curDataMapOperation.dataMapConnections[action.payload];
      edge.isSelected = !edge.isSelected;
    },

    setCurrentlySelectedNode: (state, action: PayloadAction<SelectedNode | undefined>) => {
      const newState: DataMapOperationState = {
        ...state.curDataMapOperation,
        currentlySelectedNode: action.payload,
      };

      doDataMapOperation(state, newState);
    },

    deleteCurrentlySelectedItem: (state) => {
      const selectedNode = state.curDataMapOperation.currentlySelectedNode;

      if (selectedNode && selectedNode.nodeType !== NodeType.Target) {
        switch (selectedNode.nodeType) {
          case NodeType.Source: {
            const removedNodes = state.curDataMapOperation.currentSourceNodes.filter((node) => node.name !== selectedNode.name);

<<<<<<< HEAD
            for (const connectionKey in state.curDataMapOperation.dataMapConnections) {
              if (state.curDataMapOperation.dataMapConnections[connectionKey].source.key === selectedNode.path) {
                state.notificationData = { type: NotificationTypes.SourceNodeRemoveFailed, msgParam: selectedNode.name };
                return;
              }
            }
=======
            Object.values(state.curDataMapOperation.dataMapConnections).forEach((connection) => {
              // eslint-disable-next-line no-param-reassign
              connection.sources = connection.sources.filter((source) => source.node.key !== selectedNode.path);
            });
>>>>>>> 42c4180f

            doDataMapOperation(state, { ...state.curDataMapOperation, currentSourceNodes: removedNodes });

            state.notificationData = { type: NotificationTypes.SourceNodeRemoved };
            break;
          }
          case NodeType.Function: {
            const newFunctionsState = { ...state.curDataMapOperation.currentFunctionNodes };
            delete newFunctionsState[selectedNode.id];

            Object.values(state.curDataMapOperation.dataMapConnections).forEach((connection) => {
              // eslint-disable-next-line no-param-reassign
              connection.sources = connection.sources.filter((source) => source.reactFlowKey !== selectedNode.id);
            });

            // Only need to remove connections if we've actually persisted some for the function
            if (state.curDataMapOperation.dataMapConnections[selectedNode.id]) {
              state.curDataMapOperation.dataMapConnections[selectedNode.id].sources = [];
            }

<<<<<<< HEAD
            state.notificationData = { type: NotificationTypes.FunctionNodeDeleted };

=======
            doDataMapOperation(state, { ...state.curDataMapOperation, currentFunctionNodes: newFunctionsState });
>>>>>>> 42c4180f
            break;
          }
          default:
            break;
        }

        state.curDataMapOperation.currentlySelectedNode = undefined;
      } else {
        const connections = state.curDataMapOperation.dataMapConnections;

        for (const key in connections) {
          if (connections[key].isSelected) {
            delete connections[key];
          }
        }

        doDataMapOperation(state, { ...state.curDataMapOperation, dataMapConnections: connections });
      }
    },

    addFunctionNode: (state, action: PayloadAction<FunctionData>) => {
      const functionData = action.payload;
      const newState: DataMapOperationState = {
        ...state.curDataMapOperation,
        currentFunctionNodes: { ...state.curDataMapOperation.currentFunctionNodes },
      };

      newState.currentFunctionNodes[`${functionData.key}-${guid()}`] = functionData;

      doDataMapOperation(state, newState);
    },

<<<<<<< HEAD
    removeFunctionNode: (state, action: PayloadAction<string>) => {
      const functionKey = action.payload;

      const newState: DataMapOperationState = {
        ...state.curDataMapOperation,
        currentFunctionNodes: { ...state.curDataMapOperation.currentFunctionNodes },
      };

      delete newState.dataMapConnections[functionKey];

      doDataMapOperation(state, newState);
      state.notificationData = { type: NotificationTypes.FunctionNodeDeleted };
    },

=======
>>>>>>> 42c4180f
    makeConnection: (state, action: PayloadAction<ConnectionAction>) => {
      const source = action.payload.source;
      const destination = action.payload.destination;

      const newState: DataMapOperationState = {
        ...state.curDataMapOperation,
        dataMapConnections: { ...state.curDataMapOperation.dataMapConnections },
      };

      if (!newState.dataMapConnections[action.payload.reactFlowDestination]) {
        newState.dataMapConnections[action.payload.reactFlowDestination] = {
          sources: [{ node: source, reactFlowKey: action.payload.reactFlowSource }],
          destination: { node: destination, reactFlowKey: action.payload.reactFlowDestination },
        };
      } else {
        newState.dataMapConnections[action.payload.reactFlowDestination].sources.push({
          node: source,
          reactFlowKey: action.payload.reactFlowSource,
        });
      }

      const targetParentNode = state.curDataMapOperation.currentTargetNode;

      if (targetParentNode?.properties === SchemaNodeProperties.Repeating && isSchemaNodeExtended(source)) {
        // only add parent source node and connection if parent node & parent node repeating
        source.pathToRoot.forEach((parentKey) => {
          // danielle refactor
          const sourceParent = state.curDataMapOperation.flattenedSourceSchema[addReactFlowPrefix(parentKey.key, SchemaTypes.Source)];

          if (sourceParent.properties === SchemaNodeProperties.Repeating) {
            if (state.curDataMapOperation.currentSourceNodes.find((node) => node.key !== sourceParent.key)) {
              newState.currentSourceNodes.push(sourceParent);
            }

            // TODO Confirm this is still correct after connections change
            if (!state.curDataMapOperation.dataMapConnections[targetParentNode.key]) {
              // danielle test undo!!!
              newState.dataMapConnections[targetParentNode.key] = {
                sources: [{ node: sourceParent, reactFlowKey: addReactFlowPrefix(sourceParent.key, SchemaTypes.Source) }],
                destination: { node: targetParentNode, reactFlowKey: addReactFlowPrefix(targetParentNode.key, SchemaTypes.Target) },
              };
            }
          }
        });
      }

      doDataMapOperation(state, newState);
    },

    changeConnection: (state, action: PayloadAction<ConnectionAction & DeleteConnectionAction>) => {
      const source = action.payload.source;
      const destination = action.payload.destination;

      const newState: DataMapOperationState = {
        ...state.curDataMapOperation,
        dataMapConnections: { ...state.curDataMapOperation.dataMapConnections },
      };

      const oldDestination = Object.values(newState.dataMapConnections).find(
        (connection) => connection.destination.reactFlowKey === action.payload.connectionKey
      );
      if (oldDestination) {
        oldDestination.sources = oldDestination.sources.filter((source) => source.reactFlowKey !== action.payload.inputKey);
      }

      // danielle what happens when connection changes from one array to another
      if (!newState.dataMapConnections[action.payload.reactFlowDestination]) {
        newState.dataMapConnections[action.payload.reactFlowDestination] = {
          sources: [{ node: source, reactFlowKey: action.payload.reactFlowSource }],
          destination: { node: destination, reactFlowKey: action.payload.reactFlowDestination },
        };
      } else {
        newState.dataMapConnections[action.payload.reactFlowDestination].sources.push({
          node: source,
          reactFlowKey: action.payload.reactFlowSource,
        });
      }

      doDataMapOperation(state, newState);
    },

    deleteConnection: (state, action: PayloadAction<DeleteConnectionAction>) => {
      const newState: DataMapOperationState = {
        ...state.curDataMapOperation,
        dataMapConnections: { ...state.curDataMapOperation.dataMapConnections },
      };

      const destination = Object.values(newState.dataMapConnections).find(
        (connection) => connection.destination.reactFlowKey === action.payload.connectionKey
      );
      if (destination) {
        destination.sources = destination.sources.filter((source) => source.reactFlowKey !== action.payload.inputKey);
      }

      doDataMapOperation(state, newState);
      state.notificationData = { type: NotificationTypes.ConnectionDeleted };
    },

    undoDataMapOperation: (state) => {
      const lastDataMap = state.undoStack.pop();
      if (lastDataMap && state.curDataMapOperation) {
        state.redoStack.push(state.curDataMapOperation);
        state.curDataMapOperation = lastDataMap;
        state.isDirty = true;
      }
    },

    redoDataMapOperation: (state) => {
      const lastDataMap = state.redoStack.pop();
      if (lastDataMap && state.curDataMapOperation) {
        state.undoStack.push(state.curDataMapOperation);
        state.curDataMapOperation = lastDataMap;
        state.isDirty = true;
      }
    },

    saveDataMap: (
      state,
      action: PayloadAction<{ sourceSchemaExtended: SchemaExtended | undefined; targetSchemaExtended: SchemaExtended | undefined }>
    ) => {
      const sourceSchemaExtended = action.payload.sourceSchemaExtended;
      const targetSchemaExtended = action.payload.targetSchemaExtended;
      if (state.curDataMapOperation) {
        state.curDataMapOperation.sourceSchema = sourceSchemaExtended;
        state.curDataMapOperation.targetSchema = targetSchemaExtended;
      }
      state.pristineDataMap = state.curDataMapOperation;
      state.isDirty = false;
    },

    discardDataMap: (state) => {
      state.curDataMapOperation = state.pristineDataMap;
      state.undoStack = [];
      state.redoStack = [];
      state.isDirty = false;
    },

    showNotification: (state, action: PayloadAction<NotificationData>) => {
      state.notificationData = action.payload;
    },

    hideNotification: (state) => {
      state.notificationData = undefined;
    },
  },
});

export const {
  setXsltFilename,
  setInitialSchema,
  setInitialDataMap,
  changeSourceSchema,
  changeTargetSchema,
  setCurrentSourceNodes,
  addSourceNodes,
  removeSourceNodes,
  toggleSourceNode,
  setCurrentTargetNode,
  setCurrentlySelectedNode,
  addFunctionNode,
  makeConnection,
  changeConnection,
  deleteConnection,
  undoDataMapOperation,
  redoDataMapOperation,
  saveDataMap,
  discardDataMap,
  deleteCurrentlySelectedItem,
  setCurrentlySelectedEdge,
  showNotification,
  hideNotification,
} = dataMapSlice.actions;

export default dataMapSlice.reducer;

const doDataMapOperation = (state: DataMapState, newCurrentState: DataMapOperationState) => {
  state.undoStack = state.undoStack.slice(-19);
  state.undoStack.push(state.curDataMapOperation);
  state.curDataMapOperation = newCurrentState;
  state.redoStack = [];
  state.isDirty = true;
};<|MERGE_RESOLUTION|>--- conflicted
+++ resolved
@@ -249,19 +249,14 @@
           case NodeType.Source: {
             const removedNodes = state.curDataMapOperation.currentSourceNodes.filter((node) => node.name !== selectedNode.name);
 
-<<<<<<< HEAD
-            for (const connectionKey in state.curDataMapOperation.dataMapConnections) {
-              if (state.curDataMapOperation.dataMapConnections[connectionKey].source.key === selectedNode.path) {
-                state.notificationData = { type: NotificationTypes.SourceNodeRemoveFailed, msgParam: selectedNode.name };
-                return;
-              }
+            const srcNodeHasConnections = Object.values(state.curDataMapOperation.dataMapConnections).some((connection) =>
+              connection.sources.some((source) => source.node.key === selectedNode.path)
+            );
+
+            if (srcNodeHasConnections) {
+              state.notificationData = { type: NotificationTypes.SourceNodeRemoveFailed, msgParam: selectedNode.name };
+              return;
             }
-=======
-            Object.values(state.curDataMapOperation.dataMapConnections).forEach((connection) => {
-              // eslint-disable-next-line no-param-reassign
-              connection.sources = connection.sources.filter((source) => source.node.key !== selectedNode.path);
-            });
->>>>>>> 42c4180f
 
             doDataMapOperation(state, { ...state.curDataMapOperation, currentSourceNodes: removedNodes });
 
@@ -282,12 +277,8 @@
               state.curDataMapOperation.dataMapConnections[selectedNode.id].sources = [];
             }
 
-<<<<<<< HEAD
+            doDataMapOperation(state, { ...state.curDataMapOperation, currentFunctionNodes: newFunctionsState });
             state.notificationData = { type: NotificationTypes.FunctionNodeDeleted };
-
-=======
-            doDataMapOperation(state, { ...state.curDataMapOperation, currentFunctionNodes: newFunctionsState });
->>>>>>> 42c4180f
             break;
           }
           default:
@@ -320,23 +311,6 @@
       doDataMapOperation(state, newState);
     },
 
-<<<<<<< HEAD
-    removeFunctionNode: (state, action: PayloadAction<string>) => {
-      const functionKey = action.payload;
-
-      const newState: DataMapOperationState = {
-        ...state.curDataMapOperation,
-        currentFunctionNodes: { ...state.curDataMapOperation.currentFunctionNodes },
-      };
-
-      delete newState.dataMapConnections[functionKey];
-
-      doDataMapOperation(state, newState);
-      state.notificationData = { type: NotificationTypes.FunctionNodeDeleted };
-    },
-
-=======
->>>>>>> 42c4180f
     makeConnection: (state, action: PayloadAction<ConnectionAction>) => {
       const source = action.payload.source;
       const destination = action.payload.destination;
