import type { ToolboxPanelTabs } from '../../components/canvasToolbox/CanvasToolbox';
import type { NotificationData } from '../../components/notification/Notification';
import {
  deletedNotificationAutoHideDuration,
  errorNotificationAutoHideDuration,
  NotificationTypes,
} from '../../components/notification/Notification';
import type { MapMetadata, SchemaExtended, SchemaNodeDictionary, SchemaNodeExtended } from '../../models';
import { SchemaNodeProperty, SchemaType } from '../../models';
import type { ConnectionDictionary, ConnectionUnit, InputConnection } from '../../models/Connection';
import type { FunctionData, FunctionDictionary } from '../../models/Function';
import { directAccessPseudoFunctionKey, indexPseudoFunction } from '../../models/Function';
import { findLast } from '../../utils/Array.Utils';
import {
  applyConnectionValue,
  bringInParentSourceNodesForRepeating,
  collectSourceNodesForConnectionChain,
  collectTargetNodesForConnectionChain,
  createConnectionEntryIfNeeded,
  flattenInputs,
  generateInputHandleId,
  getConnectedSourceSchemaNodes,
  getConnectedTargetSchemaNodes,
  getTargetSchemaNodeConnections,
  isConnectionUnit,
  nodeHasSpecificInputEventually,
} from '../../utils/Connection.Utils';
import {
  addAncestorNodesToCanvas,
  addNodeToCanvasIfDoesNotExist,
  addParentConnectionForRepeatingElementsNested,
  getParentId,
} from '../../utils/DataMap.Utils';
import { functionsForLocation, getFunctionLocationsForAllFunctions, isFunctionData } from '../../utils/Function.Utils';
import { LogCategory, LogService } from '../../utils/Logging.Utils';
import type { ReactFlowIdParts } from '../../utils/ReactFlow.Util';
import {
  addReactFlowPrefix,
  addSourceReactFlowPrefix,
  addTargetReactFlowPrefix,
  createReactFlowFunctionKey,
  getSourceIdFromReactFlowConnectionId,
  getSplitIdsFromReactFlowConnectionId,
} from '../../utils/ReactFlow.Util';
import { flattenSchemaIntoDictionary, flattenSchemaIntoSortArray, isSchemaNodeExtended } from '../../utils/Schema.Utils';
import type { PayloadAction } from '@reduxjs/toolkit';
import { createSlice } from '@reduxjs/toolkit';

export interface DataMapState {
  curDataMapOperation: DataMapOperationState;
  pristineDataMap: DataMapOperationState;
  isDirty: boolean;
  undoStack: DataMapOperationState[];
  redoStack: DataMapOperationState[];
  notificationData?: NotificationData;
  sourceNodeConnectionBeingDrawnFromId?: string;
  canvasToolboxTabToDisplay: ToolboxPanelTabs | '';
}

export interface DataMapOperationState {
  dataMapConnections: ConnectionDictionary;
  sourceSchema?: SchemaExtended;
  flattenedSourceSchema: SchemaNodeDictionary;
  sourceSchemaOrdering: string[];
  targetSchema?: SchemaExtended;
  flattenedTargetSchema: SchemaNodeDictionary;
  targetSchemaOrdering: string[];
  currentSourceSchemaNodes: SchemaNodeExtended[];
  currentTargetSchemaNode?: SchemaNodeExtended;
  functionNodes: FunctionDictionary;
  selectedItemKey?: string;
  selectedItemKeyParts?: ReactFlowIdParts;
  selectedItemConnectedNodes: ConnectionUnit[];
  xsltFilename: string;
  xsltContent: string;
  inlineFunctionInputOutputKeys: string[];
  lastAction: string;
  loadedMapMetadata?: MapMetadata;
}

const emptyPristineState: DataMapOperationState = {
  dataMapConnections: {},
  currentSourceSchemaNodes: [],
  functionNodes: {},
  flattenedSourceSchema: {},
  sourceSchemaOrdering: [],
  flattenedTargetSchema: {},
  targetSchemaOrdering: [],
  xsltFilename: '',
  xsltContent: '',
  inlineFunctionInputOutputKeys: [],
  selectedItemConnectedNodes: [],
  lastAction: 'Pristine',
};

const initialState: DataMapState = {
  pristineDataMap: emptyPristineState,
  curDataMapOperation: emptyPristineState,
  isDirty: false,
  undoStack: [],
  redoStack: [],
  canvasToolboxTabToDisplay: '',
};

export interface InitialSchemaAction {
  schema: SchemaExtended;
  schemaType: SchemaType.Source | SchemaType.Target;
}

export interface InitialDataMapAction {
  sourceSchema: SchemaExtended;
  targetSchema: SchemaExtended;
  dataMapConnections: ConnectionDictionary;
  metadata: MapMetadata | undefined;
}

export interface ConnectionAction {
  source: SchemaNodeExtended | FunctionData;
  destination: SchemaNodeExtended | FunctionData;
  reactFlowSource: string;
  reactFlowDestination: string;
  specificInput?: number;
}

export interface SetConnectionInputAction {
  targetNode: SchemaNodeExtended | FunctionData;
  targetNodeReactFlowKey: string;
  inputIndex?: number;
  input: InputConnection | null; // null is indicator to remove an unbounded input value
  findInputSlot?: boolean;
}

export interface DeleteConnectionAction {
  connectionKey: string;
  inputKey: string;
}

export const dataMapSlice = createSlice({
  name: 'dataMap',
  initialState,
  reducers: {
    setXsltFilename: (state, action: PayloadAction<string>) => {
      state.curDataMapOperation.xsltFilename = action.payload;
      state.pristineDataMap.xsltFilename = action.payload;
    },

    setXsltContent: (state, action: PayloadAction<string>) => {
      state.curDataMapOperation.xsltContent = action.payload;
      state.pristineDataMap.xsltContent = action.payload;
    },

    setInitialSchema: (state, action: PayloadAction<InitialSchemaAction>) => {
      const flattenedSchema = flattenSchemaIntoDictionary(action.payload.schema, action.payload.schemaType);

      if (action.payload.schemaType === SchemaType.Source) {
        const sourceSchemaSortArray = flattenSchemaIntoSortArray(action.payload.schema.schemaTreeRoot);

        state.curDataMapOperation.sourceSchema = action.payload.schema;
        state.curDataMapOperation.flattenedSourceSchema = flattenedSchema;
        state.curDataMapOperation.sourceSchemaOrdering = sourceSchemaSortArray;
        state.pristineDataMap.sourceSchema = action.payload.schema;
        state.pristineDataMap.flattenedSourceSchema = flattenedSchema;
        state.pristineDataMap.sourceSchemaOrdering = sourceSchemaSortArray;
      } else {
        const targetSchemaSortArray = flattenSchemaIntoSortArray(action.payload.schema.schemaTreeRoot);

        state.curDataMapOperation.targetSchema = action.payload.schema;
        state.curDataMapOperation.flattenedTargetSchema = flattenedSchema;
        state.curDataMapOperation.targetSchemaOrdering = targetSchemaSortArray;
        state.curDataMapOperation.currentTargetSchemaNode = undefined;
        state.pristineDataMap.targetSchema = action.payload.schema;
        state.pristineDataMap.flattenedTargetSchema = flattenedSchema;
        state.pristineDataMap.targetSchemaOrdering = targetSchemaSortArray;
      }

      if (state.curDataMapOperation.sourceSchema && state.curDataMapOperation.targetSchema) {
        state.curDataMapOperation.currentTargetSchemaNode = state.curDataMapOperation.targetSchema.schemaTreeRoot;
      }
    },

    setInitialDataMap: (state, action: PayloadAction<InitialDataMapAction>) => {
      const { sourceSchema, targetSchema, dataMapConnections, metadata } = action.payload;
      const currentState = state.curDataMapOperation;

      const flattenedSourceSchema = flattenSchemaIntoDictionary(sourceSchema, SchemaType.Source);
      const sourceSchemaSortArray = flattenSchemaIntoSortArray(sourceSchema.schemaTreeRoot);
      const flattenedTargetSchema = flattenSchemaIntoDictionary(targetSchema, SchemaType.Target);
      const targetSchemaSortArray = flattenSchemaIntoSortArray(targetSchema.schemaTreeRoot);
<<<<<<< HEAD
      // metadata?.functionNodes.forEach(node => {

      //   const connection = dataMapConnections[node.reactFlowGuid].self.node as FunctionData;
      //   connection.locations = node.locations;
      // })
=======
      const functionNodes: FunctionDictionary = getFunctionLocationsForAllFunctions(dataMapConnections, flattenedTargetSchema);
>>>>>>> 15d63b4a

      const newState: DataMapOperationState = {
        ...currentState,
        sourceSchema,
        targetSchema,
        flattenedSourceSchema,
        sourceSchemaOrdering: sourceSchemaSortArray,
        flattenedTargetSchema,
        functionNodes,
        targetSchemaOrdering: targetSchemaSortArray,
        dataMapConnections: dataMapConnections ?? {},
        currentSourceSchemaNodes: [],
        currentTargetSchemaNode: targetSchema.schemaTreeRoot,
        loadedMapMetadata: metadata,
      };

      state.curDataMapOperation = newState;
      state.pristineDataMap = newState;
    },

    changeSourceSchema: (state, action: PayloadAction<DataMapOperationState | undefined>) => {
      const incomingDataMapOperation = action.payload;

      if (incomingDataMapOperation) {
        state.curDataMapOperation = incomingDataMapOperation;
        state.isDirty = true;
        state.undoStack = [];
        state.redoStack = [];
      }
    },

    changeTargetSchema: (state, action: PayloadAction<DataMapOperationState | undefined>) => {
      const incomingDataMapOperation = action.payload;
      if (incomingDataMapOperation) {
        state.curDataMapOperation = incomingDataMapOperation;
        state.isDirty = true;
        state.undoStack = [];
        state.redoStack = [];
      }
    },

    setCurrentSourceSchemaNodes: (state, action: PayloadAction<SchemaNodeExtended[] | undefined>) => {
      let nodes: SchemaNodeExtended[] = [];
      if (action.payload) {
        const uniqueNodes = state.curDataMapOperation.currentSourceSchemaNodes.concat(action.payload).filter((node, index, self) => {
          return self.findIndex((subNode) => subNode.key === node.key) === index;
        });

        nodes = uniqueNodes;
      }

      const newState: DataMapOperationState = {
        ...state.curDataMapOperation,
        currentSourceSchemaNodes: nodes,
      };

      doDataMapOperation(state, newState, 'Set current source schemas');
    },

    addSourceSchemaNodes: (state, action: PayloadAction<SchemaNodeExtended[]>) => {
      const currentNodes = [...state.curDataMapOperation.currentSourceSchemaNodes];
      action.payload.forEach((payloadNode) => {
        addNodeToCanvasIfDoesNotExist(payloadNode, currentNodes);
        addAncestorNodesToCanvas(payloadNode, currentNodes, state.curDataMapOperation.flattenedSourceSchema);
      });

      const newState: DataMapOperationState = {
        ...state.curDataMapOperation,
        currentSourceSchemaNodes: currentNodes,
      };

      doDataMapOperation(state, newState, 'Add source schema nodes');
    },

    removeSourceSchemaNodes: (state, action: PayloadAction<SchemaNodeExtended[]>) => {
      // NOTE: So far we only ever remove one node at a time, but if that changes, we need to alter this
      // as currently each node deletion will generate a new undo/redo state
      action.payload.forEach((srcSchemaNode) => {
        deleteNodeWithKey(state, addSourceReactFlowPrefix(srcSchemaNode.key));
      });
    },

    setCurrentTargetSchemaNode: (state, action: PayloadAction<SchemaNodeExtended | undefined>) => {
      const connections = state.curDataMapOperation.dataMapConnections;
      const functionNodes = state.curDataMapOperation.functionNodes;
      const newTargetSchemaNode = action.payload;

      // Reset currentSourceSchema/FunctionNodes, and add back any nodes part of complete connection chains on the new target schema level
      const newTargetSchemaNodeConnections = getTargetSchemaNodeConnections(newTargetSchemaNode, connections);

      const localFunctionNodes = newTargetSchemaNode ? functionsForLocation(functionNodes, newTargetSchemaNode.key) : [];
      const functionConnections = Object.keys(localFunctionNodes)
        .map((key) => connections[key])
        .filter((connection) => !!connection);

      // Get all the unique source nodes
      const newFullyConnectedSourceSchemaNodes = getConnectedSourceSchemaNodes(
        [...functionConnections, ...newTargetSchemaNodeConnections],
        connections
      ).filter((node, index, self) => {
        return self.findIndex((subNode) => subNode.key === node.key) === index;
      });

      const newState: DataMapOperationState = {
        ...state.curDataMapOperation,
        currentTargetSchemaNode: newTargetSchemaNode,
        currentSourceSchemaNodes: newFullyConnectedSourceSchemaNodes,
      };

      doDataMapOperation(state, newState, 'Set target schema node');
    },

    setSelectedItem: (state, action: PayloadAction<string | undefined>) => {
      const connections = state.curDataMapOperation.dataMapConnections;
      const selectedItemKey = action.payload;

      state.curDataMapOperation.selectedItemKey = action.payload;

      if (selectedItemKey) {
        const selectedItemKeyParts = getSplitIdsFromReactFlowConnectionId(selectedItemKey);
        state.curDataMapOperation.selectedItemKeyParts = selectedItemKeyParts;

        const selectedItemConnectedNodes = [];
        if (connections[selectedItemKeyParts.sourceId]) {
          selectedItemConnectedNodes.push(...collectSourceNodesForConnectionChain(connections[selectedItemKeyParts.sourceId], connections));
          selectedItemConnectedNodes.push(...collectTargetNodesForConnectionChain(connections[selectedItemKeyParts.sourceId], connections));
        }

        const uniqueSelectedItemConnectedNodes = selectedItemConnectedNodes.filter((node, index, self) => {
          return self.findIndex((subNode) => subNode.reactFlowKey === node.reactFlowKey) === index;
        });

        state.curDataMapOperation.selectedItemConnectedNodes = uniqueSelectedItemConnectedNodes;
      } else {
        state.curDataMapOperation.selectedItemKeyParts = undefined;
        state.curDataMapOperation.selectedItemConnectedNodes = [];
      }
    },

    deleteCurrentlySelectedItem: (state) => {
      const selectedKey = state.curDataMapOperation.selectedItemKey;

      if (selectedKey) {
        deleteNodeWithKey(state, selectedKey);
      }
    },

    addFunctionNode: (state, action: PayloadAction<FunctionData | { functionData: FunctionData; newReactFlowKey: string }>) => {
      if (state.curDataMapOperation.currentTargetSchemaNode) {
        const newState: DataMapOperationState = {
          ...state.curDataMapOperation,
          functionNodes: { ...state.curDataMapOperation.functionNodes },
        };

        let fnReactFlowKey: string;
        let fnData: FunctionData;

        // Default - just provide the FunctionData and the key will be handled under the hood
        if (!('newReactFlowKey' in action.payload)) {
          fnData = action.payload;
          fnReactFlowKey = createReactFlowFunctionKey(fnData);
          newState.functionNodes[fnReactFlowKey] = {
            functionData: fnData,
            functionLocations: [state.curDataMapOperation.currentTargetSchemaNode],
          };
        } else {
          // Alternative - specify the key you want to use (needed for adding inline Functions)
          fnData = action.payload.functionData;
          fnReactFlowKey = action.payload.newReactFlowKey;
          newState.functionNodes[fnReactFlowKey] = {
            functionData: fnData,
            functionLocations: [state.curDataMapOperation.currentTargetSchemaNode],
          };
        }

        // Create connection entry to instantiate default connection inputs
        createConnectionEntryIfNeeded(newState.dataMapConnections, fnData, fnReactFlowKey);

        updateFunctionNodeLocations(newState, fnReactFlowKey);

        doDataMapOperation(state, newState, 'Add function node');
      }
    },

    deleteConnection: (state, action: PayloadAction<{ inputKey: string; outputKey: string; port?: string }>) => {
      const newState = { ...state.curDataMapOperation };
      deleteConnectionFromConnections(newState.dataMapConnections, action.payload.inputKey, action.payload.outputKey, action.payload.port);

      doDataMapOperation(state, newState, 'Delete connection');
    },

    makeConnection: (state, action: PayloadAction<ConnectionAction>) => {
      const newState: DataMapOperationState = {
        ...state.curDataMapOperation,
        dataMapConnections: { ...state.curDataMapOperation.dataMapConnections },
        functionNodes: { ...state.curDataMapOperation.functionNodes },
      };

      addConnection(newState.dataMapConnections, action.payload);

      if (isFunctionData(action.payload.source)) {
        updateFunctionNodeLocations(newState, action.payload.reactFlowSource);
        doDataMapOperation(state, newState, 'Updated function node locations by adding');
      }

      // Add any repeating parent nodes as well (except for Direct Access's)
      // Get all the source nodes in case we have sources from multiple source chains
      const originalSourceNode = action.payload.source;
      let actualSources: SchemaNodeExtended[];

      if (!(isFunctionData(originalSourceNode) && originalSourceNode.key === directAccessPseudoFunctionKey)) {
        if (isFunctionData(originalSourceNode)) {
          const sourceNodes = getConnectedSourceSchemaNodes(
            [newState.dataMapConnections[action.payload.reactFlowSource]],
            newState.dataMapConnections
          );
          actualSources = sourceNodes;
        } else {
          actualSources = [originalSourceNode];
        }

        // We'll only have one output node in this case
        const originalTargetNode = action.payload.destination;
        let actualTarget: SchemaNodeExtended[];
        if (isFunctionData(originalTargetNode)) {
          const targetNodes = getConnectedTargetSchemaNodes(
            [newState.dataMapConnections[action.payload.reactFlowDestination]],
            newState.dataMapConnections
          );
          actualTarget = targetNodes;
        } else {
          actualTarget = [originalTargetNode];
        }

        actualSources.forEach((sourceNode) => {
          if (actualTarget.length > 0) {
            const wasNewArrayConnectionAdded = addParentConnectionForRepeatingElementsNested(
              sourceNode,
              actualTarget[0],
              newState.flattenedSourceSchema,
              newState.flattenedTargetSchema,
              newState.dataMapConnections
            );

            if (wasNewArrayConnectionAdded) {
              state.notificationData = { type: NotificationTypes.ArrayConnectionAdded };
            }

            // Bring in correct source nodes
            // Loop through parent nodes connected to
            const parentTargetNode = state.curDataMapOperation.currentTargetSchemaNode;
            bringInParentSourceNodesForRepeating(parentTargetNode, newState);
          }
        });
      }

      doDataMapOperation(state, newState, 'Make connection');
    },

    /* TODO: Un-deprecate / re-integrate
    // NOTE: Specifically for dragging existing connection to a new target
    changeConnection: (state, action: PayloadAction<ConnectionAction & DeleteConnectionAction>) => {
      const newState: DataMapOperationState = {
        ...state.curDataMapOperation,
        dataMapConnections: { ...state.curDataMapOperation.dataMapConnections },
      };

      deleteConnectionFromConnections(newState.dataMapConnections, action.payload.inputKey, action.payload.connectionKey);
      addConnection(newState.dataMapConnections, action.payload);

      doDataMapOperation(state, newState);
    };
    */

    setConnectionInput: (state, action: PayloadAction<SetConnectionInputAction>) => {
      const newState: DataMapOperationState = {
        ...state.curDataMapOperation,
        dataMapConnections: { ...state.curDataMapOperation.dataMapConnections },
      };

      applyConnectionValue(newState.dataMapConnections, action.payload);

      doDataMapOperation(state, newState, 'Set connection input value');
    },

    undoDataMapOperation: (state) => {
      const lastDataMap = state.undoStack.pop();
      if (lastDataMap && state.curDataMapOperation) {
        if (LogService.logToConsole) {
          console.log(`Undo: ${state.curDataMapOperation.lastAction}`);
        }

        state.redoStack.push(state.curDataMapOperation);
        state.curDataMapOperation = lastDataMap;
        state.isDirty = true;
      }
    },

    redoDataMapOperation: (state) => {
      const lastDataMap = state.redoStack.pop();
      if (lastDataMap && state.curDataMapOperation) {
        if (LogService.logToConsole) {
          console.log(`Redo: ${lastDataMap.lastAction}`);
        }

        state.undoStack.push(state.curDataMapOperation);
        state.curDataMapOperation = lastDataMap;
        state.isDirty = true;
      }
    },

    saveDataMap: (
      state,
      action: PayloadAction<{ sourceSchemaExtended: SchemaExtended | undefined; targetSchemaExtended: SchemaExtended | undefined }>
    ) => {
      const sourceSchemaExtended = action.payload.sourceSchemaExtended;
      const targetSchemaExtended = action.payload.targetSchemaExtended;
      if (state.curDataMapOperation) {
        state.curDataMapOperation.sourceSchema = sourceSchemaExtended;
        state.curDataMapOperation.targetSchema = targetSchemaExtended;
      }
      state.pristineDataMap = state.curDataMapOperation;
      state.isDirty = false;
    },

    discardDataMap: (state) => {
      state.curDataMapOperation = state.pristineDataMap;
      state.undoStack = [];
      state.redoStack = [];
      state.isDirty = false;
    },

    showNotification: (state, action: PayloadAction<NotificationData>) => {
      state.notificationData = action.payload;
    },

    hideNotification: (state) => {
      state.notificationData = undefined;
    },

    setSourceNodeConnectionBeingDrawnFromId: (state, action: PayloadAction<string | undefined>) => {
      state.sourceNodeConnectionBeingDrawnFromId = action.payload;
    },

    // Will always be either [] or [inputKey, outputKey]
    setInlineFunctionInputOutputKeys: (
      state,
      action: PayloadAction<{ inputKey: string; outputKey: string; port?: string } | undefined>
    ) => {
      const newState: DataMapOperationState = { ...state.curDataMapOperation };

      if (!action.payload) {
        newState.inlineFunctionInputOutputKeys = [];
      } else {
        newState.inlineFunctionInputOutputKeys = [action.payload.inputKey, action.payload.outputKey];
        if (action.payload.port) {
          newState.inlineFunctionInputOutputKeys.push(action.payload.port);
        }
      }

      doDataMapOperation(state, newState, 'Set inline function creation i/o keys');
    },

    setCanvasToolboxTabToDisplay: (state, action: PayloadAction<ToolboxPanelTabs | ''>) => {
      state.canvasToolboxTabToDisplay = action.payload;
    },
  },
});

export const {
  deleteConnection,
  setXsltFilename,
  setXsltContent,
  setInitialSchema,
  setInitialDataMap,
  changeSourceSchema,
  changeTargetSchema,
  setCurrentSourceSchemaNodes,
  addSourceSchemaNodes,
  removeSourceSchemaNodes,
  setCurrentTargetSchemaNode,
  setSelectedItem,
  addFunctionNode,
  makeConnection,
  setConnectionInput,
  undoDataMapOperation,
  redoDataMapOperation,
  saveDataMap,
  discardDataMap,
  deleteCurrentlySelectedItem,
  showNotification,
  hideNotification,
  setSourceNodeConnectionBeingDrawnFromId,
  setInlineFunctionInputOutputKeys,
  setCanvasToolboxTabToDisplay,
} = dataMapSlice.actions;

export default dataMapSlice.reducer;

/* eslint-disable no-param-reassign */
const doDataMapOperation = (state: DataMapState, newCurrentState: DataMapOperationState, action: string) => {
  newCurrentState.lastAction = action;

  if (LogService.logToConsole) {
    console.log(`Action: ${action}`);
  }

  state.undoStack = state.undoStack.slice(-19);
  state.undoStack.push(state.curDataMapOperation);
  state.curDataMapOperation = newCurrentState;
  state.redoStack = [];
  state.isDirty = true;
};

const addConnection = (newConnections: ConnectionDictionary, nodes: ConnectionAction): void => {
  applyConnectionValue(newConnections, {
    targetNode: nodes.destination,
    targetNodeReactFlowKey: nodes.reactFlowDestination,
    findInputSlot: nodes.specificInput === undefined, // 0 should be counted as truthy
    inputIndex: nodes.specificInput,
    input: {
      reactFlowKey: nodes.reactFlowSource,
      node: nodes.source,
    },
  });
};

// Exported to be tested
export const deleteNodeFromConnections = (connections: ConnectionDictionary, keyToDelete: string): ConnectionDictionary => {
  const newConnections = { ...connections };

  if (newConnections[keyToDelete]) {
    // Step through all the connected inputs and delete the selected key from their outputs
    flattenInputs(newConnections[keyToDelete].inputs).forEach((input) => {
      if (isConnectionUnit(input)) {
        newConnections[input.reactFlowKey].outputs = newConnections[input.reactFlowKey].outputs.filter(
          (output) => output.reactFlowKey !== keyToDelete
        );
      }
    });

    // Step through all the outputs and delete the selected key from their inputs
    newConnections[keyToDelete].outputs.forEach((outputConnection) => {
      Object.values(newConnections[outputConnection.reactFlowKey].inputs).forEach((outputConnectionInput, index) => {
        newConnections[outputConnection.reactFlowKey].inputs[index] = outputConnectionInput.filter((input) =>
          isConnectionUnit(input) ? input.reactFlowKey !== keyToDelete : true
        );
      });
    });
  }

  delete newConnections[keyToDelete];

  return newConnections;
};

export const deleteConnectionFromConnections = (
  connections: ConnectionDictionary,
  inputKey: string,
  outputKey: string,
  port: string | undefined
) => {
  connections[inputKey].outputs = connections[inputKey].outputs.filter((output) => output.reactFlowKey !== outputKey);

  const outputNode = connections[outputKey].self.node;
  const outputNodeInputs = connections[outputKey].inputs;
  if (isFunctionData(outputNode) && outputNode.maxNumberOfInputs === -1) {
    Object.values(outputNodeInputs).forEach((input, inputIndex) =>
      input.forEach((inputValue, inputValueIndex) => {
        if (isConnectionUnit(inputValue) && inputValue.reactFlowKey === inputKey) {
          if (!port || (port && generateInputHandleId(outputNode.inputs[inputIndex].name, inputValueIndex) === port)) {
            outputNodeInputs[inputIndex][inputValueIndex] = undefined;
          }
        }
      })
    );
  } else {
    Object.entries(outputNodeInputs).forEach(
      ([key, input]) =>
        (outputNodeInputs[key] = input.filter((inputEntry) => (isConnectionUnit(inputEntry) ? inputEntry.reactFlowKey !== inputKey : true)))
    );
  }
};

export const deleteParentRepeatingConnections = (connections: ConnectionDictionary, inputKey: string /* contains prefix */) => {
  const parentId = getParentId(inputKey);
  if (parentId.endsWith(SchemaType.Source + '-')) {
    return;
  }

  // find connections for parent
  const allConnectionIds = Object.keys(connections);
  const parentSourceIsConnected = allConnectionIds.includes(parentId);
  if (!parentSourceIsConnected) {
    deleteParentRepeatingConnections(connections, parentId);
    return;
  }

  const parentNode = connections[parentId].self.node;
  if (isSchemaNodeExtended(parentNode) && parentNode.nodeProperties.includes(SchemaNodeProperty.Repeating)) {
    // find all connections with this parent, if any, break
    const hasAnyChildRepeatingConnections = allConnectionIds.some((id) => {
      const hasChildConnection = id.includes(parentId) && id !== parentId;
      const possibleTargetOutput = getConnectedTargetSchemaNodes([connections[id]], connections);
      const hasOutputThatReachesTarget = possibleTargetOutput.length !== 0;
      return hasChildConnection && hasOutputThatReachesTarget;
    });
    if (!hasAnyChildRepeatingConnections) {
      connections[parentId].outputs.forEach((output) => {
        if (output.reactFlowKey.includes('target')) {
          // make sure connection is direct to target, not an index or other func
          deleteConnectionFromConnections(connections, parentId, connections[parentId].outputs[0].reactFlowKey, undefined);
        }
      });

      deleteParentRepeatingConnections(connections, parentId);
    }
  }
};

export const deleteNodeWithKey = (curDataMapState: DataMapState, reactFlowKey: string) => {
  const currentDataMap = curDataMapState.curDataMapOperation;
  const targetNode = currentDataMap.flattenedTargetSchema[reactFlowKey];
  if (targetNode) {
    curDataMapState.notificationData = {
      type: NotificationTypes.TargetNodeCannotDelete,
      autoHideDurationMs: errorNotificationAutoHideDuration,
    };
    return;
  }

  // Handle deleting source schema node
  const sourceNode = currentDataMap.flattenedSourceSchema[reactFlowKey];
  if (sourceNode) {
    // Check if it has outputs *on the current canvas level* - if so, cancel it and show notification
    const potentialSrcSchemaNodeConnection = currentDataMap.dataMapConnections[reactFlowKey];
    if (potentialSrcSchemaNodeConnection && potentialSrcSchemaNodeConnection.outputs.length > 0) {
      // Check that there's no outputs on the current canvas level by checking for outputs in current function and target schema nodes
      const hasOutputsOnCurrentCanvasLevel = potentialSrcSchemaNodeConnection.outputs.some((output) => {
        const potentialConnectedFnNode = currentDataMap.functionNodes[output.reactFlowKey];
        const potentialConnectedTargetNode = currentDataMap.currentTargetSchemaNode;

        if (potentialConnectedFnNode) {
          return true;
        }

        // Check if currentTargetSchemaNode or any of its children matches an output
        if (
          potentialConnectedTargetNode &&
          (addTargetReactFlowPrefix(potentialConnectedTargetNode.key) === output.reactFlowKey ||
            potentialConnectedTargetNode.children.some((child) => addTargetReactFlowPrefix(child.key) === output.reactFlowKey))
        ) {
          return true;
        }

        return false;
      });

      if (hasOutputsOnCurrentCanvasLevel) {
        curDataMapState.notificationData = {
          type: NotificationTypes.SourceNodeRemoveFailed,
          msgParam: sourceNode.name,
          autoHideDurationMs: errorNotificationAutoHideDuration,
        };
        return;
      }
    }

    const filteredCurrentSrcSchemaNodes = currentDataMap.currentSourceSchemaNodes.filter((node) => node.key !== sourceNode.key);

    // NOTE: Do NOT delete source schema node from connections - at this stage, it's not guaranteed that
    // there are no connections to it, and we don't want to accidentally delete connections on other layers
    currentDataMap.selectedItemKey = undefined;
    currentDataMap.selectedItemKeyParts = undefined;
    currentDataMap.selectedItemConnectedNodes = [];

    doDataMapOperation(
      curDataMapState,
      {
        ...currentDataMap,
        currentSourceSchemaNodes: filteredCurrentSrcSchemaNodes,
      },
      'Delete schema node by key'
    );
    curDataMapState.notificationData = {
      type: NotificationTypes.SourceNodeRemoved,
      autoHideDurationMs: deletedNotificationAutoHideDuration,
    };
    return;
  }

  // Handle deleting function node
  const functionNode = currentDataMap.functionNodes[reactFlowKey];
  const newFunctionsState = { ...currentDataMap.functionNodes };
  if (functionNode) {
    const filteredLocations = functionNode.functionLocations.filter(
      (location) => location.key !== currentDataMap.currentTargetSchemaNode?.key
    );

    let functionMultipleLocations = false;
    if (filteredLocations.length === 0) {
      delete newFunctionsState[reactFlowKey];
    } else {
      newFunctionsState[reactFlowKey].functionLocations = filteredLocations;
      functionMultipleLocations = true;
    }

    const newConnections = deleteNodeFromConnections(currentDataMap.dataMapConnections, reactFlowKey);

    currentDataMap.selectedItemKey = undefined;
    currentDataMap.selectedItemKeyParts = undefined;
    currentDataMap.selectedItemConnectedNodes = [];

    doDataMapOperation(
      curDataMapState,
      { ...currentDataMap, functionNodes: newFunctionsState, dataMapConnections: newConnections },
      'Delete function by key'
    );

    functionMultipleLocations
      ? (curDataMapState.notificationData = {
          type: NotificationTypes.FunctionNodePartiallyDeleted,
          autoHideDurationMs: deletedNotificationAutoHideDuration,
        })
      : (curDataMapState.notificationData = {
          type: NotificationTypes.FunctionNodeDeleted,
          autoHideDurationMs: deletedNotificationAutoHideDuration,
        });

    return;
  }

  // Item to be deleted is a connection
  const connections = { ...currentDataMap.dataMapConnections };

  const splitIds = getSplitIdsFromReactFlowConnectionId(reactFlowKey);
  if (splitIds.destinationId) {
    deleteConnectionFromConnections(connections, splitIds.sourceId, splitIds.destinationId, splitIds.portId);
  } else {
    LogService.error(LogCategory.DataMapSlice, 'deleteNodeWithKey', {
      message: 'Missing destination id',
    });
  }

  const tempConn = connections[getSourceIdFromReactFlowConnectionId(reactFlowKey)];
  const ids = getConnectedSourceSchemaNodes([tempConn], connections);
  if (ids.length > 0) {
    deleteParentRepeatingConnections(connections, addSourceReactFlowPrefix(ids[0].key));
  }

  doDataMapOperation(
    curDataMapState,
    {
      ...currentDataMap,
      dataMapConnections: { ...connections },
    },
    'Delete connection'
  );

  curDataMapState.notificationData = {
    type: NotificationTypes.ConnectionDeleted,
    autoHideDurationMs: deletedNotificationAutoHideDuration,
  };
};

export const addParentConnectionForRepeatingElements = (
  targetNode: FunctionData | SchemaNodeExtended,
  sourceNode: FunctionData | SchemaNodeExtended,
  flattenedSourceSchema: SchemaNodeDictionary,
  flattenedTargetSchema: SchemaNodeDictionary,
  dataMapConnections: ConnectionDictionary,
  indexFnRfKey: string | undefined // For deserialization
) => {
  if (isSchemaNodeExtended(sourceNode) && isSchemaNodeExtended(targetNode)) {
    if (sourceNode.parentKey) {
      const firstTargetNodeWithRepeatingPathItem = findLast(targetNode.pathToRoot, (pathItem) => pathItem.repeating);

      const parentSourceNode = flattenedSourceSchema[addReactFlowPrefix(sourceNode.parentKey, SchemaType.Source)];
      const firstSourceNodeWithRepeatingPathItem = findLast(parentSourceNode.pathToRoot, (pathItem) => pathItem.repeating);

      if (
        (firstSourceNodeWithRepeatingPathItem || indexFnRfKey || sourceNode.nodeProperties.includes(SchemaNodeProperty.Repeating)) &&
        firstTargetNodeWithRepeatingPathItem
      ) {
        // If adding an index() too, our sourceNode will already be the parent we want
        const parentSourceNode =
          indexFnRfKey || sourceNode.nodeProperties.includes(SchemaNodeProperty.Repeating) || !firstSourceNodeWithRepeatingPathItem
            ? sourceNode
            : flattenedSourceSchema[addReactFlowPrefix(firstSourceNodeWithRepeatingPathItem.key, SchemaType.Source)];
        const parentPrefixedSourceKey = addReactFlowPrefix(parentSourceNode.key, SchemaType.Source);

        const parentPrefixedTargetKey = addReactFlowPrefix(firstTargetNodeWithRepeatingPathItem.key, SchemaType.Target);
        const parentTargetNode = flattenedTargetSchema[parentPrefixedTargetKey];

        const parentsAlreadyConnected = nodeHasSpecificInputEventually(
          parentPrefixedSourceKey,
          dataMapConnections[parentPrefixedTargetKey],
          dataMapConnections,
          true
        );

        if (!parentsAlreadyConnected) {
          if (!indexFnRfKey) {
            applyConnectionValue(dataMapConnections, {
              targetNode: parentTargetNode,
              targetNodeReactFlowKey: parentPrefixedTargetKey,
              findInputSlot: true,
              input: {
                reactFlowKey: parentPrefixedSourceKey,
                node: parentSourceNode,
              },
            });
          } else {
            // If provided, we need to plug in an index() between the parent loop elements
            // Source schema node -> Index()
            applyConnectionValue(dataMapConnections, {
              targetNode: indexPseudoFunction,
              targetNodeReactFlowKey: indexFnRfKey,
              findInputSlot: true,
              input: {
                reactFlowKey: parentPrefixedSourceKey,
                node: parentSourceNode,
              },
            });

            // Index() -> target schema node
            applyConnectionValue(dataMapConnections, {
              targetNode: parentTargetNode,
              targetNodeReactFlowKey: parentPrefixedTargetKey,
              findInputSlot: true,
              input: {
                reactFlowKey: indexFnRfKey,
                node: indexPseudoFunction,
              },
            });
          }
        }
      }
    }
  }
};

export const updateFunctionNodeLocations = (newState: DataMapOperationState, functionKey: string) => {
  const connection = newState.dataMapConnections[functionKey];
  const targetNodes = getConnectedTargetSchemaNodes([connection], newState.dataMapConnections);
  const functionNode = newState.functionNodes[functionKey];
  targetNodes.forEach((targetNode) => {
    functionNode.functionLocations.push(targetNode);

    const uniqueLocations = functionNode.functionLocations.filter((location, index, self) => {
      return self.findIndex((subLocation) => subLocation.key === location.key) === index;
    });

    functionNode.functionLocations = uniqueLocations;
  });
};<|MERGE_RESOLUTION|>--- conflicted
+++ resolved
@@ -186,15 +186,12 @@
       const sourceSchemaSortArray = flattenSchemaIntoSortArray(sourceSchema.schemaTreeRoot);
       const flattenedTargetSchema = flattenSchemaIntoDictionary(targetSchema, SchemaType.Target);
       const targetSchemaSortArray = flattenSchemaIntoSortArray(targetSchema.schemaTreeRoot);
-<<<<<<< HEAD
       // metadata?.functionNodes.forEach(node => {
 
       //   const connection = dataMapConnections[node.reactFlowGuid].self.node as FunctionData;
       //   connection.locations = node.locations;
       // })
-=======
       const functionNodes: FunctionDictionary = getFunctionLocationsForAllFunctions(dataMapConnections, flattenedTargetSchema);
->>>>>>> 15d63b4a
 
       const newState: DataMapOperationState = {
         ...currentState,
