--- conflicted
+++ resolved
@@ -4,12 +4,8 @@
 import type { FunctionData, FunctionDictionary } from '../../models/Function';
 import type { SelectedNode } from '../../models/SelectedNode';
 import { NodeType } from '../../models/SelectedNode';
-<<<<<<< HEAD
 import { convertFromMapDefinition } from '../../utils/DataMap.Utils';
 import { addReactFlowPrefix, createConnectionKey, getDestinationIdFromConnection } from '../../utils/DataMapIds.Utils';
-=======
-import { convertFromMapDefinition, generateConnectionKey } from '../../utils/DataMap.Utils';
->>>>>>> 9fc6024a
 import { guid } from '@microsoft-logic-apps/utils';
 import type { PayloadAction } from '@reduxjs/toolkit';
 import { createSlice } from '@reduxjs/toolkit';
@@ -300,13 +296,8 @@
 
       const trimmedKey = action.payload.targetNodeKey.substring(action.payload.targetNodeKey.indexOf('-') + 1);
       const trimmedValue = action.payload.value.substring(action.payload.value.indexOf('-') + 1);
-      const connectionKey = generateConnectionKey(trimmedValue, trimmedKey);
-
-<<<<<<< HEAD
+
       newState.dataMapConnections[createConnectionKey(trimmedValue, trimmedKey)] = {
-=======
-      newState.dataMapConnections[connectionKey] = {
->>>>>>> 9fc6024a
         destination: trimmedKey,
         sourceValue: trimmedValue,
         reactFlowSource: action.payload.value,
@@ -349,16 +340,11 @@
 
       delete newState.dataMapConnections[action.payload.oldConnectionKey];
 
-<<<<<<< HEAD
       // danielle what happens when connection changes from one array to another
-
       const trimmedKey = getDestinationIdFromConnection(action.payload.targetNodeKey);
       const trimmedValue = getDestinationIdFromConnection(action.payload.value);
-=======
-      const trimmedKey = action.payload.targetNodeKey.substring(action.payload.targetNodeKey.indexOf('-') + 1);
-      const trimmedValue = action.payload.value.substring(action.payload.value.indexOf('-') + 1);
-      const connectionKey = generateConnectionKey(trimmedValue, trimmedKey);
->>>>>>> 9fc6024a
+
+      const connectionKey = createConnectionKey(trimmedValue, trimmedKey);
 
       newState.dataMapConnections[connectionKey] = {
         destination: trimmedKey,
