--- conflicted
+++ resolved
@@ -248,19 +248,6 @@
         switch (selectedNode.nodeType) {
           case NodeType.Source: {
             const removedNodes = state.curDataMapOperation.currentSourceNodes.filter((node) => node.name !== selectedNode.name);
-<<<<<<< HEAD
-            const newConnections = { ...state.curDataMapOperation.dataMapConnections };
-            for (const connectionKey in state.curDataMapOperation.dataMapConnections) {
-              if (state.curDataMapOperation.dataMapConnections[connectionKey].source.key === selectedNode.path) {
-                delete newConnections[connectionKey];
-              }
-            }
-            doDataMapOperation(state, {
-              ...state.curDataMapOperation,
-              currentSourceNodes: removedNodes,
-              dataMapConnections: newConnections,
-            });
-=======
 
             const srcNodeHasConnections = Object.values(state.curDataMapOperation.dataMapConnections).some((connection) =>
               connection.sources.some((source) => source.node.key === selectedNode.path)
@@ -274,28 +261,12 @@
             doDataMapOperation(state, { ...state.curDataMapOperation, currentSourceNodes: removedNodes });
 
             state.notificationData = { type: NotificationTypes.SourceNodeRemoved };
->>>>>>> 25ee49f4
             break;
           }
           case NodeType.Function: {
-            const newConnections = { ...state.curDataMapOperation.dataMapConnections };
             const newFunctionsState = { ...state.curDataMapOperation.currentFunctionNodes };
             delete newFunctionsState[selectedNode.id];
 
-<<<<<<< HEAD
-            doDataMapOperation(state, { ...state.curDataMapOperation, currentFunctionNodes: newFunctionsState });
-            for (const connectionKey in newConnections) {
-              const connection = state.curDataMapOperation.dataMapConnections[connectionKey];
-              if (selectedNode.id.endsWith(connection.source.key) || selectedNode.id.startsWith(connection.destination.key)) {
-                delete newConnections[connectionKey];
-              }
-            }
-            doDataMapOperation(state, {
-              ...state.curDataMapOperation,
-              currentFunctionNodes: newFunctionsState,
-              dataMapConnections: newConnections,
-            });
-=======
             Object.values(state.curDataMapOperation.dataMapConnections).forEach((connection) => {
               // eslint-disable-next-line no-param-reassign
               connection.sources = connection.sources.filter((source) => source.reactFlowKey !== selectedNode.id);
@@ -308,7 +279,6 @@
 
             doDataMapOperation(state, { ...state.curDataMapOperation, currentFunctionNodes: newFunctionsState });
             state.notificationData = { type: NotificationTypes.FunctionNodeDeleted };
->>>>>>> 25ee49f4
             break;
           }
           default:
