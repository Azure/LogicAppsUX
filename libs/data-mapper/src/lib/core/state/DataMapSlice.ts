import type { SchemaExtended, SchemaNodeDictionary, SchemaNodeExtended } from '../../models';
import { SchemaTypes, SchemaNodeProperties } from '../../models';
import type { ConnectionDictionary } from '../../models/Connection';
import type { FunctionData, FunctionDictionary } from '../../models/Function';
import type { SelectedNode } from '../../models/SelectedNode';
import { NodeType } from '../../models/SelectedNode';
import { convertFromMapDefinition } from '../../utils/DataMap.Utils';
import { addReactFlowPrefix, createConnectionKey, getDestinationIdFromConnection } from '../../utils/DataMapIds.Utils';
import { guid } from '@microsoft-logic-apps/utils';
import type { PayloadAction } from '@reduxjs/toolkit';
import { createSlice } from '@reduxjs/toolkit';
import * as yaml from 'js-yaml';

export interface DataMapState {
  curDataMapOperation: DataMapOperationState;
  pristineDataMap: DataMapOperationState;
  isDirty: boolean;
  undoStack: DataMapOperationState[];
  redoStack: DataMapOperationState[];
}

export interface DataMapOperationState {
  dataMapConnections: ConnectionDictionary;
  sourceSchema?: SchemaExtended;
  flattenedSourceSchema: SchemaNodeDictionary;
  targetSchema?: SchemaExtended;
  flattenedTargetSchema: SchemaNodeDictionary;
  currentSourceNodes: SchemaNodeExtended[];
  currentTargetNode?: SchemaNodeExtended;
  currentFunctionNodes: FunctionDictionary;
  currentlySelectedNode?: SelectedNode;
}

const emptyPristineState: DataMapOperationState = {
  dataMapConnections: {},
  currentSourceNodes: [],
  currentFunctionNodes: {},
  flattenedSourceSchema: {},
  flattenedTargetSchema: {},
};

const initialState: DataMapState = {
  pristineDataMap: emptyPristineState,
  curDataMapOperation: emptyPristineState,
  isDirty: false,
  undoStack: [],
  redoStack: [],
};

export interface InitialSchemaAction {
  schema: SchemaExtended;
  schemaType: SchemaTypes.Source | SchemaTypes.Target;
  flattenedSchema: SchemaNodeDictionary;
}

export interface ConnectionAction {
  targetNodeKey: string;
  value: string;
}

export const dataMapSlice = createSlice({
  name: 'dataMap',
  initialState,
  reducers: {
    setInitialSchema: (state, action: PayloadAction<InitialSchemaAction>) => {
      if (action.payload.schemaType === SchemaTypes.Source) {
        state.curDataMapOperation.sourceSchema = action.payload.schema;
        state.curDataMapOperation.flattenedSourceSchema = action.payload.flattenedSchema;
        state.pristineDataMap.sourceSchema = action.payload.schema;
        state.pristineDataMap.flattenedSourceSchema = action.payload.flattenedSchema;
      } else {
        state.curDataMapOperation.targetSchema = action.payload.schema;
        state.curDataMapOperation.flattenedTargetSchema = action.payload.flattenedSchema;
        state.curDataMapOperation.currentTargetNode = action.payload.schema.schemaTreeRoot;
        state.pristineDataMap.targetSchema = action.payload.schema;
        state.pristineDataMap.flattenedTargetSchema = action.payload.flattenedSchema;
        state.pristineDataMap.currentTargetNode = action.payload.schema.schemaTreeRoot;
      }
    },

    // TODO: See if possible to set a better type for PayloadAction below (dataMapDefinition obj)
    setInitialDataMap: (state, action: PayloadAction<any | undefined>) => {
      const incomingDataMap = action.payload;
      const currentState = state.curDataMapOperation;

      if (currentState.sourceSchema && currentState.targetSchema) {
        let newState: DataMapOperationState = {
          ...currentState,
          dataMapConnections: {},
          currentSourceNodes: [],
          currentTargetNode: currentState.targetSchema.schemaTreeRoot,
        };

        if (incomingDataMap) {
          const loadedConnections = convertFromMapDefinition(yaml.dump(incomingDataMap));
          const topLevelSourceNodes: SchemaNodeExtended[] = [];

          Object.entries(loadedConnections).forEach(([_key, con]) => {
            // TODO: Only push source nodes at TOP-LEVEL of target
            topLevelSourceNodes.push(currentState.flattenedSourceSchema[con.reactFlowSource]);
          });

          newState = {
            ...currentState,
            currentSourceNodes: topLevelSourceNodes,
            dataMapConnections: loadedConnections,
          };
        }

        state.curDataMapOperation = newState;
        state.pristineDataMap = newState;
      }
    },

    changeSourceSchema: (state, action: PayloadAction<DataMapOperationState | undefined>) => {
      const incomingDataMapOperation = action.payload;

      if (incomingDataMapOperation) {
        state.curDataMapOperation = incomingDataMapOperation;
        state.isDirty = true;
        state.undoStack = [];
        state.redoStack = [];
      }
    },

    changeTargetSchema: (state, action: PayloadAction<DataMapOperationState | undefined>) => {
      const incomingDataMapOperation = action.payload;
      if (incomingDataMapOperation) {
        state.curDataMapOperation = incomingDataMapOperation;
        state.isDirty = true;
        state.undoStack = [];
        state.redoStack = [];
      }
    },

    setCurrentSourceNodes: (state, action: PayloadAction<SchemaNodeExtended[] | undefined>) => {
      let nodes: SchemaNodeExtended[] = [];
      if (action.payload) {
        const uniqueNodes = state.curDataMapOperation.currentSourceNodes.concat(action.payload).filter((node, index, self) => {
          return self.findIndex((subNode) => subNode.key === node.key) === index;
        });

        nodes = uniqueNodes;
      }

      const newState: DataMapOperationState = {
        ...state.curDataMapOperation,
        currentSourceNodes: nodes,
      };

      doDataMapOperation(state, newState);
    },

    addSourceNodes: (state, action: PayloadAction<SchemaNodeExtended[]>) => {
      const nodes = [...state.curDataMapOperation.currentSourceNodes];
      action.payload.forEach((payloadNode) => {
        const existingNode = state.curDataMapOperation.currentSourceNodes.find((currentNode) => currentNode.key === payloadNode.key);
        if (!existingNode) {
          nodes.push(payloadNode);
        }
      });

      const newState: DataMapOperationState = {
        ...state.curDataMapOperation,
        currentSourceNodes: nodes,
      };

      doDataMapOperation(state, newState);
    },

    removeSourceNodes: (state, action: PayloadAction<SchemaNodeExtended[]>) => {
      let nodes = [...state.curDataMapOperation.currentSourceNodes];
      nodes = state.curDataMapOperation.currentSourceNodes.filter((currentNode) =>
        action.payload.every((payloadNode) => payloadNode.key !== currentNode.key)
      );

      const newState: DataMapOperationState = {
        ...state.curDataMapOperation,
        currentSourceNodes: nodes,
      };

      doDataMapOperation(state, newState);
    },

    toggleSourceNode: (state, action: PayloadAction<SchemaNodeExtended>) => {
      let nodes = [...state.curDataMapOperation.currentSourceNodes];
      const existingNode = state.curDataMapOperation.currentSourceNodes.find((currentNode) => currentNode.key === action.payload.key);
      if (existingNode) {
        nodes = state.curDataMapOperation.currentSourceNodes.filter((currentNode) => currentNode.key !== action.payload.key);
      } else {
        nodes.push(action.payload);
      }

      const newState: DataMapOperationState = {
        ...state.curDataMapOperation,
        currentSourceNodes: nodes,
      };

      doDataMapOperation(state, newState);
    },

    setCurrentTargetNode: (state, action: PayloadAction<{ schemaNode: SchemaNodeExtended; resetSelectedSourceNodes: boolean }>) => {
      const newState: DataMapOperationState = {
        ...state.curDataMapOperation,
        currentTargetNode: action.payload.schemaNode,
        currentSourceNodes: action.payload.resetSelectedSourceNodes ? [] : state.curDataMapOperation.currentSourceNodes,
      };

      doDataMapOperation(state, newState);
    },

    setCurrentlySelectedEdge: (state, action: PayloadAction<string>) => {
      const edge = state.curDataMapOperation.dataMapConnections[action.payload];
      edge.isSelected = !edge.isSelected;
    },

    setCurrentlySelectedNode: (state, action: PayloadAction<SelectedNode | undefined>) => {
      const newState: DataMapOperationState = {
        ...state.curDataMapOperation,
        currentlySelectedNode: action.payload,
      };

      doDataMapOperation(state, newState);
    },

    deleteCurrentlySelectedItem: (state) => {
      const selectedNode = state.curDataMapOperation.currentlySelectedNode;
      if (selectedNode && selectedNode.nodeType !== NodeType.Target) {
        switch (selectedNode.nodeType) {
          case NodeType.Source: {
            const removedNodes = state.curDataMapOperation.currentSourceNodes.filter((node) => node.name !== selectedNode.name);
<<<<<<< HEAD
            const newConnections = { ...state.curDataMapOperation.dataMapConnections };
            for (const connectionKey in state.curDataMapOperation.dataMapConnections) {
              if (state.curDataMapOperation.dataMapConnections[connectionKey].sourceValue === selectedNode.path) {
                delete newConnections[connectionKey];
              }
            }
            doDataMapOperation(state, {
              ...state.curDataMapOperation,
              currentSourceNodes: removedNodes,
              dataMapConnections: newConnections,
            });
=======

            for (const connectionKey in state.curDataMapOperation.dataMapConnections) {
              if (state.curDataMapOperation.dataMapConnections[connectionKey].sourceValue === selectedNode.path) {
                delete state.curDataMapOperation.dataMapConnections[connectionKey];
              }
            }
            doDataMapOperation(state, { ...state.curDataMapOperation, currentSourceNodes: removedNodes });
>>>>>>> ecdeb676
            break;
          }
          case NodeType.Function: {
            const newConnections = { ...state.curDataMapOperation.dataMapConnections };
            const newFunctionsState = { ...state.curDataMapOperation.currentFunctionNodes };
            delete newFunctionsState[selectedNode.id];
            doDataMapOperation(state, { ...state.curDataMapOperation, currentFunctionNodes: newFunctionsState });
<<<<<<< HEAD
            for (const connectionKey in newConnections) {
              const connection = state.curDataMapOperation.dataMapConnections[connectionKey];
              if (selectedNode.id.endsWith(connection.sourceValue) || selectedNode.id.startsWith(connection.destination)) {
                delete newConnections[connectionKey];
              }
            }
            doDataMapOperation(state, {
              ...state.curDataMapOperation,
              currentFunctionNodes: newFunctionsState,
              dataMapConnections: newConnections,
            });
=======
            for (const connectionKey in state.curDataMapOperation.dataMapConnections) {
              const connection = state.curDataMapOperation.dataMapConnections[connectionKey];
              if (selectedNode.id.endsWith(connection.sourceValue) || selectedNode.id.startsWith(connection.destination)) {
                delete state.curDataMapOperation.dataMapConnections[connectionKey];
              }
            }

>>>>>>> ecdeb676
            break;
          }
          default:
            break;
        }
        state.curDataMapOperation.currentlySelectedNode = undefined;
      } else {
        const connections = state.curDataMapOperation.dataMapConnections;
        for (const key in connections) {
          if (connections[key].isSelected) {
            delete connections[key];
          }
        }
        doDataMapOperation(state, { ...state.curDataMapOperation, dataMapConnections: connections });
      }
    },

    addFunctionNode: (state, action: PayloadAction<FunctionData>) => {
      const functionData = action.payload;
      const newState: DataMapOperationState = {
        ...state.curDataMapOperation,
        currentFunctionNodes: { ...state.curDataMapOperation.currentFunctionNodes },
      };

      newState.currentFunctionNodes[`${functionData.key}-${guid()}`] = functionData;

      doDataMapOperation(state, newState);
    },

    removeFunctionNode: (state, action: PayloadAction<string>) => {
      const functionKey = action.payload;

      const newState: DataMapOperationState = {
        ...state.curDataMapOperation,
        currentFunctionNodes: { ...state.curDataMapOperation.currentFunctionNodes },
      };

      delete newState.dataMapConnections[functionKey];

      doDataMapOperation(state, newState);
    },

    makeConnection: (state, action: PayloadAction<ConnectionAction>) => {
      const newState: DataMapOperationState = {
        ...state.curDataMapOperation,
        dataMapConnections: { ...state.curDataMapOperation.dataMapConnections },
      };

      const trimmedKey = action.payload.targetNodeKey.substring(action.payload.targetNodeKey.indexOf('-') + 1);
      const trimmedValue = action.payload.value.substring(action.payload.value.indexOf('-') + 1);

      newState.dataMapConnections[createConnectionKey(trimmedValue, trimmedKey)] = {
        destination: trimmedKey,
        sourceValue: trimmedValue,
        reactFlowSource: action.payload.value,
        reactFlowDestination: action.payload.targetNodeKey,
      };

      const sourceNode = state.curDataMapOperation.currentSourceNodes.find((node) => node.key === trimmedValue);
      const targetParentNode = state.curDataMapOperation.currentTargetNode;

      if (targetParentNode?.properties === SchemaNodeProperties.Repeating) {
        // only add parent source node and connection if parent node & parent node repeating
        sourceNode?.pathToRoot.forEach((parentKey) => {
          // danielle refactor
          const sourceParent = state.curDataMapOperation.flattenedSourceSchema[addReactFlowPrefix(parentKey.key, 'source')];
          if (sourceParent.properties === SchemaNodeProperties.Repeating) {
            if (state.curDataMapOperation.currentSourceNodes.find((node) => node.key !== sourceParent.key)) {
              newState.currentSourceNodes.push(sourceParent);
            }
            if (state.curDataMapOperation.dataMapConnections[createConnectionKey(sourceParent.key, targetParentNode.key)] === undefined) {
              // danielle test undo!!!
              newState.dataMapConnections[createConnectionKey(sourceParent.key, targetParentNode.key)] = {
                destination: targetParentNode.key,
                sourceValue: sourceParent.key,
                reactFlowSource: addReactFlowPrefix(sourceParent.key, 'source'),
                reactFlowDestination: addReactFlowPrefix(targetParentNode.key, 'target'),
              };
            }
          }
        });
      }

      doDataMapOperation(state, newState);
    },

    changeConnection: (state, action: PayloadAction<ConnectionAction & { oldConnectionKey: string }>) => {
      const newState: DataMapOperationState = {
        ...state.curDataMapOperation,
        dataMapConnections: { ...state.curDataMapOperation.dataMapConnections },
      };

      delete newState.dataMapConnections[action.payload.oldConnectionKey];

      // danielle what happens when connection changes from one array to another
      const trimmedKey = getDestinationIdFromConnection(action.payload.targetNodeKey);
      const trimmedValue = getDestinationIdFromConnection(action.payload.value);

      const connectionKey = createConnectionKey(trimmedValue, trimmedKey);

      newState.dataMapConnections[connectionKey] = {
        destination: trimmedKey,
        sourceValue: trimmedValue,
        reactFlowSource: action.payload.value,
        reactFlowDestination: action.payload.targetNodeKey,
      };

      doDataMapOperation(state, newState);
    },

    deleteConnection: (state, action: PayloadAction<string>) => {
      const newState: DataMapOperationState = {
        ...state.curDataMapOperation,
        dataMapConnections: { ...state.curDataMapOperation.dataMapConnections },
      };

      delete newState.dataMapConnections[action.payload];

      doDataMapOperation(state, newState);
    },

    undoDataMapOperation: (state) => {
      const lastDataMap = state.undoStack.pop();
      if (lastDataMap && state.curDataMapOperation) {
        state.redoStack.push(state.curDataMapOperation);
        state.curDataMapOperation = lastDataMap;
        state.isDirty = true;
      }
    },

    redoDataMapOperation: (state) => {
      const lastDataMap = state.redoStack.pop();
      if (lastDataMap && state.curDataMapOperation) {
        state.undoStack.push(state.curDataMapOperation);
        state.curDataMapOperation = lastDataMap;
        state.isDirty = true;
      }
    },

    saveDataMap: (
      state,
      action: PayloadAction<{ sourceSchemaExtended: SchemaExtended | undefined; targetSchemaExtended: SchemaExtended | undefined }>
    ) => {
      const sourceSchemaExtended = action.payload.sourceSchemaExtended;
      const targetSchemaExtended = action.payload.targetSchemaExtended;
      if (state.curDataMapOperation) {
        state.curDataMapOperation.sourceSchema = sourceSchemaExtended;
        state.curDataMapOperation.targetSchema = targetSchemaExtended;
      }
      state.pristineDataMap = state.curDataMapOperation;
      state.isDirty = false;
    },

    discardDataMap: (state) => {
      state.curDataMapOperation = state.pristineDataMap;
      state.undoStack = [];
      state.redoStack = [];
      state.isDirty = false;
    },
  },
});

export const {
  setInitialSchema,
  setInitialDataMap,
  changeSourceSchema,
  changeTargetSchema,
  setCurrentSourceNodes,
  addSourceNodes,
  removeSourceNodes,
  toggleSourceNode,
  setCurrentTargetNode,
  setCurrentlySelectedNode,
  addFunctionNode,
  removeFunctionNode,
  makeConnection,
  changeConnection,
  deleteConnection,
  undoDataMapOperation,
  redoDataMapOperation,
  saveDataMap,
  discardDataMap,
  deleteCurrentlySelectedItem,
  setCurrentlySelectedEdge,
} = dataMapSlice.actions;

export default dataMapSlice.reducer;

const doDataMapOperation = (state: DataMapState, newCurrentState: DataMapOperationState) => {
  state.undoStack = state.undoStack.slice(-19);
  state.undoStack.push(state.curDataMapOperation);
  state.curDataMapOperation = newCurrentState;
  state.redoStack = [];
  state.isDirty = true;
};<|MERGE_RESOLUTION|>--- conflicted
+++ resolved
@@ -229,7 +229,6 @@
         switch (selectedNode.nodeType) {
           case NodeType.Source: {
             const removedNodes = state.curDataMapOperation.currentSourceNodes.filter((node) => node.name !== selectedNode.name);
-<<<<<<< HEAD
             const newConnections = { ...state.curDataMapOperation.dataMapConnections };
             for (const connectionKey in state.curDataMapOperation.dataMapConnections) {
               if (state.curDataMapOperation.dataMapConnections[connectionKey].sourceValue === selectedNode.path) {
@@ -241,15 +240,6 @@
               currentSourceNodes: removedNodes,
               dataMapConnections: newConnections,
             });
-=======
-
-            for (const connectionKey in state.curDataMapOperation.dataMapConnections) {
-              if (state.curDataMapOperation.dataMapConnections[connectionKey].sourceValue === selectedNode.path) {
-                delete state.curDataMapOperation.dataMapConnections[connectionKey];
-              }
-            }
-            doDataMapOperation(state, { ...state.curDataMapOperation, currentSourceNodes: removedNodes });
->>>>>>> ecdeb676
             break;
           }
           case NodeType.Function: {
@@ -257,7 +247,6 @@
             const newFunctionsState = { ...state.curDataMapOperation.currentFunctionNodes };
             delete newFunctionsState[selectedNode.id];
             doDataMapOperation(state, { ...state.curDataMapOperation, currentFunctionNodes: newFunctionsState });
-<<<<<<< HEAD
             for (const connectionKey in newConnections) {
               const connection = state.curDataMapOperation.dataMapConnections[connectionKey];
               if (selectedNode.id.endsWith(connection.sourceValue) || selectedNode.id.startsWith(connection.destination)) {
@@ -269,15 +258,6 @@
               currentFunctionNodes: newFunctionsState,
               dataMapConnections: newConnections,
             });
-=======
-            for (const connectionKey in state.curDataMapOperation.dataMapConnections) {
-              const connection = state.curDataMapOperation.dataMapConnections[connectionKey];
-              if (selectedNode.id.endsWith(connection.sourceValue) || selectedNode.id.startsWith(connection.destination)) {
-                delete state.curDataMapOperation.dataMapConnections[connectionKey];
-              }
-            }
-
->>>>>>> ecdeb676
             break;
           }
           default:
