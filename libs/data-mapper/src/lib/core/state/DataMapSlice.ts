--- conflicted
+++ resolved
@@ -198,17 +198,10 @@
       const sourceSchemaSortArray = flattenSchemaIntoSortArray(sourceSchema.schemaTreeRoot);
       const flattenedTargetSchema = flattenSchemaIntoDictionary(targetSchema, SchemaType.Target);
       const targetSchemaSortArray = flattenSchemaIntoSortArray(targetSchema.schemaTreeRoot);
-<<<<<<< HEAD
-      // metadata?.functionNodes.forEach((node) => {
-      //   const connection = dataMapConnections[node.reactFlowGuid].self.node as FunctionData;
-      //   connection.positions = node.positions;
-      // });
+
       let functionNodes: FunctionDictionary = getFunctionLocationsForAllFunctions(dataMapConnections, flattenedTargetSchema);
       functionNodes = assignFunctionNodePositionsFromMetadata(dataMapConnections, metadata?.functionNodes || [], functionNodes) || {};
-=======
-      const functionNodes: FunctionDictionary = getFunctionLocationsForAllFunctions(dataMapConnections, flattenedTargetSchema);
       const connectedFlattenedSourceSchema = getConnectedSourceSchema(dataMapConnections, flattenedSourceSchema);
->>>>>>> 8ce1e617
 
       const newState: DataMapOperationState = {
         ...currentState,
