import type { IWorkerRuntime } from './cliFeed';
import type { FuncVersion } from './functions';
import type { IParsedHostJson } from './host';
import type { ProjectLanguage } from './language';
import type { TargetFramework, WorkflowProjectType } from './workflow';
import type { IActionContext } from '@microsoft/vscode-azext-utils';
import type { Uri, WorkspaceFolder } from 'vscode';

export const ProjectName = {
  export: 'export',
  overview: 'overview',
  review: 'review',
  designer: 'designer',
  dataMapper: 'dataMapper',
  unitTest: 'unitTest',
<<<<<<< HEAD
  runHistory: 'runHistory',
  languageServer: 'languageServer',
=======
  createWorkspace: 'createWorkspace',
  createWorkspaceFromPackage: 'createWorkspaceFromPackage',
  createLogicApp: 'createLogicApp',
  createWorkspaceStructure: 'createWorkspaceStructure',
>>>>>>> d2284d8a
} as const;
export type ProjectNameType = (typeof ProjectName)[keyof typeof ProjectName];

export const ProjectSource = {
  Remote: 'Remote',
  Local: 'Local',
} as const;
export type ProjectSource = (typeof ProjectSource)[keyof typeof ProjectSource];

export const ProjectAccess = {
  ReadOnly: 'ReadOnly',
  ReadWrite: 'ReadWrite',
} as const;
export type ProjectAccess = (typeof ProjectAccess)[keyof typeof ProjectAccess];

export const ProjectResource = {
  Functions: 'Functions',
  Function: 'Function',
  Workflows: 'Workflows',
  Workflow: 'Workflow',
  Configurations: 'Configurations',
  Connections: 'Connections',
  Connection: 'Connection',
  Parameters: 'Parameters',
  Parameter: 'Parameter',
} as const;
export type ProjectResource = (typeof ProjectResource)[keyof typeof ProjectResource];

export type ProjectVersion = '~1' | '~2' | '~3' | '~4';

export type ApplicationSettings = { [propertyName: string]: string };

export type FuncHostRequest = { url: string; rejectUnauthorized?: boolean };

export interface IProjectTreeItem {
  source: ProjectSource;
  getHostRequest(context: IActionContext): Promise<FuncHostRequest>;
  getHostJson(context: IActionContext): Promise<IParsedHostJson>;
  getVersion(context: IActionContext): Promise<FuncVersion>;
  getApplicationSettings(context: IActionContext): Promise<ApplicationSettings>;
  setApplicationSetting(context: IActionContext, key: string, value: string): Promise<void>;
}

export interface IProjectWizardContext extends IActionContext {
  functionFolderName?: string;
  functionAppNamespace?: string;
  functionAppName?: string;
  customCodeFunctionName?: string;
  functionFolderPath?: string;
  logicAppFolderPath?: string;
  projectPath: string;
  version: FuncVersion;
  workspacePath: string;
  workspaceFilePath?: string;
  workspaceFolder: WorkspaceFolder | undefined;
  projectTemplateKey: string | undefined;
  isCodeless?: boolean;
  language?: ProjectLanguage;
  languageFilter?: RegExp;
  workerRuntime?: IWorkerRuntime;
  openBehavior?: OpenBehavior;
  workspaceName?: string;
  workflowProjectType?: WorkflowProjectType;
  generateFromOpenAPI?: boolean;
  openApiSpecificationFile?: Uri[];
  targetFramework?: TargetFramework;
  projectType?: ProjectType;
  shouldCreateLogicAppProject?: boolean;
  isWorkspaceWithFunctions?: boolean;
  logicAppName?: string;
  packagePath?: string;
  deploymentScriptType?: DeploymentScriptType;
  MSIenabled?: boolean;
}

export interface IWebviewProjectContext extends IActionContext {
  workspaceFilePath: string;
  workspaceProjectPath: ITargetDirectory;
  workspaceName: string;
  logicAppName: string;
  logicAppType: string;
  projectType: string;
  targetFramework: string;
  workflowName: string;
  workflowType: string;
  functionFolderName?: string;
  functionName?: string;
  functionNamespace?: string;
  shouldCreateLogicAppProject: boolean;
}

export const OpenBehavior = {
  addToWorkspace: 'AddToWorkspace',
  openInNewWindow: 'OpenInNewWindow',
  openInCurrentWindow: 'OpenInCurrentWindow',
  alreadyOpen: 'AlreadyOpen',
  dontOpen: 'DontOpen',
} as const;
export type OpenBehavior = (typeof OpenBehavior)[keyof typeof OpenBehavior];

export const ProjectType = {
  logicApp: 'logicApp',
  customCode: 'customCode',
  rulesEngine: 'rulesEngine',
  agentCodeful: 'agentCodeful',
} as const;
export type ProjectType = (typeof ProjectType)[keyof typeof ProjectType];

export const DeploymentScriptType = {
  azureDevOpsPipeline: 'azureDevOpsPipeline',
  azureDeploymentCenter: 'azureDeploymentCenter',
} as const;
export type DeploymentScriptType = (typeof DeploymentScriptType)[keyof typeof DeploymentScriptType];

<<<<<<< HEAD
export const RouteName = {
  export: 'export',
  instance_selection: 'instance-selection',
  workflows_selection: 'workflows-selection',
  validation: 'validation',
  overview: 'overview',
  runHistory: 'runHistory',
  summary: 'summary',
  status: 'status',
  review: 'review',
  designer: 'designer',
  dataMapper: 'dataMapper',
  unitTest: 'unitTest',
  languageServer: 'languageServer',
  connectionView: 'connectionView',
};

export type RouteNameType = (typeof RouteName)[keyof typeof RouteName];
=======
export interface ITargetDirectory {
  fsPath: string;
  path: string;
}
>>>>>>> d2284d8a
<|MERGE_RESOLUTION|>--- conflicted
+++ resolved
@@ -13,15 +13,12 @@
   designer: 'designer',
   dataMapper: 'dataMapper',
   unitTest: 'unitTest',
-<<<<<<< HEAD
   runHistory: 'runHistory',
   languageServer: 'languageServer',
-=======
   createWorkspace: 'createWorkspace',
   createWorkspaceFromPackage: 'createWorkspaceFromPackage',
   createLogicApp: 'createLogicApp',
   createWorkspaceStructure: 'createWorkspaceStructure',
->>>>>>> d2284d8a
 } as const;
 export type ProjectNameType = (typeof ProjectName)[keyof typeof ProjectName];
 
@@ -136,7 +133,6 @@
 } as const;
 export type DeploymentScriptType = (typeof DeploymentScriptType)[keyof typeof DeploymentScriptType];
 
-<<<<<<< HEAD
 export const RouteName = {
   export: 'export',
   instance_selection: 'instance-selection',
@@ -152,12 +148,14 @@
   unitTest: 'unitTest',
   languageServer: 'languageServer',
   connectionView: 'connectionView',
+  createWorkspace: 'createWorkspace',
+  createWorkspaceFromPackage: 'createWorkspaceFromPackage',
+  createLogicApp: 'createLogicApp',
+  createWorkspaceStructure: 'createWorkspaceStructure',
 };
 
 export type RouteNameType = (typeof RouteName)[keyof typeof RouteName];
-=======
 export interface ITargetDirectory {
   fsPath: string;
   path: string;
-}
->>>>>>> d2284d8a
+}