import type { IWorkerRuntime } from './cliFeed';
import type { FuncVersion } from './functions';
import type { IParsedHostJson } from './host';
import type { ProjectLanguage } from './language';
import type { TargetFramework, WorkflowProjectType } from './workflow';
import type { IActionContext } from '@microsoft/vscode-azext-utils';
import type { Uri, WorkspaceFolder } from 'vscode';

export const ProjectName = {
  export: 'export',
  overview: 'overview',
  review: 'review',
  designer: 'designer',
  dataMapper: 'dataMapper',
} as const;
export type ProjectNameType = (typeof ProjectName)[keyof typeof ProjectName];

export const ProjectSource = {
  Remote: 'Remote',
  Local: 'Local',
} as const;
export type ProjectSource = (typeof ProjectSource)[keyof typeof ProjectSource];

export const ProjectAccess = {
  ReadOnly: 'ReadOnly',
  ReadWrite: 'ReadWrite',
} as const;
export type ProjectAccess = (typeof ProjectAccess)[keyof typeof ProjectAccess];

export const ProjectResource = {
  Functions: 'Functions',
  Function: 'Function',
  Workflows: 'Workflows',
  Workflow: 'Workflow',
  Configurations: 'Configurations',
  Connections: 'Connections',
  Connection: 'Connection',
  Parameters: 'Parameters',
  Parameter: 'Parameter',
} as const;
export type ProjectResource = (typeof ProjectResource)[keyof typeof ProjectResource];

export type ProjectVersion = '~1' | '~2' | '~3' | '~4';

export type ApplicationSettings = { [propertyName: string]: string };

export type FuncHostRequest = { url: string; rejectUnauthorized?: boolean };

export interface IProjectTreeItem {
  source: ProjectSource;
  getHostRequest(context: IActionContext): Promise<FuncHostRequest>;
  getHostJson(context: IActionContext): Promise<IParsedHostJson>;
  getVersion(context: IActionContext): Promise<FuncVersion>;
  getApplicationSettings(context: IActionContext): Promise<ApplicationSettings>;
  setApplicationSetting(context: IActionContext, key: string, value: string): Promise<void>;
}

export interface IProjectWizardContext extends IActionContext {
  namespaceName?: string;
  methodName?: string;
  functionFolderPath?: string;
  logicAppFolderPath?: string;
  projectPath: string;
  version: FuncVersion;
  workspacePath: string;
  workspaceCustomFilePath?: string;
  workspaceFolder: WorkspaceFolder | undefined;
  customWorkspaceFolderPath?: string;
  projectTemplateKey: string | undefined;
  language?: ProjectLanguage;
  languageFilter?: RegExp;
  workerRuntime?: IWorkerRuntime;
  openBehavior?: OpenBehavior;
  workspaceName?: string;
  workflowProjectType?: WorkflowProjectType;
  generateFromOpenAPI?: boolean;
  openApiSpecificationFile?: Uri[];
<<<<<<< HEAD
  targetFramework?: TargetFramework;
  isCustomCodeLogicApp?: boolean;
=======
  targetFramework?: string | string[];
  projectType?: ProjectType;
  isWorkspaceWithFunctions?: boolean;
>>>>>>> 41ca0694
  logicAppName?: string;
}

export const OpenBehavior = {
  addToWorkspace: 'AddToWorkspace',
  openInNewWindow: 'OpenInNewWindow',
  openInCurrentWindow: 'OpenInCurrentWindow',
  alreadyOpen: 'AlreadyOpen',
  dontOpen: 'DontOpen',
} as const;
export type OpenBehavior = (typeof OpenBehavior)[keyof typeof OpenBehavior];

export const ProjectType = {
  logicApp: 'logicApp',
  customCode: 'customCode',
  rulesEngine: 'rulesEngine',
} as const;
export type ProjectType = (typeof ProjectType)[keyof typeof ProjectType];<|MERGE_RESOLUTION|>--- conflicted
+++ resolved
@@ -75,14 +75,10 @@
   workflowProjectType?: WorkflowProjectType;
   generateFromOpenAPI?: boolean;
   openApiSpecificationFile?: Uri[];
-<<<<<<< HEAD
   targetFramework?: TargetFramework;
   isCustomCodeLogicApp?: boolean;
-=======
-  targetFramework?: string | string[];
   projectType?: ProjectType;
   isWorkspaceWithFunctions?: boolean;
->>>>>>> 41ca0694
   logicAppName?: string;
 }
 
