export enum ExtensionCommand {
  select_folder = 'select-folder',
  initialize = 'initialize',
  loadRun = 'LoadRun',
  dispose = 'dispose',
  initialize_frame = 'initialize-frame',
  update_access_token = 'update-access-token',
  update_export_path = 'update-export-path',
  export_package = 'export-package',
  add_status = 'add-status',
  set_final_status = 'set-final-status',
  save = 'Save',
<<<<<<< HEAD
  showContent = 'ShowContent',
  resubmitRun = 'ResubmitRun',
=======
  addConnection = 'add-connection',
  createFileSystemConnection = 'create-file-system-connection',
  completeFileSystemConnection = 'complete-file-system-connection',
>>>>>>> 26d75042
  getCallbackUrl = 'GetCallbackUrl',
  receiveCallback = 'ReceiveCallback',
  openOauthLoginPopup = 'OpenLoginPopup',
  completeOauthLogin = 'CompleteOauthLogin',
}

export interface IExtensionsJson {
  recommendations?: string[];
}<|MERGE_RESOLUTION|>--- conflicted
+++ resolved
@@ -10,14 +10,11 @@
   add_status = 'add-status',
   set_final_status = 'set-final-status',
   save = 'Save',
-<<<<<<< HEAD
   showContent = 'ShowContent',
   resubmitRun = 'ResubmitRun',
-=======
   addConnection = 'add-connection',
   createFileSystemConnection = 'create-file-system-connection',
   completeFileSystemConnection = 'complete-file-system-connection',
->>>>>>> 26d75042
   getCallbackUrl = 'GetCallbackUrl',
   receiveCallback = 'ReceiveCallback',
   openOauthLoginPopup = 'OpenLoginPopup',
