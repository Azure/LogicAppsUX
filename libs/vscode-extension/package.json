--- conflicted
+++ resolved
@@ -19,13 +19,10 @@
   "peerDependencies": {
     "@tanstack/react-query": "4.36.1",
     "@tanstack/react-query-devtools": "4.36.1",
-<<<<<<< HEAD
 		"@tanstack/react-query-persist-client": "4.36.1",
-		"@tanstack/query-sync-storage-persister": "4.36.1"
-=======
+		"@tanstack/query-sync-storage-persister": "4.36.1",
     "react": "^16.4.0 || ^17.0.0 || ^18.0.0",
     "react-dom": "^16.4.0 || ^17.0.0 || ^18.0.0"
->>>>>>> 9ec760a8
   },
   "engines": {
     "node": ">=12"
