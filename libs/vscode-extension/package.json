{
  "name": "@microsoft/vscode-extension-logic-apps",
<<<<<<< HEAD
  "version": "5.109.1",
=======
  "version": "5.110.0",
>>>>>>> cbeae877
  "dependencies": {
    "@apidevtools/swagger-parser": "10.0.3",
    "@microsoft/logic-apps-shared": "workspace:*",
    "@microsoft/vscode-azext-azureappservice": "0.8.1",
    "@microsoft/vscode-azext-utils": "0.4.6",
    "@azure/arm-appcontainers": "^2.0.0-beta.3",
    "@xyflow/react": "^12.3.5",
    "axios": "^1.7.7",
    "react-intl": "6.3.0",
    "tslib": "2.4.0"
  },
  "devDependencies": {
    "@types/vscode": "1.76.0",
    "@types/vscode-webview": "1.57.1"
  },
  "peerDependencies": {
    "@tanstack/react-query": "4.36.1",
    "@tanstack/react-query-devtools": "4.36.1",
    "@tanstack/react-query-persist-client": "4.36.1",
    "@tanstack/query-sync-storage-persister": "4.36.1",
    "react": "^16.4.0 || ^17.0.0 || ^18.0.0",
    "react-dom": "^16.4.0 || ^17.0.0 || ^18.0.0"
  },
  "engines": {
    "node": ">=12"
  },
  "exports": {
    ".": {
      "types:": "./src/index.ts",
      "import": "./src/index.ts",
      "default": "./src/index.ts"
    },
    "./package.json": "./package.json"
  },
  "files": [
    "build/lib/**/*",
    "src"
  ],
  "license": "MIT",
  "main": "src/index.ts",
  "module": "src/index.ts",
  "publishConfig": {
    "main": "build/lib/index.cjs",
    "module": "build/lib/index.js",
    "types": "build/lib/index.d.ts",
    "exports": {
      ".": {
        "types:": "./build/lib/index.d.ts",
        "import": "./build/lib/index.js",
        "default": "./build/lib/index.cjs"
      },
      "./package.json": "./package.json",
      "./build/lib/index.css": "./build/lib/index.css"
    }
  },
  "scripts": {
    "build:lib": "tsup && tsc --emitDeclarationOnly",
    "publish:local": "pnpm unpublish --force && pnpm publish --no-git-checks --registry http://localhost:4873",
    "test:lib": "vitest run --retry=3",
    "unpublish:local": "pnpm unpublish --force"
  },
  "sideEffects": false,
  "type": "module",
  "types": "src/index.ts"
}<|MERGE_RESOLUTION|>--- conflicted
+++ resolved
@@ -1,10 +1,6 @@
 {
   "name": "@microsoft/vscode-extension-logic-apps",
-<<<<<<< HEAD
-  "version": "5.109.1",
-=======
   "version": "5.110.0",
->>>>>>> cbeae877
   "dependencies": {
     "@apidevtools/swagger-parser": "10.0.3",
     "@microsoft/logic-apps-shared": "workspace:*",
