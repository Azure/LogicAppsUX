--- conflicted
+++ resolved
@@ -1,7 +1,6 @@
 {
   "name": "@microsoft/vscode-extension-logic-apps",
-<<<<<<< HEAD
-  "version": "3.2.0",
+  "version": "3.3.0",
   "license": "MIT",
   "type": "module",
   "module": "build/lib/index.esm.js",
@@ -40,7 +39,4 @@
     "@types/vscode": "1.76.0",
     "@types/vscode-webview": "1.57.1"
   }
-=======
-  "version": "3.3.0"
->>>>>>> 6ec9ee52
 }