{
  "name": "@microsoft/vscode-extension-logic-apps",
<<<<<<< HEAD
  "version": "3.0.0",
  "dependencies": {},
  "peerDependencies": {
    "@microsoft/vscode-azext-azureappservice": "0.8.1",
    "@microsoft/vscode-azext-utils": "0.4.6",
    "@microsoft/logic-apps-shared": "workspace:*",
    "react-intl": "6.3.0",
    "react-query": "3.39.3",
    "axios": "1.6.0",
    "@apidevtools/swagger-parser": "10.0.3",
    "reactflow": "11.8.2",
    "tslib": "2.4.0"
  }
=======
  "version": "3.2.0"
>>>>>>> 734a6ca5
}<|MERGE_RESOLUTION|>--- conflicted
+++ resolved
@@ -1,7 +1,6 @@
 {
   "name": "@microsoft/vscode-extension-logic-apps",
-<<<<<<< HEAD
-  "version": "3.0.0",
+  "version": "3.2.0",
   "dependencies": {},
   "peerDependencies": {
     "@microsoft/vscode-azext-azureappservice": "0.8.1",
@@ -14,7 +13,4 @@
     "reactflow": "11.8.2",
     "tslib": "2.4.0"
   }
-=======
-  "version": "3.2.0"
->>>>>>> 734a6ca5
 }