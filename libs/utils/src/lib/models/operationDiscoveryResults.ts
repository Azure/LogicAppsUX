import type { Badge } from './operationmanifest';

// type TriggerTypes = 'batch' | 'single';
// type VisibilityTypes = 'important' | 'Important' | 'advanced';

export interface OperationApi {
  brandColor?: string;
  description?: string;
  displayName: string;
  iconUri: string;
  id: string;
  location?: string;
  name?: string;
  tier?: string;
  type?: string;
}

export interface SomeKindOfAzureOperationDiscovery {
  annotation?: {
    status: string;
    family?: string;
    revision?: number;
  };
  isNotification?: boolean;
<<<<<<< HEAD
  api: {
    brandColor?: string;
    category?: 'Standard'; // could be consumption too
    description?: string;
    displayName: string;
    iconUri: string;
    id: string;
    location?: string;
    name?: string;
    tier?: string;
    type?: string;
  };
=======
  api: OperationApi;
>>>>>>> 6aa92aa8
  description: string;
  operationType?: string;
  operationKind?: string;
  summary: string;
  swaggerOperationId?: string;
  environmentBadge?: Badge;
  isChunkingSupported?: boolean;
  pageable: boolean;
  isWebhook: boolean;
  // infoMessage?: InfoMessage;
  externalDocs: { url: string };
  // swaggerExternalDocs?: Swagger.ExternalDocumentation;
  trigger?: string;
  triggerHint?: string;
  visibility?: string;
  // _overrideDefaultDynamicParameterTypes?: Set<DynamicallyAddedParameterType>;
}

export interface BuiltInOperation {
  annotation?: {
    status: string;
  };
  api: OperationApi;
  description: string;
  operationType: 'serviceProvider' | string;
  operationKind?: string;
  summary: string;
  brandColor: string;
  visibility: string;
  iconUri: string;
}

export interface DiscoveryOperation<TData extends DiscoveryResultTypes> {
  properties: TData;
  location?: string;
  description?: string;
  icon?: string;
  id: string;
  kind?: string;
  name: string;
  type: string;
}

export type DiscoveryResultTypes = SomeKindOfAzureOperationDiscovery | BuiltInOperation;

// export type RecommendationDataType =
//     | ApiManagementApi
//     | ApiManagementServiceResource
//     | SwaggerOperation
//     | ApiOperationProperties
//     | FunctionProperties
//     | WebsiteProperties
//     | WorkflowProperties;<|MERGE_RESOLUTION|>--- conflicted
+++ resolved
@@ -8,6 +8,7 @@
   description?: string;
   displayName: string;
   iconUri: string;
+  category?: 'Standard'; // could be consumption too
   id: string;
   location?: string;
   name?: string;
@@ -22,22 +23,7 @@
     revision?: number;
   };
   isNotification?: boolean;
-<<<<<<< HEAD
-  api: {
-    brandColor?: string;
-    category?: 'Standard'; // could be consumption too
-    description?: string;
-    displayName: string;
-    iconUri: string;
-    id: string;
-    location?: string;
-    name?: string;
-    tier?: string;
-    type?: string;
-  };
-=======
   api: OperationApi;
->>>>>>> 6aa92aa8
   description: string;
   operationType?: string;
   operationKind?: string;
