import { getClientBuiltInConnectors, getClientBuiltInOperations, BaseSearchService } from '../base';
import type { DiscoveryOpArray } from '../base/search';
import * as ClientOperationsData from '../standard/operations';
<<<<<<< HEAD
import * as AzureResourceOperationsData from './operations';
import type { Connector } from '@microsoft/utils-logic-apps';
=======
import type { Connector, DiscoveryOperation, DiscoveryResultTypes } from '@microsoft/utils-logic-apps';
>>>>>>> 021af6e9

export class ConsumptionSearchService extends BaseSearchService {
  // Operations

  public async getAllOperations(): Promise<DiscoveryOpArray> {
<<<<<<< HEAD
    if (this._isDev) {
      return Promise.resolve(this.getConsumptionBuiltInOperations());
    }
    return Promise.all([this.getAllAzureOperations(), this.getAllCustomApiOperations(), this.getConsumptionBuiltInOperations()]).then(
      (values) => values.flat()
=======
    return Promise.all([this.getAllAzureOperations(), this.getAllCustomApiOperations(), this.getBuiltInOperations()]).then((values) =>
      values.flat()
>>>>>>> 021af6e9
    );
  }

  public getCustomOperationsByPage(_page: number): Promise<DiscoveryOperation<DiscoveryResultTypes>[]> {
    return Promise.resolve([]);
  }

  public getBuiltInOperations(): Promise<DiscoveryOpArray> {
    const clientBuiltInOperations = getClientBuiltInOperations(true);
    const consumptionBuiltIn: any[] = [
      ClientOperationsData.inlineCodeOperation,
      ClientOperationsData.composeOperation,
      ClientOperationsData.flatFileDecodingOperations,
      ClientOperationsData.flatFileEncodingOperations,
      ClientOperationsData.integrationAccountArtifactLookupOperation,
      ClientOperationsData.liquidJsonToJsonOperation,
      ClientOperationsData.liquidJsonToTextOperation,
      ClientOperationsData.liquidXmlToJsonOperation,
      ClientOperationsData.liquidXmlToTextOperation,
      ClientOperationsData.xmlTransformOperation,
      ClientOperationsData.xmlValidationOperation,
      AzureResourceOperationsData.apiManagementActionOperation,
      AzureResourceOperationsData.apiManagementTriggerOperation,
      AzureResourceOperationsData.appServiceActionOperation,
      AzureResourceOperationsData.appServiceTriggerOperation,
      AzureResourceOperationsData.functionOperation,
      AzureResourceOperationsData.invokeWorkflowOperation,
      AzureResourceOperationsData.selectBatchWorkflowOperation,
    ];
    return Promise.resolve([...clientBuiltInOperations, ...consumptionBuiltIn]);
  }

  // Connectors

  public override async getAllConnectors(): Promise<Connector[]> {
<<<<<<< HEAD
    if (this._isDev) {
      return Promise.resolve(this.getConsumptionBuiltInConnectors());
    }

    return Promise.all([this.getAllAzureConnectors(), this.getAllCustomApiConnectors(), this.getConsumptionBuiltInConnectors()]).then(
      (values) => values.flat()
=======
    return Promise.all([this.getAllAzureConnectors(), this.getAllCustomApiConnectors(), this.getBuiltInConnectors()]).then((values) =>
      values.flat()
>>>>>>> 021af6e9
    );
  }

  public getBuiltInConnectors(): Promise<Connector[]> {
    const clientBuiltInConnectors = getClientBuiltInConnectors(true);
    const consumptionBuiltIn: any[] = [
      ClientOperationsData.inlineCodeGroup,
      ClientOperationsData.dataOperationsGroup,
      ClientOperationsData.flatFileGroup,
      ClientOperationsData.integrationAccountGroup,
      ClientOperationsData.liquidGroup,
      ClientOperationsData.xmlGroup,
      AzureResourceOperationsData.apiManagementGroup,
      AzureResourceOperationsData.appServiceGroup,
      AzureResourceOperationsData.functionGroup,
      AzureResourceOperationsData.invokeWorkflowGroup,
      AzureResourceOperationsData.selectBatchWorkflowGroup,
    ];
    return Promise.resolve([...clientBuiltInConnectors, ...consumptionBuiltIn]);
  }

  public getCustomConnectorsByNextlink(_nextlink?: string): Promise<any> {
    return Promise.resolve([]);
  }
}<|MERGE_RESOLUTION|>--- conflicted
+++ resolved
@@ -1,27 +1,17 @@
 import { getClientBuiltInConnectors, getClientBuiltInOperations, BaseSearchService } from '../base';
 import type { DiscoveryOpArray } from '../base/search';
 import * as ClientOperationsData from '../standard/operations';
-<<<<<<< HEAD
 import * as AzureResourceOperationsData from './operations';
-import type { Connector } from '@microsoft/utils-logic-apps';
-=======
 import type { Connector, DiscoveryOperation, DiscoveryResultTypes } from '@microsoft/utils-logic-apps';
->>>>>>> 021af6e9
 
 export class ConsumptionSearchService extends BaseSearchService {
   // Operations
 
   public async getAllOperations(): Promise<DiscoveryOpArray> {
-<<<<<<< HEAD
-    if (this._isDev) {
-      return Promise.resolve(this.getConsumptionBuiltInOperations());
-    }
-    return Promise.all([this.getAllAzureOperations(), this.getAllCustomApiOperations(), this.getConsumptionBuiltInOperations()]).then(
-      (values) => values.flat()
-=======
+    if (this._isDev) return Promise.resolve(this.getBuiltInOperations());
+
     return Promise.all([this.getAllAzureOperations(), this.getAllCustomApiOperations(), this.getBuiltInOperations()]).then((values) =>
       values.flat()
->>>>>>> 021af6e9
     );
   }
 
@@ -57,17 +47,10 @@
   // Connectors
 
   public override async getAllConnectors(): Promise<Connector[]> {
-<<<<<<< HEAD
-    if (this._isDev) {
-      return Promise.resolve(this.getConsumptionBuiltInConnectors());
-    }
+    if (this._isDev) return Promise.resolve(this.getBuiltInConnectors());
 
-    return Promise.all([this.getAllAzureConnectors(), this.getAllCustomApiConnectors(), this.getConsumptionBuiltInConnectors()]).then(
-      (values) => values.flat()
-=======
     return Promise.all([this.getAllAzureConnectors(), this.getAllCustomApiConnectors(), this.getBuiltInConnectors()]).then((values) =>
       values.flat()
->>>>>>> 021af6e9
     );
   }
 
