import type {
  ArmResource,
  Connector,
  DiscoveryOperation,
  DiscoveryResultTypes,
  DiscoveryWorkflow,
  DiscoveryWorkflowTrigger,
<<<<<<< HEAD
  DiscoveryOpArray,
} from '@microsoft/utils-logic-apps';
import { AssertionErrorCode, AssertionException } from '@microsoft/utils-logic-apps';
=======
} from '@microsoft/logic-apps-shared';
import { AssertionErrorCode, AssertionException } from '@microsoft/logic-apps-shared';
>>>>>>> 75bed997

export type OperationRuntimeCategory = {
  key: string;
  text: string;
};

export interface ISearchService {
  getAllConnectors(): Promise<Connector[]>;
  getAzureConnectorsByPage(page: number): Promise<Connector[]>;
  getCustomConnectorsByNextlink(nextlink?: string): Promise<{ nextlink?: string; value: Connector[] }>;
  getBuiltInConnectors(): Promise<Connector[]>;
  getAllOperations(): Promise<DiscoveryOpArray>;
  getRequestWorkflows?(): Promise<ArmResource<DiscoveryWorkflow>[]>;
  getBatchWorkflows?(): Promise<ArmResource<DiscoveryWorkflow>[]>;
  getWorkflowTriggers?(workflowId: string): Promise<ArmResource<DiscoveryWorkflowTrigger>[]>;
  getAzureOperationsByPage(page: number): Promise<DiscoveryOpArray>;
  getCustomOperationsByPage(page: number): Promise<DiscoveryOpArray>;
  getActiveSearchOperations?(searchTerm: string, actionType?: string, runtimeFilter?: string): Promise<DiscoveryOpArray>;
  getBuiltInOperations(): Promise<DiscoveryOpArray>;
  searchOperations?(searchTerm: string, actionType?: string, runtimeFilter?: string): Promise<DiscoveryOpArray>;
  getRuntimeCategories?(): OperationRuntimeCategory[];
  filterConnector?(connector: Connector, runtimeFilter: string): boolean;
  getOperationById?(operationId: string): Promise<DiscoveryOperation<DiscoveryResultTypes> | undefined>;
  getOperationsByConnector?(connectorId: string, actionType?: string): Promise<DiscoveryOpArray>;
  sortConnectors?(connectors: Connector[]): Connector[];
}

let service: ISearchService;

export const InitSearchService = (searchService: ISearchService): void => {
  service = searchService;
};

export const SearchService = (): ISearchService => {
  // Danielle: we need this for every service, how do we extract?
  if (!service) {
    throw new AssertionException(AssertionErrorCode.SERVICE_NOT_INITIALIZED, 'SearchService needs to be initialized before using');
  }

  return service;
};

export interface SearchResult {
  searchOperations: DiscoveryOpArray;
}<|MERGE_RESOLUTION|>--- conflicted
+++ resolved
@@ -1,18 +1,13 @@
 import type {
   ArmResource,
   Connector,
+  DiscoveryOpArray,
   DiscoveryOperation,
   DiscoveryResultTypes,
   DiscoveryWorkflow,
   DiscoveryWorkflowTrigger,
-<<<<<<< HEAD
-  DiscoveryOpArray,
-} from '@microsoft/utils-logic-apps';
-import { AssertionErrorCode, AssertionException } from '@microsoft/utils-logic-apps';
-=======
 } from '@microsoft/logic-apps-shared';
 import { AssertionErrorCode, AssertionException } from '@microsoft/logic-apps-shared';
->>>>>>> 75bed997
 
 export type OperationRuntimeCategory = {
   key: string;
