--- conflicted
+++ resolved
@@ -110,20 +110,12 @@
 const xslttransform = 'xslttransform';
 const datamapper = 'datamapper';
 
-<<<<<<< HEAD
 export const apiManagementConnectorId = 'connectionProviders/apiManagementOperation';
 export const azureFunctionConnectorId = 'connectionProviders/azureFunctionOperation';
 export const appServiceConnectorId = 'connectionProviders/appService';
 export const batchConnectorId = 'connectionProviders/batch';
 export const workflowConnectorId = 'connectionProviders/workflow';
-
-const dataOperationConnectorId = 'connectionProviders/dataOperationNew';
-=======
-export const apiManagementConnectorId = '/connectionProviders/apiManagementOperation';
-export const azureFunctionConnectorId = '/connectionProviders/azureFunctionOperation';
-export const batchConnectorId = '/connectionProviders/batch';
 export const dataOperationConnectorId = 'connectionProviders/dataOperationNew';
->>>>>>> 021af6e9
 const controlConnectorId = 'connectionProviders/control';
 const dateTimeConnectorId = 'connectionProviders/datetime';
 const scheduleConnectorId = 'connectionProviders/schedule';
@@ -408,7 +400,6 @@
         operationId: definition.inputs?.until ? delayuntil : delay,
       };
 
-<<<<<<< HEAD
     case apimanagement:
       return {
         connectorId: apiManagementConnectorId,
@@ -445,10 +436,7 @@
         operationId: invokeworkflow,
       };
 
-    case xslttransform:
-=======
     case xslt:
->>>>>>> 021af6e9
       switch (kind) {
         case datamapper:
           return {
