import type { IHttpClient } from '../httpClient';
import type { IOperationManifestService } from '../operationmanifest';
import conditionManifest from './manifests/condition';
import csvManifest from './manifests/csvtable';
import {
  addToTimeManifest,
  convertTimezoneManifest,
  currentTimeManifest,
  getFutureTimeManifest,
  getPastTimeManifest,
  subtractFromTimeManifest,
} from './manifests/datetime';
import foreachManifest from './manifests/foreach';
import htmlManifest from './manifests/htmltable';
import {
  httpManifest,
  httpTriggerManifest,
  httpWithSwaggerManifest,
  httpWithSwaggerTriggerManifest,
  httpWebhookManifest,
  httpWebhookTriggerManifest,
} from './manifests/http';
import joinManifest from './manifests/join';
import parsejsonManifest from './manifests/parsejson';
import queryManifest from './manifests/query';
import requestManifest from './manifests/request';
import responseManifest from './manifests/response';
import { delayManifest, delayUntilManifest, recurrenceManifest, slidingWindowManifest } from './manifests/schedule';
import scopeManifest from './manifests/scope';
import selectManifest from './manifests/select';
import switchManifest from './manifests/switch';
import terminateManifest from './manifests/terminate';
import untilManifest from './manifests/until';
import {
  appendArrayManifest,
  appendStringManifest,
  decrementManifest,
  incrementManifest,
  initializeManifest,
  setManifest,
} from './manifests/variables';
import { ArgumentException, equals, UnsupportedException } from '@microsoft/utils-logic-apps';
import type { OperationInfo, OperationManifest } from '@microsoft/utils-logic-apps';

const apimanagement = 'apimanagement';
const as2Encode = 'as2encode';
const as2Decode = 'as2decode';
const integrationaccountartifactlookup = 'integrationaccountartifactlookup';
const rosettanetencode = 'rosettanetencode';
const rosettanetdecode = 'rosettanetdecode';
const rosettanetwaitforresponse = 'rosettanetwaitforresponse';
const invokefunction = 'invokefunction';
const javascriptcode = 'javascriptcode';
const compose = 'compose';
const csvtable = 'csvtable';
const htmltable = 'htmltable';
const join = 'join';
const parsejson = 'parsejson';
const query = 'query';
const select = 'select';
const function_ = 'function';
const liquid = 'liquid';
const serviceprovider = 'serviceprovider';
const workflow = 'workflow';
const xmlvalidation = 'xmlvalidation';
const xslt = 'xslt';
const flatfiledecoding = 'flatfiledecoding';
const flatfileencoding = 'flatfileencoding';
const swiftdecode = 'swiftdecode';
const swiftencode = 'swiftencode';
const swiftmtdecode = 'swiftmtdecode';
const swiftmtencode = 'swiftmtencode';
const scope = 'scope';
const foreach = 'foreach';
const condition = 'if';
const switchType = 'switch';
const request = 'request';
const response = 'response';
const table = 'table';
const terminate = 'terminate';
const until = 'until';
const expression = 'expression';
const addtotime = 'addtotime';
const converttimezone = 'converttimezone';
const currenttime = 'currenttime';
const getfuturetime = 'getfuturetime';
const getpasttime = 'getpasttime';
const subtractfromtime = 'subtractfromtime';
const recurrence = 'recurrence';
const slidingwindow = 'slidingwindow';
const wait = 'wait';
const delay = 'delay';
const delayuntil = 'delayuntil';
const http = 'http';
const httpwebhook = 'httpwebhook';
const httpaction = 'httpaction';
const httptrigger = 'httptrigger';
const httpswaggeraction = 'httpswaggeraction';
const httpswaggertrigger = 'httpswaggertrigger';
const httpwebhookaction = 'httpwebhookaction';
const httpwebhooktrigger = 'httpwebhooktrigger';
const initializevariable = 'initializevariable';
const setvariable = 'setvariable';
const incrementvariable = 'incrementvariable';
const decrementvariable = 'decrementvariable';
const appendtoarrayvariable = 'appendtoarrayvariable';
const appendtostringvariable = 'appendtostringvariable';
const batch = 'batch';
const sendtobatch = 'sendtobatch';
const xslttransform = 'xslttransform';
const datamapper = 'datamapper';

export const apiManagementConnectorId = 'connectionProviders/apiManagementOperation';
export const azureFunctionConnectorId = 'connectionProviders/azureFunctionOperation';
export const appServiceConnectorId = 'connectionProviders/appService';
export const batchConnectorId = 'connectionProviders/batch';
export const workflowConnectorId = 'connectionProviders/workflow';

const dataOperationConnectorId = 'connectionProviders/dataOperationNew';
const controlConnectorId = 'connectionProviders/control';
const dateTimeConnectorId = 'connectionProviders/datetime';
const scheduleConnectorId = 'connectionProviders/schedule';
const httpConnectorId = 'connectionProviders/http';
const variableConnectorId = 'connectionProviders/variable';
const rosettanetConnectorId = 'connectionProviders/rosettaNetOperations';
const liquidConnectorId = 'connectionProviders/liquidOperations';
const dataMapperConnectorId = 'connectionProviders/dataMapperOperations';

const azurefunction = 'azureFunction';
const appservice = 'appservice';
const invokeworkflow = 'invokeworkflow';

export const supportedBaseManifestTypes = [
  apimanagement,
  appendtoarrayvariable,
  appendtostringvariable,
  as2Encode,
  as2Decode,
  batch,
  compose,
  condition,
  decrementvariable,
  expression,
  foreach,
  function_,
  http,
  httpwebhook,
  initializevariable,
  incrementvariable,
  integrationaccountartifactlookup,
  invokefunction,
  javascriptcode,
  join,
  liquid,
  parsejson,
  query,
  recurrence,
  request,
  response,
  rosettanetdecode,
  rosettanetencode,
  rosettanetwaitforresponse,
  sendtobatch,
  select,
  setvariable,
  slidingwindow,
  switchType,
  serviceprovider,
  table,
  workflow,
  xmlvalidation,
  xslt,
  flatfiledecoding,
  flatfileencoding,
  scope,
  swiftdecode,
  swiftencode,
  swiftmtdecode,
  swiftmtencode,
  terminate,
  until,
  wait,
  xslttransform,
];

export type getAccessTokenType = () => Promise<string>;

export interface BaseOperationManifestServiceOptions {
  [x: string]: any;
  apiVersion: string;
  baseUrl: string;
  httpClient: IHttpClient;
  supportedTypes?: string[];
}

export abstract class BaseOperationManifestService implements IOperationManifestService {
  constructor(readonly options: BaseOperationManifestServiceOptions) {
    const { apiVersion, baseUrl, httpClient } = options;
    if (!apiVersion) {
      throw new ArgumentException('apiVersion required');
    } else if (!baseUrl) {
      throw new ArgumentException('baseUrl required');
    } else if (!httpClient) {
      throw new ArgumentException('httpClient required');
    }
  }

  isSupported(operationType: string, _operationKind?: string): boolean {
    const { supportedTypes } = this.options;
    const normalizedOperationType = operationType.toLowerCase();
    return supportedTypes
      ? supportedTypes.indexOf(normalizedOperationType) > -1
      : supportedBaseManifestTypes.indexOf(normalizedOperationType) > -1;
  }

  abstract getOperationInfo(definition: any, isTrigger: boolean): Promise<OperationInfo>;

  abstract getOperationManifest(_connectorId: string, _operationId: string): Promise<OperationManifest>;
}

export function isBuiltInOperation(definition: any): boolean {
  switch (definition?.type?.toLowerCase()) {
    case apimanagement:
    case as2Decode:
    case as2Encode:
    case batch:
    case integrationaccountartifactlookup:
    case rosettanetencode:
    case rosettanetdecode:
    case rosettanetwaitforresponse:
    case appendtoarrayvariable:
    case appendtostringvariable:
    case compose:
    case condition:
    case decrementvariable:
    case expression:
    case foreach:
    case function_:
    case http:
    case httpwebhook:
    case initializevariable:
    case incrementvariable:
    case invokefunction:
    case javascriptcode:
    case join:
    case liquid:
    case parsejson:
    case query:
    case recurrence:
    case request:
    case response:
    case select:
    case sendtobatch:
    case setvariable:
    case slidingwindow:
    case switchType:
    case workflow:
    case xslt:
    case xmlvalidation:
    case flatfiledecoding:
    case flatfileencoding:
    case scope:
    case swiftdecode:
    case swiftencode:
    case swiftmtdecode:
    case swiftmtencode:
    case table:
    case terminate:
    case until:
    case wait:
    case xslttransform:
      return true;

    case appservice:
    case azurefunction:
    case invokeworkflow:
      return true;

    default:
      return false;
  }
}

export function getBuiltInOperationInfo(definition: any, isTrigger: boolean): OperationInfo {
  const normalizedOperationType = definition.type?.toLowerCase();
  const kind = definition.kind?.toLowerCase();

  if (kind === undefined) {
    const operationInfo = builtInOperationsMetadata[normalizedOperationType];
    if (operationInfo) {
      return operationInfo;
    }
  }

  switch (normalizedOperationType) {
    case expression:
      switch (definition.kind?.toLowerCase()) {
        case addtotime:
        case converttimezone:
        case currenttime:
        case getfuturetime:
        case getpasttime:
        case subtractfromtime:
          return {
            connectorId: dateTimeConnectorId,
            operationId: definition.kind.toLowerCase(),
          };

        default:
          throw new UnsupportedException(`Unsupported datetime kind '${definition.kind}'`);
      }

    case http:
      if (equals(definition?.metadata?.swaggerSource, 'website')) {
        return {
          connectorId: appServiceConnectorId,
          operationId: appservice,
        };
      } else {
        return {
          connectorId: httpConnectorId,
          operationId:
            definition.inputs?.metadata?.apiDefinitionUrl && equals(definition.inputs?.metadata?.swaggerSource, 'custom')
              ? isTrigger
                ? httpswaggertrigger
                : httpswaggeraction
              : isTrigger
              ? httptrigger
              : httpaction,
        };
      }
    case httpwebhook:
      return { connectorId: httpConnectorId, operationId: isTrigger ? httpwebhooktrigger : httpwebhookaction };
    case liquid:
      switch (kind) {
        case 'jsontojson':
          return {
            connectorId: liquidConnectorId,
            operationId: 'liquidJsonToJson',
          };
        case 'jsontotext':
          return {
            connectorId: liquidConnectorId,
            operationId: 'liquidJsonToText',
          };
        case 'xmltojson':
          return {
            connectorId: liquidConnectorId,
            operationId: 'liquidXmlToJson',
          };
        case 'xmltotext':
          return {
            connectorId: liquidConnectorId,
            operationId: 'liquidXmlToText',
          };
        default:
          throw new UnsupportedException(`Unsupported operation kind ${kind}`);
      }
    case request:
      switch (kind) {
        case 'http':
          return {
            connectorId: 'connectionProviders/request',
            operationId: request,
          };
        default:
          throw new UnsupportedException(`Unsupported operation kind ${kind} for request type`);
      }
    case response:
      switch (kind) {
        case 'http':
          return {
            connectorId: 'connectionProviders/request',
            operationId: response,
          };
        default:
          throw new UnsupportedException(`Unsupported operation kind ${kind} for response type`);
      }
    case table:
      switch (definition.inputs?.format?.toLowerCase()) {
        case 'csv':
          return {
            connectorId: dataOperationConnectorId,
            operationId: csvtable,
          };

        case 'html':
          return {
            connectorId: dataOperationConnectorId,
            operationId: htmltable,
          };

        default:
          throw new UnsupportedException(`Unsupported table format ${definition.inputs?.format} for table type`);
      }

    case wait:
      return {
        connectorId: scheduleConnectorId,
        operationId: definition.inputs?.until ? delayuntil : delay,
      };

<<<<<<< HEAD
    case apimanagement:
      return {
        connectorId: apiManagementConnectorId,
        operationId: apimanagement,
      };

    case sendtobatch:
      return {
        connectorId: batchConnectorId,
        operationId: sendtobatch,
      };

    case appservice:
      return {
        connectorId: appServiceConnectorId,
        operationId: appservice,
      };

    case azurefunction:
      return {
        connectorId: azureFunctionConnectorId,
        operationId: azurefunction,
      };

    case workflow:
      return {
        connectorId: workflowConnectorId,
        operationId: workflow,
      };

    case invokeworkflow:
      return {
        connectorId: workflowConnectorId,
        operationId: invokeworkflow,
      };
=======
    case xslttransform:
      switch (kind) {
        case datamapper:
          return {
            connectorId: dataMapperConnectorId,
            operationId: xslttransform,
          };
        default:
          throw new UnsupportedException(`Unsupported operation kind ${kind}`);
      }
>>>>>>> d7e20e98

    default:
      throw new UnsupportedException(`Unsupported built in operation type ${normalizedOperationType}`);
  }
}

const builtInOperationsMetadata: Record<string, OperationInfo> = {
  [apimanagement]: {
    connectorId: apiManagementConnectorId,
    operationId: 'apiManagement',
  },
  [appendtoarrayvariable]: {
    connectorId: variableConnectorId,
    operationId: appendtoarrayvariable,
  },
  [appendtostringvariable]: {
    connectorId: variableConnectorId,
    operationId: appendtostringvariable,
  },
  [as2Encode]: {
    connectorId: 'connectionProviders/as2Operations',
    operationId: as2Encode,
  },
  [as2Decode]: {
    connectorId: 'connectionProviders/as2Operations',
    operationId: as2Decode,
  },
  [batch]: {
    connectorId: batchConnectorId,
    operationId: batch,
  },
  [compose]: {
    connectorId: dataOperationConnectorId,
    operationId: 'composeNew',
  },
  [condition]: {
    connectorId: controlConnectorId,
    operationId: condition,
  },
  [decrementvariable]: {
    connectorId: variableConnectorId,
    operationId: decrementvariable,
  },
  [foreach]: {
    connectorId: controlConnectorId,
    operationId: foreach,
  },
  [function_]: {
    connectorId: azureFunctionConnectorId,
    operationId: 'azureFunction',
  },
  [initializevariable]: {
    connectorId: variableConnectorId,
    operationId: initializevariable,
  },
  [incrementvariable]: {
    connectorId: variableConnectorId,
    operationId: incrementvariable,
  },
  [invokefunction]: {
    connectorId: 'connectionProviders/localFunctionOperation',
    operationId: 'invokeFunction',
  },
  [javascriptcode]: {
    connectorId: 'connectionProviders/inlineCode',
    operationId: 'javaScriptCode',
  },
  [join]: {
    connectorId: dataOperationConnectorId,
    operationId: join,
  },
  [parsejson]: {
    connectorId: dataOperationConnectorId,
    operationId: parsejson,
  },
  [query]: {
    connectorId: dataOperationConnectorId,
    operationId: query,
  },
  [recurrence]: {
    connectorId: scheduleConnectorId,
    operationId: recurrence,
  },
  [select]: {
    connectorId: dataOperationConnectorId,
    operationId: select,
  },
  [sendtobatch]: {
    connectorId: batchConnectorId,
    operationId: sendtobatch,
  },
  [setvariable]: {
    connectorId: variableConnectorId,
    operationId: setvariable,
  },
  [slidingwindow]: {
    connectorId: scheduleConnectorId,
    operationId: slidingwindow,
  },
  [switchType]: {
    connectorId: controlConnectorId,
    operationId: switchType,
  },
  [workflow]: {
    connectorId: 'connectionProviders/localWorkflowOperation',
    operationId: 'invokeWorkflow',
  },
  [xmlvalidation]: {
    connectorId: 'connectionProviders/xmlOperations',
    operationId: 'xmlValidation',
  },
  [xslt]: {
    connectorId: 'connectionProviders/xmlOperations',
    operationId: 'xmlTransform',
  },
  [flatfiledecoding]: {
    connectorId: 'connectionProviders/flatFileOperations',
    operationId: 'flatFileDecoding',
  },
  [flatfileencoding]: {
    connectorId: 'connectionProviders/flatFileOperations',
    operationId: 'flatFileEncoding',
  },
  [scope]: {
    connectorId: controlConnectorId,
    operationId: scope,
  },
  [swiftdecode]: {
    connectorId: 'connectionProviders/swiftOperations',
    operationId: 'swiftDecode',
  },
  [swiftencode]: {
    connectorId: 'connectionProviders/swiftOperations',
    operationId: 'swiftEncode',
  },
  [swiftmtdecode]: {
    connectorId: 'connectionProviders/swiftOperations',
    operationId: 'swiftMTDecode',
  },
  [swiftmtencode]: {
    connectorId: 'connectionProviders/swiftOperations',
    operationId: 'swiftMTEncode',
  },
  [terminate]: {
    connectorId: controlConnectorId,
    operationId: terminate,
  },
  [until]: {
    connectorId: controlConnectorId,
    operationId: until,
  },
  [integrationaccountartifactlookup]: {
    connectorId: 'connectionProviders/integrationAccountOperations',
    operationId: 'integrationAccountArtifactLookup',
  },
  [rosettanetencode]: {
    connectorId: rosettanetConnectorId,
    operationId: 'rosettaNetEncode',
  },
  [rosettanetdecode]: {
    connectorId: rosettanetConnectorId,
    operationId: 'rosettaNetDecode',
  },
  [rosettanetwaitforresponse]: {
    connectorId: rosettanetConnectorId,
    operationId: 'rosettaNetWaitForResponse',
  },
  [xslttransform]: {
    connectorId: 'connectionProviders/dataMapperOperations',
    operationId: 'xsltTransform',
  },
};

export const supportedBaseManifestObjects = new Map<string, OperationManifest>([
  [appendtoarrayvariable, appendArrayManifest],
  [appendtostringvariable, appendStringManifest],
  [addtotime, addToTimeManifest],
  [condition, conditionManifest],
  [converttimezone, convertTimezoneManifest],
  [csvtable, csvManifest],
  [currenttime, currentTimeManifest],
  [decrementvariable, decrementManifest],
  [delay, delayManifest],
  [delayuntil, delayUntilManifest],
  [foreach, foreachManifest],
  [getfuturetime, getFutureTimeManifest],
  [getpasttime, getPastTimeManifest],
  [htmltable, htmlManifest],
  [httpaction, httpManifest],
  [httptrigger, httpTriggerManifest],
  [httpswaggeraction, httpWithSwaggerManifest],
  [httpswaggertrigger, httpWithSwaggerTriggerManifest],
  [httpwebhookaction, httpWebhookManifest],
  [httpwebhooktrigger, httpWebhookTriggerManifest],
  [incrementvariable, incrementManifest],
  [initializevariable, initializeManifest],
  [join, joinManifest],
  [parsejson, parsejsonManifest],
  [query, queryManifest],
  [recurrence, recurrenceManifest],
  [request, requestManifest],
  [response, responseManifest],
  [scope, scopeManifest],
  [select, selectManifest],
  [setvariable, setManifest],
  [slidingwindow, slidingWindowManifest],
  [subtractfromtime, subtractFromTimeManifest],
  [switchType, switchManifest],
  [terminate, terminateManifest],
  [until, untilManifest],
]);

export const foreachOperationInfo = {
  type: foreach,
  connectorId: controlConnectorId,
  operationId: foreach,
};<|MERGE_RESOLUTION|>--- conflicted
+++ resolved
@@ -400,7 +400,6 @@
         operationId: definition.inputs?.until ? delayuntil : delay,
       };
 
-<<<<<<< HEAD
     case apimanagement:
       return {
         connectorId: apiManagementConnectorId,
@@ -436,7 +435,7 @@
         connectorId: workflowConnectorId,
         operationId: invokeworkflow,
       };
-=======
+
     case xslttransform:
       switch (kind) {
         case datamapper:
@@ -447,7 +446,6 @@
         default:
           throw new UnsupportedException(`Unsupported operation kind ${kind}`);
       }
->>>>>>> d7e20e98
 
     default:
       throw new UnsupportedException(`Unsupported built in operation type ${normalizedOperationType}`);
