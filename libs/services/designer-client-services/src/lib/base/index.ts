--- conflicted
+++ resolved
@@ -11,9 +11,8 @@
 // Connection
 export { BaseConnectionService } from './connection';
 export type { BaseConnectionServiceOptions } from './connection';
-<<<<<<< HEAD
-export { IApiHubServiceDetails } from './connection';
 // API Management
+export type { IApiHubServiceDetails } from './connection';
 export { ApiManagementInstanceService } from './apimanagement';
 export type { ApiManagementServiceOptions } from './apimanagement';
 // Function
@@ -26,8 +25,4 @@
 export { BaseGatewayService } from './gateway';
 export type { BaseGatewayServiceOptions } from './gateway';
 // OAuth
-export { BaseOAuthService } from './oAuth';
-=======
-export type { IApiHubServiceDetails } from './connection';
-export { ApiManagementInstanceService } from './apimanagement';
->>>>>>> 021af6e9
+export { BaseOAuthService } from './oAuth';