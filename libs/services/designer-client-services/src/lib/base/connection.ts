/* eslint-disable no-param-reassign */
import type { HttpResponse } from '../common/exceptions/service';
import type {
  ConnectionCreationInfo,
  ConnectionParametersMetadata,
  CreateConnectionResult,
  IConnectionService,
  ConnectorWithSwagger,
} from '../connection';
import type { HttpRequestOptions, IHttpClient, QueryParameters } from '../httpClient';
import type { Connection, Connector } from '@microsoft/utils-logic-apps';
import {
  isCustomConnector,
  getUniqueName,
  HTTP_METHODS,
  UserErrorCode,
  UserException,
  isArmResourceId,
  ArgumentException,
  equals,
} from '@microsoft/utils-logic-apps';

export interface IApiHubServiceDetails {
  apiVersion: string;
  baseUrl: string;
  subscriptionId: string;
  resourceGroup: string;
  location: string;
}

export interface BaseConnectionServiceOptions {
  apiVersion: string;
  baseUrl: string;
  locale?: string;
  filterByLocation?: boolean;
  tenantId?: string;
  httpClient: IHttpClient;
  apiHubServiceDetails: IApiHubServiceDetails;
}

export type getAccessTokenType = () => Promise<string>;

export interface ConsentLink {
  link: string;
  displayName?: string;
  status?: string;
}

export interface LogicAppConsentResponse {
  value: ConsentLink[];
}

export abstract class BaseConnectionService implements IConnectionService {
  protected _connections: Record<string, Connection> = {};
  protected _subscriptionResourceGroupWebUrl = '';
  protected _allConnectionsInitialized = false;

  protected _vVersion: 'V1' | 'V2' = 'V1';

  constructor(public readonly options: BaseConnectionServiceOptions) {
    const { apiVersion, baseUrl, apiHubServiceDetails } = options;
    if (!baseUrl) {
      throw new ArgumentException('baseUrl required');
    } else if (!apiVersion) {
      throw new ArgumentException('apiVersion required');
    } else if (!apiHubServiceDetails) {
      throw new ArgumentException('apiHubServiceDetails required for workflow app');
    }
    this._subscriptionResourceGroupWebUrl = `/subscriptions/${apiHubServiceDetails.subscriptionId}/resourceGroups/${apiHubServiceDetails.resourceGroup}/providers/Microsoft.Web`;
  }

  dispose(): void {
    return;
  }

  async getConnectorAndSwagger(connectorId: string): Promise<ConnectorWithSwagger> {
    if (!isArmResourceId(connectorId)) {
      return { connector: await this.getConnector(connectorId), swagger: null as any };
    }

    const {
      apiHubServiceDetails: { apiVersion },
      httpClient,
    } = this.options;
    const [connector, swagger] = await Promise.all([
      this.getConnector(connectorId),
      httpClient.get<OpenAPIV2.Document>({ uri: connectorId, queryParameters: { 'api-version': apiVersion, export: 'true' } }),
    ]);

    return { connector, swagger };
  }

  async getSwaggerFromUri(uri: string): Promise<OpenAPIV2.Document> {
    const { httpClient } = this.options;
    return httpClient.get<OpenAPIV2.Document>({ uri, noAuth: true });
  }

  async getConnector(connectorId: string): Promise<Connector> {
    if (!isArmResourceId(connectorId)) {
      const { apiVersion, baseUrl, httpClient } = this.options;
      return httpClient.get<Connector>({
        uri: `${baseUrl}/operationGroups/${connectorId.split('/').at(-1)}?api-version=${apiVersion}`,
      });
    } else {
      const {
        apiHubServiceDetails: { apiVersion },
        httpClient,
      } = this.options;
      const response = await httpClient.get<Connector>({ uri: connectorId, queryParameters: { 'api-version': apiVersion } });

      return {
        ...response,
        properties: {
          ...response.properties,
          ...response.properties.generalInformation,
        },
      };
    }
  }

  async getConnection(connectionId: string): Promise<Connection> {
    if (isArmResourceId(connectionId)) {
      return this.getConnectionInApiHub(connectionId);
    }

    let connection = this._connections[connectionId];
    if (!connection) {
      await this.getConnections();
      connection = this._connections[connectionId];
    }

    return connection;
  }

  async getConnections(_connectorId?: string): Promise<Connection[]> {
    throw new Error('Should be implemented in extending class');
  }

  abstract createConnection(
    connectionId: string,
    connector: Connector,
    connectionInfo: ConnectionCreationInfo,
    parametersMetadata?: ConnectionParametersMetadata
  ): Promise<Connection>;

  abstract createConnectionInApiHub(
    connectionName: string,
    connectorId: string,
    connectionInfo: ConnectionCreationInfo
  ): Promise<Connection>;

  abstract setupConnectionIfNeeded(connection: Connection): Promise<void>;

  protected _getRequestForCreateConnection(connectorId: string, _connectionName: string, connectionInfo: ConnectionCreationInfo): any {
    const parameterValues = connectionInfo?.connectionParameters;
    const parameterValueSet = connectionInfo?.connectionParametersSet;
    const displayName = connectionInfo?.displayName;
    const {
      apiHubServiceDetails: { location },
    } = this.options;

    return {
      properties: {
        api: { id: connectorId },
        ...(parameterValueSet ? { parameterValueSet } : { parameterValues }),
        displayName,
      },
      kind: this._vVersion,
      location,
    };
  }

  protected _getRequestForCreateConnectionWithAlternativeParameters(
    connectorId: string,
    connectionName: string,
    properties: ConnectionCreationInfo
  ): any {
    const alternativeParameterValues = properties?.internalAlternativeParameterValues;
    const {
      apiHubServiceDetails: { location },
    } = this.options;

    return {
      properties: {
        api: {
          id: connectorId,
        },
        parameterValueType: 'Alternative',
        alternativeParameterValues,
        displayName: properties?.displayName,
      },
      kind: this._vVersion,
      location,
    };
  }

  abstract createAndAuthorizeOAuthConnection(
    connectionId: string,
    connectorId: string,
    connectionInfo: ConnectionCreationInfo,
    parametersMetadata?: ConnectionParametersMetadata
  ): Promise<CreateConnectionResult>;

  protected async testConnection(connection: Connection): Promise<void> {
    let response: HttpResponse<any> | undefined = undefined;
    try {
      const testLinks = connection.properties.testLinks;
      if (testLinks && testLinks.length > 0) response = await this.requestTestOtherConnections(connection);
      if (response) this.handleTestConnectionResponse(response);
    } catch (error: any) {
      Promise.reject(error);
    }
  }

  protected async requestTestOtherConnections(connection: Connection): Promise<HttpResponse<any>> {
    const testLinks = connection.properties.testLinks;
    if (!testLinks || testLinks.length === 0) return Promise.reject('No test links found');
    const { httpClient } = this.options;
    const { method: httpMethod, requestUri: uri } = testLinks[0];
    const method = httpMethod.toUpperCase() as HTTP_METHODS;

    let response: HttpResponse<any> | undefined = undefined;
    const requestOptions: HttpRequestOptions<any> = { uri };
    if (method === HTTP_METHODS.GET) response = await httpClient.get<any>(requestOptions);
    else if (method === HTTP_METHODS.POST) response = await httpClient.post<any, any>(requestOptions);
    else if (method === HTTP_METHODS.PUT) response = await httpClient.put<any, any>(requestOptions);
    else if (method === HTTP_METHODS.DELETE) response = await httpClient.delete<any>(requestOptions);
    if (!response) return Promise.reject('Failed to test connection');
    return response;
  }

  protected async pretestServiceProviderConnection(
    connector: Connector,
    connectionInfo: ConnectionCreationInfo
  ): Promise<HttpResponse<any>> {
    try {
      const { testConnectionUrl } = connector.properties;
      if (!testConnectionUrl) return Promise.reject();
      const { httpClient, baseUrl, apiVersion } = this.options;
      const queryParameters = { 'api-version': apiVersion };
      const { connectionParameters = {}, connectionParametersSet } = connectionInfo;

      let content: any = {
        parameterSetName: connectionParametersSet?.name,
        serviceProvider: { id: connector.id },
      };

      if (connectionParametersSet?.name === 'connectionString') {
        content = { ...content, parameterValues: { ...connectionParameters } };
      } else {
        content = {
          ...content,
          parameterValues: {
            authProvider: {
              type: connectionParametersSet?.name,
              ...connectionParameters,
            },
            fullyQualifiedNamespace: connectionParameters?.['fullyQualifiedNamespace'],
          },
        };
      }

      const uri = `${baseUrl.replace('/runtime/webhooks/workflow/api/management', '')}${testConnectionUrl}`;
      const requestOptions: HttpRequestOptions<any> = { uri, queryParameters, content };
      const response = await httpClient.post<any, any>(requestOptions);

      if (!response || response.status < 200 || response.status >= 300) throw response;
      return response;
    } catch (e: any) {
      return Promise.reject(JSON.parse(e?.responseText));
    }
  }

  protected handleTestConnectionResponse(response?: HttpResponse<any>): void {
    if (!response) return;
    const defaultErrorResponse = 'Please check your account info and/or permissions and try again.';
    if (response.status >= 400 && response.status < 500 && response.status !== 429) {
      let errorMessage = defaultErrorResponse;
      if (response.body && typeof response.body === 'string')
        errorMessage = this.tryParseErrorMessage(JSON.parse(response.body), defaultErrorResponse);
      throw new UserException(UserErrorCode.TEST_CONNECTION_FAILED, errorMessage);
    }
  }

  protected tryParseErrorMessage(error: any, defaultErrorMessage?: string): string {
    return error?.message ?? error?.Message ?? error?.error?.message ?? error?.responseText ?? defaultErrorMessage ?? 'Unknown error';
  }

  protected async getConnectionsForConnector(connectorId: string): Promise<Connection[]> {
    if (isArmResourceId(connectorId)) {
      // Right now there isn't a name $filter for custom connections, so we need to filter them manually
      if (isCustomConnector(connectorId)) {
        const {
          apiHubServiceDetails: { location, apiVersion },
          httpClient,
        } = this.options;
        const response = await httpClient.get<ConnectionsResponse>({
          uri: `${this._subscriptionResourceGroupWebUrl}/connections`,
          queryParameters: {
            'api-version': apiVersion,
            $filter: `Location eq '${location}' and Kind eq '${this._vVersion}'`,
          },
        });
        const filteredConnections = response.value.filter((connection) => {
          return equals(connection.properties.api.id, connectorId);
        });
        return filteredConnections;
      }

      const {
        apiHubServiceDetails: { location, apiVersion },
        httpClient,
      } = this.options;
      const response = await httpClient.get<ConnectionsResponse>({
        uri: `${this._subscriptionResourceGroupWebUrl}/connections`,
        queryParameters: {
          'api-version': apiVersion,
          $filter: `Location eq '${location}' and ManagedApiName eq '${connectorId.split('/').at(-1)}' and Kind eq '${this._vVersion}'`,
        },
      });
      return response.value;
    } else {
      if (!this._allConnectionsInitialized) {
        await this.getConnections();
      }

      return Object.keys(this._connections)
        .filter((connectionId) => equals(this._connections[connectionId].properties.api.id, connectorId))
        .map((connectionId) => this._connections[connectionId]);
    }
  }

  protected async getConnectionInApiHub(connectionId: string): Promise<Connection> {
    const {
      apiHubServiceDetails: { apiVersion },
      httpClient,
    } = this.options;
    const connection = await httpClient.get<Connection>({
      uri: connectionId,
      queryParameters: { 'api-version': apiVersion },
    });

    return connection;
  }

  protected async getConnectionsInApiHub(): Promise<Connection[]> {
    const {
      filterByLocation,
      httpClient,
      apiHubServiceDetails: { apiVersion },
      locale,
    } = this.options;

    const uri = `${this._subscriptionResourceGroupWebUrl}/connections`;

    const queryParameters: QueryParameters = {
      'api-version': apiVersion,
      $filter: `properties/integrationServiceEnvironmentResourceId eq null and Kind eq '${this._vVersion}'`,
      $top: 400,
    };

    try {
      const response = await httpClient.get<ConnectionsResponse>({ uri, queryParameters });
      return response.value.filter((connection: Connection) => {
        return filterByLocation ? equals(connection.location, locale) : true;
      });
    } catch {
      return [];
    }
  }

  protected getConnectionRequestPath(connectionName: string): string {
    const {
      apiHubServiceDetails: { subscriptionId, resourceGroup },
    } = this.options;
    return `/subscriptions/${subscriptionId}/resourceGroups/${resourceGroup}/providers/Microsoft.Web/connections/${connectionName}`;
  }

  async deleteConnection(connectionId: string): Promise<void> {
    const {
      httpClient,
      apiHubServiceDetails: { apiVersion },
    } = this.options;
    const request = {
      uri: this.getConnectionRequestPath(connectionId),
      queryParameters: { 'api-version': apiVersion },
    };
    await httpClient.delete<any>(request);
    delete this._connections[connectionId];
  }

  async getUniqueConnectionName(connectorId: string, connectionNames: string[], connectorName: string): Promise<string> {
    const { name: connectionName, index } = getUniqueName(connectionNames, connectorName);
    return isArmResourceId(connectorId)
      ? this._getUniqueConnectionNameInApiHub(connectorName, connectorId, connectionName, index)
      : connectionName;
  }

  protected async _getUniqueConnectionNameInApiHub(
    connectorName: string,
    connectorId: string,
    connectionName: string,
    i: number
  ): Promise<string> {
    const connectionId = this.getConnectionRequestPath(connectionName);
    const isUnique = await this._testConnectionIdUniquenessInApiHub(connectionId);

    if (isUnique) {
      return connectionName;
    } else {
      connectionName = `${connectorName}-${i++}`;
      return this._getUniqueConnectionNameInApiHub(connectorName, connectorId, connectionName, i);
    }
  }

  protected _testConnectionIdUniquenessInApiHub(id: string): Promise<boolean> {
    const request = {
      uri: id,
      queryParameters: { 'api-version': this.options.apiHubServiceDetails.apiVersion },
    };

    return this.options.httpClient
      .get<Connection>(request)
      .then(() => false)
      .catch(() => true);
  }
<<<<<<< HEAD
=======

  protected getFunctionAppsRequestPath(): string {
    const { subscriptionId } = this.options.apiHubServiceDetails;
    return `/subscriptions/${subscriptionId}/providers/Microsoft.Web/sites`;
  }

  async fetchFunctionApps(): Promise<any> {
    const functionAppsResponse = await this.options.httpClient.get<any>({
      uri: this.getFunctionAppsRequestPath(),
      queryParameters: { 'api-version': this.options.apiVersion },
    });

    const apps = functionAppsResponse.value.filter((app: any) => app.kind === 'functionapp');
    return apps;
  }

  async fetchFunctionAppsFunctions(functionAppId: string) {
    const functionsResponse = await this.options.httpClient.get<any>({
      uri: `https://management.azure.com/${functionAppId}/functions`,
      queryParameters: { 'api-version': this.options.apiVersion },
    });
    return functionsResponse?.value ?? [];
  }

  async fetchFunctionKey(functionId: string) {
    const keysResponse = await this.options.httpClient.post<any, any>({
      uri: `https://management.azure.com/${functionId}/listkeys`,
      queryParameters: { 'api-version': this.options.apiVersion },
    });
    return keysResponse?.default ?? 'NotFound';
  }
>>>>>>> c0b4f5ce
}

type ConnectionsResponse = {
  value: Connection[];
};<|MERGE_RESOLUTION|>--- conflicted
+++ resolved
@@ -424,40 +424,6 @@
       .then(() => false)
       .catch(() => true);
   }
-<<<<<<< HEAD
-=======
-
-  protected getFunctionAppsRequestPath(): string {
-    const { subscriptionId } = this.options.apiHubServiceDetails;
-    return `/subscriptions/${subscriptionId}/providers/Microsoft.Web/sites`;
-  }
-
-  async fetchFunctionApps(): Promise<any> {
-    const functionAppsResponse = await this.options.httpClient.get<any>({
-      uri: this.getFunctionAppsRequestPath(),
-      queryParameters: { 'api-version': this.options.apiVersion },
-    });
-
-    const apps = functionAppsResponse.value.filter((app: any) => app.kind === 'functionapp');
-    return apps;
-  }
-
-  async fetchFunctionAppsFunctions(functionAppId: string) {
-    const functionsResponse = await this.options.httpClient.get<any>({
-      uri: `https://management.azure.com/${functionAppId}/functions`,
-      queryParameters: { 'api-version': this.options.apiVersion },
-    });
-    return functionsResponse?.value ?? [];
-  }
-
-  async fetchFunctionKey(functionId: string) {
-    const keysResponse = await this.options.httpClient.post<any, any>({
-      uri: `https://management.azure.com/${functionId}/listkeys`,
-      queryParameters: { 'api-version': this.options.apiVersion },
-    });
-    return keysResponse?.default ?? 'NotFound';
-  }
->>>>>>> c0b4f5ce
 }
 
 type ConnectionsResponse = {
