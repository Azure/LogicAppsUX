--- conflicted
+++ resolved
@@ -1,10 +1,5 @@
 export { StandardConnectionService } from './connection';
 export { StandardConnectorService } from './connector';
 export { StandardOperationManifestService } from './operationmanifest';
-<<<<<<< HEAD
 export { StandardSearchService } from './search';
-=======
-export { StandardOAuthService } from './oAuth';
-export { StandardSearchService } from './search';
-export { StandardRunService } from './run';
->>>>>>> c0b4f5ce
+export { StandardRunService } from './run';