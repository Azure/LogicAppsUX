--- conflicted
+++ resolved
@@ -111,15 +111,8 @@
   }
 
   async getOperationManifest(connectorId: string, operationId: string): Promise<OperationManifest> {
-<<<<<<< HEAD
-    return supportedManifestObjects.get(operationId) ?? ({ properties: {} } as any);
-=======
-    if (operationId === foreach) {
-      return foreachManifest;
-    }
-    if (operationId === scope) {
-      return scopeManifest;
-    }
+    const supportedManifest = supportedManifestObjects.get(operationId);
+    if (supportedManifest) return supportedManifest;
 
     // NOTE: HACK to get operation manifest of dataOperation connector's action,
     // should be removed when all manifests are created inside dataoperation.
@@ -231,7 +224,6 @@
 
   if (expression.arguments.length > 0) {
     return false;
->>>>>>> 6e22f25f
   }
 
   if (expression.dereferences.some((dereference) => !isStringLiteral(dereference.expression))) {
