import type { IHttpClient } from '../httpClient';
import type { IOperationManifestService } from '../operationmanifest';
import conditionManifest from './manifests/condition';
import csvManifest from './manifests/csvtable';
import {
  addToTimeManifest,
  convertTimezoneManifest,
  currentTimeManifest,
  getFutureTimeManifest,
  getPastTimeManifest,
  subtractFromTimeManifest,
} from './manifests/datetime';
import foreachManifest from './manifests/foreach';
import htmlManifest from './manifests/htmltable';
import {
  httpManifest,
  httpTriggerManifest,
  httpWithSwaggerManifest,
  httpWithSwaggerTriggerManifest,
  httpWebhookManifest,
  httpWebhookTriggerManifest,
} from './manifests/http';
import joinManifest from './manifests/join';
import parsejsonManifest from './manifests/parsejson';
import queryManifest from './manifests/query';
import requestManifest from './manifests/request';
import responseManifest from './manifests/response';
import { delayManifest, delayUntilManifest, recurrenceManifest, slidingWindowManifest } from './manifests/schedule';
import scopeManifest from './manifests/scope';
import selectManifest from './manifests/select';
import switchManifest from './manifests/switch';
import terminateManifest from './manifests/terminate';
import untilManifest from './manifests/until';
import {
  appendArrayManifest,
  appendStringManifest,
  decrementManifest,
  incrementManifest,
  initializeManifest,
  setManifest,
} from './manifests/variables';
import { ExpressionParser, isFunction, isStringLiteral, isTemplateExpression } from '@microsoft-logic-apps/parsers';
import type { Expression, ExpressionFunction, ExpressionLiteral } from '@microsoft-logic-apps/parsers';
import {
  ArgumentException,
  AssertionErrorCode,
  AssertionException,
  clone,
  ConnectionType,
  equals,
  format,
  UnsupportedException,
} from '@microsoft-logic-apps/utils';
import type { OperationInfo, OperationManifest, SplitOn } from '@microsoft-logic-apps/utils';

type SchemaObject = OpenAPIV2.SchemaObject;

const invokefunction = 'invokefunction';
const javascriptcode = 'javascriptcode';
const compose = 'compose';
const csvtable = 'csvtable';
const htmltable = 'htmltable';
const join = 'join';
const parsejson = 'parsejson';
const query = 'query';
const select = 'select';
const function_ = 'function';
const liquid = 'liquid';
const serviceprovider = 'serviceprovider';
const workflow = 'workflow';
const xmlvalidation = 'xmlvalidation';
const xslt = 'xslt';
const flatfiledecoding = 'flatfiledecoding';
const flatfileencoding = 'flatfileencoding';
const swiftdecode = 'swiftdecode';
const swiftencode = 'swiftencode';
const scope = 'scope';
const foreach = 'foreach';
const condition = 'if';
const switchType = 'switch';
const request = 'request';
const response = 'response';
const table = 'table';
const terminate = 'terminate';
const until = 'until';
const expression = 'expression';
const addtotime = 'addtotime';
const converttimezone = 'converttimezone';
const currenttime = 'currenttime';
const getfuturetime = 'getfuturetime';
const getpasttime = 'getpasttime';
const subtractfromtime = 'subtractfromtime';
const recurrence = 'recurrence';
const slidingwindow = 'slidingwindow';
const wait = 'wait';
const delay = 'delay';
const delayuntil = 'delayuntil';
const http = 'http';
const httpwebhook = 'httpwebhook';
const httpaction = 'httpaction';
const httptrigger = 'httptrigger';
const httpswaggeraction = 'httpswaggeraction';
const httpswaggertrigger = 'httpswaggertrigger';
const httpwebhookaction = 'httpwebhookaction';
const httpwebhooktrigger = 'httpwebhooktrigger';
const initializevariable = 'initializevariable';
const setvariable = 'setvariable';
const incrementvariable = 'incrementvariable';
const decrementvariable = 'decrementvariable';
const appendtoarrayvariable = 'appendtoarrayvariable';
const appendtostringvariable = 'appendtostringvariable';

export const azureFunctionConnectorId = '/connectionProviders/azureFunctionOperation';
const dataOperationConnectorId = 'connectionProviders/dataOperationNew';
const controlConnectorId = 'connectionProviders/control';
const dateTimeConnectorId = 'connectionProviders/datetime';
const scheduleConnectorId = 'connectionProviders/schedule';
const httpConnectorId = 'connectionProviders/http';
const variableConnectorId = 'connectionProviders/variable';

const supportedManifestTypes = [
  appendtoarrayvariable,
  appendtostringvariable,
  compose,
  condition,
  decrementvariable,
  expression,
  foreach,
  function_,
  http,
  httpwebhook,
  initializevariable,
  incrementvariable,
  invokefunction,
  javascriptcode,
  join,
  liquid,
  parsejson,
  query,
  recurrence,
  request,
  response,
  select,
  setvariable,
  slidingwindow,
  switchType,
  serviceprovider,
  table,
  workflow,
  xmlvalidation,
  xslt,
  flatfiledecoding,
  flatfileencoding,
  scope,
  swiftdecode,
  swiftencode,
  terminate,
  until,
  wait,
];

export type getAccessTokenType = () => Promise<string>;

export interface StandardOperationManifestServiceOptions {
  apiVersion: string;
  baseUrl: string;
  httpClient: IHttpClient;
  supportedTypes?: string[];
}

export class StandardOperationManifestService implements IOperationManifestService {
  constructor(private readonly options: StandardOperationManifestServiceOptions) {
    const { apiVersion, baseUrl, httpClient } = options;
    if (!apiVersion) {
      throw new ArgumentException('apiVersion required');
    } else if (!baseUrl) {
      throw new ArgumentException('baseUrl required');
    } else if (!httpClient) {
      throw new ArgumentException('httpClient required');
    }
  }

  isSupported(operationType: string, _operationKind?: string): boolean {
    const { supportedTypes } = this.options;
    const normalizedOperationType = operationType.toLowerCase();
    return supportedTypes
      ? supportedTypes.indexOf(normalizedOperationType) > -1
      : supportedManifestTypes.indexOf(normalizedOperationType) > -1;
  }

<<<<<<< HEAD
  async getOperationInfo(definition: any, isTrigger: boolean): Promise<OperationInfo> {
    if (isInBuiltOperation(definition)) {
      return getBuiltInOperationInfo(definition, isTrigger);
=======
  async getOperationInfo(definition: any): Promise<OperationInfo> {
    if (isBuiltInOperation(definition)) {
      return getBuiltInOperationInfo(definition);
>>>>>>> ecdeb676
    } else if (isServiceProviderOperation(definition)) {
      return {
        connectorId: definition.inputs.serviceProviderConfiguration.serviceProviderId,
        operationId: definition.inputs.serviceProviderConfiguration.operationId,
      };
    }

    return {
      connectorId: 'Unknown',
      operationId: 'Unknown',
    };

    //throw new UnsupportedException(`Operation type: ${definition.type} does not support manifest.`);
  }

  async getOperationManifest(connectorId: string, operationId: string): Promise<OperationManifest> {
    const supportedManifest = supportedManifestObjects.get(operationId);

    if (supportedManifest) {
      return supportedManifest;
    }

    const { apiVersion, baseUrl, httpClient } = this.options;
    const connectorName = connectorId.split('/').slice(-1)[0];
    const operationName = operationId.split('/').slice(-1)[0];
    const queryParameters = {
      'api-version': apiVersion,
      $expand: 'properties/manifest',
    };

    try {
      const response = await httpClient.get<any>({
        uri: `${baseUrl}/operationGroups/${connectorName}/operations/${operationName}`,
        queryParameters,
      });

      const {
        properties: { brandColor, description, iconUri, manifest, operationType },
      } = response;

      // TODO(psamband): Remove below patching of connection when backend api sends correct information for service providers
      const operationManifest = {
        properties: {
          brandColor,
          description,
          iconUri,
          connection: equals(operationType, 'serviceprovider') ? { required: true, type: ConnectionType.ServiceProvider } : undefined,
          ...manifest,
        },
      };

      return operationManifest;
    } catch (error) {
      return { properties: {} } as any;
    }
  }

  getSplitOnOutputs(manifest: OperationManifest, splitOn: SplitOn): SchemaObject {
    if (splitOn === undefined) {
      return manifest.properties.outputs;
    } else if (typeof splitOn === 'string') {
      return this._convertOutputsForSplitOn(manifest.properties.outputs, splitOn);
    }

    throw new AssertionException(AssertionErrorCode.INVALID_SPLITON, format("Invalid split on format in '{0}'.", splitOn));
  }

  /**
   * Gets the outputs from manifest outputs after applying split on.
   * @arg {Swagger.Schema} originalOutputs - The original outputs in manifest outputs definition.
   * @arg {string} splitOn - The splitOn value for the batch trigger.
   * @return {Swagger.Schema}
   */
  private _convertOutputsForSplitOn(originalOutputs: SchemaObject, splitOnValue: string): SchemaObject {
    if (!isTemplateExpression(splitOnValue)) {
      throw new AssertionException(AssertionErrorCode.INVALID_SPLITON, format("Invalid split on format in '{0}'.", splitOnValue));
    }

    const parsedValue = ExpressionParser.parseExpression(splitOnValue);
    const properties: string[] = [];
    let manifestSection = originalOutputs;
    if (isSupportedSplitOnExpression(parsedValue)) {
      const { dereferences, name } = parsedValue as ExpressionFunction;
      if (equals(name, 'triggerBody')) {
        properties.push('body');
      }

      if (dereferences.length) {
        properties.push(...dereferences.map((dereference) => (dereference.expression as ExpressionLiteral).value));
      }
    } else {
      throw new AssertionException(AssertionErrorCode.INVALID_SPLITON, format("Invalid split on format in '{0}'.", splitOnValue));
    }

    for (const property of properties) {
      if (!manifestSection.properties) {
        throw new AssertionException(
          AssertionErrorCode.INVALID_SPLITON,
          format("Invalid split on value '{0}', cannot find in outputs.", splitOnValue)
        );
      }

      manifestSection = manifestSection.properties[property];
    }

    if (manifestSection.type !== 'array') {
      throw new AssertionException(
        AssertionErrorCode.INVALID_SPLITON,
        format("Invalid type on split on value '{0}', split on not in array.", splitOnValue)
      );
    }

    return {
      properties: {
        body: clone(manifestSection.items) as SchemaObject,
      },
      type: 'object',
    };
  }
}

function isSupportedSplitOnExpression(expression: Expression): boolean {
  if (!isFunction(expression)) {
    return false;
  }

  if (!equals(expression.name, 'triggerBody') && !equals(expression.name, 'triggerOutputs')) {
    return false;
  }

  if (expression.arguments.length > 0) {
    return false;
  }

  if (expression.dereferences.some((dereference) => !isStringLiteral(dereference.expression))) {
    return false;
  }

  return true;
}

function isServiceProviderOperation(definition: any): boolean {
  return equals(definition.type, 'ServiceProvider');
}

function isBuiltInOperation(definition: any): boolean {
  switch (definition?.type?.toLowerCase()) {
    case appendtoarrayvariable:
    case appendtostringvariable:
    case compose:
    case condition:
    case decrementvariable:
    case expression:
    case foreach:
    case function_:
    case http:
    case httpwebhook:
    case initializevariable:
    case incrementvariable:
    case invokefunction:
    case javascriptcode:
    case join:
    case liquid:
    case parsejson:
    case query:
    case recurrence:
    case request:
    case response:
    case select:
    case setvariable:
    case slidingwindow:
    case switchType:
    case workflow:
    case xslt:
    case xmlvalidation:
    case flatfiledecoding:
    case flatfileencoding:
    case scope:
    case swiftdecode:
    case swiftencode:
    case table:
    case terminate:
    case until:
    case wait:
      return true;

    default:
      return false;
  }
}

function getBuiltInOperationInfo(definition: any, isTrigger: boolean): OperationInfo {
  const normalizedOperationType = definition.type.toLowerCase();
  const kind = definition.kind ? definition.kind.toLowerCase() : undefined;

  if (kind === undefined) {
    const operationInfo = inBuiltOperationsMetadata[normalizedOperationType];
    if (operationInfo) {
      return operationInfo;
    }
  }

  const liquidConnectorId = 'connectionProviders/liquidOperations';
  switch (normalizedOperationType) {
    case expression:
      switch (definition.kind?.toLowerCase()) {
        case addtotime:
        case converttimezone:
        case currenttime:
        case getfuturetime:
        case getpasttime:
        case subtractfromtime:
          return {
            connectorId: dateTimeConnectorId,
            operationId: definition.kind.toLowerCase(),
          };

        default:
          throw new UnsupportedException(`Unsupported datetime kind '${definition.kind}'`);
      }

    case http:
      return {
        connectorId: httpConnectorId,
        operationId:
          definition.inputs?.metadata?.apiDefinitionUrl && equals(definition.inputs?.metadata?.swaggerSource, 'custom')
            ? isTrigger
              ? httpswaggertrigger
              : httpswaggeraction
            : isTrigger
            ? httptrigger
            : httpaction,
      };
    case httpwebhook:
      return { connectorId: httpConnectorId, operationId: isTrigger ? httpwebhooktrigger : httpwebhookaction };
    case liquid:
      switch (kind) {
        case 'jsontojson':
          return {
            connectorId: liquidConnectorId,
            operationId: 'liquidJsonToJson',
          };
        case 'jsontotext':
          return {
            connectorId: liquidConnectorId,
            operationId: 'liquidJsonToText',
          };
        case 'xmltojson':
          return {
            connectorId: liquidConnectorId,
            operationId: 'liquidXmlToJson',
          };
        case 'xmltotext':
          return {
            connectorId: liquidConnectorId,
            operationId: 'liquidXmlToText',
          };
        default:
          throw new UnsupportedException(`Unsupported operation kind ${kind}`);
      }
    case request:
      switch (kind) {
        case 'http':
          return {
            connectorId: 'connectionProviders/request',
            operationId: request,
          };
        default:
          throw new UnsupportedException(`Unsupported operation kind ${kind} for request type`);
      }
    case response:
      switch (kind) {
        case 'http':
          return {
            connectorId: 'connectionProviders/request',
            operationId: response,
          };
        default:
          throw new UnsupportedException(`Unsupported operation kind ${kind} for response type`);
      }
    case table:
      switch (definition.inputs?.format?.toLowerCase()) {
        case 'csv':
          return {
            connectorId: dataOperationConnectorId,
            operationId: csvtable,
          };

        case 'html':
          return {
            connectorId: dataOperationConnectorId,
            operationId: htmltable,
          };

        default:
          throw new UnsupportedException(`Unsupported table format ${definition.inputs?.format} for table type`);
      }

    case wait:
      return {
        connectorId: scheduleConnectorId,
        operationId: definition.inputs?.until ? delayuntil : delay,
      };

    default:
      throw new UnsupportedException(`Unsupported built in operation type ${normalizedOperationType}`);
  }
}

const inBuiltOperationsMetadata: Record<string, OperationInfo> = {
  [appendtoarrayvariable]: {
    connectorId: variableConnectorId,
    operationId: appendtoarrayvariable,
  },
  [appendtostringvariable]: {
    connectorId: variableConnectorId,
    operationId: appendtostringvariable,
  },
  [compose]: {
    connectorId: dataOperationConnectorId,
    operationId: 'composeNew',
  },
  [condition]: {
    connectorId: controlConnectorId,
    operationId: condition,
  },
  [decrementvariable]: {
    connectorId: variableConnectorId,
    operationId: decrementvariable,
  },
  [foreach]: {
    connectorId: controlConnectorId,
    operationId: foreach,
  },
  [function_]: {
    connectorId: azureFunctionConnectorId,
    operationId: 'azureFunction',
  },
  [initializevariable]: {
    connectorId: variableConnectorId,
    operationId: initializevariable,
  },
  [incrementvariable]: {
    connectorId: variableConnectorId,
    operationId: incrementvariable,
  },
  [invokefunction]: {
    connectorId: 'connectionProviders/localFunctionOperation',
    operationId: 'invokeFunction',
  },
  [javascriptcode]: {
    connectorId: 'connectionProviders/inlineCode',
    operationId: 'javaScriptCode',
  },
  [join]: {
    connectorId: dataOperationConnectorId,
    operationId: join,
  },
  [parsejson]: {
    connectorId: dataOperationConnectorId,
    operationId: parsejson,
  },
  [query]: {
    connectorId: dataOperationConnectorId,
    operationId: query,
  },
  [recurrence]: {
    connectorId: scheduleConnectorId,
    operationId: recurrence,
  },
  [select]: {
    connectorId: dataOperationConnectorId,
    operationId: select,
  },
  [setvariable]: {
    connectorId: variableConnectorId,
    operationId: setvariable,
  },
  [slidingwindow]: {
    connectorId: scheduleConnectorId,
    operationId: slidingwindow,
  },
  [switchType]: {
    connectorId: controlConnectorId,
    operationId: switchType,
  },
  [workflow]: {
    connectorId: 'connectionProviders/localWorkflowOperation',
    operationId: 'invokeWorkflow',
  },
  [xmlvalidation]: {
    connectorId: 'connectionProviders/xmlOperations',
    operationId: 'xmlValidation',
  },
  [xslt]: {
    connectorId: 'connectionProviders/xmlOperations',
    operationId: 'xmlTransform',
  },
  [flatfiledecoding]: {
    connectorId: 'connectionProviders/flatFileOperations',
    operationId: 'flatFileDecoding',
  },
  [flatfileencoding]: {
    connectorId: 'connectionProviders/flatFileOperations',
    operationId: 'flatFileEncoding',
  },
  [scope]: {
    connectorId: controlConnectorId,
    operationId: scope,
  },
  [swiftdecode]: {
    connectorId: 'connectionProviders/swiftOperations',
    operationId: 'swiftDecode',
  },
  [swiftencode]: {
    connectorId: 'connectionProviders/swiftOperations',
    operationId: 'swiftEncode',
  },
  [terminate]: {
    connectorId: controlConnectorId,
    operationId: terminate,
  },
  [until]: {
    connectorId: controlConnectorId,
    operationId: until,
  },
};

const supportedManifestObjects = new Map<string, OperationManifest>([
  [appendtoarrayvariable, appendArrayManifest],
  [appendtostringvariable, appendStringManifest],
  [addtotime, addToTimeManifest],
  [condition, conditionManifest],
  [converttimezone, convertTimezoneManifest],
  [csvtable, csvManifest],
  [currenttime, currentTimeManifest],
  [decrementvariable, decrementManifest],
  [delay, delayManifest],
  [delayuntil, delayUntilManifest],
  [foreach, foreachManifest],
  [getfuturetime, getFutureTimeManifest],
  [getpasttime, getPastTimeManifest],
  [htmltable, htmlManifest],
  [httpaction, httpManifest],
  [httptrigger, httpTriggerManifest],
  [httpswaggeraction, httpWithSwaggerManifest],
  [httpswaggertrigger, httpWithSwaggerTriggerManifest],
  [httpwebhookaction, httpWebhookManifest],
  [httpwebhooktrigger, httpWebhookTriggerManifest],
  [incrementvariable, incrementManifest],
  [initializevariable, initializeManifest],
  [join, joinManifest],
  [parsejson, parsejsonManifest],
  [query, queryManifest],
  [recurrence, recurrenceManifest],
  [request, requestManifest],
  [response, responseManifest],
  [scope, scopeManifest],
  [select, selectManifest],
  [setvariable, setManifest],
  [slidingwindow, slidingWindowManifest],
  [subtractfromtime, subtractFromTimeManifest],
  [switchType, switchManifest],
  [terminate, terminateManifest],
  [until, untilManifest],
]);<|MERGE_RESOLUTION|>--- conflicted
+++ resolved
@@ -188,15 +188,9 @@
       : supportedManifestTypes.indexOf(normalizedOperationType) > -1;
   }
 
-<<<<<<< HEAD
   async getOperationInfo(definition: any, isTrigger: boolean): Promise<OperationInfo> {
-    if (isInBuiltOperation(definition)) {
+    if (isBuiltInOperation(definition)) {
       return getBuiltInOperationInfo(definition, isTrigger);
-=======
-  async getOperationInfo(definition: any): Promise<OperationInfo> {
-    if (isBuiltInOperation(definition)) {
-      return getBuiltInOperationInfo(definition);
->>>>>>> ecdeb676
     } else if (isServiceProviderOperation(definition)) {
       return {
         connectorId: definition.inputs.serviceProviderConfiguration.serviceProviderId,
