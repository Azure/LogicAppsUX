--- conflicted
+++ resolved
@@ -226,11 +226,7 @@
           description,
           iconUri,
           connection: equals(operationType, 'serviceprovider') ? { required: true, type: ConnectionType.ServiceProvider } : undefined,
-<<<<<<< HEAD
-          ...manifest
-=======
           ...manifest,
->>>>>>> b85b5021
         },
       };
 
