--- conflicted
+++ resolved
@@ -155,18 +155,6 @@
     ];
   }
 
-<<<<<<< HEAD
-  async getAllConnectors(): Promise<Connector[]> {
-    const { apiVersion, baseUrl, httpClient } = this.options;
-    const uri = `${baseUrl}/operationGroups?api-version=${apiVersion}`;
-    const response = await httpClient.get<{ value: Connector[] }>({ uri });
-    console.log(response);
-    return response.value;
-  }
-
-  async getConnection(_connectionId: string): Promise<Connection | undefined> {
-    throw new Error('Function not implemented.');
-=======
   private async getConnectionsForConnector(connectorId: string): Promise<Connection[]> {
     if (isArmResourceId(connectorId)) {
       const {
@@ -186,7 +174,6 @@
         .filter((connectionId) => equals(this._connections[connectionId].properties.api.id, connectorId))
         .map((connectionId) => this._connections[connectionId]);
     }
->>>>>>> fdb691a8
   }
 
   private async getConnectionInApiHub(connectionId: string): Promise<Connection> {
