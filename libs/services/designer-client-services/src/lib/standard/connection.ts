--- conflicted
+++ resolved
@@ -15,98 +15,6 @@
   isIdentityAssociatedWithLogicApp,
 } from '@microsoft/utils-logic-apps';
 
-<<<<<<< HEAD
-=======
-interface ServiceProviderConnectionModel {
-  parameterValues: Record<string, any>;
-  serviceProvider: {
-    id: string;
-  };
-  displayName?: string;
-}
-
-interface FunctionsConnectionModel {
-  function: {
-    id: string;
-  };
-  triggerUrl: string;
-  authentication: {
-    type: string;
-    name: string;
-    value: string;
-  };
-  displayName?: string;
-}
-
-interface APIManagementConnectionModel {
-  apiId: string;
-  baseUrl: string;
-  subscriptionKey: string;
-  authentication?: {
-    type: string;
-    name: string;
-    value: string;
-  };
-  displayName?: string;
-}
-
-interface ConnectionAndAppSetting<T> {
-  connectionKey: string;
-  connectionData: T;
-  settings: Record<string, string>;
-  pathLocation: string[];
-}
-
-export interface IApiHubServiceDetails {
-  apiVersion: string;
-  baseUrl: string;
-  subscriptionId: string;
-  resourceGroup: string;
-  location: string;
-}
-
-interface StandardConnectionServiceArgs {
-  apiVersion: string;
-  baseUrl: string;
-  locale?: string;
-  filterByLocation?: boolean;
-  tenantId?: string;
-  workflowAppDetails: {
-    appName: string;
-    identity?: ManagedIdentity;
-  };
-  readConnections: ReadConnectionsFunc;
-  writeConnection?: WriteConnectionFunc;
-  apiHubServiceDetails: IApiHubServiceDetails;
-  httpClient: IHttpClient;
-  connectionCreationClients?: Record<string, ConnectionCreationClient>;
-}
-
-type CreateConnectionFunc = (connectionInfo: ConnectionCreationInfo, connectionName: string) => Promise<ConnectionCreationInfo>;
-
-interface ConnectionCreationClient {
-  connectionCreationFunc: CreateConnectionFunc;
-}
-
-export type getAccessTokenType = () => Promise<string>;
-
-export interface ConsentLink {
-  link: string;
-  displayName?: string;
-  status?: string;
-}
-
-export interface LogicAppConsentResponse {
-  value: ConsentLink[];
-}
-
-interface ConnectionsData {
-  managedApiConnections?: any;
-  serviceProviderConnections?: Record<string, ServiceProviderConnectionModel>;
-  functionConnections?: Record<string, FunctionsConnectionModel>;
-}
-
->>>>>>> 2d2ab012
 interface ConnectionAcl {
   id: string;
   location: string;
@@ -175,17 +83,33 @@
     connectionInfo: ConnectionCreationInfo,
     parametersMetadata: ConnectionParametersMetadata
   ): Promise<Connection> {
+    const { writeConnection, connectionCreationClients } = this.options;
+    const connectionCreationClientName = parametersMetadata.connectionMetadata?.connectionCreationClient;
+    if (connectionCreationClientName) {
+      if (connectionCreationClients?.[connectionCreationClientName]) {
+        // eslint-disable-next-line no-param-reassign
+        connectionInfo = await connectionCreationClients[connectionCreationClientName].connectionCreationFunc(
+          connectionInfo,
+          connectionName
+        );
+      } else {
+        throw new AssertionException(
+          AssertionErrorCode.CONNECTION_CREATION_CLIENT_NOTREGISTERED,
+          `The connection creation client for ${connectionCreationClientName} is not registered`
+        );
+      }
+    }
+
+    if (!writeConnection) {
+      throw new AssertionException(AssertionErrorCode.CALLBACK_NOTREGISTERED, 'Callback for write connection is not passed in service.');
+    }
+
     const { connectionsData, connection } = this.getConnectionsConfiguration(
       connectionName,
       connectionInfo,
       connectorId,
       parametersMetadata
     );
-
-    const { writeConnection } = this.options;
-    if (!writeConnection) {
-      throw new AssertionException(AssertionErrorCode.CALLBACK_NOTREGISTERED, 'Callback for write connection is not passed in service.');
-    }
 
     await this.options.writeConnection?.(connectionsData);
     this._connections[connection.id] = connection;
@@ -327,7 +251,6 @@
     });
   }
 
-<<<<<<< HEAD
   // NOTE: Use the system-assigned MI if exists, else use the first user assigned identity.
   private _getIdentityDetailsForApiHubAuth(managedIdentity: ManagedIdentity, tenantId: string): { principalId: string; tenantId: string } {
     return equals(managedIdentity.type, ResourceIdentityType.SYSTEM_ASSIGNED) ||
@@ -338,87 +261,6 @@
             .principalId as string,
           tenantId,
         };
-=======
-  private _getRequestForCreateConnection(connectorId: string, connectionName: string, connectionInfo: ConnectionCreationInfo): any {
-    const parameterValues = connectionInfo?.connectionParameters;
-    const parameterValueSet = connectionInfo?.connectionParametersSet;
-    const displayName = connectionInfo?.displayName;
-    const {
-      apiHubServiceDetails: { location },
-    } = this.options;
-
-    return {
-      properties: {
-        api: { id: connectorId },
-        ...(parameterValueSet ? { parameterValueSet } : { parameterValues }),
-        displayName,
-      },
-      kind: 'V2',
-      location,
-    };
-  }
-
-  private _getRequestForCreateConnectionWithAlternativeParameters(
-    connectorId: string,
-    connectionName: string,
-    properties: ConnectionCreationInfo
-  ): any {
-    const alternativeParameterValues = properties?.internalAlternativeParameterValues;
-    const {
-      apiHubServiceDetails: { location },
-    } = this.options;
-
-    return {
-      properties: {
-        api: {
-          id: connectorId,
-        },
-        parameterValueType: 'Alternative',
-        alternativeParameterValues,
-        displayName: properties?.displayName,
-      },
-      kind: 'V2',
-      location,
-    };
-  }
-
-  private async createConnectionInLocal(
-    connectionName: string,
-    connectorId: string,
-    connectionInfo: ConnectionCreationInfo,
-    parametersMetadata: ConnectionParametersMetadata
-  ): Promise<Connection> {
-    const { connectionsData, connection } = this.getConnectionsConfiguration(
-      connectionName,
-      connectionInfo,
-      connectorId,
-      parametersMetadata
-    );
-
-    const { writeConnection, connectionCreationClients } = this.options;
-    const connectionCreationClientName = parametersMetadata.connectionMetadata?.connectionCreationClient;
-    if (connectionCreationClientName) {
-      if (connectionCreationClients?.[connectionCreationClientName]) {
-        connectionInfo = await connectionCreationClients[connectionCreationClientName].connectionCreationFunc(
-          connectionInfo,
-          connectionName
-        );
-      } else {
-        throw new AssertionException(
-          AssertionErrorCode.CONNECTION_CREATION_CLIENT_NOTREGISTERED,
-          `The connection creation client for ${connectionCreationClientName} is not registered`
-        );
-      }
-    }
-    if (!writeConnection) {
-      throw new AssertionException(AssertionErrorCode.CALLBACK_NOTREGISTERED, 'Callback for write connection is not passed in service.');
-    }
-
-    await this.options.writeConnection?.(connectionsData);
-    this._connections[connection.id] = connection;
-
-    return connection;
->>>>>>> 2d2ab012
   }
 
   async createAndAuthorizeOAuthConnection(
@@ -460,407 +302,4 @@
       return { errorMessage: this.tryParseErrorMessage(error) };
     }
   }
-<<<<<<< HEAD
-=======
-
-  private async testConnection(connection: Connection): Promise<void> {
-    let response: HttpResponse<any> | undefined = undefined;
-    try {
-      const testLinks = connection.properties.testLinks;
-      if (testLinks && testLinks.length > 0) response = await this.requestTestOtherConnections(connection);
-      if (response) this.handleTestConnectionResponse(response);
-    } catch (error: any) {
-      Promise.reject(error);
-    }
-  }
-
-  private async requestTestOtherConnections(connection: Connection): Promise<HttpResponse<any>> {
-    const testLinks = connection.properties.testLinks;
-    if (!testLinks || testLinks.length === 0) return Promise.reject('No test links found');
-    const { httpClient } = this.options;
-    const { method: httpMethod, requestUri: uri } = testLinks[0];
-    const method = httpMethod.toUpperCase() as HTTP_METHODS;
-
-    let response: HttpResponse<any> | undefined = undefined;
-    const requestOptions: HttpRequestOptions<any> = { uri };
-    if (method === HTTP_METHODS.GET) response = await httpClient.get<any>(requestOptions);
-    else if (method === HTTP_METHODS.POST) response = await httpClient.post<any, any>(requestOptions);
-    else if (method === HTTP_METHODS.PUT) response = await httpClient.put<any, any>(requestOptions);
-    else if (method === HTTP_METHODS.DELETE) response = await httpClient.delete<any>(requestOptions);
-    if (!response) return Promise.reject('Failed to test connection');
-    return response;
-  }
-
-  private async pretestServiceProviderConnection(connector: Connector, connectionInfo: ConnectionCreationInfo): Promise<HttpResponse<any>> {
-    try {
-      const { testConnectionUrl } = connector.properties;
-      if (!testConnectionUrl) return Promise.reject();
-      const { httpClient, baseUrl, apiVersion } = this.options;
-      const queryParameters = { 'api-version': apiVersion };
-      const { connectionParameters = {}, connectionParametersSet } = connectionInfo;
-
-      let content: any = {
-        parameterSetName: connectionParametersSet?.name,
-        serviceProvider: { id: connector.id },
-      };
-
-      if (connectionParametersSet?.name === 'connectionString') {
-        content = { ...content, parameterValues: { ...connectionParameters } };
-      } else {
-        content = {
-          ...content,
-          parameterValues: {
-            authProvider: {
-              type: connectionParametersSet?.name,
-              ...connectionParameters,
-            },
-            fullyQualifiedNamespace: connectionParameters?.['fullyQualifiedNamespace'],
-          },
-        };
-      }
-
-      const uri = `${baseUrl.replace('/runtime/webhooks/workflow/api/management', '')}${testConnectionUrl}`;
-      const requestOptions: HttpRequestOptions<any> = { uri, queryParameters, content };
-      const response = await httpClient.post<any, any>(requestOptions);
-
-      if (!response || response.status < 200 || response.status >= 300) throw response;
-      return response;
-    } catch (e: any) {
-      return Promise.reject(JSON.parse(e?.responseText));
-    }
-  }
-
-  private handleTestConnectionResponse(response?: HttpResponse<any>): void {
-    if (!response) return;
-    const defaultErrorResponse = 'Please check your account info and/or permissions and try again.';
-    if (response.status >= 400 && response.status < 500 && response.status !== 429) {
-      let errorMessage = defaultErrorResponse;
-      if (response.body && typeof response.body === 'string')
-        errorMessage = this.tryParseErrorMessage(JSON.parse(response.body), defaultErrorResponse);
-      throw new UserException(UserErrorCode.TEST_CONNECTION_FAILED, errorMessage);
-    }
-  }
-
-  private tryParseErrorMessage(error: any, defaultErrorMessage?: string): string {
-    return error?.message ?? error?.Message ?? error?.error?.message ?? error?.responseText ?? defaultErrorMessage ?? 'Unknown error';
-  }
-
-  private getConnectionsConfiguration(
-    connectionName: string,
-    connectionInfo: ConnectionCreationInfo,
-    connectorId: string,
-    parametersMetadata: ConnectionParametersMetadata
-  ): {
-    connectionsData: ConnectionAndAppSetting<LocalConnectionModel>;
-    connection: Connection;
-  } {
-    const connectionType = parametersMetadata?.connectionMetadata?.type;
-    let connectionsData;
-    let connection;
-    switch (connectionType) {
-      case ConnectionType.Function: {
-        connectionsData = convertToFunctionsConnectionsData(connectionName, connectionInfo);
-        connection = convertFunctionsConnectionDataToConnection(
-          connectionsData.connectionKey,
-          connectionsData.connectionData as FunctionsConnectionModel
-        );
-        break;
-      }
-      default: {
-        connectionsData = convertToServiceProviderConnectionsData(connectionName, connectorId, connectionInfo, parametersMetadata);
-        connection = convertServiceProviderConnectionDataToConnection(
-          connectionsData.connectionKey,
-          connectionsData.connectionData as ServiceProviderConnectionModel
-        );
-        break;
-      }
-    }
-    return { connectionsData, connection };
-  }
-
-  private async getConnectionsForConnector(connectorId: string): Promise<Connection[]> {
-    if (isArmResourceId(connectorId)) {
-      const {
-        apiHubServiceDetails: { location, apiVersion },
-        httpClient,
-      } = this.options;
-      const response = await httpClient.get<ConnectionsResponse>({
-        uri: `${this._subscriptionResourceGroupWebUrl}/connections`,
-        queryParameters: {
-          'api-version': apiVersion,
-          $filter: `Location eq '${location}' and ManagedApiName eq '${connectorId.split('/').at(-1)}' and Kind eq 'V2'`,
-        },
-      });
-      return response.value;
-    } else {
-      if (!this._allConnectionsInitialized) {
-        await this.getConnections();
-      }
-
-      return Object.keys(this._connections)
-        .filter((connectionId) => equals(this._connections[connectionId].properties.api.id, connectorId))
-        .map((connectionId) => this._connections[connectionId]);
-    }
-  }
-
-  private async getConnectionInApiHub(connectionId: string): Promise<Connection> {
-    const {
-      apiHubServiceDetails: { apiVersion },
-      httpClient,
-    } = this.options;
-    const connection = await httpClient.get<Connection>({
-      uri: connectionId,
-      queryParameters: { 'api-version': apiVersion },
-    });
-
-    return connection;
-  }
-
-  private async getConnectionsInApiHub(): Promise<Connection[]> {
-    const {
-      filterByLocation,
-      httpClient,
-      apiHubServiceDetails: { apiVersion },
-      locale,
-    } = this.options;
-
-    const uri = `${this._subscriptionResourceGroupWebUrl}/connections`;
-
-    const queryParameters: QueryParameters = {
-      'api-version': apiVersion,
-      $filter: `properties/integrationServiceEnvironmentResourceId eq null and Kind eq 'V2'`,
-      $top: 400,
-    };
-
-    try {
-      const response = await httpClient.get<ConnectionsResponse>({ uri, queryParameters });
-      return response.value.filter((connection: Connection) => {
-        return filterByLocation ? equals(connection.location, locale) : true;
-      });
-    } catch {
-      return [];
-    }
-  }
-
-  private getConnectionRequestPath(connectionName: string): string {
-    const {
-      apiHubServiceDetails: { subscriptionId, resourceGroup },
-    } = this.options;
-    return `/subscriptions/${subscriptionId}/resourceGroups/${resourceGroup}/providers/Microsoft.Web/connections/${connectionName}`;
-  }
-
-  async deleteConnection(connectionId: string): Promise<void> {
-    const {
-      httpClient,
-      apiHubServiceDetails: { apiVersion },
-    } = this.options;
-    const request = {
-      uri: this.getConnectionRequestPath(connectionId),
-      queryParameters: { 'api-version': apiVersion },
-    };
-    await httpClient.delete<any>(request);
-    delete this._connections[connectionId];
-  }
-
-  async getUniqueConnectionName(connectorId: string, connectionNames: string[], connectorName: string): Promise<string> {
-    const { name: connectionName, index } = getUniqueName(connectionNames, connectorName);
-    return isArmResourceId(connectorId)
-      ? this._getUniqueConnectionNameInApiHub(connectorName, connectorId, connectionName, index)
-      : connectionName;
-  }
-
-  private async _getUniqueConnectionNameInApiHub(
-    connectorName: string,
-    connectorId: string,
-    connectionName: string,
-    i: number
-  ): Promise<string> {
-    const connectionId = this.getConnectionRequestPath(connectionName);
-    const isUnique = await this._testConnectionIdUniquenessInApiHub(connectionId);
-
-    if (isUnique) {
-      return connectionName;
-    } else {
-      connectionName = `${connectorName}-${i++}`;
-      return this._getUniqueConnectionNameInApiHub(connectorName, connectorId, connectionName, i);
-    }
-  }
-
-  private _testConnectionIdUniquenessInApiHub(id: string): Promise<boolean> {
-    const request = {
-      uri: id,
-      queryParameters: { 'api-version': this.options.apiHubServiceDetails.apiVersion },
-    };
-
-    return this.options.httpClient
-      .get<Connection>(request)
-      .then(() => false)
-      .catch(() => true);
-  }
-
-  private getFunctionAppsRequestPath(): string {
-    const { subscriptionId } = this.options.apiHubServiceDetails;
-    return `/subscriptions/${subscriptionId}/providers/Microsoft.Web/sites`;
-  }
-
-  async fetchFunctionApps(): Promise<any> {
-    console.log('functionAppsResponse', this.getFunctionAppsRequestPath());
-
-    const functionAppsResponse = await this.options.httpClient.get<any>({
-      uri: this.getFunctionAppsRequestPath(),
-      queryParameters: { 'api-version': this.options.apiVersion },
-    });
-
-    const apps = functionAppsResponse.value.filter((app: any) => app.kind === 'functionapp');
-    return apps;
-  }
-
-  async fetchFunctionAppsFunctions(functionAppId: string) {
-    const functionsResponse = await this.options.httpClient.get<any>({
-      uri: `https://management.azure.com/${functionAppId}/functions`,
-      queryParameters: { 'api-version': this.options.apiVersion },
-    });
-    return functionsResponse?.value ?? [];
-  }
-
-  async fetchFunctionKey(functionId: string) {
-    const keysResponse = await this.options.httpClient.post<any, any>({
-      uri: `https://management.azure.com/${functionId}/listkeys`,
-      queryParameters: { 'api-version': this.options.apiVersion },
-    });
-    return keysResponse?.default ?? 'NotFound';
-  }
-}
-
-type ConnectionsResponse = {
-  value: Connection[];
-};
-
-function convertServiceProviderConnectionDataToConnection(
-  connectionKey: string,
-  connectionData: ServiceProviderConnectionModel
-): Connection {
-  const {
-    displayName,
-    serviceProvider: { id: apiId },
-  } = connectionData;
-
-  return {
-    name: connectionKey,
-    id: `${apiId}/connections/${connectionKey}`,
-    type: 'connections',
-    properties: {
-      api: { id: apiId } as any,
-      createdTime: '',
-      connectionParameters: {},
-      displayName: displayName as string,
-      statuses: [{ status: 'Connected' }],
-      overallStatus: 'Connected',
-      testLinks: [],
-    },
-  };
-}
-
-function convertToServiceProviderConnectionsData(
-  connectionKey: string,
-  connectorId: string,
-  connectionInfo: ConnectionCreationInfo,
-  connectionParameterMetadata: ConnectionParametersMetadata
-): ConnectionAndAppSetting<ServiceProviderConnectionModel> {
-  const {
-    displayName,
-    connectionParameters: connectionParameterValues,
-    connectionParametersSet: connectionParametersSetValues,
-  } = connectionInfo;
-  const connectionParameters = connectionParametersSetValues
-    ? connectionParameterMetadata.connectionParameterSet?.parameters
-    : (connectionParameterMetadata.connectionParameters as Record<string, ConnectionParameter>);
-  const parameterValues = connectionParametersSetValues
-    ? Object.keys(connectionParametersSetValues.values).reduce(
-        (result: Record<string, any>, currentKey: string) => ({
-          ...result,
-          [currentKey]: connectionParametersSetValues.values[currentKey].value,
-        }),
-        {}
-      )
-    : (connectionParameterValues as Record<string, any>);
-
-  const connectionsData: ConnectionAndAppSetting<ServiceProviderConnectionModel> = {
-    connectionKey,
-    connectionData: {
-      parameterValues: {},
-      serviceProvider: { id: connectorId },
-      displayName,
-    },
-    settings: {},
-    pathLocation: [serviceProviderLocation],
-  };
-
-  for (const parameterKey of Object.keys(parameterValues)) {
-    const connectionParameter = connectionParameters?.[parameterKey] as ConnectionParameter;
-    let parameterValue = parameterValues[parameterKey];
-    if (connectionParameter?.parameterSource === ConnectionParameterSource.AppConfiguration) {
-      const appSettingName = `${escapeSpecialChars(connectionKey)}_${escapeSpecialChars(parameterKey)}`;
-      connectionsData.settings[appSettingName] = parameterValues[parameterKey];
-
-      parameterValue = `@appsetting('${appSettingName}')`;
-    }
-
-    safeSetObjectPropertyValue(
-      connectionsData.connectionData.parameterValues,
-      [...(connectionParameter?.uiDefinition?.constraints?.propertyPath ?? []), parameterKey],
-      parameterValue
-    );
-  }
-
-  return connectionsData;
-}
-
-function convertToFunctionsConnectionsData(
-  connectionKey: string,
-  connectionInfo: ConnectionCreationInfo
-): ConnectionAndAppSetting<FunctionsConnectionModel> {
-  const { displayName, connectionParameters } = connectionInfo;
-  const authentication = connectionParameters?.['authentication'];
-  const functionAppKey = authentication.value;
-  const appSettingName = `${escapeSpecialChars(connectionKey)}_functionAppKey`;
-
-  authentication.value = `@appsetting('${appSettingName}')`;
-
-  return {
-    connectionKey,
-    connectionData: {
-      function: connectionParameters?.['function'],
-      triggerUrl: connectionParameters?.['triggerUrl'],
-      authentication,
-      displayName,
-    },
-    settings: { [appSettingName]: functionAppKey },
-    pathLocation: [functionsLocation],
-  };
-}
-
-function convertFunctionsConnectionDataToConnection(connectionKey: string, connectionData: FunctionsConnectionModel): Connection {
-  const { displayName } = connectionData;
-
-  return {
-    name: connectionKey,
-    id: `${azureFunctionConnectorId}/connections/${connectionKey}`,
-    type: 'connections',
-    properties: {
-      api: { id: azureFunctionConnectorId } as any,
-      createdTime: '',
-      connectionParameters: {},
-      displayName: displayName as string,
-      overallStatus: 'Connected',
-      statuses: [{ status: 'Connected' }],
-      testLinks: [],
-    },
-  };
-}
-
-function escapeSpecialChars(value: string): string {
-  const escapedUnderscore = value.replace(/_/g, '__');
-  return escapedUnderscore.replace(/-/g, '_1');
->>>>>>> 2d2ab012
 }