--- conflicted
+++ resolved
@@ -1,4 +1,3 @@
-/* eslint-disable @typescript-eslint/no-empty-function */
 import type { Connector } from '../common/models/connector';
 import type { HttpOptions } from '@microsoft-logic-apps/designer-tools';
 import { HttpClient } from '@microsoft-logic-apps/designer-tools';
@@ -10,7 +9,6 @@
   getToken: () => string;
 }
 
-<<<<<<< HEAD
 export class StandardConnectionService {
   private _httpClient: HttpClient;
   private httpOptions: HttpOptions = {
@@ -20,13 +18,11 @@
 
   constructor(public readonly options: StandardConnectionServiceArgs) {
     this._httpClient = new HttpClient({ ...this.httpOptions, baseUrl: options.baseUrl, getToken: options.getToken });
-=======
+  }
+
   dispose(): void {
     console.log('dispose');
->>>>>>> 3e5f475b
   }
-
-  dispose(): void {}
 
   async getConnector(connectorId: string): Promise<Connector> {
     const { apiVersion, baseUrl } = this.options;
