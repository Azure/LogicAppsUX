{
  "++ZVe/": [
    {
      "type": 0,
      "value": "测试"
    }
  ],
  "+0H8Or": [
    {
      "type": 0,
      "value": "警告: 输入节点类型与架构节点的类型不匹配"
    }
  ],
  "+0cO6t": [
    {
      "type": 0,
      "value": "创建连接引用"
    }
  ],
  "+0yxlR": [
    {
      "type": 0,
      "value": "函数显示"
    }
  ],
  "+FcXe9": [
    {
      "type": 0,
      "value": "已出错"
    }
  ],
  "+Jryh+": [
    {
      "type": 0,
      "value": "触发器"
    }
  ],
  "+Uvo/p": [
    {
      "type": 0,
      "value": "向下 V 形的可选文字"
    }
  ],
  "+ZSBrq": [
    {
      "type": 1,
      "value": "title"
    },
    {
      "type": 0,
      "value": " 卡的上下文菜单"
    }
  ],
  "+mAJR3": [
    {
      "type": 0,
      "value": "(UTC+08:00)吉隆坡，新加坡"
    }
  ],
  "+oelX4": [
    {
      "type": 0,
      "value": "必填。要检查的字符串。"
    }
  ],
  "+powfX": [
    {
      "type": 0,
      "value": "时区"
    }
  ],
  "+v1RlQ": [
    {
      "type": 0,
      "value": "在响应时抑制工作流标头"
    }
  ],
  "+xXHdp": [
    {
      "type": 0,
      "value": "无输出"
    }
  ],
  "/2V8bQ": [
    {
      "type": 0,
      "value": "已超时"
    }
  ],
  "/EU/oJ": [
    {
      "type": 0,
      "value": "必填。包含源时区的时区名称的字符串。请参阅 https://go.microsoft.com/fwlink/?linkid=2238292 处的“默认时区”。"
    }
  ],
  "/I/U8L": [
    {
      "type": 0,
      "value": "正文"
    }
  ],
  "/KRvvg": [
    {
      "type": 0,
      "value": "没有与搜索匹配的值。"
    }
  ],
  "/NtebP": [
    {
      "type": 0,
      "value": "(UTC+05:00)伊斯兰堡，卡拉奇"
    }
  ],
  "/QqADs": [
    {
      "type": 0,
      "value": "返回数组中从索引计数开始计起的元素"
    }
  ],
  "/RS9F7": [
    {
      "type": 0,
      "value": "(UTC-06:00)萨斯喀彻温"
    }
  ],
  "/ULFwg": [
    {
      "type": 0,
      "value": "更改连接"
    }
  ],
  "/VcZ9g": [
    {
      "type": 0,
      "value": "此连接器具有多个内置和 Azure 托管版本。将内置版本用于获得最佳性能、连接字符串身份验证和其他功能。将 Azure 托管版本用于其他身份验证选项。"
    }
  ],
  "/WW7If": [
    {
      "type": 0,
      "value": "True"
    }
  ],
  "/doURb": [
    {
      "type": 0,
      "value": "将输入转换成数组"
    }
  ],
  "/km5eO": [
    {
      "type": 0,
      "value": "(UTC-04:00)亚松森"
    }
  ],
  "/mjH84": [
    {
      "type": 0,
      "value": "显示原始输出"
    }
  ],
  "/n13VL": [
    {
      "type": 0,
      "value": "属性"
    }
  ],
  "/qchXQ": [
    {
      "type": 0,
      "value": "必需。要从中联接项目的集合。"
    }
  ],
  "/qu3zt": [
    {
      "type": 0,
      "value": "0"
    }
  ],
  "/ut0u7": [
    {
      "type": 0,
      "value": "返回数组或字符串中传入的第一个计数元素"
    }
  ],
  "/vWMKW": [
    {
      "type": 0,
      "value": "缺少所需的输入"
    }
  ],
  "/yYyOq": [
    {
      "type": 0,
      "value": "资源组"
    }
  ],
  "00xlpa": [
    {
      "type": 0,
      "value": "已共享"
    }
  ],
  "02vyBk": [
    {
      "type": 0,
      "value": "触发器"
    }
  ],
  "03RO5d": [
    {
      "type": 0,
      "value": "编辑参数"
    }
  ],
  "04AwK7": [
    {
      "type": 0,
      "value": "错误代码: \""
    },
    {
      "type": 1,
      "value": "errorCode"
    },
    {
      "type": 0,
      "value": "\"，消息: \""
    },
    {
      "type": 1,
      "value": "message"
    },
    {
      "type": 0,
      "value": "\"。"
    }
  ],
  "06zKZg": [
    {
      "type": 0,
      "value": "(UTC+04:00)第比利斯"
    }
  ],
  "07ZsoY": [
    {
      "type": 0,
      "value": "返回传入的字符串时间戳的开始小时"
    }
  ],
  "07oZoX": [
    {
      "type": 0,
      "value": "(UTC+12:00) 阿纳德尔、堪察加彼得罗巴甫洛夫斯克"
    }
  ],
  "08e2rO": [
    {
      "type": 0,
      "value": "用于此操作的托管标识不再存在。若要继续，请设置标识或更改连接。"
    }
  ],
  "09B9CU": [
    {
      "type": 0,
      "value": "返回 URL 以调用触发器或操作。注意: 此函数仅可用于 httpWebhook 和 apiConnectionWebhook，不适用于 manual、recurrence、http 或 apiConnection。"
    }
  ],
  "0B5xDu": [
    {
      "type": 0,
      "value": "(UTC+05:30)斯里加亚渥登普拉"
    }
  ],
  "0CvRZW": [
    {
      "type": 0,
      "value": "保存"
    }
  ],
  "0F6jmK": [
    {
      "type": 0,
      "value": "已启用安全输入或输出。"
    }
  ],
  "0FzNJV": [
    {
      "type": 0,
      "value": "必需。base64 编码字符串。"
    }
  ],
  "0GT0SI": [
    {
      "type": 0,
      "value": "取消"
    }
  ],
  "0GqNGo": [
    {
      "type": 0,
      "value": "URL 对输入字符串进行解码"
    }
  ],
  "0IRUjM": [
    {
      "type": 0,
      "value": "选择目标架构节点以启动映射"
    }
  ],
  "0JTHTZ": [
    {
      "type": 0,
      "value": "显示运行菜单"
    }
  ],
  "0KMjv6": [
    {
      "type": 0,
      "value": "跟踪"
    }
  ],
  "0R2D5l": [
    {
      "type": 0,
      "value": "返回 URI 编码字符串的二进制表示形式"
    }
  ],
  "0SSwxD": [
    {
      "type": 0,
      "value": "关闭面板"
    }
  ],
  "0Vzp0l": [
    {
      "type": 0,
      "value": "折叠"
    }
  ],
  "0i/6TR": [
    {
      "type": 0,
      "value": "必需。要转换为大写的字符串。如果字符串中的某字符没有大写等效项，则该字符在返回的字符串中保持不变。"
    }
  ],
  "0m2Y1/": [
    {
      "type": 0,
      "value": "值"
    }
  ],
  "0oebOm": [
    {
      "type": 0,
      "value": "输出"
    }
  ],
  "0p+pJq": [
    {
      "type": 0,
      "value": "返回这两个数字相除后的余数(取模)"
    }
  ],
  "0qV0Qe": [
    {
      "type": 0,
      "value": "必需。可包含值的字符串。"
    }
  ],
  "0uj1Li": [
    {
      "type": 0,
      "value": "返回输入数据 URI 字符串的二进制表示形式"
    }
  ],
  "0upuCv": [
    {
      "type": 0,
      "value": "小时"
    }
  ],
  "0vfdFS": [
    {
      "type": 0,
      "value": "每天"
    }
  ],
  "0xLWzG": [
    {
      "type": 0,
      "value": "名称已存在或无效。请先更新名称，然后再继续。"
    }
  ],
  "0y5eia": [
    {
      "type": 0,
      "value": "更多命令"
    }
  ],
  "1+Z8n9": [
    {
      "type": 0,
      "value": "必需。要转换为字符串表示形式的数据 URI。"
    }
  ],
  "109OPL": [
    {
      "type": 0,
      "value": "返回 URI 的端口。如果未指定端口，则返回协议的默认端口"
    }
  ],
  "11qu8f": [
    {
      "type": 0,
      "value": "输入有效的整数。"
    }
  ],
  "14lYtE": [
    {
      "type": 0,
      "value": "18 "
    }
  ],
  "1A1P5b": [
    {
      "type": 0,
      "value": "评论"
    }
  ],
  "1D047X": [
    {
      "type": 0,
      "value": "必需。要转换为 XML 的值。"
    }
  ],
  "1Fn5n+": [
    {
      "type": 0,
      "value": "必需。URI 编码字符串。"
    }
  ],
  "1KFpTX": [
    {
      "type": 0,
      "value": "(UTC+03:00)明斯克"
    }
  ],
  "1NBvKu": [
    {
      "type": 0,
      "value": "将参数转换为浮点数"
    }
  ],
  "1REk6u": [
    {
      "type": 0,
      "value": "输入有效的电子邮件。"
    }
  ],
  "1ZSzl6": [
    {
      "type": 0,
      "value": "配置后的每次运行必须选中至少一个状态"
    }
  ],
  "1dlfUe": [
    {
      "type": 0,
      "value": "操作会对数据执行操作，在系统之间通信或运行其他任务。"
    }
  ],
  "1eKQwo": [
    {
      "type": 0,
      "value": "(UTC+08:00)珀斯"
    }
  ],
  "1ejxkP": [
    {
      "type": 0,
      "value": "安全输入"
    }
  ],
  "1hHFdx": [
    {
      "type": 0,
      "value": "(UTC-01:00)亚速尔群岛"
    }
  ],
  "1hPZqe": [
    {
      "type": 0,
      "value": "重试请求的次数"
    }
  ],
  "1htSs7": [
    {
      "type": 0,
      "value": "关"
    }
  ],
  "1jhzOM": [
    {
      "type": 0,
      "value": "必需。要检查其是否小于被比较值的对象。"
    }
  ],
  "1nODUD": [
    {
      "type": 0,
      "value": "隐藏函数"
    }
  ],
  "1nvvw1": [
    {
      "type": 0,
      "value": "输入授权标头的值"
    }
  ],
  "1pjO9s": [
    {
      "type": 0,
      "value": "隐藏源架构"
    }
  ],
  "1uGBLP": [
    {
      "type": 0,
      "value": "5"
    }
  ],
  "1zgFh1": [
    {
      "type": 0,
      "value": "关闭"
    }
  ],
  "20oqsp": [
    {
      "type": 0,
      "value": "添加子级(递归)"
    }
  ],
  "23fENy": [
    {
      "type": 0,
      "value": "返回 Base 64 编码字符串的二进制表示形式"
    }
  ],
  "23szE+": [
    {
      "type": 0,
      "value": "必需。要转换为数据 URI 的值。"
    }
  ],
  "23uZn1": [
    {
      "type": 0,
      "value": "全局搜索"
    }
  ],
  "27Nhhv": [
    {
      "type": 0,
      "value": "从 API 管理实例中选择 API"
    }
  ],
  "2CXCOt": [
    {
      "type": 0,
      "value": "选择文件进行上传"
    }
  ],
  "2JA3gY": [
    {
      "type": 0,
      "value": "展开树节点"
    }
  ],
  "2K2fAj": [
    {
      "type": 0,
      "value": "结束时间"
    }
  ],
  "2MOA1x": [
    {
      "type": 0,
      "value": "控制新运行的排队方式"
    }
  ],
  "2NXYYu": [
    {
      "type": 0,
      "value": "搜索"
    }
  ],
  "2Noh96": [
    {
      "type": 0,
      "value": "17"
    }
  ],
  "2TMGk7": [
    {
      "type": 0,
      "value": "托管标识"
    }
  ],
  "2ZfzaY": [
    {
      "type": 0,
      "value": "选择现有"
    }
  ],
  "2cVEMV": [
    {
      "type": 0,
      "value": "从表单数据或表单编码操作输出返回单个匹配键名称的值"
    }
  ],
  "2gOfQI": [
    {
      "type": 0,
      "value": "此中的现有架构: "
    }
  ],
  "2gzGrJ": [
    {
      "type": 0,
      "value": "必需。包含表单数据或表单编码响应的操作的名称。"
    }
  ],
  "2hrQOL": [
    {
      "type": 0,
      "value": "(UTC+00:00)都柏林，爱丁堡，里斯本，伦敦"
    }
  ],
  "2kWLLc": [
    {
      "type": 0,
      "value": "开始时间"
    }
  ],
  "2pCFsW": [
    {
      "type": 0,
      "value": "分页计数无效。值必须是大于 0 的数字"
    }
  ],
  "2pRsUf": [
    {
      "type": 0,
      "value": "输入有效的数组。"
    }
  ],
  "2r30S9": [
    {
      "type": 0,
      "value": "在 "
    },
    {
      "type": 1,
      "value": "parentName"
    },
    {
      "type": 0,
      "value": " 后插入新步骤"
    }
  ],
  "2tTQ0A": [
    {
      "type": 0,
      "value": "开"
    }
  ],
  "2uINs9": [
    {
      "type": 0,
      "value": "默认"
    }
  ],
  "2vnYre": [
    {
      "type": 0,
      "value": "添加操作"
    }
  ],
  "2y24a/": [
    {
      "type": 0,
      "value": "保存"
    }
  ],
  "2z5HGT": [
    {
      "type": 0,
      "value": "可选。要使用的 RFC 4646 区域设置代码。如果未指定，则使用默认区域设置。如果区域设置不是有效值，则会生成错误，指出提供的区域设置无效或没有关联的区域设置。"
    }
  ],
  "3+TQMa": [
    {
      "type": 0,
      "value": "正在加载连接..."
    }
  ],
  "33+WHG": [
    {
      "type": 0,
      "value": "标识符"
    }
  ],
  "34Nt/B": [
    {
      "type": 0,
      "value": "按钮图标的可选文字"
    }
  ],
  "36RiST": [
    {
      "type": 0,
      "value": "系统分配的托管标识"
    }
  ],
  "3AWwVl": [
    {
      "type": 0,
      "value": "代码"
    }
  ],
  "3BZnxY": [
    {
      "type": 0,
      "value": "添加动态内容"
    }
  ],
  "3ERi+E": [
    {
      "type": 0,
      "value": "服务条款"
    }
  ],
  "3GINhd": [
    {
      "type": 0,
      "value": "触发器"
    }
  ],
  "3KPLpx": [
    {
      "type": 0,
      "value": "首先删除源元素 `"
    },
    {
      "type": 1,
      "value": "nodeName"
    },
    {
      "type": 0,
      "value": "` 中的所有映射。"
    }
  ],
  "3MTSYZ": [
    {
      "type": 0,
      "value": "(UTC-03:00)萨尔瓦多"
    }
  ],
  "3NhwIJ": [
    {
      "type": 0,
      "value": "必需。分隔符。"
    }
  ],
  "3O0i4j": [
    {
      "type": 0,
      "value": "没有可用的内容"
    }
  ],
  "3PJZH0": [
    {
      "type": 0,
      "value": "必填。要检查的字符串。"
    }
  ],
  "3QXY3z": [
    {
      "type": 0,
      "value": "将现有架构替换为不兼容的架构可能会在映射中产生错误。"
    }
  ],
  "3RoD4h": [
    {
      "type": 0,
      "value": "按反向顺序返回集合"
    }
  ],
  "3X4FHS": [
    {
      "type": 0,
      "value": "选择用户输入的类型"
    }
  ],
  "3Y8a6G": [
    {
      "type": 0,
      "value": "所需参数 "
    },
    {
      "type": 1,
      "value": "parameters"
    },
    {
      "type": 0,
      "value": " 未设置或无效"
    }
  ],
  "3cZZKj": [
    {
      "type": 0,
      "value": "分隔线"
    }
  ],
  "3eeli7": [
    {
      "type": 0,
      "value": "选择源架构"
    }
  ],
  "3ewBbk": [
    {
      "type": 0,
      "value": "输入的标识未与此逻辑应用关联。"
    }
  ],
  "3jwMBm": [
    {
      "type": 0,
      "value": "json 格式无效。缺少开始 "
    },
    {
      "type": 1,
      "value": "openingBracket"
    },
    {
      "type": 0,
      "value": " 或结束 "
    },
    {
      "type": 1,
      "value": "closingBracket"
    },
    {
      "type": 0,
      "value": "。"
    }
  ],
  "3n5pnv": [
    {
      "type": 0,
      "value": "(UTC+10:30) 豪勋爵岛"
    }
  ],
  "3rzrWf": [
    {
      "type": 0,
      "value": "必填。要从中删除属性的对象。"
    }
  ],
  "3sJlV+": [
    {
      "type": 0,
      "value": "关闭代码视图"
    }
  ],
  "3vCCY7": [
    {
      "type": 0,
      "value": "必需。要减去的指定时间单位数。"
    }
  ],
  "3vqfeV": [
    {
      "type": 0,
      "value": "3"
    }
  ],
  "3z6rhG": [
    {
      "type": 0,
      "value": "必需。此值为可返回的最大整数之后的下一个整数。"
    }
  ],
  "41eMpW": [
    {
      "type": 0,
      "value": "正在等待"
    }
  ],
  "43xObP": [
    {
      "type": 0,
      "value": "(UTC+10:00)堪培拉，墨尔本，悉尼"
    }
  ],
  "45ubha": [
    {
      "type": 0,
      "value": "身份验证"
    }
  ],
  "47kOXr": [
    {
      "type": 0,
      "value": "必需。可返回的最小整数。"
    }
  ],
  "49YUXK": [
    {
      "type": 0,
      "value": "“"
    },
    {
      "type": 1,
      "value": "parameterName"
    },
    {
      "type": 0,
      "value": "”是必需的。"
    }
  ],
  "4BH9uU": [
    {
      "type": 0,
      "value": "错误"
    }
  ],
  "4BrA0z": [
    {
      "type": 0,
      "value": "必需。要添加的天数。可以为负数以减去相应的天数。"
    }
  ],
  "4D7H4R": [
    {
      "type": 0,
      "value": "运行时间: "
    },
    {
      "type": 1,
      "value": "onDays"
    }
  ],
  "4Ekn9t": [
    {
      "type": 0,
      "value": "撤消"
    }
  ],
  "4IS4yp": [
    {
      "type": 0,
      "value": "重试策略"
    }
  ],
  "4Q7WzU": [
    {
      "type": 0,
      "value": "添加新的连接"
    }
  ],
  "4YKQAF": [
    {
      "type": 0,
      "value": "必需。时间间隔所采用的指定时间单位。"
    }
  ],
  "4aaixN": [
    {
      "type": 0,
      "value": "教程"
    }
  ],
  "4c0uPQ": [
    {
      "type": 0,
      "value": "必需。需要获取其值的参数的名称。"
    }
  ],
  "4hi3ks": [
    {
      "type": 0,
      "value": "你的流已更新。"
    }
  ],
  "4j2MEv": [
    {
      "type": 0,
      "value": "切换缩略图"
    }
  ],
  "4pm5yw": [
    {
      "type": 0,
      "value": "当 TokenPicker 隐藏时添加动态内容的按钮"
    }
  ],
  "4vcnOA": [
    {
      "type": 0,
      "value": "返回输入数字数组中的最小值"
    }
  ],
  "4vmGh0": [
    {
      "type": 0,
      "value": "服务请求 ID"
    }
  ],
  "4wjJs0": [
    {
      "type": 0,
      "value": "14 "
    }
  ],
  "5+P3ef": [
    {
      "type": 0,
      "value": "(UTC+08:45)尤克拉"
    }
  ],
  "50W8FI": [
    {
      "type": 0,
      "value": "解释操作"
    }
  ],
  "53MgCQ": [
    {
      "type": 0,
      "value": "打开面板"
    }
  ],
  "595Baw": [
    {
      "type": 0,
      "value": "(UTC+09:00)大阪，札幌，东京"
    }
  ],
  "5H+8Sb": [
    {
      "type": 0,
      "value": "添加条件"
    }
  ],
  "5J9jne": [
    {
      "type": 0,
      "value": "告诉 Microsoft 你喜欢此功能的哪些方面"
    }
  ],
  "5OvGgn": [
    {
      "type": 0,
      "value": "正文"
    }
  ],
  "5Ow9mX": [
    {
      "type": 1,
      "value": "connectorName"
    },
    {
      "type": 0,
      "value": " 连接器图标"
    }
  ],
  "5SAQOb": [
    {
      "type": 0,
      "value": "机构"
    }
  ],
  "5WhTmH": [
    {
      "type": 0,
      "value": "正在加载..."
    }
  ],
  "5akc1Q": [
    {
      "type": 0,
      "value": "不支持的 \"in\" 值: 参数中的 \""
    },
    {
      "type": 1,
      "value": "value"
    },
    {
      "type": 0,
      "value": "\""
    }
  ],
  "5b0sKi": [
    {
      "type": 0,
      "value": "如果对象、数组或字符串为空，则返回 true"
    }
  ],
  "5cPiWA": [
    {
      "type": 0,
      "value": "必需。需要获取其项的循环的名称。"
    }
  ],
  "5dCAjy": [
    {
      "type": 0,
      "value": "天"
    }
  ],
  "5fmV2Q": [
    {
      "type": 0,
      "value": "在部署模板生成期间，逻辑应用中使用的参数将被转换为 Azure 资源管理器模板。"
    }
  ],
  "5hWg4V": [
    {
      "type": 0,
      "value": "选择元素"
    }
  ],
  "5qzZMo": [
    {
      "type": 0,
      "value": "正在加载..."
    }
  ],
  "5rkegy": [
    {
      "type": 0,
      "value": "删除参数"
    }
  ],
  "5ytHcK": [
    {
      "type": 0,
      "value": "正在加载..."
    }
  ],
  "6+RwRp": [
    {
      "type": 0,
      "value": "混合连接器"
    }
  ],
  "61iT9C": [
    {
      "type": 0,
      "value": "插入上一步中的数据(还可以通过在编辑器中键入 Alt + / 来添加)"
    }
  ],
  "62Ypnr": [
    {
      "type": 0,
      "value": "加载操作数据时出错"
    }
  ],
  "63/zYN": [
    {
      "type": 0,
      "value": "必需。要检查其是否大于被比较值的对象。"
    }
  ],
  "632t9E": [
    {
      "type": 0,
      "value": "保护操作的输入"
    }
  ],
  "63CC7M": [
    {
      "type": 0,
      "value": "加载输入时出错"
    }
  ],
  "63fQWE": [
    {
      "type": 0,
      "value": "显示所有高级参数"
    }
  ],
  "6OSgRP": [
    {
      "type": 0,
      "value": "测试映射"
    }
  ],
  "6PdOcy": [
    {
      "type": 0,
      "value": "取消"
    }
  ],
  "6VV7OY": [
    {
      "type": 0,
      "value": "超时值无效，必须与 ISO 8601 持续时间格式匹配"
    }
  ],
  "6ZviI7": [
    {
      "type": 0,
      "value": "选择连接引用"
    }
  ],
  "6fDYzG": [
    {
      "type": 0,
      "value": "未能加载架构。请重试。"
    }
  ],
  "6gZ4I3": [
    {
      "type": 0,
      "value": "函数 \""
    },
    {
      "type": 1,
      "value": "functionName"
    },
    {
      "type": 0,
      "value": "\" 分配的输入太多"
    }
  ],
  "6gblzt": [
    {
      "type": 0,
      "value": "已更新此操作"
    }
  ],
  "6jiO7t": [
    {
      "type": 0,
      "value": "显示运行"
    }
  ],
  "6jsWn/": [
    {
      "type": 0,
      "value": "必需。在其中进行搜索的集合。"
    }
  ],
  "6kSpHL": [
    {
      "type": 0,
      "value": "必需。包含多部件响应的操作的名称。"
    }
  ],
  "6lLsi+": [
    {
      "type": 0,
      "value": "将从逻辑应用中删除此步骤。"
    }
  ],
  "6oqk+A": [
    {
      "type": 0,
      "value": "上一页"
    }
  ],
  "6pISgk": [
    {
      "type": 0,
      "value": "若要准备好此工作流，请设置完以下操作:"
    }
  ],
  "6qkBwz": [
    {
      "type": 0,
      "value": "必需。要与被乘数 2 相乘的数字。"
    }
  ],
  "6sGj3J": [
    {
      "type": 0,
      "value": "创建流"
    }
  ],
  "6u6CS+": [
    {
      "type": 0,
      "value": "必填。要为其查找索引的值。"
    }
  ],
  "6uCEoM": [
    {
      "type": 0,
      "value": "输入“"
    },
    {
      "type": 1,
      "value": "parameterName"
    },
    {
      "type": 0,
      "value": "”的有效值。"
    }
  ],
  "6ueRYm": [
    {
      "type": 0,
      "value": "开始时间"
    }
  ],
  "6xRvni": [
    {
      "type": 0,
      "value": "数据类型"
    }
  ],
  "70eoQu": [
    {
      "type": 0,
      "value": "选择函数来源"
    }
  ],
  "73iM9+": [
    {
      "type": 0,
      "value": "更新源架构"
    }
  ],
  "78Vggn": [
    {
      "type": 0,
      "value": "输入用户名"
    }
  ],
  "7EZ2oY": [
    {
      "type": 0,
      "value": "(UTC-04:00) 特克斯和凯科斯群岛"
    }
  ],
  "7Fyq1F": [
    {
      "type": 0,
      "value": "无输入"
    }
  ],
  "7GSk99": [
    {
      "type": 0,
      "value": "确定"
    }
  ],
  "7LmpNN": [
    {
      "type": 0,
      "value": "此操作找不到参数 \""
    },
    {
      "type": 1,
      "value": "parameterName"
    },
    {
      "type": 0,
      "value": "\""
    }
  ],
  "7PtWvu": [
    {
      "type": 0,
      "value": "(UTC-05:00)东部时间(美国和加拿大)"
    }
  ],
  "7QymrD": [
    {
      "type": 0,
      "value": "必需。要从中获取子字符串的字符串。"
    }
  ],
  "7S2wtE": [
    {
      "type": 0,
      "value": "架构验证"
    }
  ],
  "7WVgiU": [
    {
      "type": 0,
      "value": "配置"
    }
  ],
  "7ZR1xr": [
    {
      "type": 0,
      "value": "添加操作"
    }
  ],
  "7aJqIH": [
    {
      "type": 0,
      "value": "可选。设置格式时要使用的区域设置(默认为 \"en-us\")。"
    }
  ],
  "7gUE8h": [
    {
      "type": 0,
      "value": "这会将工作流还原到在 Copilot 编辑之前所处的状态。如果在 Copilot 编辑之后对工作流进行了其他编辑，则将丢失这些编辑。此操作无法撤消。是否要继续?"
    }
  ],
  "7k9jXx": [
    {
      "type": 0,
      "value": "状态代码"
    }
  ],
  "7ku9t+": [
    {
      "type": 0,
      "value": "报告 bug"
    }
  ],
  "7lnElz": [
    {
      "type": 0,
      "value": "返回字符串时间戳自 1 月 1 日 0001 00:00:00 UT 以来的计时周期(100 纳秒间隔)数"
    }
  ],
  "7lvqST": [
    {
      "type": 0,
      "value": "无效"
    }
  ],
  "7yEdSt": [
    {
      "type": 0,
      "value": "显示更多"
    }
  ],
  "7yFLpB": [
    {
      "type": 0,
      "value": "复制 URL"
    }
  ],
  "7zDk9N": [
    {
      "type": 0,
      "value": "指数间隔"
    }
  ],
  "7zsUT3": [
    {
      "type": 0,
      "value": "不支持的身份验证类型“"
    },
    {
      "type": 1,
      "value": "authType"
    },
    {
      "type": 0,
      "value": "”。"
    }
  ],
  "7zzPsK": [
    {
      "type": 0,
      "value": "必需。可包含值的字符串。"
    }
  ],
  "8+0teU": [
    {
      "type": 0,
      "value": "参数名称已存在。"
    }
  ],
  "83G5rr": [
    {
      "type": 0,
      "value": "指定间隔。"
    }
  ],
  "83PYuA": [
    {
      "type": 0,
      "value": "(UTC-06:00)中部时间(美国和加拿大)"
    }
  ],
  "84D91Y": [
    {
      "type": 0,
      "value": "Pfx"
    }
  ],
  "8BoVtZ": [
    {
      "type": 0,
      "value": "执行 API 时出错 - "
    },
    {
      "type": 1,
      "value": "url"
    }
  ],
  "8CWFEh": [
    {
      "type": 0,
      "value": "必需。表达式为 \"true\" 时要返回的值。"
    }
  ],
  "8DFwxH": [
    {
      "type": 0,
      "value": "返回已设置格式的数字字符串"
    }
  ],
  "8FjOSh": [
    {
      "type": 0,
      "value": "必需。要检查其是否大于或等于比较对象的对象。"
    }
  ],
  "8JEHiY": [
    {
      "type": 0,
      "value": "星期六"
    }
  ],
  "8L+oIz": [
    {
      "type": 0,
      "value": "由于定义中存在多个触发器，因此无法呈现设计器。"
    }
  ],
  "8LhQeL": [
    {
      "type": 0,
      "value": "切换到代码视图模式"
    }
  ],
  "8ND+Yc": [
    {
      "type": 0,
      "value": "请为逻辑应用启用托管标识。"
    }
  ],
  "8NFfuB": [
    {
      "type": 0,
      "value": "操作"
    }
  ],
  "8NUqpR": [
    {
      "type": 0,
      "value": "描述应如何更改流。请添加尽可能详细的信息，包括要使用的连接器以及是否应包含任何内容。"
    }
  ],
  "8Q7ns/": [
    {
      "type": 0,
      "value": "将此流编辑到"
    }
  ],
  "8SxNQC": [
    {
      "type": 0,
      "value": "概述"
    }
  ],
  "8U0KPg": [
    {
      "type": 0,
      "value": "必需。要进行 URI 编码的字符串。"
    }
  ],
  "8UfIAk": [
    {
      "type": 0,
      "value": "以纯文本形式输入机密或使用安全参数"
    }
  ],
  "8Y5xpK": [
    {
      "type": 0,
      "value": "星期四"
    }
  ],
  "8ZfbyZ": [
    {
      "type": 0,
      "value": "(UTC+06:00)阿斯塔纳"
    }
  ],
  "8baaNC": [
    {
      "type": 0,
      "value": "不支持的令牌类型: "
    },
    {
      "type": 1,
      "value": "expressions"
    }
  ],
  "8eKf/c": [
    {
      "type": 0,
      "value": "(UTC+08:00)伊尔库次克"
    }
  ],
  "8eTWaf": [
    {
      "type": 0,
      "value": "重命名"
    }
  ],
  "8j+a0n": [
    {
      "type": 0,
      "value": "在异步模式下，如果远程服务器指示处理 202 (已接受)响应的请求已被接受，逻辑应用将一直轮询在响应的位置标头中指定的 URL，直到达到终止状态。"
    }
  ],
  "8mDG0V": [
    {
      "type": 0,
      "value": "此工作流在以下操作中存在参数验证错误: "
    },
    {
      "type": 1,
      "value": "invalidNodes"
    }
  ],
  "8wr0zO": [
    {
      "type": 0,
      "value": "将天数的整数值添加到传入的字符串时间戳"
    }
  ],
  "8zkvmc": [
    {
      "type": 0,
      "value": "测试"
    }
  ],
  "9/UeTh": [
    {
      "type": 0,
      "value": "返回在数组之间或对象之间具有共同元素的传入的单个数组或对象"
    }
  ],
  "90Q7Pw": [
    {
      "type": 0,
      "value": "值"
    }
  ],
  "90o7sB": [
    {
      "type": 0,
      "value": "文件"
    }
  ],
  "93Gj/n": [
    {
      "type": 0,
      "value": "行位置"
    }
  ],
  "93svjx": [
    {
      "type": 0,
      "value": "当逻辑应用启用系统分配的托管标识时，不支持用户标识。"
    }
  ],
  "99vsJy": [
    {
      "type": 0,
      "value": "连接器"
    }
  ],
  "9EmN2M": [
    {
      "type": 0,
      "value": "取消"
    }
  ],
  "9IDWMU": [
    {
      "type": 0,
      "value": "关闭"
    }
  ],
  "9JuvQ4": [
    {
      "type": 0,
      "value": "返回值的数据 URI"
    }
  ],
  "9Jv3+1": [
    {
      "type": 0,
      "value": "返回一个对象，此对象具有其他的属性值对"
    }
  ],
  "9LLnyJ": [
    {
      "type": 0,
      "value": "(UTC-03:00)巴西利亚"
    }
  ],
  "9QNZSj": [
    {
      "type": 0,
      "value": "还原流"
    }
  ],
  "9SuA/E": [
    {
      "type": 0,
      "value": "12"
    }
  ],
  "9W0lck": [
    {
      "type": 0,
      "value": "拆分对象值 \""
    },
    {
      "type": 1,
      "value": "splitOn"
    },
    {
      "type": 0,
      "value": "\" 无效，在输出中找不到它。"
    }
  ],
  "9W3giy": [
    {
      "type": 0,
      "value": "正在开发"
    }
  ],
  "9YGcT2": [
    {
      "type": 0,
      "value": "ChildErrors"
    }
  ],
  "9YZ873": [
    {
      "type": 0,
      "value": "文本"
    }
  ],
  "9aj+el": [
    {
      "type": 0,
      "value": "默认"
    }
  ],
  "9atGYe": [
    {
      "type": 0,
      "value": "添加"
    }
  ],
  "9djnqI": [
    {
      "type": 0,
      "value": "返回这两个数字相加后的结果"
    }
  ],
  "9u/Ae3": [
    {
      "type": 0,
      "value": "如果两个参数均为 true，则返回 true"
    }
  ],
  "9wX3u9": [
    {
      "type": 0,
      "value": "发送反馈"
    }
  ],
  "9x8hg8": [
    {
      "type": 0,
      "value": "在基本模式下编辑"
    }
  ],
  "A5Ferh": [
    {
      "type": 0,
      "value": "已从视图中删除源元素。"
    }
  ],
  "A8l+k7": [
    {
      "type": 0,
      "value": "执行以下 API 参数时出错: \""
    },
    {
      "type": 1,
      "value": "parameters"
    },
    {
      "type": 0,
      "value": "\""
    }
  ],
  "ADM1Z8": [
    {
      "type": 0,
      "value": "身份验证类型"
    }
  ],
  "AEguAy": [
    {
      "type": 0,
      "value": "空值"
    }
  ],
  "AGCm1p": [
    {
      "type": 0,
      "value": "名称"
    }
  ],
  "AHB418": [
    {
      "type": 0,
      "value": "筛选器操作"
    }
  ],
  "AO6T9u": [
    {
      "type": 0,
      "value": "完成"
    }
  ],
  "AQ7Zxc": [
    {
      "type": 0,
      "value": "返回字符串中值的第 n 次匹配项的索引(不区分大小写，固定区域性)。"
    }
  ],
  "Af+Ve0": [
    {
      "type": 0,
      "value": "(UTC+11:00) 布干维尔岛"
    }
  ],
  "AheXMN": [
    {
      "type": 0,
      "value": "选择频率。"
    }
  ],
  "AhvQ7r": [
    {
      "type": 0,
      "value": "删除和清除所有高级参数及其值"
    }
  ],
  "Ak2Lka": [
    {
      "type": 0,
      "value": "未连接到"
    }
  ],
  "AnX5yC": [
    {
      "type": 0,
      "value": "用户名"
    }
  ],
  "AoalgS": [
    {
      "type": 0,
      "value": "正在加载更多结果..."
    }
  ],
  "ArTh0/": [
    {
      "type": 0,
      "value": "必需。要编码为 base64 表示形式的字符串。"
    }
  ],
  "AsqIUa": [
    {
      "type": 0,
      "value": "最大时间间隔"
    }
  ],
  "Az0QvG": [
    {
      "type": 0,
      "value": "自动"
    }
  ],
  "B/JzwK": [
    {
      "offset": 0,
      "options": {
        "=0": {
          "value": [
            {
              "type": 0,
              "value": "0 个操作"
            }
          ]
        },
        "other": {
          "value": [
            {
              "type": 7
            },
            {
              "type": 0,
              "value": " 个操作"
            }
          ]
        }
      },
      "pluralType": "cardinal",
      "type": 6,
      "value": "actionCount"
    }
  ],
  "B/gCWM": [
    {
      "type": 0,
      "value": "错误"
    }
  ],
  "B2s0iG": [
    {
      "type": 0,
      "value": "必需。要检索的部件的索引。"
    }
  ],
  "B59BCg": [
    {
      "type": 0,
      "value": "没有可用的动态内容"
    }
  ],
  "B999mz": [
    {
      "type": 0,
      "value": "已删除行。"
    }
  ],
  "BBD8Em": [
    {
      "type": 0,
      "value": "密钥"
    }
  ],
  "BCAnZP": [
    {
      "type": 0,
      "value": "一个单格式说明符字符或一个自定义格式模式，它指示如何设置此时间戳的值的格式。如果未提供格式，则使用 ISO 8601 格式(\"o\")。"
    }
  ],
  "BCgiRh": [
    {
      "type": 0,
      "value": "警告: 自定义值与此输入的允许类型之一不匹配"
    }
  ],
  "BFTwRN": [
    {
      "type": 0,
      "value": "重试成功"
    }
  ],
  "BHe7qY": [
    {
      "type": 0,
      "value": "必需。URI 编码字符串。"
    }
  ],
  "BIzX3S": [
    {
      "type": 0,
      "value": "了解有关撤消操作的详细信息"
    }
  ],
  "BJNUxN": [
    {
      "type": 0,
      "value": "路径参数"
    }
  ],
  "BKL0ZG": [
    {
      "type": 0,
      "value": "开始时间"
    }
  ],
  "BPYdTX": [
    {
      "type": 0,
      "value": "未指定"
    }
  ],
  "BQCPY7": [
    {
      "type": 0,
      "value": "必需。要从中解码 URL 不安全字符的字符串。"
    }
  ],
  "BQSRV0": [
    {
      "type": 0,
      "value": "以纯文本形式输入密码或使用安全参数"
    }
  ],
  "BS3gy8": [
    {
      "type": 0,
      "value": "对不起，出现错误。请重试。"
    }
  ],
  "BSgavq": [
    {
      "type": 0,
      "value": "示例: 周一、周五"
    }
  ],
  "BUutcC": [
    {
      "type": 0,
      "value": "展开同辈元素的列表"
    }
  ],
  "BYrP8F": [
    {
      "type": 0,
      "value": "数字"
    }
  ],
  "BeqBP7": [
    {
      "type": 0,
      "value": "自动解压缩"
    }
  ],
  "Bewmet": [
    {
      "type": 0,
      "value": "数组"
    }
  ],
  "Bl4Iv0": [
    {
      "type": 0,
      "value": "(UTC+08:00)乌兰巴托"
    }
  ],
  "Bn8iTS": [
    {
      "type": 0,
      "value": "状态类型:"
    }
  ],
  "BoMvF2": [
    {
      "type": 0,
      "value": "折叠"
    }
  ],
  "BogxJl": [
    {
      "type": 0,
      "value": "(UTC+04:00) 伊热夫斯克，萨马拉"
    }
  ],
  "BrWQ0Z": [
    {
      "type": 0,
      "value": "选择托管标识"
    }
  ],
  "BtL7UI": [
    {
      "type": 0,
      "value": "此步骤无需其他信息。可在后续步骤中使用该输出。"
    }
  ],
  "BuYrD3": [
    {
      "type": 0,
      "value": "一个格式说明符，用于指示如何设置此 Guid 值的格式。"
    }
  ],
  "BvCnOv": [
    {
      "type": 0,
      "value": "设置运行的跟踪 ID。对于拆分，此跟踪 ID 用于正在启动的请求。"
    }
  ],
  "BxITRH": [
    {
      "type": 0,
      "value": "必需。要检查其是否大于比较对象的对象。"
    }
  ],
  "BynK4X": [
    {
      "type": 0,
      "value": "提问"
    }
  ],
  "C1cy54": [
    {
      "type": 0,
      "value": "正文"
    }
  ],
  "C4NQ1J": [
    {
      "type": 0,
      "value": "按下述继续标记检索要满足指定阈值的项目。由于连接器的页面大小，返回的数量可能超出阈值。"
    }
  ],
  "CBzSJo": [
    {
      "type": 0,
      "value": "True"
    }
  ],
  "CFOUe3": [
    {
      "type": 0,
      "value": "添加发送电子邮件的操作"
    }
  ],
  "CG772M": [
    {
      "type": 0,
      "value": "需要连接"
    }
  ],
  "CPm+OG": [
    {
      "type": 0,
      "value": "创建连接"
    }
  ],
  "CaajcD": [
    {
      "type": 0,
      "value": "(UTC+13:00)萨摩亚"
    }
  ],
  "CafOCn": [
    {
      "type": 0,
      "value": "“"
    },
    {
      "type": 1,
      "value": "invalidProperties"
    },
    {
      "type": 0,
      "value": "”属性对于“"
    },
    {
      "type": 1,
      "value": "convertedAuthType"
    },
    {
      "type": 0,
      "value": "”身份验证类型无效。"
    }
  ],
  "Cb6IEq": [
    {
      "type": 0,
      "value": "(UTC-05:00)哈瓦那"
    }
  ],
  "Cb8pv0": [
    {
      "type": 0,
      "value": "(UTC-02:00)中大西洋 - 旧称"
    }
  ],
  "Ci41Od": [
    {
      "type": 0,
      "value": "(UTC+12:00)奥克兰，惠灵顿"
    }
  ],
  "Ciol6I": [
    {
      "type": 0,
      "value": "输出"
    }
  ],
  "Cj3/LJ": [
    {
      "type": 0,
      "value": "必须提供参数名称。"
    }
  ],
  "ClZW2r": [
    {
      "type": 0,
      "value": "值"
    }
  ],
  "CsPY74": [
    {
      "type": 0,
      "value": "凭据类型"
    }
  ],
  "CvoqQ6": [
    {
      "type": 0,
      "value": "请输入或选择一个日期(YYYY-MM-DD)"
    }
  ],
  "Cy0pyB": [
    {
      "type": 0,
      "value": "(UTC+09:30)阿德莱德"
    }
  ],
  "CyT8H7": [
    {
      "type": 0,
      "value": "Accepts 'Number', 'Integer', and 'Decimal' types."
    }
  ],
  "CypYLs": [
    {
      "type": 0,
      "value": "在 "
    },
    {
      "type": 1,
      "value": "parentName"
    },
    {
      "type": 0,
      "value": " 和 "
    },
    {
      "type": 1,
      "value": "childName"
    },
    {
      "type": 0,
      "value": " 之间插入新步骤"
    }
  ],
  "Czt6YV": [
    {
      "type": 0,
      "value": "在 "
    },
    {
      "type": 1,
      "value": "times"
    }
  ],
  "D+Ptnq": [
    {
      "type": 0,
      "value": "返回 URI 的路径和查询"
    }
  ],
  "D/xTXV": [
    {
      "type": 0,
      "value": "显示源架构"
    }
  ],
  "D1lgsT": [
    {
      "type": 0,
      "value": "必填。要从中移除前导空格和尾随空格的字符串。"
    }
  ],
  "D5FIKL": [
    {
      "type": 0,
      "value": "从示例粘贴"
    }
  ],
  "DDIIAQ": [
    {
      "type": 0,
      "value": "节点"
    }
  ],
  "DEKsll": [
    {
      "type": 0,
      "value": "重试策略间隔无效，必须与 ISO 8601 持续时间格式匹配"
    }
  ],
  "DEu7oK": [
    {
      "type": 0,
      "value": "(UTC-07:00)亚利桑那州"
    }
  ],
  "DGMwU4": [
    {
      "type": 0,
      "value": "使用示例有效负载生成架构"
    }
  ],
  "DJW8RE": [
    {
      "type": 0,
      "value": "选择一个值"
    }
  ],
  "DMuwuJ": [
    {
      "type": 0,
      "value": "日期"
    }
  ],
  "DQV7aK": [
    {
      "type": 0,
      "value": "Alt/Option + 单击以下载 \""
    },
    {
      "type": 1,
      "value": "displayName"
    },
    {
      "type": 0,
      "value": "\""
    }
  ],
  "DWd9vy": [
    {
      "type": 0,
      "value": "每周"
    }
  ],
  "DWsh56": [
    {
      "type": 0,
      "value": "输入客户端 ID"
    }
  ],
  "DYXoEM": [
    {
      "type": 0,
      "value": "(UTC+02:00)基希讷乌"
    }
  ],
  "DZZ3fj": [
    {
      "type": 0,
      "value": "持续时间"
    }
  ],
  "Dhu3IS": [
    {
      "type": 0,
      "value": "显示缩略图"
    }
  ],
  "DjbVKU": [
    {
      "type": 0,
      "value": "OAuth"
    }
  ],
  "DkF25I": [
    {
      "type": 0,
      "value": "展开静态结果"
    }
  ],
  "Dm0zAO": [
    {
      "type": 0,
      "value": "此操作单个出站请求的最大持续时间。如果请求在运行重试后未在此限制内完成，则操作会失败"
    }
  ],
  "DsPDVB": [
    {
      "type": 0,
      "value": "触发器条件不得为空"
    }
  ],
  "DuoHXI": [
    {
      "type": 0,
      "value": "添加输入"
    }
  ],
  "DyYcJZ": [
    {
      "type": 0,
      "value": "随后运行"
    }
  ],
  "DysO/Q": [
    {
      "type": 0,
      "value": "Ctrl + Y"
    }
  ],
  "E+HsWF": [
    {
      "type": 0,
      "value": "正在登录..."
    }
  ],
  "E+iim4": [
    {
      "type": 0,
      "value": "选择时区。"
    }
  ],
  "E3+TAA": [
    {
      "type": 0,
      "value": "架构节点 \""
    },
    {
      "type": 1,
      "value": "nodeName"
    },
    {
      "type": 0,
      "value": "\" 具有类型不匹配的输入"
    }
  ],
  "E8iqLl": [
    {
      "type": 0,
      "value": "(UTC+11:00)库页岛"
    }
  ],
  "ECZC6Y": [
    {
      "type": 0,
      "value": "将参数转换为小数"
    }
  ],
  "EKjaix": [
    {
      "type": 0,
      "value": "检查流的操作，看看是否需要设置任何参数。完成后，别忘了保存!"
    }
  ],
  "ERAWZA": [
    {
      "type": 0,
      "value": "响应"
    }
  ],
  "ERVorY": [
    {
      "type": 0,
      "value": "创建组"
    }
  ],
  "ESZXfC": [
    {
      "type": 0,
      "value": "在这些分钟"
    }
  ],
  "EUQDM6": [
    {
      "type": 0,
      "value": "添加操作"
    }
  ],
  "EZz5q7": [
    {
      "type": 0,
      "value": "必填。开始提取子字符串的位置的索引。"
    }
  ],
  "Ea/fr+": [
    {
      "type": 0,
      "value": "每 "
    },
    {
      "type": 1,
      "value": "interval"
    },
    {
      "type": 0,
      "value": " 天"
    }
  ],
  "EaTGcN": [
    {
      "type": 0,
      "value": "(UTC+01:00)中非西部"
    }
  ],
  "EdeHLs": [
    {
      "type": 0,
      "value": "切换到输入整个数组"
    }
  ],
  "EdzoIs": [
    {
      "type": 0,
      "value": "1"
    }
  ],
  "EiRMD4": [
    {
      "type": 0,
      "value": "登录以创建与 "
    },
    {
      "type": 1,
      "value": "connectorDisplayName"
    },
    {
      "type": 0,
      "value": " 的连接。"
    }
  ],
  "EjXdAm": [
    {
      "type": 0,
      "value": "密码"
    }
  ],
  "Ek0mSE": [
    {
      "type": 0,
      "value": "查看此操作的请求历史记录"
    }
  ],
  "EqX3Mi": [
    {
      "type": 0,
      "value": "设置这些连接以在流中使用它们。"
    }
  ],
  "EurkzL": [
    {
      "type": 0,
      "value": "请选择“是”或“否”"
    }
  ],
  "ExaACE": [
    {
      "type": 0,
      "value": "连接显示名称"
    }
  ],
  "F3IDl8": [
    {
      "type": 0,
      "value": "必需。要加上的指定时间单位数。"
    }
  ],
  "F6+icQ": [
    {
      "type": 0,
      "value": "重试策略最大间隔无效，必须与 ISO 8601 持续时间格式匹配"
    }
  ],
  "F9dR1Q": [
    {
      "type": 0,
      "value": "添加"
    }
  ],
  "FBNevf": [
    {
      "type": 0,
      "value": "转到操作"
    }
  ],
  "FDF4Qb": [
    {
      "type": 0,
      "value": "返回定义中定义的参数值"
    }
  ],
  "FDWfqM": [
    {
      "type": 0,
      "value": "安全输出"
    }
  ],
  "FIL1Nt": [
    {
      "type": 0,
      "value": "条件过于复杂或无效。无法切换到基本模式"
    }
  ],
  "FIT7i0": [
    {
      "type": 0,
      "value": "20"
    }
  ],
  "FL/0Zp": [
    {
      "type": 0,
      "value": "(UTC-07:00)奇瓦瓦，拉巴斯，马扎特兰"
    }
  ],
  "FMA0Q0": [
    {
      "type": 0,
      "value": "你的流已更新。"
    }
  ],
  "FN5zHQ": [
    {
      "type": 0,
      "value": "返回由开始索引和结束索引定义的字符串部分"
    }
  ],
  "FOiBk/": [
    {
      "type": 0,
      "value": "错误"
    }
  ],
  "FT3jt6": [
    {
      "type": 0,
      "value": "Webhook 引用信息"
    }
  ],
  "FUhNu4": [
    {
      "type": 0,
      "value": "拆分对象"
    }
  ],
  "FUuFlC": [
    {
      "type": 0,
      "value": "默认"
    }
  ],
  "FXLR5M": [
    {
      "offset": 0,
      "options": {
        "other": {
          "value": [
            {
              "type": 7
            },
            {
              "type": 0,
              "value": " 小时"
            }
          ]
        }
      },
      "pluralType": "cardinal",
      "type": 6,
      "value": "hours"
    }
  ],
  "FYtDP0": [
    {
      "type": 0,
      "value": "输入一个电子邮件地址。"
    }
  ],
  "FaBEfQ": [
    {
      "type": 0,
      "value": "跟踪的属性"
    }
  ],
  "Fcvgvg": [
    {
      "type": 0,
      "value": "搜索"
    }
  ],
  "FiyQjU": [
    {
      "type": 0,
      "value": "2"
    }
  ],
  "FslNgF": [
    {
      "type": 0,
      "value": "状态"
    }
  ],
  "FxQ2Ts": [
    {
      "type": 0,
      "value": "(UTC+02:00)的黎波里"
    }
  ],
  "G+XvKn": [
    {
      "type": 0,
      "value": "返回数组的每一项都由分隔符联接的字符串"
    }
  ],
  "G/CC5/": [
    {
      "type": 0,
      "value": "{splitOn} 中的拆分对象格式无效。"
    }
  ],
  "G0XYrd": [
    {
      "type": 0,
      "value": "必需。可包含值的字符串。"
    }
  ],
  "GAY7b8": [
    {
      "type": 0,
      "value": "返回 URI 的查询"
    }
  ],
  "GD3m4X": [
    {
      "type": 0,
      "value": "已展开"
    }
  ],
  "GDUGlm": [
    {
      "type": 0,
      "value": "输入机构"
    }
  ],
  "GE14Xd": [
    {
      "type": 0,
      "value": "(UTC-03:00) 布宜诺斯艾利斯"
    }
  ],
  "GEB1on": [
    {
      "type": 0,
      "value": "这包含一个介于 0 和 59 之间的值"
    }
  ],
  "GIUSQs": [
    {
      "type": 0,
      "value": "按数据类型筛选"
    }
  ],
  "GLd3MU": [
    {
      "type": 0,
      "value": "必需。要在“包含”集合中查找的对象。"
    }
  ],
  "GQnN3U": [
    {
      "type": 0,
      "value": "解释流"
    }
  ],
  "GXXLuT": [
    {
      "type": 0,
      "value": "输入有效的布尔值。"
    }
  ],
  "GYvF54": [
    {
      "type": 0,
      "value": "引用函数"
    }
  ],
  "GZ8MDP": [
    {
      "type": 1,
      "value": "s1"
    },
    {
      "type": 0,
      "value": "/"
    },
    {
      "type": 1,
      "value": "s2"
    }
  ],
  "GcG0qf": [
    {
      "type": 0,
      "value": "如果参数为 false，则返回 true"
    }
  ],
  "GdGm4T": [
    {
      "type": 0,
      "value": "更多命令"
    }
  ],
  "Ggkf4s": [
    {
      "type": 0,
      "value": "开始"
    }
  ],
  "Gi72X5": [
    {
      "type": 0,
      "value": "查看更少"
    }
  ],
  "Gi7czD": [
    {
      "type": 0,
      "value": "源架构元素"
    }
  ],
  "Gl5khw": [
    {
      "type": 0,
      "value": "在这些小时"
    }
  ],
  "Gmya+V": [
    {
      "type": 0,
      "value": "不可用"
    }
  ],
  "GreYWQ": [
    {
      "type": 0,
      "value": "输入参数名称。"
    }
  ],
  "GtDOFg": [
    {
      "type": 0,
      "value": "取消所选内容"
    }
  ],
  "GyUe4C": [
    {
      "type": 0,
      "value": "修改有关函数的选项"
    }
  ],
  "GzQQqH": [
    {
      "type": 0,
      "value": "数组"
    }
  ],
  "Gziyq8": [
    {
      "type": 0,
      "value": "文件内容"
    }
  ],
  "H/QVod": [
    {
      "type": 0,
      "value": "工作流在以下操作上存在设置验证错误: "
    },
    {
      "type": 1,
      "value": "invalidNodes"
    }
  ],
  "H17jEE": [
    {
      "type": 0,
      "value": "URI 分析函数"
    }
  ],
  "H1wnHr": [
    {
      "type": 0,
      "value": "必填。要切片的字符串。"
    }
  ],
  "H2WdiZ": [
    {
      "type": 0,
      "value": "输入有效的分钟值(0-59)并以逗号隔开，例如 15、30"
    }
  ],
  "H5VikC": [
    {
      "type": 0,
      "value": "连接无效，映射不得形成闭环。"
    }
  ],
  "H8bEUn": [
    {
      "type": 0,
      "value": "必需。要从中减除减数的数字。"
    }
  ],
  "HDqP2g": [
    {
      "type": 0,
      "value": "必需。要返回的表单数据值的键名称。"
    }
  ],
  "HH970i": [
    {
      "type": 0,
      "value": "月份"
    }
  ],
  "HILmmE": [
    {
      "type": 0,
      "value": "必填。要排序的集合。"
    }
  ],
  "HMiE+4": [
    {
      "type": 0,
      "value": "退出全屏"
    }
  ],
  "HOchry": [
    {
      "type": 0,
      "value": "选择现有连接引用或新建。"
    }
  ],
  "HQ8/tk": [
    {
      "type": 0,
      "value": "当 TokenPicker 显示时添加动态内容的按钮"
    }
  ],
  "HSJLCu": [
    {
      "type": 0,
      "value": "标头"
    }
  ],
  "HYhDYB": [
    {
      "type": 0,
      "value": "(UTC-02:00)协调世界时-02"
    }
  ],
  "Hbqlzk": [
    {
      "type": 0,
      "value": "插入表达式"
    }
  ],
  "HfinO2": [
    {
      "type": 0,
      "value": "切换到数组项的详细信息输入"
    }
  ],
  "HfmDk9": [
    {
      "type": 0,
      "value": "编辑流"
    }
  ],
  "HfrUId": [
    {
      "type": 0,
      "value": "请选择卡片以查看内容"
    }
  ],
  "HmcHoE": [
    {
      "type": 0,
      "value": "提取清单时出错"
    }
  ],
  "HoQiVa": [
    {
      "type": 0,
      "value": "输入有效日期/时间。"
    }
  ],
  "HsO1Rd": [
    {
      "type": 1,
      "value": "addIcon"
    },
    {
      "type": 0,
      "value": " 安装网关"
    }
  ],
  "HzS2gJ": [
    {
      "type": 0,
      "value": "不支持将动态内容作为身份验证中的属性。"
    }
  ],
  "I3mifR": [
    {
      "type": 0,
      "value": "已跳过"
    }
  ],
  "I41vZ/": [
    {
      "type": 0,
      "value": "(UTC-11:00)协调世界时-11"
    }
  ],
  "I7/+er": [
    {
      "type": 0,
      "value": "全局视图"
    }
  ],
  "IA+Ogm": [
    {
      "type": 0,
      "value": "22"
    }
  ],
  "IAmvpa": [
    {
      "type": 0,
      "value": "(UTC-08:00) 协调世界时-08"
    }
  ],
  "IHMd3X": [
    {
      "type": 0,
      "value": "示例: "
    },
    {
      "type": 1,
      "value": "url"
    }
  ],
  "IPbMdl": [
    {
      "type": 0,
      "value": "代码视图"
    }
  ],
  "IPwWgu": [
    {
      "type": 0,
      "value": "(UTC+02:00)耶路撒冷"
    }
  ],
  "IQyOth": [
    {
      "type": 0,
      "value": "如果可用，将从你为流选择的连接器和操作中自动生成动态内容。"
    }
  ],
  "IS4vNX": [
    {
      "type": 0,
      "value": "(UTC-12:00)国际日期变更线西"
    }
  ],
  "ISaPr+": [
    {
      "type": 0,
      "value": "创建、管理逻辑应用参数，并为其指定一个默认值。"
    }
  ],
  "IW2MjQ": [
    {
      "type": 0,
      "value": "将传入的字符串时间戳从 UTC 转换为目标时区"
    }
  ],
  "IXy91L": [
    {
      "type": 0,
      "value": "添加目标架构"
    }
  ],
  "IdOhPY": [
    {
      "type": 1,
      "value": "label"
    },
    {
      "type": 0,
      "value": " 若要添加动态数据，请按 Alt + \"/\" 键。"
    }
  ],
  "If+p6C": [
    {
      "type": 0,
      "value": "(UTC+09:00)雅库茨克"
    }
  ],
  "IsVhkH": [
    {
      "type": 0,
      "value": "无属性"
    }
  ],
  "IuHdCO": [
    {
      "type": 0,
      "value": "这是你的流。如果希望我更改它，只需说出你的要求。例如:"
    }
  ],
  "IxWip7": [
    {
      "type": 0,
      "value": "(UTC+03:00)莫斯科，圣彼得堡，伏尔加格勒"
    }
  ],
  "J/Kz1j": [
    {
      "type": 0,
      "value": "异步模式"
    }
  ],
  "J2Su6x": [
    {
      "type": 0,
      "value": "字号的格式设置选项"
    }
  ],
  "J5/7vN": [
    {
      "type": 0,
      "value": "使用固定区域性的大小写规则将字符串转换为小写"
    }
  ],
  "J55HA9": [
    {
      "type": 0,
      "value": "操作无效。项目数: "
    },
    {
      "type": 1,
      "value": "length"
    },
    {
      "type": 0,
      "value": "。"
    }
  ],
  "J5TTF6": [
    {
      "type": 0,
      "value": "Accepted data types: "
    },
    {
      "type": 1,
      "value": "type"
    }
  ],
  "J62n9E": [
    {
      "type": 0,
      "value": "失败"
    }
  ],
  "J9wWry": [
    {
      "type": 0,
      "value": "参数"
    }
  ],
  "JAIV0h": [
    {
      "type": 0,
      "value": "当前映射包含 "
    },
    {
      "type": 1,
      "value": "numOfIssues"
    },
    {
      "type": 0,
      "value": " 个 "
    },
    {
      "type": 1,
      "value": "issue"
    },
    {
      "type": 0,
      "value": "。"
    }
  ],
  "JErLDT": [
    {
      "type": 0,
      "value": "删除"
    }
  ],
  "JJyT88": [
    {
      "type": 0,
      "value": "操作已撤消"
    }
  ],
  "JNQHws": [
    {
      "type": 0,
      "value": "必需。包含时间的一个字符串。"
    }
  ],
  "JSfWJ0": [
    {
      "type": 0,
      "value": "必需。转换为布尔值的值。"
    }
  ],
  "JWl/LD": [
    {
      "type": 0,
      "value": "添加新项"
    }
  ],
  "Jaz3EC": [
    {
      "type": 0,
      "value": "将传入的字符串时间戳从源时区转换为目标时区"
    }
  ],
  "JbgTET": [
    {
      "type": 0,
      "value": "方法"
    }
  ],
  "Ji6663": [
    {
      "type": 0,
      "value": "如果字典包含密钥、数组包含值或字符串包含子字符串，则返回 true"
    }
  ],
  "Jil/Wa": [
    {
      "type": 0,
      "value": "设置无效"
    }
  ],
  "JjTfC7": [
    {
      "type": 0,
      "value": "必填。要设置格式的数字。"
    }
  ],
  "JnlcZQ": [
    {
      "type": 0,
      "value": "名称:"
    }
  ],
  "Jq2Y/o": [
    {
      "type": 0,
      "value": "必填。数值格式字符串。"
    }
  ],
  "JzRzVp": [
    {
      "type": 0,
      "value": "(UTC-09:00)阿拉斯加"
    }
  ],
  "K50znc": [
    {
      "type": 0,
      "value": "必填。要将新属性添加到的对象。"
    }
  ],
  "K7/DnZ": [
    {
      "type": 0,
      "value": "输出"
    }
  ],
  "KBaGkS": [
    {
      "type": 0,
      "value": "更改连接引用"
    }
  ],
  "KNDVnN": [
    {
      "type": 0,
      "value": "将 \""
    },
    {
      "type": 1,
      "value": "selectedOperation"
    },
    {
      "type": 0,
      "value": "\" 替换为"
    }
  ],
  "KP0Rr2": [
    {
      "type": 0,
      "value": "输入有效的双精度数字。"
    }
  ],
  "KV4uky": [
    {
      "type": 0,
      "value": "当有新项时..."
    }
  ],
  "KX1poC": [
    {
      "offset": 0,
      "options": {
        "=0": {
          "value": [
            {
              "type": 0,
              "value": "0 个案例"
            }
          ]
        },
        "other": {
          "value": [
            {
              "type": 7
            },
            {
              "type": 0,
              "value": " 个案例"
            }
          ]
        }
      },
      "pluralType": "cardinal",
      "type": 6,
      "value": "actionCount"
    }
  ],
  "KYX5Do": [
    {
      "type": 0,
      "value": "下划线(⌘U)"
    }
  ],
  "KZOa5l": [
    {
      "type": 0,
      "value": "取消"
    }
  ],
  "KlDW+5": [
    {
      "type": 0,
      "value": "(UTC+02:00)贝鲁特"
    }
  ],
  "KnjcUV": [
    {
      "type": 0,
      "value": "已忽略"
    }
  ],
  "KwGA+K": [
    {
      "type": 0,
      "value": "选择函数应用资源"
    }
  ],
  "L+PY+j": [
    {
      "type": 0,
      "value": "必需。要从集合中获取的对象数。必须是一个正整数。"
    }
  ],
  "L0UAzs": [
    {
      "type": 0,
      "value": "返回字符串时间戳星期组件的某天"
    }
  ],
  "L4RJF0": [
    {
      "type": 0,
      "value": "没有搜索到结果"
    }
  ],
  "LBH8UV": [
    {
      "type": 0,
      "value": "展开"
    }
  ],
  "LBbhCu": [
    {
      "type": 0,
      "value": "删除工作流图"
    }
  ],
  "LCRHQ9": [
    {
      "type": 0,
      "value": "(UTC+12:00)斐济"
    }
  ],
  "LCXZLM": [
    {
      "type": 0,
      "value": "正在加载函数应用..."
    }
  ],
  "LElaX3": [
    {
      "type": 0,
      "value": "下一个流建议"
    }
  ],
  "LJmfmK": [
    {
      "type": 0,
      "value": "查看更多"
    }
  ],
  "LMB8am": [
    {
      "type": 0,
      "value": "正在创建..."
    }
  ],
  "LR/3Lr": [
    {
      "type": 0,
      "value": "配置"
    }
  ],
  "LRAhSA": [
    {
      "type": 0,
      "value": "启用后，此操作将使用 Dataverse 触发器中“运行方式”设置中的用户身份运行"
    }
  ],
  "LS8rfZ": [
    {
      "type": 0,
      "value": "返回 URI 的方案"
    }
  ],
  "LTTgWN": [
    {
      "type": 0,
      "value": "必填。要从中获取第一个对象的集合。"
    }
  ],
  "LV/BTE": [
    {
      "type": 0,
      "value": "正在加载 API 管理服务实例..."
    }
  ],
  "LV3k48": [
    {
      "type": 0,
      "value": "(UTC+01:00)贝尔格莱德，布拉迪斯拉发，布达佩斯，卢布尔雅那，布拉格"
    }
  ],
  "LZm3ze": [
    {
      "type": 0,
      "value": "添加并行分支"
    }
  ],
  "LaFlFh": [
    {
      "type": 0,
      "value": "已删除此操作"
    }
  ],
  "LdITnG": [
    {
      "type": 0,
      "value": "(UTC-03:00)卡宴，福塔雷萨"
    }
  ],
  "Lft/is": [
    {
      "type": 0,
      "value": "新增"
    }
  ],
  "LlYz9c": [
    {
      "type": 0,
      "value": "查看更多"
    }
  ],
  "Lm9bnN": [
    {
      "type": 0,
      "value": "项目符号列表"
    }
  ],
  "Lnqh6h": [
    {
      "type": 0,
      "value": "粗体(Ctrl+B)"
    }
  ],
  "LoGUT3": [
    {
      "type": 0,
      "value": "在内部使用 for-each 循环时，此函数返回指定循环的当前项。"
    }
  ],
  "LpPNAD": [
    {
      "type": 0,
      "value": "添加"
    }
  ],
  "LtbkS7": [
    {
      "type": 0,
      "value": "返回传入的字符串时间戳的当天开始时间。"
    }
  ],
  "Lub7NN": [
    {
      "type": 0,
      "value": "必填。可能为 true 的表达式。"
    }
  ],
  "LvLksz": [
    {
      "type": 0,
      "value": "正在加载输出"
    }
  ],
  "LvpxiA": [
    {
      "type": 0,
      "value": "网关"
    }
  ],
  "Lx8HRl": [
    {
      "type": 0,
      "value": "(UTC+02:00)大马士革"
    }
  ],
  "M/gUE8": [
    {
      "type": 0,
      "value": "关于"
    }
  ],
  "M0xrm+": [
    {
      "type": 0,
      "value": "代码视图"
    }
  ],
  "M3kJsI": [
    {
      "type": 0,
      "value": "每周的星期一"
    }
  ],
  "M4H0gh": [
    {
      "type": 0,
      "value": "删除"
    }
  ],
  "M6U2LE": [
    {
      "type": 0,
      "value": "保存工作流时，将保存参数。你可以在保存前在此处进行编辑，也可以在保存后在参数页中进行编辑。"
    }
  ],
  "M8Aqm4": [
    {
      "type": 0,
      "value": "可选。范围内操作的名称，其输入和输出来自范围内的顶级操作。"
    }
  ],
  "MCzWDc": [
    {
      "type": 0,
      "value": "预览"
    }
  ],
  "MDbmMw": [
    {
      "type": 0,
      "value": "必需。要计算的集合。对象必须位于所有传入的集合中，才可在结果中显示。"
    }
  ],
  "MGZRu4": [
    {
      "type": 0,
      "value": "添加操作"
    }
  ],
  "MIX4f9": [
    {
      "type": 0,
      "value": "不支持的编程语言。"
    }
  ],
  "MKTdNk": [
    {
      "type": 0,
      "value": "必需。要转换为二进制表示形式的数据 URI。"
    }
  ],
  "MLCQzX": [
    {
      "type": 0,
      "value": "托管标识"
    }
  ],
  "MLckJz": [
    {
      "type": 0,
      "value": "必填。包含开始时间的字符串。"
    }
  ],
  "MOsuw2": [
    {
      "type": 0,
      "value": "(UTC+10:00)关岛，莫尔兹比港"
    }
  ],
  "MPPyI6": [
    {
      "type": 0,
      "value": "(UTC+04:00)巴库"
    }
  ],
  "MTR4Vg": [
    {
      "type": 0,
      "value": "以字符串形式返回当前时间戳"
    }
  ],
  "MVrv+N": [
    {
      "type": 0,
      "value": "输入有效的数组。"
    }
  ],
  "MYgKHu": [
    {
      "type": 0,
      "value": "操作"
    }
  ],
  "Mb+Eaq": [
    {
      "type": 0,
      "value": "布尔型"
    }
  ],
  "Mb/Vp8": [
    {
      "type": 0,
      "value": "下一次失败"
    }
  ],
  "Mc6ITJ": [
    {
      "type": 0,
      "value": "搜索"
    }
  ],
  "MfAdfx": [
    {
      "type": 0,
      "value": "在高级模式中进行编辑"
    }
  ],
  "Mgcs5s": [
    {
      "type": 0,
      "value": "请输入有效的数字。"
    }
  ],
  "MirIsS": [
    {
      "type": 0,
      "value": "显示代码"
    }
  ],
  "MmBfD1": [
    {
      "type": 0,
      "value": "意外错误"
    }
  ],
  "MnThTq": [
    {
      "type": 0,
      "value": "插入函数"
    }
  ],
  "MsCHhQ": [
    {
      "type": 0,
      "value": "已超时"
    }
  ],
  "N0pS6Y": [
    {
      "type": 0,
      "value": "目标架构"
    }
  ],
  "N2CF0J": [
    {
      "type": 0,
      "value": "必需。要返回的表单数据值的键名称。"
    }
  ],
  "N4dEVo": [
    {
      "type": 0,
      "value": "标头"
    }
  ],
  "N7E9hd": [
    {
      "type": 0,
      "value": "(UTC+02:00)赫尔辛基，基辅，里加，索非亚，塔林，维尔纽斯"
    }
  ],
  "NGJ00e": [
    {
      "type": 0,
      "value": "(UTC-04:00)乔治敦，拉巴斯，马瑙斯，圣胡安"
    }
  ],
  "NHnG2S": [
    {
      "type": 0,
      "value": "生成的 XSLT 与当前映射不匹配。"
    }
  ],
  "NMpFs6": [
    {
      "type": 0,
      "value": "(UTC-03:00)阿拉瓜伊纳"
    }
  ],
  "NPUFgH": [
    {
      "type": 0,
      "value": "状态"
    }
  ],
  "NWxGWN": [
    {
      "type": 0,
      "value": "输入唯一属性名"
    }
  ],
  "Nh91qA": [
    {
      "type": 0,
      "value": "返回指定变量的值。"
    }
  ],
  "NnD8gF": [
    {
      "type": 0,
      "value": "操作路径输入值无效。路径值 - "
    },
    {
      "type": 1,
      "value": "pathValue"
    },
    {
      "type": 0,
      "value": " 路径模板 - "
    },
    {
      "type": 1,
      "value": "pathTemplate"
    }
  ],
  "NnrHK3": [
    {
      "type": 0,
      "value": "(UTC+10:00)符拉迪沃斯托克"
    }
  ],
  "No6CS+": [
    {
      "type": 0,
      "value": "输入租户"
    }
  ],
  "NoXs0l": [
    {
      "type": 0,
      "value": "请选择一个标识"
    }
  ],
  "NvJDn/": [
    {
      "type": 0,
      "value": "星期二"
    }
  ],
  "O+3Y9f": [
    {
      "type": 0,
      "value": "已失败"
    }
  ],
  "O+8vRv": [
    {
      "type": 0,
      "value": "返回值的二进制表示形式"
    }
  ],
  "O/fh9A": [
    {
      "type": 0,
      "value": "服务主体"
    }
  ],
  "O1tedM": [
    {
      "type": 0,
      "value": "未发现错误。"
    }
  ],
  "O27gKq": [
    {
      "type": 0,
      "value": "正在加载文件..."
    }
  ],
  "O7HhyP": [
    {
      "type": 0,
      "value": "以进行配置"
    }
  ],
  "O9ZExg": [
    {
      "type": 0,
      "value": "确定"
    }
  ],
  "ODQCKj": [
    {
      "type": 0,
      "value": "将输入转换为 JSON 类型的值。"
    }
  ],
  "OEEuUu": [
    {
      "type": 0,
      "value": "机密"
    }
  ],
  "OFKZzQ": [
    {
      "type": 0,
      "value": "操作选项:"
    }
  ],
  "OH9xlX": [
    {
      "type": 0,
      "value": "10"
    }
  ],
  "OIOexo": [
    {
      "type": 0,
      "value": "在这些天"
    }
  ],
  "OKszbi": [
    {
      "type": 0,
      "value": "连接名称"
    }
  ],
  "OOUSLP": [
    {
      "type": 0,
      "value": "此函数不需要任何输入。"
    }
  ],
  "OOUTdW": [
    {
      "type": 0,
      "value": "正在加载所有连接器..."
    }
  ],
  "OQud51": [
    {
      "type": 0,
      "value": "向我详细介绍"
    }
  ],
  "OSHNZ2": [
    {
      "type": 0,
      "value": "评论"
    }
  ],
  "OSP9JY": [
    {
      "type": 0,
      "value": "输入受众。"
    }
  ],
  "OVvieE": [
    {
      "type": 0,
      "value": "返回指定范围内操作中的顶级操作结果，如 For_each、Until 或 Scope 操作。"
    }
  ],
  "OYWZE4": [
    {
      "type": 0,
      "value": "保存此工作流"
    }
  ],
  "OdNhwc": [
    {
      "type": 0,
      "value": "取消组合"
    }
  ],
  "OdoUEu": [
    {
      "type": 0,
      "value": "启用静态结果"
    }
  ],
  "Oep6va": [
    {
      "type": 0,
      "value": "提交"
    }
  ],
  "OgJ9eG": [
    {
      "type": 0,
      "value": "(UTC+08:00)台北"
    }
  ],
  "OhbvXz": [
    {
      "type": 0,
      "value": "(UTC+11:00) 诺福克岛"
    }
  ],
  "Oib1mL": [
    {
      "type": 1,
      "value": "hours"
    },
    {
      "type": 0,
      "value": " 时 "
    },
    {
      "type": 1,
      "value": "minutes"
    },
    {
      "type": 0,
      "value": " 分"
    }
  ],
  "OihxQE": [
    {
      "type": 0,
      "value": "可选。解析日期时间字符串时使用的区域设置。"
    }
  ],
  "OjGJ8Y": [
    {
      "type": 0,
      "value": "返回 URI 的主机"
    }
  ],
  "OnrO5/": [
    {
      "type": 0,
      "value": "选择托管标识"
    }
  ],
  "Os0h2Y": [
    {
      "type": 0,
      "value": "缺少身份验证类型“"
    },
    {
      "type": 1,
      "value": "convertedAuthType"
    },
    {
      "type": 0,
      "value": "”所需的属性“"
    },
    {
      "type": 1,
      "value": "missingProperties"
    },
    {
      "type": 0,
      "value": "”"
    }
  ],
  "P+7G62": [
    {
      "type": 0,
      "value": "标题 3"
    }
  ],
  "P+mWgV": [
    {
      "type": 0,
      "value": "Pfx"
    }
  ],
  "P/S+q5": [
    {
      "type": 0,
      "value": "必填。要合并到单个字符串中的一个字符串。"
    }
  ],
  "P/dnfK": [
    {
      "type": 0,
      "value": "(UTC+06:00)达卡"
    }
  ],
  "P2A5dB": [
    {
      "type": 0,
      "value": "必需。此值为数组中的整数数目。"
    }
  ],
  "P4rEwD": [
    {
      "type": 0,
      "value": "集合函数"
    }
  ],
  "P6I90y": [
    {
      "type": 0,
      "value": "输入"
    }
  ],
  "PNk3n4": [
    {
      "type": 0,
      "value": "运行时间: "
    },
    {
      "type": 1,
      "value": "onTime"
    }
  ],
  "PORNMZ": [
    {
      "type": 0,
      "value": "输入"
    }
  ],
  "PP63jY": [
    {
      "type": 0,
      "value": "更多面板"
    }
  ],
  "PQOiAc": [
    {
      "type": 0,
      "value": "折叠"
    }
  ],
  "PRnqYA": [
    {
      "type": 0,
      "value": "必需。要添加的秒数。可以为负数以减去相应的秒数。"
    }
  ],
  "PSrCNL": [
    {
      "type": 0,
      "value": "函数"
    }
  ],
  "PXa0D4": [
    {
      "type": 0,
      "value": "False"
    }
  ],
  "PZgHf/": [
    {
      "type": 0,
      "value": "架构 URI"
    }
  ],
  "Peg6ZT": [
    {
      "type": 0,
      "value": "设置错误"
    }
  ],
  "PfCJlN": [
    {
      "type": 0,
      "value": "工作流函数"
    }
  ],
  "PjBcG3": [
    {
      "type": 0,
      "value": "(UTC+02:00)安曼"
    }
  ],
  "Pk4cb+": [
    {
      "type": 0,
      "value": "跟踪的属性"
    }
  ],
  "Pl/fcn": [
    {
      "type": 0,
      "value": "拆分跟踪 ID"
    }
  ],
  "Pq+4a+": [
    {
      "type": 0,
      "value": "(UTC+02:00)开罗"
    }
  ],
  "PqUAbF": [
    {
      "type": 0,
      "value": "如果使用 GZip 或 Deflate 压缩了请求正文，请解压缩请求正文。此设置仅适用于 HTTP 触发器"
    }
  ],
  "PsmHyH": [
    {
      "type": 0,
      "value": "连接错误"
    }
  ],
  "Pudllg": [
    {
      "type": 0,
      "value": "(UTC+07:00)科布多"
    }
  ],
  "PvWTxR": [
    {
      "type": 0,
      "value": "显示函数"
    }
  ],
  "Pvm0xB": [
    {
      "type": 0,
      "value": "返回输入字符串的 Base 64 表示形式"
    }
  ],
  "Px7S/2": [
    {
      "type": 0,
      "value": "关闭"
    }
  ],
  "PytMJ0": [
    {
      "type": 0,
      "value": "在 "
    },
    {
      "type": 1,
      "value": "sourceNodeId"
    },
    {
      "type": 0,
      "value": " 之后运行"
    }
  ],
  "Q+ZZHI": [
    {
      "type": 0,
      "value": "(UTC-10:00)夏威夷"
    }
  ],
  "Q/7unA": [
    {
      "type": 0,
      "value": "对象"
    }
  ],
  "Q0xpPQ": [
    {
      "type": 0,
      "value": "必需。要检查其是否小于或等于比较对象的对象。"
    }
  ],
  "Q4TUFX": [
    {
      "type": 0,
      "value": "放弃"
    }
  ],
  "Q5w4Do": [
    {
      "type": 0,
      "value": "通过插入 / 来添加动态数据或表达式"
    }
  ],
  "Q8HCYK": [
    {
      "type": 0,
      "value": "无项目"
    }
  ],
  "Q8zxeb": [
    {
      "type": 1,
      "value": "name"
    },
    {
      "type": 0,
      "value": " 键"
    }
  ],
  "QGbUXX": [
    {
      "type": 0,
      "value": "状态代码"
    }
  ],
  "QKWoVr": [
    {
      "type": 0,
      "value": "缺少身份验证类型“"
    },
    {
      "type": 1,
      "value": "convertedAuthType"
    },
    {
      "type": 0,
      "value": "”的必需属性“"
    },
    {
      "type": 1,
      "value": "missingProperties"
    },
    {
      "type": 0,
      "value": "”"
    }
  ],
  "QZBPUx": [
    {
      "type": 0,
      "value": "从表单数据或表单编码触发器输出返回单个匹配键名称的值"
    }
  ],
  "QZrxUk": [
    {
      "type": 0,
      "value": "字符串函数"
    }
  ],
  "QbJDi7": [
    {
      "type": 0,
      "value": "项"
    }
  ],
  "QdJUaS": [
    {
      "type": 0,
      "value": "铅笔图标"
    }
  ],
  "QdhS3y": [
    {
      "type": 0,
      "value": "工作流参数"
    }
  ],
  "QhKk80": [
    {
      "type": 0,
      "value": "分页计数超过最大值 "
    },
    {
      "type": 1,
      "value": "max"
    }
  ],
  "Qn8qxn": [
    {
      "type": 0,
      "value": "以日期格式返回字符串"
    }
  ],
  "QoPTod": [
    {
      "type": 0,
      "value": "这是流将执行的操作"
    }
  ],
  "QpRRt3": [
    {
      "type": 0,
      "value": "必需。要用于分隔项目的字符串。"
    }
  ],
  "QpX2+j": [
    {
      "type": 0,
      "value": "位置"
    }
  ],
  "QrQDdp": [
    {
      "type": 0,
      "value": "必需。一个字符串，包含时间间隔中指定的要减去的时间单位。"
    }
  ],
  "Qu1HkA": [
    {
      "type": 1,
      "value": "hours"
    },
    {
      "type": 0,
      "value": " 小时"
    }
  ],
  "Qy0Kha": [
    {
      "type": 0,
      "value": "无法删除触发器。"
    }
  ],
  "R/aiRy": [
    {
      "type": 0,
      "value": "(UTC+12:00)协调世界时+12"
    }
  ],
  "RFjYpH": [
    {
      "type": 0,
      "value": "名称"
    }
  ],
  "RJ3DuE": [
    {
      "type": 0,
      "value": "预览"
    }
  ],
  "RJes1w": [
    {
      "type": 0,
      "value": "(UTC+04:00)埃里温"
    }
  ],
  "RX2Shm": [
    {
      "type": 0,
      "value": "必需。拆分的字符串。"
    }
  ],
  "RbJNVk": [
    {
      "type": 0,
      "value": "架构"
    }
  ],
  "RhH4pF": [
    {
      "offset": 0,
      "options": {
        "other": {
          "value": [
            {
              "type": 7
            },
            {
              "type": 0,
              "value": " 分钟"
            }
          ]
        }
      },
      "pluralType": "cardinal",
      "type": 6,
      "value": "minutes"
    }
  ],
  "RkgScy": [
    {
      "type": 0,
      "value": "6 "
    }
  ],
  "RnBddN": [
    {
      "type": 0,
      "value": "议题"
    }
  ],
  "Ro4+PC": [
    {
      "type": 0,
      "value": "只能在编辑步骤的输入时添加备注。"
    }
  ],
  "Rp5pHU": [
    {
      "type": 0,
      "value": "(UTC+00:00) 蒙罗维亚，雷克雅未克"
    }
  ],
  "Rq2U5n": [
    {
      "type": 0,
      "value": "无法识别的表达式 \""
    },
    {
      "type": 1,
      "value": "expression"
    },
    {
      "type": 0,
      "value": "\""
    }
  ],
  "Rs7j3V": [
    {
      "type": 0,
      "value": "必填。必须为 true 的表达式。"
    }
  ],
  "RvpHdu": [
    {
      "type": 0,
      "value": "(UTC+11:00)所罗门群岛，新喀里多尼亚"
    }
  ],
  "RxGxr+": [
    {
      "type": 0,
      "value": "行号"
    }
  ],
  "S138/4": [
    {
      "type": 0,
      "value": "将文本格式设置为粗体。快捷方式: ⌘B"
    }
  ],
  "SCCE6s": [
    {
      "type": 0,
      "value": "密码"
    }
  ],
  "SGnTpt": [
    {
      "type": 0,
      "value": "标题 2"
    }
  ],
  "SHXdzU": [
    {
      "type": 0,
      "value": "AI 生成的内容可能不正确"
    }
  ],
  "SJFVxf": [
    {
      "type": 0,
      "value": "议题"
    }
  ],
  "SKXopi": [
    {
      "type": 0,
      "value": "将参数转换为整数"
    }
  ],
  "SLJkRn": [
    {
      "type": 0,
      "value": "删除输入"
    }
  ],
  "SLZ0n4": [
    {
      "type": 0,
      "value": "检查字符串是否以某个值开头(区分大小写，固定区域性)"
    }
  ],
  "SToblZ": [
    {
      "type": 0,
      "value": "为此节点配置参数"
    }
  ],
  "SXb47U": [
    {
      "type": 1,
      "value": "minutes"
    },
    {
      "type": 0,
      "value": " 分"
    }
  ],
  "SY04wn": [
    {
      "type": 0,
      "value": "必需。包含表单数据或表单编码响应的操作的名称。"
    }
  ],
  "SenWwt": [
    {
      "type": 0,
      "value": "指定通过 HTTP 传输内容的行为和功能。大型消息可能会拆分为对连接器的较小请求，以允许上传大型消息。"
    }
  ],
  "SgiTAh": [
    {
      "type": 0,
      "value": "请输入你的输入"
    }
  ],
  "Sh10cw": [
    {
      "type": 0,
      "value": "保存"
    }
  ],
  "SmCQys": [
    {
      "type": 0,
      "value": "自定义跟踪 ID"
    }
  ],
  "Sr8PcK": [
    {
      "type": 0,
      "value": "未找到操作"
    }
  ],
  "SvQyvs": [
    {
      "type": 0,
      "value": "完成"
    }
  ],
  "SyFXM3": [
    {
      "type": 0,
      "value": "阅读简略信息"
    }
  ],
  "Sz8KN3": [
    {
      "type": 0,
      "value": "测试"
    }
  ],
  "T6VIym": [
    {
      "type": 0,
      "value": "名称"
    }
  ],
  "TEN+cR": [
    {
      "type": 0,
      "value": "提供反馈"
    }
  ],
  "TLMkrg": [
    {
      "type": 0,
      "value": "解释操作的作用"
    }
  ],
  "TNEttQ": [
    {
      "type": 0,
      "value": "星期五"
    }
  ],
  "TNH/nK": [
    {
      "type": 0,
      "value": "搜索工作流操作"
    }
  ],
  "TO7qos": [
    {
      "type": 0,
      "value": "返回字符串时间戳的月份开始月份"
    }
  ],
  "TRpSCQ": [
    {
      "type": 0,
      "value": "操作类型"
    }
  ],
  "TX4Kdr": [
    {
      "type": 0,
      "value": "创建新连接"
    }
  ],
  "TY4HzZ": [
    {
      "type": 0,
      "value": "添加或替换架构。"
    }
  ],
  "TZh8nV": [
    {
      "type": 0,
      "value": "在每 "
    },
    {
      "type": 1,
      "value": "frequencyDesc"
    },
    {
      "type": 0,
      "value": " 的 "
    },
    {
      "type": 1,
      "value": "weekDays"
    }
  ],
  "Tayrub": [
    {
      "type": 0,
      "value": "原始"
    }
  ],
  "Tb2QLA": [
    {
      "type": 0,
      "value": "客户端请求 ID"
    }
  ],
  "TgcgXE": [
    {
      "type": 0,
      "value": "标记"
    }
  ],
  "Tiqnir": [
    {
      "type": 0,
      "value": "自定义"
    }
  ],
  "TjMkDP": [
    {
      "type": 0,
      "value": "(UTC-06:00) 复活节岛"
    }
  ],
  "TlX98E": [
    {
      "type": 0,
      "value": "(UTC+02:00)加里宁格勒"
    }
  ],
  "Tla33B": [
    {
      "type": 0,
      "value": "必填。要为其查找索引的值。"
    }
  ],
  "Tmr/9e": [
    {
      "type": 0,
      "value": "参数无效"
    }
  ],
  "To3RNy": [
    {
      "type": 0,
      "value": "工作流参数错误"
    }
  ],
  "Ts5Pzr": [
    {
      "type": 0,
      "value": "备注"
    }
  ],
  "Ttc0SM": [
    {
      "type": 0,
      "value": "标题 1"
    }
  ],
  "Twfck/": [
    {
      "type": 0,
      "value": "必需。要与被乘数 1 相乘的数字。"
    }
  ],
  "Tz5jTR": [
    {
      "type": 0,
      "value": "折叠/展开"
    }
  ],
  "U086AA": [
    {
      "type": 0,
      "value": "目标架构元素"
    }
  ],
  "U0I10w": [
    {
      "type": 0,
      "value": "(UTC+05:00)叶卡捷琳堡"
    }
  ],
  "U3guPp": [
    {
      "type": 0,
      "value": "按连接器分组"
    }
  ],
  "U3iWVd": [
    {
      "type": 0,
      "value": "生成从特定数字开始计起的整数数组"
    }
  ],
  "U4zovj": [
    {
      "type": 0,
      "value": "运行时间: "
    },
    {
      "type": 1,
      "value": "onDays"
    },
    {
      "type": 0,
      "value": " "
    },
    {
      "type": 1,
      "value": "onTime"
    }
  ],
  "U7yRwM": [
    {
      "type": 0,
      "value": "验证错误"
    }
  ],
  "UCNM4L": [
    {
      "type": 0,
      "value": "若要引用参数，请使用动态内容列表。"
    }
  ],
  "UEryJE": [
    {
      "type": 0,
      "value": "删除工作流操作"
    }
  ],
  "UF3KjL": [
    {
      "type": 0,
      "value": "Try using a Conversion function such as: "
    },
    {
      "type": 1,
      "value": "conversionFunctions"
    }
  ],
  "UHCVNK": [
    {
      "type": 0,
      "value": "用给定字符串替换字符串"
    }
  ],
  "UIWX6p": [
    {
      "type": 0,
      "value": "逻辑名称"
    }
  ],
  "UMPuUJ": [
    {
      "type": 0,
      "value": "删除 "
    },
    {
      "type": 1,
      "value": "expressionValue"
    }
  ],
  "UR1CS5": [
    {
      "type": 0,
      "value": "隐藏代码"
    }
  ],
  "USVffu": [
    {
      "type": 0,
      "value": "由于安全配置而未显示内容。"
    }
  ],
  "UT2ozj": [
    {
      "type": 0,
      "value": "(UTC-07:00)山地时间(美国和加拿大)"
    }
  ],
  "UVAfYj": [
    {
      "type": 0,
      "value": "必需。要从中获取最后一个对象的集合。"
    }
  ],
  "UW+fkB": [
    {
      "type": 0,
      "value": "在以下情况向我发送一封电子邮件"
    }
  ],
  "UYRIS/": [
    {
      "type": 1,
      "value": "fileName"
    },
    {
      "type": 0,
      "value": " (文件名)"
    }
  ],
  "UZiXVh": [
    {
      "type": 0,
      "value": "输出"
    }
  ],
  "Ufv5m9": [
    {
      "type": 0,
      "value": "架构节点 \""
    },
    {
      "type": 1,
      "value": "nodeName"
    },
    {
      "type": 0,
      "value": "\" 具有非终止连接链"
    }
  ],
  "Ug4sWZ": [
    {
      "type": 0,
      "value": "展开"
    }
  ],
  "UgaIRz": [
    {
      "type": 0,
      "value": "必填。每个区块的长度。"
    }
  ],
  "Umpr3z": [
    {
      "type": 0,
      "value": "每 "
    },
    {
      "type": 1,
      "value": "interval"
    },
    {
      "type": 0,
      "value": " 周"
    }
  ],
  "Unc2tG": [
    {
      "type": 0,
      "value": "如果两个参数相等，则返回 true。"
    }
  ],
  "UnrrzF": [
    {
      "type": 0,
      "value": "源架构"
    }
  ],
  "UnytRl": [
    {
      "type": 0,
      "value": "“"
    },
    {
      "type": 1,
      "value": "authenticationKey"
    },
    {
      "type": 0,
      "value": "”的类型为“"
    },
    {
      "type": 1,
      "value": "propertyType"
    },
    {
      "type": 0,
      "value": "”。"
    }
  ],
  "Ur+wph": [
    {
      "type": 0,
      "value": "单击此处可删除项"
    }
  ],
  "UtyRCH": [
    {
      "type": 0,
      "value": "输入连接的名称"
    }
  ],
  "Uxckds": [
    {
      "type": 0,
      "value": "建议的流"
    }
  ],
  "V+/c21": [
    {
      "type": 0,
      "value": "常规"
    }
  ],
  "V+xi3c": [
    {
      "type": 0,
      "value": "有关更多详细信息，请访问 http://aka.ms/logicapps-chunk#upload-content-in-chunks"
    }
  ],
  "V0ZbQO": [
    {
      "type": 0,
      "value": "显示更少"
    }
  ],
  "V0le5X": [
    {
      "type": 0,
      "value": "输入有效的 JSON。"
    }
  ],
  "V3vpin": [
    {
      "type": 0,
      "value": "“"
    },
    {
      "type": 1,
      "value": "parameterName"
    },
    {
      "type": 0,
      "value": "”不再出现在操作架构中。应在重新保存工作流前删除它。"
    }
  ],
  "V5f3ha": [
    {
      "type": 0,
      "value": "周"
    }
  ],
  "V8A+1J": [
    {
      "type": 0,
      "value": "间隔"
    }
  ],
  "VA7M1u": [
    {
      "type": 0,
      "value": "应用内"
    }
  ],
  "VEbE93": [
    {
      "type": 0,
      "value": "解释 \""
    },
    {
      "type": 1,
      "value": "selectedOperation"
    },
    {
      "type": 0,
      "value": "\" 操作在此流中的作用"
    }
  ],
  "VHm1Sr": [
    {
      "type": 0,
      "value": "选择应用服务资源"
    }
  ],
  "VI5Sa8": [
    {
      "type": 0,
      "value": "展开"
    }
  ],
  "VI7EqG": [
    {
      "type": 0,
      "value": "找不到 "
    },
    {
      "type": 1,
      "value": "searchTerm"
    },
    {
      "type": 0,
      "value": " 的结果"
    }
  ],
  "VIN7lB": [
    {
      "type": 0,
      "value": "发生此情况时，流将启动"
    }
  ],
  "VKAk5g": [
    {
      "type": 0,
      "value": "所提供的工作流运行名称无效。"
    }
  ],
  "VL9wOu": [
    {
      "type": 0,
      "value": "必须为参数提供值。"
    }
  ],
  "VLc3FV": [
    {
      "type": 0,
      "value": "源架构"
    }
  ],
  "VPh9Jo": [
    {
      "type": 0,
      "value": "(UTC+06:00)新西伯利亚"
    }
  ],
  "VUH9aj": [
    {
      "type": 0,
      "value": "23"
    }
  ],
  "VVfYvq": [
    {
      "type": 0,
      "value": "必需。要除以除数的数字。"
    }
  ],
  "VXBWrq": [
    {
      "type": 0,
      "value": "评论"
    }
  ],
  "VZHick": [
    {
      "type": 0,
      "value": "持续时间"
    }
  ],
  "Vaacox": [
    {
      "type": 0,
      "value": "运行历史记录"
    }
  ],
  "VbMYd8": [
    {
      "type": 0,
      "value": "触发器会告知应用何时开始运行。每个工作流至少需要一个触发器。"
    }
  ],
  "Vfce7b": [
    {
      "type": 0,
      "value": "错误类型"
    }
  ],
  "VlvlX1": [
    {
      "type": 0,
      "value": "证书"
    }
  ],
  "VptXzY": [
    {
      "type": 0,
      "value": "使用“"
    },
    {
      "type": 1,
      "value": "value"
    },
    {
      "type": 0,
      "value": "”作为自定义值"
    }
  ],
  "Vqs8hE": [
    {
      "type": 0,
      "value": "操作"
    }
  ],
  "Vx6fwP": [
    {
      "type": 0,
      "value": "已添加此操作"
    }
  ],
  "W+mUyI": [
    {
      "type": 0,
      "value": "下一个"
    }
  ],
  "W070M2": [
    {
      "type": 0,
      "value": "共 "
    },
    {
      "type": 1,
      "value": "max"
    },
    {
      "type": 0,
      "value": " 个"
    }
  ],
  "W6FdMh": [
    {
      "type": 0,
      "value": "必填。新属性的名称。"
    }
  ],
  "WCASt1": [
    {
      "type": 0,
      "value": "描述流中的被替换项和替换项。添加尽可能详细的信息，包括要使用的连接器以及是否应包含任何内容。"
    }
  ],
  "WGwH45": [
    {
      "type": 0,
      "value": "清除"
    }
  ],
  "WK6hZX": [
    {
      "type": 0,
      "value": "选择 "
    },
    {
      "type": 1,
      "value": "label"
    },
    {
      "type": 0,
      "value": " 中的所有文本"
    }
  ],
  "WR1K3z": [
    {
      "type": 0,
      "value": "(UTC+04:00) 阿斯特拉罕州，乌里扬诺夫斯克州"
    }
  ],
  "WS55UF": [
    {
      "type": 0,
      "value": "指定持续时间(按 ISO 8601 格式)"
    }
  ],
  "WS9kXD": [
    {
      "type": 0,
      "value": "必需。数组中的第一个整数。"
    }
  ],
  "WTZvGW": [
    {
      "type": 0,
      "value": "工作流在以下操作上具有无效的连接: "
    },
    {
      "type": 1,
      "value": "invalidNodes"
    }
  ],
  "WToL/O": [
    {
      "type": 0,
      "value": "输入有效的条件语句。"
    }
  ],
  "WUe3DY": [
    {
      "type": 0,
      "value": "trigger().outputs 的速记"
    }
  ],
  "WaTsxR": [
    {
      "type": 0,
      "value": "请求历史记录"
    }
  ],
  "Wb/cBR": [
    {
      "type": 0,
      "value": "固定间隔"
    }
  ],
  "WcnIF8": [
    {
      "type": 0,
      "value": "删除"
    }
  ],
  "WgChTm": [
    {
      "type": 0,
      "value": "(自定义值)"
    }
  ],
  "WgoP7R": [
    {
      "type": 0,
      "value": "返回这两个数字相乘后的结果"
    }
  ],
  "WnU9v0": [
    {
      "type": 0,
      "value": "未在逻辑应用上配置托管标识。"
    }
  ],
  "X/7je+": [
    {
      "type": 0,
      "value": "分钟"
    }
  ],
  "X2idLs": [
    {
      "type": 0,
      "value": "(UTC-03:00)蒙得维的亚"
    }
  ],
  "X4SuNU": [
    {
      "type": 0,
      "value": "重试策略最小间隔无效，必须与 ISO 8601 持续时间格式匹配"
    }
  ],
  "X4gDhV": [
    {
      "type": 0,
      "value": "租户"
    }
  ],
  "X7X5ew": [
    {
      "type": 0,
      "value": "参数"
    }
  ],
  "X8JjjT": [
    {
      "type": 1,
      "value": "days"
    },
    {
      "type": 0,
      "value": " 天 "
    },
    {
      "type": 1,
      "value": "hours"
    },
    {
      "type": 0,
      "value": " 小时"
    }
  ],
  "XCunbR": [
    {
      "type": 0,
      "value": "('actionName').outputs 的速记"
    }
  ],
  "XEuptL": [
    {
      "type": 0,
      "value": "将任意数量的字符串合并到一起"
    }
  ],
  "XFFpu/": [
    {
      "type": 0,
      "value": "重试"
    }
  ],
  "XFzzaw": [
    {
      "type": 0,
      "value": "高级参数"
    }
  ],
  "XH94im": [
    {
      "type": 0,
      "value": "请确保单词拼写正确。"
    }
  ],
  "XJkBrZ": [
    {
      "type": 0,
      "value": "指定一个或多个必须为 true 才能激发触发器的表达式"
    }
  ],
  "XKDZXi": [
    {
      "type": 0,
      "value": "操作超时"
    }
  ],
  "XLUs2P": [
    {
      "type": 0,
      "value": "不支持的令牌类型: "
    },
    {
      "type": 1,
      "value": "var"
    }
  ],
  "XOAcjQ": [
    {
      "type": 0,
      "value": "(UTC+03:00)内罗比"
    }
  ],
  "XOzn/3": [
    {
      "type": 0,
      "value": "连接名称"
    }
  ],
  "XQ4OCV": [
    {
      "type": 0,
      "value": "(UTC+03:00)巴格达"
    }
  ],
  "XR4Sd/": [
    {
      "type": 0,
      "value": "赞"
    }
  ],
  "XRK+gt": [
    {
      "type": 0,
      "value": "函数 \""
    },
    {
      "type": 1,
      "value": "functionName"
    },
    {
      "type": 0,
      "value": "\" 具有非终止连接链"
    }
  ],
  "XTeLIw": [
    {
      "type": 0,
      "value": "(UTC+07:00)克拉斯诺亚尔斯克"
    }
  ],
  "XTuxmH": [
    {
      "type": 1,
      "value": "minutes"
    },
    {
      "type": 0,
      "value": " 分钟 "
    },
    {
      "type": 1,
      "value": "seconds"
    },
    {
      "type": 0,
      "value": " 秒"
    }
  ],
  "XVTQT6": [
    {
      "type": 0,
      "value": "间隔"
    }
  ],
  "XbtEq9": [
    {
      "type": 0,
      "value": "计数"
    }
  ],
  "Xew1Df": [
    {
      "type": 0,
      "value": "更多诊断信息: x-ms-client-request-id 为 \""
    },
    {
      "type": 1,
      "value": "clientRequestId"
    },
    {
      "type": 0,
      "value": "\"。"
    }
  ],
  "Xj0Gr/": [
    {
      "type": 0,
      "value": "无法删除目标架构元素。"
    }
  ],
  "Xj4xwI": [
    {
      "type": 0,
      "value": "用于此操作的托管标识不再存在。若要继续，请选择可用标识或更改连接。"
    }
  ],
  "XkBxv5": [
    {
      "type": 0,
      "value": "选择目标架构"
    }
  ],
  "Xkt2vD": [
    {
      "type": 0,
      "value": "选择函数应用函数"
    }
  ],
  "Xnn0uj": [
    {
      "type": 0,
      "value": "请求"
    }
  ],
  "XqamWZ": [
    {
      "type": 0,
      "value": "删除"
    }
  ],
  "XsktQ/": [
    {
      "type": 0,
      "value": "限制逻辑应用，使其不在响应中包含工作流元数据标头。"
    }
  ],
  "XtuP5e": [
    {
      "type": 0,
      "value": "数学函数"
    }
  ],
  "Xv5CGN": [
    {
      "type": 0,
      "value": "(UTC-05:00)印地安那州(东部)"
    }
  ],
  "Xx/naD": [
    {
      "type": 0,
      "value": "必需。需要获取其正文输出的操作的名称。"
    }
  ],
  "Y/bcmG": [
    {
      "type": 0,
      "value": "密码"
    }
  ],
  "Y04+GH": [
    {
      "type": 0,
      "value": "添加操作"
    }
  ],
  "Y0H9aX": [
    {
      "type": 0,
      "value": "详细信息"
    }
  ],
  "Y5XAbg": [
    {
      "type": 0,
      "value": "选择 Swagger 函数应用资源"
    }
  ],
  "Y9kBz5": [
    {
      "type": 0,
      "value": "返回数据 URI 的二进制表示形式"
    }
  ],
  "YABOLz": [
    {
      "type": 0,
      "value": "正文项"
    }
  ],
  "YCDF7A": [
    {
      "type": 0,
      "value": "所有必需参数已设置"
    }
  ],
  "YCFhzp": [
    {
      "type": 0,
      "value": "添加子级"
    }
  ],
  "YDoc9z": [
    {
      "type": 0,
      "value": "触发器条件"
    }
  ],
  "YF1yZk": [
    {
      "type": 0,
      "value": "chat-session-id:"
    }
  ],
  "YHsAKl": [
    {
      "type": 0,
      "value": "操作备注"
    }
  ],
  "YIBDSH": [
    {
      "type": 1,
      "value": "days"
    },
    {
      "type": 0,
      "value": " 天"
    }
  ],
  "YJJ+gQ": [
    {
      "type": 0,
      "value": "字符串"
    }
  ],
  "YJlS8E": [
    {
      "type": 0,
      "value": "将文本格式设置为下划线。快捷方式: Ctrl+U"
    }
  ],
  "YKXmKD": [
    {
      "type": 0,
      "value": "使表达式从其他 JSON 名称和值对或运行时触发器的输出中派生它的值"
    }
  ],
  "YOUfNf": [
    {
      "type": 0,
      "value": "输入 Pfx"
    }
  ],
  "YR1uWE": [
    {
      "type": 0,
      "value": "将文本格式设置为粗体。快捷方式: Ctrl+B"
    }
  ],
  "YRk271": [
    {
      "type": 0,
      "value": "身份验证"
    }
  ],
  "YUbSFS": [
    {
      "type": 0,
      "value": "是/否"
    }
  ],
  "YWOKlU": [
    {
      "type": 0,
      "value": "编号列表"
    }
  ],
  "YZ5Kwe": [
    {
      "type": 0,
      "value": "(UTC-04:00)大西洋时间(加拿大)"
    }
  ],
  "YaFjJQ": [
    {
      "type": 0,
      "value": "返回一个数组或对象，它的所有元素均位于传入此函数的数组或对象中。此函数的参数可以是一组对象或一组数据(不可两者混合)。如果两个对象在最终输出中的名称相同，则最终对象中将显示后一个对象的名称。"
    }
  ],
  "Ybzoim": [
    {
      "type": 0,
      "value": "必填。具有所需值的操作的名称。"
    }
  ],
  "YdQw4/": [
    {
      "type": 0,
      "value": "将文本格式设置为斜体。快捷方式: ⌘I"
    }
  ],
  "YfwZJO": [
    {
      "type": 0,
      "value": "搜索提示"
    }
  ],
  "YgU88A": [
    {
      "type": 0,
      "value": "(UTC+05:30)钦奈，加尔各答，孟买，新德里"
    }
  ],
  "YiOybp": [
    {
      "type": 0,
      "value": "(UTC+01:00)布鲁塞尔，哥本哈根，马德里，巴黎"
    }
  ],
  "YlesUQ": [
    {
      "type": 0,
      "value": "你的映射处于完美状态"
    }
  ],
  "YoQara": [
    {
      "type": 0,
      "value": "无"
    }
  ],
  "Yuu5CD": [
    {
      "type": 0,
      "value": "缩小"
    }
  ],
  "Yw7Nfl": [
    {
      "type": 0,
      "value": "禁用静态结果"
    }
  ],
  "Z9PWl/": [
    {
      "type": 0,
      "value": "重试策略计数无效(必须介于 "
    },
    {
      "type": 1,
      "value": "min"
    },
    {
      "type": 0,
      "value": " 到 "
    },
    {
      "type": 1,
      "value": "max"
    },
    {
      "type": 0,
      "value": " 之间)"
    }
  ],
  "ZBJiuD": [
    {
      "type": 0,
      "value": "状态"
    }
  ],
  "ZCFMoe": [
    {
      "type": 0,
      "value": "正文"
    }
  ],
  "ZM1mRy": [
    {
      "type": 0,
      "value": "并发控制"
    }
  ],
  "ZME5hh": [
    {
      "type": 0,
      "value": "返回字符串时间戳月份组件的某天"
    }
  ],
  "ZRdkFN": [
    {
      "type": 0,
      "value": "折叠静态结果"
    }
  ],
  "ZUaz3Y": [
    {
      "type": 0,
      "value": "trigger().outputs.body 的速记"
    }
  ],
  "ZXoHXd": [
    {
      "type": 0,
      "value": "这是你的流。"
    }
  ],
  "ZaIeDG": [
    {
      "type": 0,
      "value": "必需。字符串可以其开头的值。"
    }
  ],
  "ZbCS4a": [
    {
      "type": 0,
      "value": "阅读更多信息"
    }
  ],
  "ZbX8xq": [
    {
      "type": 0,
      "value": "已删除此操作。"
    }
  ],
  "Zg3IjD": [
    {
      "type": 0,
      "value": "关闭"
    }
  ],
  "Zi9gQK": [
    {
      "type": 0,
      "value": "添加新项"
    }
  ],
  "ZkjTbp": [
    {
      "type": 0,
      "value": "详细了解动态内容。"
    }
  ],
  "ZyDq4/": [
    {
      "type": 0,
      "value": "显示其他建议"
    }
  ],
  "a7j3gS": [
    {
      "type": 0,
      "value": "必需。要除以除数的数字。"
    }
  ],
  "aAXnqw": [
    {
      "type": 0,
      "value": "必填。要查找的子字符串的出现次数。"
    }
  ],
  "aE+2gr": [
    {
      "type": 0,
      "value": "False"
    }
  ],
  "aGyVJT": [
    {
      "type": 0,
      "value": "必需。要从集合前面删除的对象数。必须是一个正整数。"
    }
  ],
  "aK4iLW": [
    {
      "type": 0,
      "value": "数据处理"
    }
  ],
  "aP1wk9": [
    {
      "type": 0,
      "value": "返回字符串内某值的第一个索引(区分大小写，固定区域性)"
    }
  ],
  "aSnCCB": [
    {
      "type": 0,
      "value": "位置"
    }
  ],
  "aV/nLS": [
    {
      "type": 0,
      "value": "秒"
    }
  ],
  "aYTy7X": [
    {
      "type": 0,
      "value": "已取消"
    }
  ],
  "ae7W0a": [
    {
      "type": 0,
      "value": "全屏"
    }
  ],
  "ahFd/S": [
    {
      "type": 0,
      "value": "每个拆分实例的非重复跟踪 ID"
    }
  ],
  "ahW8Iv": [
    {
      "type": 0,
      "value": "Copilot"
    }
  ],
  "ahsVI/": [
    {
      "type": 0,
      "value": "输入 Pfx"
    }
  ],
  "amRYtC": [
    {
      "type": 0,
      "value": "输入有效的浮点数。"
    }
  ],
  "aoUT/3": [
    {
      "type": 0,
      "value": "正在加载资源..."
    }
  ],
  "auUI93": [
    {
      "type": 0,
      "value": "添加或选择要用于映射的源架构。"
    }
  ],
  "b9/1dK": [
    {
      "type": 0,
      "value": "值"
    }
  ],
  "b9P8SA": [
    {
      "type": 0,
      "value": "不支持的令牌类型: "
    },
    {
      "type": 1,
      "value": "controls"
    }
  ],
  "b9Rvl9": [
    {
      "type": 0,
      "value": "正文"
    }
  ],
  "bG9rjv": [
    {
      "type": 0,
      "value": "操作"
    }
  ],
  "bGtEPd": [
    {
      "type": 0,
      "value": "删除"
    }
  ],
  "bIyTi7": [
    {
      "type": 0,
      "value": "订阅"
    }
  ],
  "bJ7DWe": [
    {
      "type": 0,
      "value": "必需。要转换为二进制的值。"
    }
  ],
  "bJEJoL": [
    {
      "type": 0,
      "value": "可选。用于对集合中的对象进行排序的键。"
    }
  ],
  "bSZ0lL": [
    {
      "type": 0,
      "value": "回叫 URL"
    }
  ],
  "bTrk+S": [
    {
      "type": 0,
      "value": "必需。要检查其是否大于或等于被比较值的对象。"
    }
  ],
  "bWBMhe": [
    {
      "type": 0,
      "value": "默认情况下，逻辑应用实例同时运行或并行运行。此控件更改新运行的排队方式，并且在启用后无法更改。要运行尽可能多的并行实例，请禁用此控件。要限制并行运行的数量，请启用此控件，然后选择限制。如果要按顺序运行，请选择 1 作为限制。"
    }
  ],
  "bWOsvo": [
    {
      "type": 0,
      "value": "使用调用方的连接"
    }
  ],
  "bXFGpe": [
    {
      "type": 0,
      "value": "信息"
    }
  ],
  "ba9yGJ": [
    {
      "type": 0,
      "value": "加载更多内容"
    }
  ],
  "bf7078": [
    {
      "type": 0,
      "value": "返回输入数字数组中的最大值"
    }
  ],
  "blRFVt": [
    {
      "type": 0,
      "value": "设置这些连接以在流中使用它们。"
    }
  ],
  "bldzuj": [
    {
      "type": 0,
      "value": "重试历史记录"
    }
  ],
  "bt2CaQ": [
    {
      "type": 0,
      "value": "全部清除"
    }
  ],
  "bwlAWn": [
    {
      "type": 0,
      "value": "打开操作"
    }
  ],
  "byRkj+": [
    {
      "type": 0,
      "value": "此操作已启用安全输入或输出。"
    }
  ],
  "byTBrn": [
    {
      "type": 0,
      "value": "自定义"
    }
  ],
  "c/+j08": [
    {
      "type": 0,
      "value": "执行"
    }
  ],
  "c2XklE": [
    {
      "type": 0,
      "value": "搜索"
    }
  ],
  "c3FLox": [
    {
      "type": 0,
      "value": "(UTC+10:00)霍巴特"
    }
  ],
  "c3G/zq": [
    {
      "type": 0,
      "value": "返回一个对象，此对象的某个属性已设置为所提供的值"
    }
  ],
  "c4GQZE": [
    {
      "type": 0,
      "value": "选择下拉列表的架构"
    }
  ],
  "c6XbVI": [
    {
      "type": 0,
      "value": "面板"
    }
  ],
  "c7kfkV": [
    {
      "type": 0,
      "value": "输入有效的 JSON。"
    }
  ],
  "c8UPLp": [
    {
      "type": 0,
      "value": "也可以从其他源添加动态内容。"
    }
  ],
  "cHiBAn": [
    {
      "type": 0,
      "value": "(UTC+09:00)首尔"
    }
  ],
  "cJkSrD": [
    {
      "type": 0,
      "value": "检索更多结果，直到分页限制"
    }
  ],
  "cK2A/V": [
    {
      "type": 0,
      "value": "查看文档"
    }
  ],
  "cR9RtV": [
    {
      "type": 0,
      "value": "放弃更改"
    }
  ],
  "cUW5m8": [
    {
      "type": 0,
      "value": "选中复选框以选择此连接。"
    }
  ],
  "ca/QIc": [
    {
      "type": 0,
      "value": "错误消息"
    }
  ],
  "ceVB5l": [
    {
      "type": 0,
      "value": "返回操作的多部分输出中的一个部分的正文。"
    }
  ],
  "cfUHfs": [
    {
      "type": 0,
      "value": "以时间跨度字符串形式返回两个日期之间的差值"
    }
  ],
  "cgq/+y": [
    {
      "type": 0,
      "value": "请选择一个标识"
    }
  ],
  "ciLkfU": [
    {
      "type": 0,
      "value": "加粗(⌘B)"
    }
  ],
  "cmTCsW": [
    {
      "type": 0,
      "value": "加载组件时出错。"
    }
  ],
  "cqiqcf": [
    {
      "type": 0,
      "value": "开始时间"
    }
  ],
  "cr0UnG": [
    {
      "type": 0,
      "value": "9 "
    }
  ],
  "cscezV": [
    {
      "type": 0,
      "value": "必需。要从中跳过第一批计数对象的集合。"
    }
  ],
  "ctI9Pp": [
    {
      "type": 0,
      "value": "在尝试测试映射之前，请先生成 XSLT。"
    }
  ],
  "cvp9VP": [
    {
      "type": 0,
      "value": "错误代码"
    }
  ],
  "cyEBus": [
    {
      "type": 0,
      "value": "(UTC-04:00)库亚坝"
    }
  ],
  "d020eg": [
    {
      "type": 0,
      "value": "返回传入数组或字符串中的第一个元素。"
    }
  ],
  "d4Ddhp": [
    {
      "type": 0,
      "value": "下载(Alt 或 Option + select)"
    }
  ],
  "dBWIjR": [
    {
      "type": 0,
      "value": "架构缺少所需的输入"
    }
  ],
  "dBxX0M": [
    {
      "type": 0,
      "value": "添加触发器"
    }
  ],
  "dD8y1n": [
    {
      "type": 0,
      "value": "切换到键值模式"
    }
  ],
  "dDYCuU": [
    {
      "type": 0,
      "value": "了解详细信息"
    }
  ],
  "dL9V5t": [
    {
      "type": 0,
      "value": "托管标识"
    }
  ],
  "dMAC4C": [
    {
      "type": 0,
      "value": "替换操作"
    }
  ],
  "dNpnmn": [
    {
      "type": 0,
      "value": "欢迎回来! 如果希望我更改你的流，只需说出你的要求。例如:"
    }
  ],
  "dOpdsP": [
    {
      "type": 0,
      "value": "更新"
    }
  ],
  "dPa7+6": [
    {
      "type": 0,
      "value": "生成"
    }
  ],
  "dQmi91": [
    {
      "type": 0,
      "value": "频率"
    }
  ],
  "dUbKuK": [
    {
      "type": 0,
      "value": "跳过"
    }
  ],
  "daoo3l": [
    {
      "type": 0,
      "value": "已连接到 "
    },
    {
      "type": 1,
      "value": "connectionName"
    },
    {
      "type": 0,
      "value": "。"
    }
  ],
  "dfNjw1": [
    {
      "type": 0,
      "value": "关闭"
    }
  ],
  "dfmH55": [
    {
      "type": 0,
      "value": "斜体(Ctrl+I)"
    }
  ],
  "dhvk0u": [
    {
      "type": 0,
      "value": "返回 Base 64 编码字符串的字符串表示形式"
    }
  ],
  "dqgt9y": [
    {
      "type": 0,
      "value": "将参数转换为布尔值"
    }
  ],
  "drM9Sl": [
    {
      "type": 0,
      "value": "从表单数据或表单编码操作输出返回一系列匹配键名称的值"
    }
  ],
  "dsz+Ae": [
    {
      "type": 0,
      "value": "使用分隔符拆分字符串"
    }
  ],
  "dwrqEc": [
    {
      "type": 0,
      "value": "警告"
    }
  ],
  "e+GuGo": [
    {
      "type": 0,
      "value": "输入"
    }
  ],
  "e00zot": [
    {
      "type": 0,
      "value": "你希望多久检查一次项目?"
    }
  ],
  "e4JZEY": [
    {
      "type": 0,
      "value": "(UTC+07:00)托木斯克"
    }
  ],
  "e9OvzW": [
    {
      "type": 0,
      "value": "清除"
    }
  ],
  "e9bIKh": [
    {
      "type": 0,
      "value": "未能生成 XSLT。"
    }
  ],
  "eESljX": [
    {
      "type": 0,
      "value": "还原"
    }
  ],
  "eFet4K": [
    {
      "type": 0,
      "value": "操作跟踪 ID"
    }
  ],
  "eFnLWK": [
    {
      "type": 0,
      "value": "(UTC-06:00)中美洲"
    }
  ],
  "eHgfpz": [
    {
      "type": 0,
      "value": "请输入有效的 URL"
    }
  ],
  "eHgi14": [
    {
      "type": 0,
      "value": "必需。需要获取其值的变量的名称。"
    }
  ],
  "eRvRWs": [
    {
      "type": 0,
      "value": "开始时间"
    }
  ],
  "eT+b9W": [
    {
      "type": 0,
      "value": "必需。被除数要除以的数字。"
    }
  ],
  "egLI8P": [
    {
      "type": 0,
      "value": "必需。其中子字符换以参数 1 开头的索引。"
    }
  ],
  "ehIBkh": [
    {
      "type": 0,
      "value": "输入一个整数"
    }
  ],
  "elD6+N": [
    {
      "type": 0,
      "value": "斜体(⌘I)"
    }
  ],
  "eo1YKX": [
    {
      "type": 0,
      "value": "启用拆分以启动所选数组中每个项的工作流实例。每个实例也可具有不同的跟踪 ID"
    }
  ],
  "epOMnV": [
    {
      "type": 0,
      "value": "共享"
    }
  ],
  "eqAUdj": [
    {
      "type": 0,
      "value": "当有新项时"
    }
  ],
  "f/lWTW": [
    {
      "type": 0,
      "value": "必需。要检查是否为 null 的对象。"
    }
  ],
  "f1j0to": [
    {
      "type": 0,
      "value": "可选。停止提取子字符串的位置的索引。"
    }
  ],
  "f7Janv": [
    {
      "type": 0,
      "value": "示例: PT1S"
    }
  ],
  "f81ClO": [
    {
      "type": 0,
      "value": "空动态内容图标"
    }
  ],
  "fBQBw/": [
    {
      "type": 0,
      "value": "如果第一个参数大于或等于第二个参数，则返回 true"
    }
  ],
  "fDisLL": [
    {
      "type": 0,
      "value": "Acl 创建因为连接而失败。正在删除连接。"
    }
  ],
  "fElufw": [
    {
      "type": 0,
      "value": "选择 API 管理资源"
    }
  ],
  "fKYuwf": [
    {
      "type": 0,
      "value": "请选择文件或图像"
    }
  ],
  "fVG5aD": [
    {
      "type": 0,
      "value": "(UTC-05:00)海地"
    }
  ],
  "faUrud": [
    {
      "type": 0,
      "value": "正在加载连接数据..."
    }
  ],
  "fc1AV8": [
    {
      "type": 0,
      "value": "HTTP "
    },
    {
      "type": 1,
      "value": "method"
    },
    {
      "type": 0,
      "value": " URL"
    }
  ],
  "fg/34o": [
    {
      "type": 0,
      "value": "逻辑函数"
    }
  ],
  "fifSPb": [
    {
      "type": 0,
      "value": "(UTC-03:30)纽芬兰"
    }
  ],
  "fmm7Ik": [
    {
      "type": 0,
      "value": "函数"
    }
  ],
  "fp8Ry3": [
    {
      "type": 0,
      "value": "(UTC+08:00)北京，重庆，香港特別行政区，乌鲁木齐"
    }
  ],
  "g/7QyT": [
    {
      "type": 0,
      "value": "选择连接"
    }
  ],
  "g076bL": [
    {
      "type": 0,
      "value": "电子邮件"
    }
  ],
  "g1zwch": [
    {
      "type": 0,
      "value": "放大"
    }
  ],
  "g4igOR": [
    {
      "type": 0,
      "value": "发布"
    }
  ],
  "g5A6Bn": [
    {
      "type": 0,
      "value": "运行时"
    }
  ],
  "g7/EKC": [
    {
      "type": 0,
      "value": "限制"
    }
  ],
  "g7my78": [
    {
      "type": 0,
      "value": "运行测试"
    }
  ],
  "gCXOd5": [
    {
      "type": 0,
      "value": "URI"
    }
  ],
  "gDDfek": [
    {
      "type": 0,
      "value": "返回一个时间戳，此时间戳为当前的时间加上指定的时间间隔。"
    }
  ],
  "gDY9xk": [
    {
      "type": 0,
      "value": "返回这两个数字相除后的结果"
    }
  ],
  "gIK0WG": [
    {
      "type": 0,
      "value": "必需。确定表达式应返回哪个值的布尔值。"
    }
  ],
  "gIc0YJ": [
    {
      "type": 0,
      "value": "连接名称"
    }
  ],
  "gIx5ys": [
    {
      "type": 0,
      "value": "将文本格式设置为斜体。快捷方式: Ctrl+I"
    }
  ],
  "gKEaXI": [
    {
      "type": 0,
      "value": "将 \""
    },
    {
      "type": 1,
      "value": "label"
    },
    {
      "type": 0,
      "value": "\" 的值复制到剪贴板"
    }
  ],
  "gKq3Jv": [
    {
      "type": 0,
      "value": "上一次失败"
    }
  ],
  "gL4rVQ": [
    {
      "type": 0,
      "value": "无"
    }
  ],
  "gQt/0f": [
    {
      "type": 0,
      "value": "转换函数"
    }
  ],
  "gRUmiA": [
    {
      "type": 0,
      "value": "信息"
    }
  ],
  "gWyYg0": [
    {
      "type": 0,
      "value": "(UTC+05:00)阿什哈巴德，塔什干"
    }
  ],
  "gc6v4X": [
    {
      "type": 0,
      "value": "系统分配的托管标识"
    }
  ],
  "gfBWfH": [
    {
      "type": 0,
      "value": "电子邮件"
    }
  ],
  "ginGIZ": [
    {
      "type": 0,
      "value": "(UTC-06:00)瓜达拉哈拉，墨西哥市，蒙特雷"
    }
  ],
  "gkY5ya": [
    {
      "type": 0,
      "value": "删除"
    }
  ],
  "gpUphl": [
    {
      "type": 0,
      "value": "输入受众。"
    }
  ],
  "gtQYgr": [
    {
      "type": 0,
      "value": "返回一个布尔值，指示字符串是否为浮点数"
    }
  ],
  "gu9o9z": [
    {
      "type": 0,
      "value": "在内部使用 until 循环时，此函数返回指定循环的当前迭代索引。"
    }
  ],
  "gvDMuq": [
    {
      "type": 0,
      "value": "选择批处理工作流资源"
    }
  ],
  "gwEKLM": [
    {
      "type": 0,
      "value": "正在加载..."
    }
  ],
  "h+W3VW": [
    {
      "type": 0,
      "value": "数字"
    }
  ],
  "h1lQDa": [
    {
      "type": 0,
      "value": "输入或粘贴示例 JSON 有效负载。"
    }
  ],
  "h40rpg": [
    {
      "type": 0,
      "value": "指定 ISO 8601 格式的间隔时间。"
    }
  ],
  "h6vVbX": [
    {
      "type": 0,
      "value": "先添加源架构，然后选择元素以生成映射"
    }
  ],
<<<<<<< HEAD
=======
  "hH/wAd": [
    {
      "type": 0,
      "value": "通过此操作重新提交工作流运行"
    }
  ],
  "hMf2TA": [
    {
      "type": 0,
      "value": "允许分块"
    }
  ],
>>>>>>> 6e54011b
  "hN7iBP": [
    {
      "offset": 0,
      "options": {
        "other": {
          "value": [
            {
              "type": 7
            },
            {
              "type": 0,
              "value": " 秒"
            }
          ]
        }
      },
      "pluralType": "cardinal",
      "type": 6,
      "value": "seconds"
    }
  ],
  "hPM6iC": [
    {
      "type": 0,
      "value": "返回这两个数字相减后的结果"
    }
  ],
  "hRVVdR": [
    {
      "type": 0,
      "value": "撤消"
    }
  ],
  "hZqQdt": [
    {
      "type": 0,
      "value": "(UTC+02:00)加沙，希伯伦"
    }
  ],
  "hbOvB4": [
    {
      "type": 0,
      "value": "这不是我要查找的内容"
    }
  ],
  "hic23z": [
    {
      "type": 0,
      "value": "值过大。"
    }
  ],
  "hq1mk6": [
    {
      "type": 0,
      "value": "操作路径值与段的模板不匹配。路径 "
    },
    {
      "type": 1,
      "value": "pathValue"
    },
    {
      "type": 0,
      "value": "，模板 "
    },
    {
      "type": 1,
      "value": "pathTemplate"
    }
  ],
  "hrbDu6": [
    {
      "type": 0,
      "value": "持续时间"
    }
  ],
  "htj+eZ": [
    {
      "type": 0,
      "value": "更新目标架构"
    }
  ],
  "hvbclb": [
    {
      "type": 0,
      "value": "受众"
    }
  ],
  "hza/cT": [
    {
      "type": 0,
      "value": "(UTC+00:00)卡萨布兰卡"
    }
  ],
  "i/SguY": [
    {
      "type": 0,
      "value": "系统分配的托管标识"
    }
  ],
  "i/b3Ko": [
    {
      "type": 0,
      "value": "异步响应"
    }
  ],
  "i0XjL5": [
    {
      "type": 0,
      "value": "搜索操作"
    }
  ],
  "i1EQYm": [
    {
      "type": 0,
      "value": "(UTC+02:00)哈拉雷，比勒陀利亚"
    }
  ],
  "i1Tufp": [
    {
      "type": 0,
      "value": "提供用于测试地图的输入数据"
    }
  ],
  "i1cwra": [
    {
      "type": 0,
      "value": "重做"
    }
  ],
  "i4C4aB": [
    {
      "type": 0,
      "value": "网络"
    }
  ],
  "i4Om5O": [
    {
      "type": 0,
      "value": "此项包含无效值"
    }
  ],
  "i8xPfO": [
    {
      "type": 0,
      "value": "No actions"
    }
  ],
  "iB8YKD": [
    {
      "type": 0,
      "value": "“关于”选项卡"
    }
  ],
  "iCSHJG": [
    {
      "type": 0,
      "value": "使用固定区域性的大小写规则将字符串转换为大写"
    }
  ],
  "iEy9pT": [
    {
      "type": 0,
      "value": "动态内容"
    }
  ],
  "iHVVTl": [
    {
      "type": 0,
      "value": "是否确实要删除 "
    },
    {
      "type": 1,
      "value": "nodeId"
    },
    {
      "type": 0,
      "value": "?"
    }
  ],
  "iJOIca": [
    {
      "type": 0,
      "value": "下一页"
    }
  ],
  "iMicOQ": [
    {
      "type": 0,
      "value": "必填。要分析的 URI。"
    }
  ],
  "iRe/g7": [
    {
      "type": 0,
      "value": "21"
    }
  ],
  "iRjBf4": [
    {
      "type": 0,
      "value": "此操作已配置测试。"
    }
  ],
  "iSb/hp": [
    {
      "type": 0,
      "value": "托管标识"
    }
  ],
  "iSiVB0": [
    {
      "type": 0,
      "value": "保护操作的输出和输出属性的引用。"
    }
  ],
  "iTKrs8": [
    {
      "type": 0,
      "value": "分页"
    }
  ],
  "iU1OJh": [
    {
      "type": 0,
      "value": "展开"
    }
  ],
  "iU5Fdh": [
    {
      "type": 0,
      "value": "操作函数"
    }
  ],
  "iUs7pv": [
    {
      "type": 0,
      "value": "取消"
    }
  ],
  "iVMVAt": [
    {
      "type": 0,
      "value": "示例: 0、10"
    }
  ],
  "id4DBb": [
    {
      "type": 0,
      "value": "查看此 AI 生成的流建议后，选择"
    }
  ],
  "idQjOP": [
    {
      "type": 0,
      "value": "属性"
    }
  ],
  "ifnOUI": [
    {
      "type": 0,
      "value": "“代码视图”选项卡"
    }
  ],
  "ihCdw4": [
    {
      "type": 0,
      "value": "必需。要与被加数 2 相加的数字。"
    }
  ],
  "iq+tiv": [
    {
      "type": 0,
      "value": "11"
    }
  ],
  "iql+jn": [
    {
      "type": 1,
      "value": "seconds"
    },
    {
      "type": 0,
      "value": " 秒"
    }
  ],
  "ixutP5": [
    {
      "type": 0,
      "value": "输入有效的表。"
    }
  ],
  "iy8rNf": [
    {
      "type": 0,
      "value": "测试"
    }
  ],
  "j5z8Vd": [
    {
      "type": 0,
      "value": "重复"
    }
  ],
  "jA6Wrp": [
    {
      "type": 0,
      "value": "添加或选择要用于映射的目标架构。"
    }
  ],
  "jHHF/u": [
    {
      "type": 0,
      "value": "返回指定范围(只含起始界限值)内的随机整数"
    }
  ],
  "jHKc3w": [
    {
      "type": 0,
      "value": "其他"
    }
  ],
  "jKsMS6": [
    {
      "type": 0,
      "value": "必需。将进行求反的表达式。"
    }
  ],
  "jMLmag": [
    {
      "type": 0,
      "value": "新建"
    }
  ],
  "jN0YES": [
    {
      "type": 0,
      "value": "告诉 Microsoft 如何改进此功能"
    }
  ],
  "jO5Fet": [
    {
      "type": 0,
      "value": "请求选项 - 超时"
    }
  ],
  "jQ0Aqj": [
    {
      "type": 0,
      "value": "必需。转换为字符串的值。"
    }
  ],
  "jQ7UzV": [
    {
      "type": 0,
      "value": "(UTC-10:00) 阿留申群岛"
    }
  ],
  "jQjteB": [
    {
      "type": 0,
      "value": "添加源架构"
    }
  ],
  "jTHUFb": [
    {
      "type": 0,
      "value": "显示 "
    },
    {
      "type": 1,
      "value": "countShowing"
    },
    {
      "type": 0,
      "value": " 个，共 "
    },
    {
      "type": 1,
      "value": "countTotal"
    },
    {
      "type": 0,
      "value": " 个"
    }
  ],
  "jUDhbs": [
    {
      "type": 0,
      "value": "目标架构"
    }
  ],
  "jVIgz1": [
    {
      "type": 0,
      "value": "必填。要拆分的字符串或数组。"
    }
  ],
  "jVpanH": [
    {
      "type": 0,
      "value": "必需。一个 base64 输入字符串。"
    }
  ],
  "jZjgYZ": [
    {
      "type": 0,
      "value": "未在此订阅下找到此类型的资源。"
    }
  ],
  "jcA3Ig": [
    {
      "type": 0,
      "value": "必需。要返回的表单数据值的键名称。"
    }
  ],
  "jfInxm": [
    {
      "type": 0,
      "value": "在 JSON 中编辑"
    }
  ],
  "jfU6pn": [
    {
      "type": 0,
      "value": "启用安全输入将自动保护输出。"
    }
  ],
  "jgOaTX": [
    {
      "type": 0,
      "value": "无法生成架构"
    }
  ],
  "jlcMGg": [
    {
      "type": 0,
      "value": "描述你的流应执行的操作。请添加尽可能详细的信息，包括要使用的连接器以及是否应包含任何内容。"
    }
  ],
  "juvF+0": [
    {
      "type": 0,
      "value": "网关"
    }
  ],
  "k/oqFL": [
    {
      "type": 0,
      "value": "必需。base64 编码字符串。"
    }
  ],
  "k5tGEr": [
    {
      "type": 0,
      "value": "是"
    }
  ],
  "k8cbQ1": [
    {
      "type": 0,
      "value": "参数错误"
    }
  ],
  "kBOAkT": [
    {
      "type": 0,
      "value": "选择字段"
    }
  ],
  "kBSLfu": [
    {
      "type": 0,
      "value": "属性名重复"
    }
  ],
  "kEI2xx": [
    {
      "type": 0,
      "value": "消息"
    }
  ],
  "kHcCxH": [
    {
      "type": 1,
      "value": "minutes"
    },
    {
      "type": 0,
      "value": " 分 "
    },
    {
      "type": 1,
      "value": "seconds"
    },
    {
      "type": 0,
      "value": " 秒"
    }
  ],
  "kHs5R4": [
    {
      "type": 0,
      "value": "检查这些操作，看看是否需要设置任何参数。"
    }
  ],
  "kKJMeM": [
    {
      "type": 0,
      "value": "每周的星期一..."
    }
  ],
  "kM+Mr0": [
    {
      "type": 0,
      "value": "正在加载..."
    }
  ],
  "kN6kce": [
    {
      "type": 0,
      "value": "返回输入 based64 字符串的字符串表示形式"
    }
  ],
  "kSK9Pq": [
    {
      "type": 0,
      "value": "(UTC-05:00)波哥大，利马，基多，里约布兰科"
    }
  ],
  "kVwJXt": [
    {
      "type": 0,
      "value": "(UTC+04:00)阿尔扎比，马斯喀特"
    }
  ],
  "kZCX7t": [
    {
      "type": 0,
      "value": "星期一"
    }
  ],
  "kcOhfh": [
    {
      "type": 0,
      "value": "删除了未连接到目标元素的元素和映射。"
    }
  ],
  "klY9UN": [
    {
      "offset": 0,
      "options": {
        "=0": {
          "value": [
            {
              "type": 0,
              "value": "没有任何项匹配。"
            }
          ]
        },
        "other": {
          "value": [
            {
              "type": 0,
              "value": "有 "
            },
            {
              "type": 7
            },
            {
              "type": 0,
              "value": " 项匹配。"
            }
          ]
        }
      },
      "pluralType": "cardinal",
      "type": 6,
      "value": "count"
    }
  ],
  "kuFK3E": [
    {
      "type": 0,
      "value": "缺少身份验证类型属性: \"type\"。"
    }
  ],
  "kxMDyM": [
    {
      "type": 0,
      "value": "输入有效的 JSON。"
    }
  ],
  "l/9YHQ": [
    {
      "type": 0,
      "value": "(UTC+01:00)温特和克"
    }
  ],
  "l2YXln": [
    {
      "type": 0,
      "value": "将操作替换为"
    }
  ],
  "l36V56": [
    {
      "type": 1,
      "value": "hours"
    },
    {
      "type": 0,
      "value": " 小时 "
    },
    {
      "type": 1,
      "value": "minutes"
    },
    {
      "type": 0,
      "value": " 分钟"
    }
  ],
  "l536iI": [
    {
      "type": 0,
      "value": "“监视”选项卡"
    }
  ],
  "l72gf4": [
    {
      "type": 0,
      "value": "托管标识"
    }
  ],
  "lM9qrG": [
    {
      "type": 0,
      "value": "(UTC+13:00)努库阿洛法"
    }
  ],
  "lPTdSf": [
    {
      "type": 0,
      "value": "运行触发器"
    }
  ],
  "lQNKUB": [
    {
      "type": 0,
      "value": "自动添加父元素的行。"
    }
  ],
  "lR7V87": [
    {
      "type": 0,
      "value": "函数"
    }
  ],
  "lUm6fl": [
    {
      "type": 0,
      "value": "返回"
    }
  ],
  "lZT0JI": [
    {
      "type": 0,
      "value": "添加组"
    }
  ],
  "lckgnb": [
    {
      "type": 0,
      "value": "必填。要反向的集合。"
    }
  ],
  "lexzgJ": [
    {
      "type": 0,
      "value": "在删除元素之前，请删除对元素 \""
    },
    {
      "type": 1,
      "value": "nodeName"
    },
    {
      "type": 0,
      "value": "\" 的所有引用。"
    }
  ],
  "lgs5sf": [
    {
      "type": 0,
      "value": "无状态运行模式:"
    }
  ],
  "lh0TuF": [
    {
      "type": 0,
      "value": "用于选择文件路径的下拉列表"
    }
  ],
  "lhL/KL": [
    {
      "type": 0,
      "value": "常规"
    }
  ],
  "ljAOR6": [
    {
      "type": 0,
      "value": "actions('actionName').outputs.body 的速记"
    }
  ],
  "lkgjxD": [
    {
      "type": 0,
      "value": "必填。包含结束时间的字符串。"
    }
  ],
  "loxzZD": [
    {
      "type": 0,
      "value": "插入表达式(还可以通过在编辑器中键入 / 来添加)"
    }
  ],
  "lsH37F": [
    {
      "type": 0,
      "value": "根据提供的架构验证请求正文。如果存在不匹配项，将会返回 HTTP 400"
    }
  ],
  "lsKVU6": [
    {
      "type": 0,
      "value": "选择操作类型"
    }
  ],
  "lwlg2K": [
    {
      "type": 0,
      "value": "下划线(Ctrl+U)"
    }
  ],
  "lztiwS": [
    {
      "type": 0,
      "value": "实际值"
    }
  ],
  "m/jJ/5": [
    {
      "type": 0,
      "value": "映射检查器"
    }
  ],
  "m7Y6Qf": [
    {
      "type": 0,
      "value": "测试"
    }
  ],
  "m8Q61y": [
    {
      "type": 0,
      "value": "名称"
    }
  ],
  "m8z4Yr": [
    {
      "type": 0,
      "value": "要返回的项目阈值"
    }
  ],
  "mAuMD+": [
    {
      "type": 0,
      "value": "输入数组"
    }
  ],
  "mCKsFw": [
    {
      "type": 0,
      "value": "(UTC+07:00) 巴尔瑙尔，戈尔诺-阿尔泰斯克"
    }
  ],
  "mCzkXX": [
    {
      "type": 0,
      "value": "添加操作"
    }
  ],
  "mE7w9G": [
    {
      "type": 0,
      "value": "已删除函数。"
    }
  ],
  "mGUdCO": [
    {
      "type": 0,
      "value": "返回一个时间戳，此时间戳为当前的时间减去指定的时间间隔。"
    }
  ],
  "mGpKsl": [
    {
      "type": 0,
      "value": "返回数据 URI 的字符串表示形式"
    }
  ],
  "mPakaD": [
    {
      "type": 0,
      "value": "URL 对输入字符串进行编码"
    }
  ],
  "mPuXlv": [
    {
      "type": 0,
      "value": "拆分对象值 \""
    },
    {
      "type": 1,
      "value": "splitOn"
    },
    {
      "type": 0,
      "value": "\" 的类型无效，拆分对象不在数组中。"
    }
  ],
  "mYQFtf": [
    {
      "type": 0,
      "value": "身份验证类型 \"ActiveDirectoryOAuth\" 缺少必需的属性 \"secret\" 或 \"pfx\" 和 \"password\"。"
    }
  ],
  "mZQYLv": [
    {
      "type": 0,
      "value": "必需。要计算的 XPath 表达式。"
    }
  ],
  "mZRMD9": [
    {
      "type": 0,
      "value": "必需。要转换为小写的字符串。如果字符串中的某字符没有小写等效项，则该字符在返回的字符串中保持不变。"
    }
  ],
  "mca3Ml": [
    {
      "type": 0,
      "value": "登录到连接器"
    }
  ],
  "meVkB6": [
    {
      "type": 0,
      "value": "属性名称为空"
    }
  ],
  "mej02C": [
    {
      "type": 0,
      "value": "(UTC+08:30)平壤"
    }
  ],
  "mjS/k1": [
    {
      "type": 0,
      "value": "限制逻辑应用，使其不在传出请求中包含工作流元数据标头。"
    }
  ],
  "mkd0Jx": [
    {
      "type": 0,
      "value": "提出问题或描述你希望如何更改此流"
    }
  ],
  "mvrlkP": [
    {
      "type": 0,
      "value": "以纯文本形式输入密码或使用安全参数"
    }
  ],
  "mvu5xN": [
    {
      "type": 1,
      "value": "name"
    },
    {
      "type": 0,
      "value": " 值"
    }
  ],
  "mwEHSX": [
    {
      "type": 0,
      "value": "函数"
    }
  ],
  "mx2IMJ": [
    {
      "type": 0,
      "value": "13"
    }
  ],
  "n+F7e2": [
    {
      "type": 0,
      "value": "15"
    }
  ],
  "n20T2h": [
    {
      "type": 0,
      "value": "7 "
    }
  ],
  "n35O/+": [
    {
      "type": 0,
      "value": "必需。转换为浮点数的值。"
    }
  ],
  "n42uAO": [
    {
      "type": 0,
      "value": "(UTC-04:00)圣地亚哥"
    }
  ],
  "n4V2Hi": [
    {
      "type": 0,
      "value": "Active Directory OAuth"
    }
  ],
  "n7wxxN": [
    {
      "type": 0,
      "value": "请尝试不太特定的关键字。"
    }
  ],
  "nCa0KG": [
    {
      "type": 0,
      "value": "内部错误"
    }
  ],
  "nGds/r": [
    {
      "type": 0,
      "value": "必需。要检查其是否小于或等于被比较值的对象。"
    }
  ],
  "nHIeXp": [
    {
      "type": 0,
      "value": "已跳过"
    }
  ],
  "nHseED": [
    {
      "type": 0,
      "value": "必需。表示所需将来时间与当前时间相差的时间单位数。"
    }
  ],
  "nNWAAh": [
    {
      "type": 0,
      "value": "未添加任何架构。"
    }
  ],
  "nOWGAV": [
    {
      "type": 0,
      "value": "结束时间"
    }
  ],
  "nOhve4": [
    {
      "type": 0,
      "value": "是/否"
    }
  ],
  "nPgYuI": [
    {
      "type": 0,
      "value": "新建参数"
    }
  ],
  "nRpM02": [
    {
      "type": 0,
      "value": "自定义"
    }
  ],
  "nSan4V": [
    {
      "type": 0,
      "value": "重置"
    }
  ],
  "nTA155": [
    {
      "type": 0,
      "value": "必填。要删除的属性名称。"
    }
  ],
  "nVDG00": [
    {
      "type": 0,
      "value": "(UTC+14:00)基里巴斯岛"
    }
  ],
  "nZ4nLn": [
    {
      "type": 0,
      "value": "抑制工作流标头"
    }
  ],
  "ngsC44": [
    {
      "type": 0,
      "value": "必需。要检查其是否小于比较对象的对象。"
    }
  ],
  "njGstq": [
    {
      "type": 0,
      "value": "(UTC+05:45)加德满都"
    }
  ],
  "nkk1mu": [
    {
      "type": 0,
      "value": "将分钟数的整数值添加到传入的字符串时间戳"
    }
  ],
  "nmFupX": [
    {
      "type": 0,
      "value": "已超时"
    }
  ],
  "no/SMg": [
    {
      "type": 0,
      "value": "(UTC+10:00)布里斯班"
    }
  ],
  "nx25nq": [
    {
      "type": 0,
      "value": "19"
    }
  ],
  "ny75Ly": [
    {
      "type": 0,
      "value": "输入参数的默认值。"
    }
  ],
  "o/0SEj": [
    {
      "type": 0,
      "value": "返回数组或字符串中传入的最后一个元素"
    }
  ],
  "o/FgET": [
    {
      "type": 0,
      "value": "函数已从当前位置删除，目前存在于其他位置。"
    }
  ],
  "o14STH": [
    {
      "type": 0,
      "value": "必需。将在其上计算 XPath 表达式的 XML。"
    }
  ],
  "o1HOyf": [
    {
      "type": 0,
      "value": "第 "
    },
    {
      "type": 1,
      "value": "current_page"
    },
    {
      "type": 0,
      "value": " 页(共 "
    },
    {
      "type": 1,
      "value": "max_page"
    },
    {
      "type": 0,
      "value": " 页)"
    }
  ],
  "o2Cmny": [
    {
      "type": 0,
      "value": "输入有效的 URL。"
    }
  ],
  "o3SfI4": [
    {
      "type": 0,
      "value": "缩放到合适大小"
    }
  ],
  "o7bd1o": [
    {
      "type": 0,
      "value": "(UTC+03:30)德黑兰"
    }
  ],
  "o8ohVV": [
    {
      "type": 0,
      "value": "架构 ID"
    }
  ],
  "oAFcW6": [
    {
      "type": 0,
      "value": "必需。要解码为二进制表示形式的 dataURI。"
    }
  ],
  "oDHXKh": [
    {
      "type": 0,
      "value": "项"
    }
  ],
  "oLtwMw": [
    {
      "type": 0,
      "value": "内容传输"
    }
  ],
  "oMphsh": [
    {
      "type": 0,
      "value": "设置"
    }
  ],
  "oO12r6": [
    {
      "type": 0,
      "value": "(UTC-08:00)下加利福尼亚"
    }
  ],
  "oQjIWf": [
    {
      "type": 0,
      "value": "错误"
    }
  ],
  "oR2x4N": [
    {
      "type": 0,
      "value": "整数值无效"
    }
  ],
  "oTBkbU": [
    {
      "type": 0,
      "value": "输出"
    }
  ],
  "oV0xQ9": [
    {
      "type": 0,
      "value": "输入运行标识符以打开运行"
    }
  ],
  "oVVPst": [
    {
      "type": 0,
      "value": "是否要放弃所有未保存的更改?"
    }
  ],
  "odQ554": [
    {
      "type": 0,
      "value": "响应正文"
    }
  ],
  "onXUu0": [
    {
      "type": 0,
      "value": "添加备注"
    }
  ],
  "ox2Ou7": [
    {
      "type": 0,
      "value": "输入有效的 JSON"
    }
  ],
  "oxXV4+": [
    {
      "type": 0,
      "value": "返回传入参数值中的第一个非 null 对象。"
    }
  ],
  "p/0r2N": [
    {
      "type": 0,
      "value": "必需。要返回的表单数据值的键名称。"
    }
  ],
  "p16/4S": [
    {
      "type": 0,
      "value": "标头"
    }
  ],
  "p1IEXb": [
    {
      "type": 0,
      "value": "输入上一步中的数据。还可以通过键入 \"/\" 字符来添加数据。"
    }
  ],
  "p1Qtm5": [
    {
      "type": 0,
      "value": "应用内"
    }
  ],
  "p5ZID0": [
    {
      "type": 0,
      "value": "(UTC+03:00)科威特，利雅得"
    }
  ],
  "pC2nr2": [
    {
      "type": 0,
      "value": "输入密钥"
    }
  ],
  "pH2uak": [
    {
      "type": 0,
      "value": "折叠"
    }
  ],
  "pIczsS": [
    {
      "type": 0,
      "value": "结束时间"
    }
  ],
  "pMms92": [
    {
      "type": 0,
      "value": "插入动态内容"
    }
  ],
  "pOTcUO": [
    {
      "type": 0,
      "value": "必需。要合并成数组的值。"
    }
  ],
  "pXmFGf": [
    {
      "type": 0,
      "value": "将输入转换为 XML 类型的值"
    }
  ],
  "pYNzbj": [
    {
      "type": 0,
      "value": "路径"
    }
  ],
  "pYtSyE": [
    {
      "type": 0,
      "value": "必需。被除数要除以的数字。相除后，将取余数。"
    }
  ],
  "pcGqoB": [
    {
      "type": 0,
      "value": "加载输出时出错"
    }
  ],
  "pcuZKB": [
    {
      "type": 0,
      "value": "返回一个数组或对象，它在传入的数组或对象之间拥有共同元素。此函数的参数可以是一组对象或一组数据(不可两者混合)。如果两个对象的名称相同，则最终对象中将显示后一个对象的名称。"
    }
  ],
  "piaRy6": [
    {
      "type": 0,
      "value": "触发器"
    }
  ],
  "pozypE": [
    {
      "type": 0,
      "value": "删除字符串中的前导和尾随空格"
    }
  ],
  "pr9GwA": [
    {
      "type": 0,
      "value": "刷新"
    }
  ],
  "ptkf0D": [
    {
      "type": 0,
      "value": "安全"
    }
  ],
  "q+ZZjX": [
    {
      "type": 0,
      "value": "重试历史记录"
    }
  ],
  "q/+Uex": [
    {
      "type": 0,
      "value": "从提供 XPath 表达式返回 XML 节点、节点集或 JSON 形式的值"
    }
  ],
  "q1gfIs": [
    {
      "type": 0,
      "value": "添加触发器"
    }
  ],
  "q2OCEx": [
    {
      "type": 0,
      "value": "必填。要分配给属性的值。"
    }
  ],
  "q2w8Sk": [
    {
      "type": 0,
      "value": "将参数转换为字符串"
    }
  ],
  "q4ChjK": [
    {
      "type": 0,
      "value": "选择带有“手动”触发器的工作流"
    }
  ],
  "q5TkqE": [
    {
      "type": 0,
      "value": "必需。表达式为 false 时要返回的值。"
    }
  ],
  "q87X20": [
    {
      "type": 0,
      "value": "将秒数的整数值添加到传入的字符串时间戳"
    }
  ],
  "qAlTD5": [
    {
      "type": 0,
      "value": "清单连接引用格式 \""
    },
    {
      "type": 1,
      "value": "referenceKeyFormat"
    },
    {
      "type": 0,
      "value": "\" 不受支持"
    }
  ],
  "qBNM3e": [
    {
      "type": 0,
      "value": "正在连接到应用和服务"
    }
  ],
  "qBkxGU": [
    {
      "type": 0,
      "value": "将文本格式设置为下划线。快捷方式: ⌘U"
    }
  ],
  "qGfwxW": [
    {
      "type": 0,
      "value": "托管标识"
    }
  ],
  "qJpnIL": [
    {
      "type": 0,
      "value": "检查字符串是否以某个值结尾(区分大小写，固定区域性)"
    }
  ],
  "qQoQFv": [
    {
      "type": 0,
      "value": "连接无效。"
    }
  ],
  "qSejoi": [
    {
      "type": 0,
      "value": "如果第一个参数小于或等于第二个参数，则返回 true"
    }
  ],
  "qSt0Sb": [
    {
      "type": 0,
      "value": "必需"
    }
  ],
  "qUMXpq": [
    {
      "type": 0,
      "value": "Swagger 终结点"
    }
  ],
  "qUWBUX": [
    {
      "offset": 0,
      "options": {
        "other": {
          "value": [
            {
              "type": 7
            },
            {
              "type": 0,
              "value": " 天"
            }
          ]
        }
      },
      "pluralType": "cardinal",
      "type": 6,
      "value": "days"
    }
  ],
  "qVgQfW": [
    {
      "type": 0,
      "value": "搜索"
    }
  ],
  "qc5S69": [
    {
      "type": 0,
      "value": "返回数组或字符串中的元素数目"
    }
  ],
  "qiIs4V": [
    {
      "type": 0,
      "value": "示例: "
    },
    {
      "type": 1,
      "value": "example"
    }
  ],
  "qij+Vf": [
    {
      "type": 0,
      "value": "切换到默认视图模式"
    }
  ],
  "qnI4Y1": [
    {
      "type": 0,
      "value": "必需。转换为整数的值。"
    }
  ],
  "qr1lLG": [
    {
      "type": 0,
      "value": "函数 \""
    },
    {
      "type": 1,
      "value": "nodeName"
    },
    {
      "type": 0,
      "value": "\" 具有类型不匹配的输入"
    }
  ],
  "qrxi0L": [
    {
      "type": 0,
      "value": "异步响应允许逻辑应用使用 202 (已接受)进行响应，指示已接受请求进行处理。将提供位置标头，用于检索最终状态。"
    }
  ],
  "qs9D+A": [
    {
      "type": 0,
      "value": "身份验证类型“"
    },
    {
      "type": 1,
      "value": "convertedAuthType"
    },
    {
      "type": 0,
      "value": "”的属性“"
    },
    {
      "type": 1,
      "value": "invalidProperties"
    },
    {
      "type": 0,
      "value": "”无效。"
    }
  ],
  "qy5WqY": [
    {
      "type": 0,
      "value": "上一个流建议"
    }
  ],
  "qzaoRR": [
    {
      "type": 0,
      "value": "限制此操作的重试和异步响应之间的最大持续时间。注意: 这不会更改单个请求的请求超时"
    }
  ],
  "r/n6/9": [
    {
      "type": 0,
      "value": "输入一个值"
    }
  ],
  "r43nMc": [
    {
      "type": 0,
      "value": "撤消"
    }
  ],
  "r7vZ5a": [
    {
      "type": 0,
      "value": "最小时间间隔"
    }
  ],
  "r8aZXs": [
    {
      "type": 0,
      "value": "使表达式从其他 JSON 名称和值对或运行时操作的输出中派生它的值"
    }
  ],
  "r9SVE4": [
    {
      "type": 0,
      "value": "Int"
    }
  ],
  "rAwCdh": [
    {
      "type": 0,
      "value": "通过本地数据网关连接"
    }
  ],
  "rAyuzv": [
    {
      "type": 0,
      "value": "否"
    }
  ],
  "rCl53e": [
    {
      "type": 0,
      "value": "卡标题"
    }
  ],
  "rDDPpJ": [
    {
      "type": 0,
      "value": "机密"
    }
  ],
  "rDt4Iu": [
    {
      "type": 0,
      "value": "连接是否无效"
    }
  ],
  "rNi5Y3": [
    {
      "type": 0,
      "value": "如果要设置本地连接，请选中此复选框。"
    }
  ],
  "rSIBjh": [
    {
      "type": 0,
      "value": "输入参数的值。"
    }
  ],
  "rSa1Id": [
    {
      "type": 0,
      "value": "在 "
    },
    {
      "type": 1,
      "value": "filePath"
    },
    {
      "type": 0,
      "value": " 中找不到文件，请将 XSLT 保存到指定路径以使用此函数"
    }
  ],
  "raBiud": [
    {
      "type": 0,
      "value": "必需。要查找最大值的值数组，或集的第一个值。"
    }
  ],
  "rcz4w4": [
    {
      "type": 0,
      "value": "返回值的 URI 编码表示形式"
    }
  ],
  "rd6fai": [
    {
      "type": 0,
      "value": "使用向左键和向右键浏览命令"
    }
  ],
  "rh5g4p": [
    {
      "type": 0,
      "value": "成功"
    }
  ],
  "rn5IsW": [
    {
      "type": 0,
      "value": "抱歉，我无法理解你的请求。请重新描述，然后重试。"
    }
  ],
  "rsdJcV": [
    {
      "type": 0,
      "value": "选择源架构元素以生成映射"
    }
  ],
  "rv0Pn+": [
    {
      "type": 0,
      "value": "新增"
    }
  ],
  "rxIJfD": [
    {
      "type": 0,
      "value": "(UTC+09:30)达尔文"
    }
  ],
  "rxMXmZ": [
    {
      "type": 0,
      "value": "(UTC+04:00)路易港"
    }
  ],
  "s+4LEa": [
    {
      "type": 0,
      "value": "打开文件夹"
    }
  ],
  "s5RV9B": [
    {
      "type": 0,
      "value": "返回字符串时间戳年组件的某天"
    }
  ],
  "s7nGyC": [
    {
      "type": 0,
      "value": "删除"
    }
  ],
  "sBBLuh": [
    {
      "type": 0,
      "value": "若要保存此工作流，请设置完这些操作:"
    }
  ],
  "sDkAVZ": [
    {
      "type": 0,
      "value": "从表单数据或表单编码触发器输出返回一系列匹配密键名称的值"
    }
  ],
  "sEqLTV": [
    {
      "type": 0,
      "value": "“测试”选项卡"
    }
  ],
  "sFbnCs": [
    {
      "type": 0,
      "value": "(UTC-05:00)切图马尔"
    }
  ],
  "sFwHQc": [
    {
      "type": 0,
      "value": "取消创建连接"
    }
  ],
  "sQ2vRs": [
    {
      "type": 0,
      "value": "添加案例"
    }
  ],
  "sRpETS": [
    {
      "type": 0,
      "value": "警告: 自定义值与架构节点的类型不匹配"
    }
  ],
  "sVQe34": [
    {
      "type": 0,
      "value": "提供参数以测试输出。"
    }
  ],
  "sW47JR": [
    {
      "type": 0,
      "value": "并行度"
    }
  ],
  "sYQDN+": [
    {
      "type": 0,
      "value": "字体系列的格式设置选项"
    }
  ],
  "sZ0G/Z": [
    {
      "type": 0,
      "value": "必需。一个字符串，它包含要加上的时间间隔所采用的指定时间单位。"
    }
  ],
  "sZHTQV": [
    {
      "type": 0,
      "value": "(UTC+09:00)赤塔"
    }
  ],
  "sbPZ9S": [
    {
      "type": 0,
      "value": "必需。要检查其是否为空的集合。"
    }
  ],
  "sfJTHV": [
    {
      "type": 0,
      "value": "必需。要从被减数中减除的数字。"
    }
  ],
  "shF9tZ": [
    {
      "type": 0,
      "value": "密钥"
    }
  ],
  "soqP+Z": [
    {
      "type": 0,
      "value": "如果任一参数为 true，则返回 true"
    }
  ],
  "srMbm9": [
    {
      "type": 0,
      "value": "取消"
    }
  ],
  "srpZD2": [
    {
      "type": 0,
      "value": "客户端 ID"
    }
  ],
  "ss5JPH": [
    {
      "type": 0,
      "value": "新建参数"
    }
  ],
  "sv+IcU": [
    {
      "type": 0,
      "value": "无法生成数据映射定义"
    }
  ],
  "sw6EXK": [
    {
      "type": 0,
      "value": "状态"
    }
  ],
  "syiNc+": [
    {
      "type": 0,
      "value": "浏览"
    }
  ],
  "sys5gu": [
    {
      "type": 0,
      "value": "客户端证书"
    }
  ],
  "sytRna": [
    {
      "type": 0,
      "value": "无法检索动态输入。错误详细信息: \""
    },
    {
      "type": 1,
      "value": "message"
    },
    {
      "type": 0,
      "value": "\""
    }
  ],
  "t+XCkg": [
    {
      "type": 0,
      "value": "必需。一个字符串，它包含目标时区的时区名称。请访问 https://msdn.microsoft.com/en-us/library/gg154758.aspx 查看详细信息。"
    }
  ],
  "tAbbH8": [
    {
      "type": 0,
      "value": "分配的输入过多"
    }
  ],
  "tAeKNh": [
    {
      "type": 0,
      "value": "简单"
    }
  ],
  "tE7Zam": [
    {
      "type": 0,
      "value": "返回 URL 以调用触发器或操作"
    }
  ],
  "tH2pT1": [
    {
      "type": 0,
      "value": "返回到搜索"
    }
  ],
  "tImHz/": [
    {
      "type": 1,
      "value": "days"
    },
    {
      "type": 0,
      "value": " 天 "
    },
    {
      "type": 1,
      "value": "hours"
    },
    {
      "type": 0,
      "value": " 小时"
    }
  ],
  "tLZ9Sh": [
    {
      "type": 0,
      "value": "必需。要检索的部件的索引。"
    }
  ],
  "tMRPnG": [
    {
      "type": 0,
      "value": "此函数提供运行时工作流本身的详细信息"
    }
  ],
  "tMdcE1": [
    {
      "type": 0,
      "value": "连接无效，请更新连接以加载完整的详细信息"
    }
  ],
  "tNoZx2": [
    {
      "type": 0,
      "value": "类型"
    }
  ],
  "tTIsTX": [
    {
      "type": 0,
      "value": "测试此工作流"
    }
  ],
  "tUCptx": [
    {
      "type": 0,
      "value": "插入链接"
    }
  ],
  "tUU4ak": [
    {
      "type": 0,
      "value": "(UTC+11:00)乔库尔达赫"
    }
  ],
  "tUYXRA": [
    {
      "type": 0,
      "value": "示例: 2017-03-24T15:00:00Z"
    }
  ],
  "tUlRzr": [
    {
      "type": 0,
      "value": "基本"
    }
  ],
  "tWV2mC": [
    {
      "type": 0,
      "value": "每小时 "
    },
    {
      "type": 1,
      "value": "times"
    }
  ],
  "tZIlCA": [
    {
      "type": 0,
      "value": "(UTC-08:00)太平洋时间(美国和加拿大)"
    }
  ],
  "tZj2Xn": [
    {
      "type": 0,
      "value": "如果第一个参数大于第二个参数，则返回 true"
    }
  ],
  "taPCmY": [
    {
      "type": 0,
      "value": "必需。要添加的小时数。可以为负数以减去相应的小时数。"
    }
  ],
  "tarDYT": [
    {
      "type": 0,
      "value": "如果第一个参数小于第二个参数，则返回 true。"
    }
  ],
  "td5//c": [
    {
      "type": 0,
      "value": "折叠树节点"
    }
  ],
  "ti5TEd": [
    {
      "type": 0,
      "value": "取消"
    }
  ],
  "tqqUHX": [
    {
      "type": 0,
      "value": "(UTC+12:45) 查塔姆群岛"
    }
  ],
  "tsmuoF": [
    {
      "type": 0,
      "value": "显示名称"
    }
  ],
  "u81zB9": [
    {
      "type": 0,
      "value": "(UTC-09:00) 协调世界时-09"
    }
  ],
  "u9tr3k": [
    {
      "type": 0,
      "value": "选择要开始配置的元素"
    }
  ],
  "uDI1Um": [
    {
      "type": 0,
      "value": "状态代码"
    }
  ],
  "uE0A0s": [
    {
      "type": 0,
      "value": "(UTC)协调世界时"
    }
  ],
  "uIurld": [
    {
      "type": 0,
      "value": "保存"
    }
  ],
  "uM1i27": [
    {
      "type": 0,
      "value": "指定 1 到 90 之间的数作为重试计数"
    }
  ],
  "uN4zFU": [
    {
      "type": 0,
      "value": "确定"
    }
  ],
  "uNHpGB": [
    {
      "type": 0,
      "value": "(UTC+07:00)曼谷，河内，雅加达"
    }
  ],
  "uOWkHS": [
    {
      "type": 0,
      "value": "无法检索动态输出。因此，此操作的输出可能在后续操作中不可见。错误详细信息: "
    },
    {
      "type": 1,
      "value": "message"
    }
  ],
  "uR9WuI": [
    {
      "type": 0,
      "value": "必需。要计算的集合。在任一集合中显示的对象也将在结果中显示。"
    }
  ],
  "uUlBZ8": [
    {
      "type": 0,
      "value": "将小时数的整数值添加到传入的字符串时间戳"
    }
  ],
  "uWf/I5": [
    {
      "type": 0,
      "value": "为我展示"
    }
  ],
  "uZpzqY": [
    {
      "type": 0,
      "value": "很抱歉，Copilot 已满载，暂时不可用 - 请稍后重试。"
    }
  ],
  "uanMWm": [
    {
      "type": 0,
      "value": "成功"
    }
  ],
  "uc/PoD": [
    {
      "type": 0,
      "value": "必需。表示所需过去时间与当前时间相差的时间单位数。"
    }
  ],
  "uc3ytS": [
    {
      "type": 0,
      "value": "选择运行时"
    }
  ],
  "uczA5c": [
    {
      "type": 0,
      "value": "必需。可包含值的字符串。"
    }
  ],
  "uesaee": [
    {
      "type": 0,
      "value": "表达式"
    }
  ],
  "uh/+ZN": [
    {
      "type": 0,
      "value": "(UTC-03:00)格陵兰"
    }
  ],
  "ui3KuP": [
    {
      "type": 0,
      "value": "操作错误"
    }
  ],
  "ui7GCl": [
    {
      "type": 0,
      "value": "16"
    }
  ],
  "unMaeV": [
    {
      "type": 0,
      "value": "变量"
    }
  ],
  "urAHv1": [
    {
      "type": 0,
      "value": "4"
    }
  ],
  "usCZ7R": [
    {
      "type": 0,
      "value": "(UTC+11:00)马加丹"
    }
  ],
  "ut5Med": [
    {
      "type": 0,
      "value": "默认值"
    }
  ],
  "uwuGU0": [
    {
      "type": 0,
      "value": "(UTC+06:30)仰光"
    }
  ],
  "uxKRO/": [
    {
      "type": 0,
      "value": "参数"
    }
  ],
  "uxQ143": [
    {
      "type": 0,
      "value": "提出与工作流或逻辑应用相关的问题。"
    }
  ],
  "uxt1xW": [
    {
      "type": 0,
      "value": "删除参数“"
    },
    {
      "type": 1,
      "value": "parameterName"
    },
    {
      "type": 0,
      "value": "”及其值"
    }
  ],
  "uzsleE": [
    {
      "type": 0,
      "value": "通过参数创建数组"
    }
  ],
  "v+keTP": [
    {
      "type": 0,
      "value": "触发日期"
    }
  ],
  "v0ENVA": [
    {
      "type": 0,
      "value": "正在加载"
    }
  ],
  "v39HKj": [
    {
      "type": 0,
      "value": "生成全局唯一字符串(GUID)"
    }
  ],
  "v7ipqH": [
    {
      "type": 0,
      "value": "每个操作必须在配置后有一个或多个运行"
    }
  ],
  "vEBhDX": [
    {
      "type": 0,
      "value": "返回字符串内某值的最后一个索引(区分大小写，固定区域性)"
    }
  ],
  "vF+gWH": [
    {
      "type": 0,
      "value": "解释此流的作用"
    }
  ],
  "vLereV": [
    {
      "type": 0,
      "value": "必需。要从中获取第一批计数对象的集合。"
    }
  ],
  "vQcQkU": [
    {
      "type": 0,
      "value": "必需。字符串可以其结尾的值。"
    }
  ],
  "vSlNPe": [
    {
      "type": 0,
      "value": "删除"
    }
  ],
  "vT0DCP": [
    {
      "type": 0,
      "value": "输出"
    }
  ],
  "vVJuus": [
    {
      "type": 0,
      "value": "表达式无效。"
    }
  ],
  "vX9WYS": [
    {
      "type": 0,
      "value": "受众"
    }
  ],
  "va40BJ": [
    {
      "type": 0,
      "value": "必需。需要获取其输出的操作的名称。"
    }
  ],
  "vdKLiR": [
    {
      "type": 0,
      "value": "请求设置"
    }
  ],
  "vdtKjT": [
    {
      "type": 0,
      "value": "要创建和使用 API 连接，必须在此逻辑应用上配置托管标识。"
    }
  ],
  "viee6C": [
    {
      "type": 0,
      "value": "持续时间"
    }
  ],
  "vlDynP": [
    {
      "type": 0,
      "value": "放弃"
    }
  ],
  "vmlhVB": [
    {
      "type": 0,
      "value": "若要准备好此工作流，请设置完以下操作:"
    }
  ],
  "vr70Gn": [
    {
      "type": 0,
      "value": "为 "
    },
    {
      "type": 1,
      "value": "connectorName"
    },
    {
      "type": 0,
      "value": " 创建连接。"
    }
  ],
  "vrYqUF": [
    {
      "type": 0,
      "value": "输入自定义值"
    }
  ],
  "vvSHR8": [
    {
      "type": 0,
      "value": "导航到元素并查看子项"
    }
  ],
  "vwH/XV": [
    {
      "type": 0,
      "value": "创建参数"
    }
  ],
  "vxOc/M": [
    {
      "type": 0,
      "value": "这包含重复的值"
    }
  ],
  "vz2gZC": [
    {
      "type": 0,
      "value": "工作流属性"
    }
  ],
  "w0pI5M": [
    {
      "type": 0,
      "value": "找不到指定筛选器的结果"
    }
  ],
  "w16qh+": [
    {
      "type": 0,
      "value": "查询"
    }
  ],
  "w5Hhig": [
    {
      "type": 0,
      "value": "星期日"
    }
  ],
  "w8ijDZ": [
    {
      "type": 0,
      "value": "折叠"
    }
  ],
  "wEaGWn": [
    {
      "type": 0,
      "value": "从时间戳以其形式传递的字符串减去指定时间单位的整数值"
    }
  ],
  "wF7C+h": [
    {
      "type": 0,
      "value": "取消"
    }
  ],
  "wFCkpM": [
    {
      "type": 0,
      "value": "必需。要查找最小值的值数组，或集的第一个值。"
    }
  ],
  "wGYmui": [
    {
      "type": 0,
      "value": "包括动态内容"
    }
  ],
  "wPlTDB": [
    {
      "type": 0,
      "value": "完整路径"
    }
  ],
  "wQcEXt": [
    {
      "type": 0,
      "value": "必需。一个字符串，在参数 1 中找到参数 2 时，将在该字符串中搜索参数 2 并将更新为参数 3。"
    }
  ],
  "wQsEwc": [
    {
      "type": 0,
      "value": "必需。子字符串的长度。"
    }
  ],
  "wV3Lmd": [
    {
      "type": 0,
      "value": "单击此处可删除项"
    }
  ],
  "wWVQuK": [
    {
      "type": 0,
      "value": "根据表达式的 true 或 false 结果返回指定值"
    }
  ],
  "wXJALc": [
    {
      "type": 0,
      "value": "菜单"
    }
  ],
  "wkiETV": [
    {
      "type": 0,
      "value": "客户端跟踪 ID"
    }
  ],
  "wkvUUA": [
    {
      "type": 0,
      "value": "输入类型不匹配"
    }
  ],
  "wl7X0l": [
    {
      "type": 0,
      "value": "隐藏缩略图"
    }
  ],
  "wmDUGV": [
    {
      "type": 0,
      "value": "将时间戳以其形式传递的字符串从源时区转换为 UTC"
    }
  ],
  "wmw/ai": [
    {
      "type": 0,
      "value": "返回其中的所有元素都传递到此函数的单个数组或对象"
    }
  ],
  "woJQhv": [
    {
      "type": 0,
      "value": "回叫 URL:"
    }
  ],
  "wtj07J": [
    {
      "type": 0,
      "value": "(UTC-09:30) 马克萨斯群岛"
    }
  ],
  "wxaQwD": [
    {
      "type": 0,
      "value": "(UTC+04:30)喀布尔"
    }
  ],
  "wzEneQ": [
    {
      "type": 0,
      "value": "关闭"
    }
  ],
  "x+6ccf": [
    {
      "type": 0,
      "value": "星期三"
    }
  ],
  "x0or2o": [
    {
      "type": 0,
      "value": "必需。要获取其长度的集合。"
    }
  ],
  "x10E1p": [
    {
      "type": 0,
      "value": "状态代码"
    }
  ],
  "x2JTW5": [
    {
      "type": 0,
      "value": "返回已删除指定属性的对象。"
    }
  ],
  "x3dWOL": [
    {
      "type": 0,
      "value": "(UTC+01:00)阿姆斯特丹，柏林，伯尔尼，罗马，斯德哥尔摩，维也纳"
    }
  ],
  "x7IYBg": [
    {
      "type": 0,
      "value": "已中止"
    }
  ],
  "x8kTAX": [
    {
      "type": 0,
      "value": "删除备注"
    }
  ],
  "xC1zg3": [
    {
      "type": 0,
      "value": "架构"
    }
  ],
  "xFQXAI": [
    {
      "type": 0,
      "value": "Ctrl + Z"
    }
  ],
  "xJ6vjn": [
    {
      "type": 0,
      "value": "返回 URI 编码字符串的字符串表示形式"
    }
  ],
  "xJQeeC": [
    {
      "type": 0,
      "value": "(UTC+02:00)伊斯坦布尔"
    }
  ],
  "xLF2Zr": [
    {
      "type": 0,
      "value": "添加行"
    }
  ],
  "xN3GEX": [
    {
      "type": 0,
      "value": "以纯文本形式输入密码或使用安全参数"
    }
  ],
  "xQQ9ko": [
    {
      "type": 0,
      "value": "阈值"
    }
  ],
  "xSMbKr": [
    {
      "type": 0,
      "value": "显示原始输入"
    }
  ],
  "xSSfKC": [
    {
      "type": 0,
      "value": "(UTC-03:00) 圣皮埃尔和密克隆"
    }
  ],
  "xV/oyK": [
    {
      "type": 0,
      "value": "必填。新属性或现有属性的名称。"
    }
  ],
  "xV4Koe": [
    {
      "type": 0,
      "value": "代码"
    }
  ],
  "xXVu2y": [
    {
      "type": 0,
      "value": "切换到文本模式"
    }
  ],
  "xYyPR8": [
    {
      "type": 0,
      "value": "返回 URI 的路径。如果未指定路径，则返回 \"/\""
    }
  ],
  "xi2tn6": [
    {
      "type": 0,
      "value": "参数"
    }
  ],
  "xt5TeT": [
    {
      "type": 0,
      "value": "在逻辑应用中的工作流之间共享参数。"
    }
  ],
  "xvav7+": [
    {
      "type": 0,
      "value": "已连接到"
    }
  ],
  "xwD1VZ": [
    {
      "type": 0,
      "value": "正在加载输入"
    }
  ],
  "xwEX2/": [
    {
      "type": 0,
      "value": "值"
    }
  ],
  "y1e9yw": [
    {
      "type": 0,
      "value": "登录"
    }
  ],
  "y3AZQB": [
    {
      "type": 0,
      "value": "必填。要比较相等性的对象。"
    }
  ],
  "y6BcVN": [
    {
      "type": 0,
      "value": "必需。要从中转义 URL 不安全字符的字符串。"
    }
  ],
  "yB6PB/": [
    {
      "type": 0,
      "value": "值包含无法解析的函数表达式。仅支持常量值"
    }
  ],
  "yBrsFJ": [
    {
      "type": 0,
      "value": "必需。要转换为数组的值。"
    }
  ],
  "yF2R//": [
    {
      "type": 0,
      "value": "从字符串返回部分字符。"
    }
  ],
  "yKOsmK": [
    {
      "type": 0,
      "value": "返回按升序排序的数组"
    }
  ],
  "yNtBUV": [
    {
      "type": 0,
      "value": "Warning: input node type does not match one of the allowed types for this input."
    }
  ],
  "yRDuqj": [
    {
      "type": 0,
      "value": "全部显示"
    }
  ],
  "yVFIAQ": [
    {
      "type": 0,
      "value": "(UTC-01:00)佛得角群岛"
    }
  ],
  "yVh9kr": [
    {
      "type": 0,
      "value": "8"
    }
  ],
  "yc0GcM": [
    {
      "type": 0,
      "value": "将字符串或数组拆分为长度相等的区块"
    }
  ],
  "ydqOly": [
    {
      "type": 0,
      "value": "选择一个值"
    }
  ],
  "yjierd": [
    {
      "type": 0,
      "value": "表达式类型 \""
    },
    {
      "type": 1,
      "value": "type"
    },
    {
      "type": 0,
      "value": "\" 无效。"
    }
  ],
  "yk7L+4": [
    {
      "type": 0,
      "value": "踩"
    }
  ],
  "yoCi15": [
    {
      "type": 0,
      "value": "选择现有连接或创建新连接。"
    }
  ],
  "ypZV9w": [
    {
      "type": 0,
      "value": "返回触发器的多部分输出中的一个部分的正文"
    }
  ],
  "yqRrQ/": [
    {
      "type": 0,
      "value": "日期和时间函数"
    }
  ],
  "yrYEmk": [
    {
      "type": 0,
      "value": "在以下情况向我发送一封电子邮件..."
    }
  ],
  "ysoumb": [
    {
      "type": 0,
      "value": "添加字段"
    }
  ],
  "yuJBmK": [
    {
      "type": 0,
      "value": "请输入数字"
    }
  ],
  "yucvJE": [
    {
      "type": 0,
      "value": "(UTC+01:00)萨拉热窝，斯科普里，华沙，萨格勒布"
    }
  ],
  "yyYtZV": [
    {
      "type": 0,
      "value": "连接网关"
    }
  ],
  "yzqXMp": [
    {
      "type": 0,
      "value": "了解详细信息"
    }
  ],
  "z/UY4k": [
    {
      "type": 0,
      "value": "导航到 "
    },
    {
      "type": 1,
      "value": "folderName"
    },
    {
      "type": 0,
      "value": " 文件夹"
    }
  ],
  "z3VuE+": [
    {
      "type": 0,
      "value": "菜单"
    }
  ],
  "z9kH+0": [
    {
      "type": 0,
      "value": "这还将移除所有子步骤。"
    }
  ],
  "zBMVKg": [
    {
      "type": 0,
      "value": "必填。转换为小数的值。"
    }
  ],
  "zCsGWP": [
    {
      "type": 0,
      "value": "输入值"
    }
  ],
  "zEv8dd": [
    {
      "type": 0,
      "value": "表达式编辑器"
    }
  ],
  "zIDVd9": [
    {
      "type": 0,
      "value": "必需。转换为本机类型值的字符串。"
    }
  ],
  "zNesUZ": [
    {
      "type": 0,
      "value": "重试策略适用于间歇性故障，此故障的特征为出现 HTTP 状态代码 408、429 和 5xx，以及任何连接异常。默认的指数时间间隔策略设置为重试 4 次。"
    }
  ],
  "zOvGF8": [
    {
      "type": 0,
      "value": "(UTC+02:00)雅典，布加勒斯特"
    }
  ],
  "zTKAc9": [
    {
      "type": 0,
      "value": "选择操作"
    }
  ],
  "zUWAsJ": [
    {
      "type": 0,
      "value": "返回一个布尔值，指示字符串是否为整数"
    }
  ],
  "zUgja+": [
    {
      "type": 0,
      "value": "清除自定义值"
    }
  ],
  "zViEGr": [
    {
      "type": 0,
      "value": "(UTC+12:00)彼得罗巴甫洛夫斯克-堪察加 - 旧称"
    }
  ],
  "zb3lE6": [
    {
      "type": 0,
      "value": "若要保存此工作流，请设置以下此操作:"
    }
  ],
  "zcZpHT": [
    {
      "type": 0,
      "value": "将字符串(具有可选区域设置和格式)转换为日期"
    }
  ],
  "zec5Ay": [
    {
      "type": 0,
      "value": "停止"
    }
  ],
  "ziXw25": [
    {
      "type": 0,
      "value": "删除"
    }
  ],
  "ziYCiA": [
    {
      "type": 0,
      "value": "摘要"
    }
  ],
  "zjDJwP": [
    {
      "type": 0,
      "value": "浮点型"
    }
  ],
  "zkeKWE": [
    {
      "type": 0,
      "value": "(UTC-04:00)加拉加斯"
    }
  ],
  "znGyyU": [
    {
      "type": 0,
      "value": "将指定时间单位的整数值添加到传入的字符串时间戳"
    }
  ],
  "zsPNYN": [
    {
      "type": 0,
      "value": "必需。要与被加数 1 相加的数字。"
    }
  ],
  "zxe9hh": [
    {
      "type": 0,
      "value": "必需。要添加的分钟数。可以为负数以减去相应的分钟数。"
    }
  ]
}<|MERGE_RESOLUTION|>--- conflicted
+++ resolved
@@ -6789,8 +6789,6 @@
       "value": "先添加源架构，然后选择元素以生成映射"
     }
   ],
-<<<<<<< HEAD
-=======
   "hH/wAd": [
     {
       "type": 0,
@@ -6803,7 +6801,6 @@
       "value": "允许分块"
     }
   ],
->>>>>>> 6e54011b
   "hN7iBP": [
     {
       "offset": 0,
