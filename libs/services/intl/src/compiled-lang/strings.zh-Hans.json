{
  "+UirjI": [
    {
      "type": 0,
<<<<<<< HEAD
      "value": "Setting Label"
=======
      "value": "设置标签"
>>>>>>> 1ab45ee9
    }
  ],
  "/I/U8L": [
    {
      "type": 0,
      "value": "正文"
    }
  ],
  "/NDLmg": [
    {
      "type": 0,
      "value": "正在等待"
    }
  ],
  "0JTHTZ": [
    {
      "type": 0,
      "value": "显示运行菜单"
    }
  ],
  "0ZlNtf": [
    {
      "type": 0,
      "value": "重试成功"
    }
  ],
  "0y5eia": [
    {
      "type": 0,
      "value": "更多命令"
    }
  ],
  "1A1P5b": [
    {
      "type": 0,
      "value": "评论"
    }
  ],
  "1R6Vaa": [
    {
      "offset": 0,
      "options": {
        "=0": {
          "value": [
            {
              "type": 0,
              "value": "没有任何项匹配。"
            }
          ]
        },
        "other": {
          "value": [
            {
              "type": 0,
              "value": "有 "
            },
            {
              "type": 7
            },
            {
              "type": 0,
              "value": " 项匹配。"
            }
          ]
        }
      },
      "pluralType": "cardinal",
      "type": 6,
      "value": "count"
    }
  ],
  "2K2fAj": [
    {
      "type": 0,
      "value": "结束时间"
    }
  ],
  "2mnU/w": [
    {
      "type": 0,
      "value": "关闭"
    }
  ],
  "33+WHG": [
    {
      "type": 0,
      "value": "标识符"
    }
  ],
  "3kI7xF": [
    {
      "type": 0,
      "value": "已出错"
    }
  ],
  "4cVuMw": [
    {
      "type": 0,
      "value": "只可在编辑某步骤的输入时添加注释。"
    }
  ],
  "4vmGh0": [
    {
      "type": 0,
      "value": "服务请求 ID"
    }
  ],
  "5qzZMo": [
    {
      "type": 0,
      "value": "Loading..."
    }
  ],
  "5rkegy": [
    {
      "type": 0,
      "value": "删除参数"
    }
  ],
  "6jiO7t": [
    {
      "type": 0,
      "value": "显示运行"
    }
  ],
  "6oqk+A": [
    {
      "type": 0,
      "value": "上一页"
    }
  ],
  "7GSk99": [
    {
      "type": 0,
      "value": "确定"
    }
  ],
  "7k9jXx": [
    {
      "type": 0,
      "value": "状态代码"
    }
  ],
  "7yEdSt": [
    {
      "type": 0,
      "value": "显示更多"
    }
  ],
  "7yFLpB": [
    {
      "type": 0,
      "value": "复制 URL"
    }
  ],
  "8L+oIz": [
    {
      "type": 0,
      "value": "由于定义中存在多个触发器，因此无法呈现设计器。"
    }
  ],
  "BKL0ZG": [
    {
      "type": 0,
      "value": "开始时间"
    }
  ],
  "Bn8iTS": [
    {
      "type": 0,
      "value": "状态类型:"
    }
  ],
  "CG772M": [
    {
      "type": 0,
      "value": "需要连接"
    }
  ],
  "DFo+mo": [
    {
      "type": 0,
<<<<<<< HEAD
      "value": "开"
=======
      "value": "开启"
>>>>>>> 1ab45ee9
    }
  ],
  "DZZ3fj": [
    {
      "type": 0,
      "value": "持续时间"
    }
  ],
  "ERAWZA": [
    {
      "type": 0,
      "value": "响应"
    }
  ],
  "FXLR5M": [
    {
      "offset": 0,
      "options": {
        "other": {
          "value": [
            {
              "type": 7
            },
            {
              "type": 0,
              "value": " 小时"
            }
          ]
        }
      },
      "pluralType": "cardinal",
      "type": 6,
      "value": "hours"
    }
  ],
  "FslNgF": [
    {
      "type": 0,
      "value": "状态"
    }
  ],
  "GreYWQ": [
    {
      "type": 0,
      "value": "输入参数名称。"
    }
  ],
  "GzQQqH": [
    {
      "type": 0,
      "value": "数组"
    }
  ],
  "HfrUId": [
    {
      "type": 0,
      "value": "请选择卡片以查看内容"
    }
  ],
  "HymOpF": [
    {
      "type": 0,
      "value": "设置值"
    }
  ],
  "JbgTET": [
    {
      "type": 0,
      "value": "方法"
    }
  ],
  "JnlcZQ": [
    {
      "type": 0,
      "value": "名称:"
    }
  ],
  "M0HMjE": [
    {
      "type": 0,
      "value": "添加评论"
    }
  ],
  "M6U2LE": [
    {
      "type": 0,
      "value": "保存工作流时，将保存参数。你可以在保存前在此处进行编辑，也可以在保存后在参数页中进行编辑。"
    }
  ],
  "Mb+Eaq": [
    {
      "type": 0,
      "value": "布尔型"
    }
  ],
  "Mb/Vp8": [
    {
      "type": 0,
      "value": "下一次失败"
    }
  ],
  "MmBfD1": [
    {
      "type": 0,
      "value": "意外错误"
    }
  ],
  "NPUFgH": [
    {
      "type": 0,
      "value": "状态"
    }
  ],
  "O36+wl": [
    {
      "type": 0,
      "value": "编辑参数"
    }
  ],
  "OFKZzQ": [
    {
      "type": 0,
      "value": "操作选项:"
    }
  ],
  "OSHNZ2": [
    {
      "type": 0,
      "value": "评论"
    }
  ],
  "Oib1mL": [
    {
      "type": 1,
      "value": "hours"
    },
    {
      "type": 0,
      "value": " 时 "
    },
    {
      "type": 1,
      "value": "minutes"
    },
    {
      "type": 0,
      "value": " 分"
    }
  ],
  "OnrO5/": [
    {
      "type": 0,
      "value": "选择托管标识"
    }
  ],
  "PF87Ew": [
    {
      "type": 0,
      "value": "成功"
    }
  ],
  "PP63jY": [
    {
      "type": 0,
      "value": "更多面板"
    }
  ],
  "PQOiAc": [
    {
      "type": 0,
      "value": "折叠"
    }
  ],
  "PaPPLr": [
    {
      "type": 0,
      "value": "已中止"
    }
  ],
  "Q/7unA": [
    {
      "type": 0,
      "value": "对象"
    }
  ],
  "QQYzHC": [
    {
      "type": 1,
      "value": "title"
    },
    {
      "type": 0,
      "value": " 卡的关联菜单"
    }
  ],
  "QknZQ1": [
    {
      "type": 0,
      "value": "正在加载..."
    }
  ],
  "Qu1HkA": [
    {
      "type": 1,
      "value": "hours"
    },
    {
      "type": 0,
      "value": " 小时"
    }
  ],
  "RhH4pF": [
    {
      "offset": 0,
      "options": {
        "other": {
          "value": [
            {
              "type": 7
            },
            {
              "type": 0,
              "value": " 分钟"
            }
          ]
        }
      },
      "pluralType": "cardinal",
      "type": 6,
      "value": "minutes"
    }
  ],
  "SXb47U": [
    {
      "type": 1,
      "value": "minutes"
    },
    {
      "type": 0,
      "value": " 分"
    }
  ],
  "T8Xqt9": [
    {
      "type": 0,
      "value": "失败"
    }
  ],
  "TZv5JE": [
    {
      "type": 0,
      "value": "名称"
    }
  ],
  "Tb2QLA": [
    {
      "type": 0,
      "value": "客户端请求 ID"
    }
  ],
  "Tz5jTR": [
    {
      "type": 0,
      "value": "折叠/展开"
    }
  ],
  "UCNM4L": [
    {
      "type": 0,
      "value": "若要引用参数，请使用动态内容列表。"
    }
  ],
  "USVffu": [
    {
      "type": 0,
      "value": "由于安全配置而未显示内容。"
    }
  ],
  "V0ZbQO": [
    {
      "type": 0,
      "value": "显示更少"
    }
  ],
  "VKAk5g": [
    {
      "type": 0,
      "value": "所提供的工作流运行名称无效。"
    }
  ],
  "VXBWrq": [
    {
      "type": 0,
      "value": "评论"
    }
  ],
  "VZHick": [
    {
      "type": 0,
      "value": "持续时间"
    }
  ],
  "Vaacox": [
    {
      "type": 0,
      "value": "运行历史记录"
    }
  ],
  "W070M2": [
    {
      "type": 0,
      "value": "共 "
    },
    {
      "type": 1,
      "value": "max"
    },
    {
      "type": 0,
      "value": " 个"
    }
  ],
  "X8JjjT": [
    {
      "type": 1,
      "value": "days"
    },
    {
      "type": 0,
      "value": " 天 "
    },
    {
      "type": 1,
      "value": "hours"
    },
    {
      "type": 0,
      "value": " 小时"
    }
  ],
  "XFFpu/": [
    {
      "type": 0,
      "value": "重试"
    }
  ],
  "XOzn/3": [
    {
      "type": 0,
      "value": "连接名称"
    }
  ],
  "XTuxmH": [
    {
      "type": 1,
      "value": "minutes"
    },
    {
      "type": 0,
      "value": " 分钟 "
    },
    {
      "type": 1,
      "value": "seconds"
    },
    {
      "type": 0,
      "value": " 秒"
    }
  ],
  "Xnn0uj": [
    {
      "type": 0,
      "value": "请求"
    }
  ],
  "Y0H9aX": [
    {
      "type": 0,
      "value": "详细信息"
    }
  ],
  "YIBDSH": [
    {
      "type": 1,
      "value": "days"
    },
    {
      "type": 0,
      "value": " 天"
    }
  ],
  "YJJ+gQ": [
    {
      "type": 0,
      "value": "字符串"
    }
  ],
  "ZbX8xq": [
    {
      "type": 0,
      "value": "已删除此操作。"
    }
  ],
  "ba9yGJ": [
    {
      "type": 0,
      "value": "加载更多内容"
    }
  ],
  "bgfjqS": [
    {
      "type": 0,
<<<<<<< HEAD
      "value": "Label setting"
=======
      "value": "标签设置"
>>>>>>> 1ab45ee9
    }
  ],
  "ci6ex1": [
    {
      "type": 0,
      "value": "值"
    }
  ],
  "cj+kyo": [
    {
      "type": 0,
      "value": "已取消"
    }
  ],
  "cmTCsW": [
    {
      "type": 0,
      "value": "加载组件时出错。"
    }
  ],
  "cqiqcf": [
    {
      "type": 0,
      "value": "开始时间"
    }
  ],
  "d3bSQA": [
    {
      "type": 0,
      "value": "删除评论"
    }
  ],
  "e4Onhn": [
    {
      "type": 0,
      "value": "未指定"
    }
  ],
  "eRvRWs": [
    {
      "type": 0,
      "value": "开始时间"
    }
  ],
  "ftwXvc": [
    {
      "type": 0,
      "value": "已忽略"
    }
  ],
  "gCXOd5": [
    {
      "type": 0,
      "value": "URI"
    }
  ],
  "gKq3Jv": [
    {
      "type": 0,
      "value": "上一次失败"
    }
  ],
  "hN7iBP": [
    {
      "offset": 0,
      "options": {
        "other": {
          "value": [
            {
              "type": 7
            },
            {
              "type": 0,
              "value": " 秒"
            }
          ]
        }
      },
      "pluralType": "cardinal",
      "type": 6,
      "value": "seconds"
    }
  ],
  "hdnZ9Y": [
    {
      "type": 0,
      "value": "Alt/Option + 单击以下载 \""
    },
    {
      "type": 1,
      "value": "displayName"
    },
    {
      "type": 0,
      "value": "\""
    }
  ],
  "hrbDu6": [
    {
      "type": 0,
      "value": "持续时间"
    }
  ],
  "iBlvhu": [
    {
      "type": 0,
      "value": "评论"
    }
  ],
  "iJOIca": [
    {
      "type": 0,
      "value": "下一页"
    }
  ],
  "iRjBf4": [
    {
      "type": 0,
      "value": "此操作已配置测试。"
    }
  ],
  "iU1OJh": [
    {
      "type": 0,
      "value": "展开"
    }
  ],
  "iUs7pv": [
    {
      "type": 0,
      "value": "取消"
    }
  ],
  "iql+jn": [
    {
      "type": 1,
      "value": "seconds"
    },
    {
      "type": 0,
      "value": " 秒"
    }
  ],
  "jfInxm": [
    {
      "type": 0,
      "value": "在 JSON 中编辑"
    }
  ],
  "k41+13": [
    {
      "type": 0,
      "value": "已跳过"
    }
  ],
  "kHcCxH": [
    {
      "type": 1,
      "value": "minutes"
    },
    {
      "type": 0,
      "value": " 分 "
    },
    {
      "type": 1,
      "value": "seconds"
    },
    {
      "type": 0,
      "value": " 秒"
    }
  ],
  "kYivbS": [
    {
      "type": 0,
      "value": "下载(Alt/Option + 单击)"
    }
  ],
  "l36V56": [
    {
      "type": 1,
      "value": "hours"
    },
    {
      "type": 0,
      "value": " 小时 "
    },
    {
      "type": 1,
      "value": "minutes"
    },
    {
      "type": 0,
      "value": " 分钟"
    }
  ],
  "lPTdSf": [
    {
      "type": 0,
      "value": "运行触发器"
    }
  ],
  "lV77P8": [
    {
      "type": 0,
      "value": "标题"
    }
  ],
  "lgs5sf": [
    {
      "type": 0,
      "value": "无状态运行模式:"
    }
  ],
  "lztiwS": [
    {
      "type": 0,
      "value": "实际值"
    }
  ],
  "m7Y6Qf": [
    {
      "type": 0,
      "value": "测试"
    }
  ],
  "m8Q61y": [
    {
      "type": 0,
      "value": "名称"
    }
  ],
  "o1HOyf": [
    {
      "type": 0,
      "value": "第 "
    },
    {
      "type": 1,
      "value": "current_page"
    },
    {
      "type": 0,
      "value": " 页(共 "
    },
    {
      "type": 1,
      "value": "max_page"
    },
    {
      "type": 0,
      "value": " 页)"
    }
  ],
  "oV0xQ9": [
    {
      "type": 0,
      "value": "输入运行标识符以打开运行"
    }
  ],
  "p16/4S": [
    {
      "type": 0,
      "value": "标头"
    }
  ],
  "pIczsS": [
    {
      "type": 0,
      "value": "结束时间"
    }
  ],
  "pRUJff": [
    {
      "type": 0,
      "value": "参数"
    }
  ],
  "pr9GwA": [
    {
      "type": 0,
      "value": "刷新"
    }
  ],
  "qGfwxW": [
    {
      "type": 0,
      "value": "托管标识"
    }
  ],
  "qSt0Sb": [
    {
      "type": 0,
      "value": "必需"
    }
  ],
  "qUWBUX": [
    {
      "offset": 0,
      "options": {
        "other": {
          "value": [
            {
              "type": 7
            },
            {
              "type": 0,
              "value": " 天"
            }
          ]
        }
      },
      "pluralType": "cardinal",
      "type": 6,
      "value": "days"
    }
  ],
  "r9SVE4": [
    {
      "type": 0,
      "value": "Int"
    }
  ],
  "rCl53e": [
    {
      "type": 0,
      "value": "卡标题"
    }
  ],
  "shF9tZ": [
    {
      "type": 0,
      "value": "密钥"
    }
  ],
  "ss5JPH": [
    {
      "type": 0,
      "value": "新建参数"
    }
  ],
  "tImHz/": [
    {
      "type": 1,
      "value": "days"
    },
    {
      "type": 0,
      "value": " 天 "
    },
    {
      "type": 1,
      "value": "hours"
    },
    {
      "type": 0,
      "value": " 小时"
    }
  ],
  "tNoZx2": [
    {
      "type": 0,
      "value": "类型"
    }
  ],
  "uN4zFU": [
    {
      "type": 0,
      "value": "确定"
    }
  ],
  "ut5Med": [
    {
      "type": 0,
      "value": "默认值"
    }
  ],
  "vSlNPe": [
    {
      "type": 0,
      "value": "删除"
    }
  ],
  "vwH/XV": [
    {
      "type": 0,
      "value": "创建参数"
    }
  ],
  "vz2gZC": [
    {
      "type": 0,
      "value": "工作流属性"
    }
  ],
  "wHYQyg": [
    {
      "type": 0,
      "value": "已超时"
    }
  ],
  "woJQhv": [
    {
      "type": 0,
      "value": "回叫 URL:"
    }
  ],
  "xt5TeT": [
    {
      "type": 0,
      "value": "在逻辑应用中的工作流之间共享参数。"
    }
  ],
  "xwEX2/": [
    {
      "type": 0,
      "value": "值"
    }
  ],
  "z4YYlQ": [
    {
      "type": 0,
      "value": "输入参数的默认值。"
    }
  ],
  "ziYCiA": [
    {
      "type": 0,
      "value": "摘要"
    }
  ],
  "zjDJwP": [
    {
      "type": 0,
      "value": "浮点型"
    }
  ]
}<|MERGE_RESOLUTION|>--- conflicted
+++ resolved
@@ -2,11 +2,7 @@
   "+UirjI": [
     {
       "type": 0,
-<<<<<<< HEAD
-      "value": "Setting Label"
-=======
       "value": "设置标签"
->>>>>>> 1ab45ee9
     }
   ],
   "/I/U8L": [
@@ -189,11 +185,7 @@
   "DFo+mo": [
     {
       "type": 0,
-<<<<<<< HEAD
-      "value": "开"
-=======
       "value": "开启"
->>>>>>> 1ab45ee9
     }
   ],
   "DZZ3fj": [
@@ -607,11 +599,7 @@
   "bgfjqS": [
     {
       "type": 0,
-<<<<<<< HEAD
-      "value": "Label setting"
-=======
       "value": "标签设置"
->>>>>>> 1ab45ee9
     }
   ],
   "ci6ex1": [
