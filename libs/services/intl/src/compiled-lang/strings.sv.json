--- conflicted
+++ resolved
@@ -6793,8 +6793,6 @@
       "value": "Lägg till ett källschema först och välj sedan element för att skapa kartan"
     }
   ],
-<<<<<<< HEAD
-=======
   "hH/wAd": [
     {
       "type": 0,
@@ -6807,7 +6805,6 @@
       "value": "Tillåt segmentering"
     }
   ],
->>>>>>> 6e54011b
   "hN7iBP": [
     {
       "offset": 0,
