--- conflicted
+++ resolved
@@ -2,11 +2,7 @@
   "+UirjI": [
     {
       "type": 0,
-<<<<<<< HEAD
-      "value": "Setting Label"
-=======
       "value": "Inställningsetikett"
->>>>>>> 1ab45ee9
     }
   ],
   "/I/U8L": [
@@ -632,11 +628,7 @@
   "bgfjqS": [
     {
       "type": 0,
-<<<<<<< HEAD
-      "value": "Label setting"
-=======
       "value": "Etikettinställning"
->>>>>>> 1ab45ee9
     }
   ],
   "ci6ex1": [
