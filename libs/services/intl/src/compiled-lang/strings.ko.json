{
  "++ZVe/": [
    {
      "type": 0,
      "value": "테스트"
    }
  ],
  "+0H8Or": [
    {
      "type": 0,
      "value": "경고: 입력 노드 형식이 스키마 노드의 형식과 일치하지 않습니다."
    }
  ],
  "+0cO6t": [
    {
      "type": 0,
      "value": "연결 참조 만들기"
    }
  ],
  "+0yxlR": [
    {
      "type": 0,
      "value": "함수 표시"
    }
  ],
  "+FcXe9": [
    {
      "type": 0,
      "value": "오류"
    }
  ],
  "+Jryh+": [
    {
      "type": 0,
      "value": "트리거"
    }
  ],
  "+Uvo/p": [
    {
      "type": 0,
      "value": "아래쪽 펼침 단추에 대한 대체 텍스트"
    }
  ],
  "+ZSBrq": [
    {
      "type": 1,
      "value": "title"
    },
    {
      "type": 0,
      "value": " 카드에 대한 상황에 맞는 메뉴"
    }
  ],
  "+mAJR3": [
    {
      "type": 0,
      "value": "(UTC+08:00) 콸라룸푸르, 싱가포르"
    }
  ],
  "+oelX4": [
    {
      "type": 0,
      "value": "필수. 검사할 문자열입니다."
    }
  ],
  "+powfX": [
    {
      "type": 0,
      "value": "표준 시간대"
    }
  ],
  "+v1RlQ": [
    {
      "type": 0,
      "value": "응답에 워크플로 헤더를 표시하지 않습니다."
    }
  ],
  "+xXHdp": [
    {
      "type": 0,
      "value": "출력 없음"
    }
  ],
  "/2V8bQ": [
    {
      "type": 0,
      "value": "시간 초과됨"
    }
  ],
  "/EU/oJ": [
    {
      "type": 0,
      "value": "필수 사항으로, 원본 표준 시간대의 표준 시간대 이름을 포함하는 문자열입니다. 'https://go.microsoft.com/fwlink/?linkid=2238292'에서 '기본 표준 시간대'를 참조하세요."
    }
  ],
  "/I/U8L": [
    {
      "type": 0,
      "value": "본문"
    }
  ],
  "/KRvvg": [
    {
      "type": 0,
      "value": "검색과 일치하는 값이 없습니다."
    }
  ],
  "/NtebP": [
    {
      "type": 0,
      "value": "(UTC+05:00) 이슬라마바드, 카라치"
    }
  ],
  "/QqADs": [
    {
      "type": 0,
      "value": "개수 인덱스부터 시작하여 배열의 요소를 반환합니다."
    }
  ],
  "/RS9F7": [
    {
      "type": 0,
      "value": "(UTC-06:00) 서스캐처원"
    }
  ],
  "/ULFwg": [
    {
      "type": 0,
      "value": "연결 변경"
    }
  ],
  "/VcZ9g": [
    {
      "type": 0,
      "value": "이 커넥터에는 기본 제공되는 버전, Azure 호스트되는 버전과 같이 여러 버전이 있습니다. 최상의 성능과 연결 문자열 인증 및 기타 기능을 위해서는 기본 제공을 사용하세요. 다른 인증 옵션을 위해서는 Azure 호스트되는 버전을 사용하세요."
    }
  ],
  "/WW7If": [
    {
      "type": 0,
      "value": "True"
    }
  ],
  "/doURb": [
    {
      "type": 0,
      "value": "입력을 배열로 변환합니다."
    }
  ],
  "/km5eO": [
    {
      "type": 0,
      "value": "(UTC-04:00) 아순시온"
    }
  ],
  "/mjH84": [
    {
      "type": 0,
      "value": "원시 출력 표시"
    }
  ],
  "/n13VL": [
    {
      "type": 0,
      "value": "속성"
    }
  ],
  "/qchXQ": [
    {
      "type": 0,
      "value": "필수 항목으로, 항목을 가입할 원본 컬렉션입니다."
    }
  ],
  "/qu3zt": [
    {
      "type": 0,
      "value": "0"
    }
  ],
  "/ut0u7": [
    {
      "type": 0,
      "value": "전달된 배열 또는 문자열의 첫 번째 Count 요소를 반환합니다."
    }
  ],
  "/vWMKW": [
    {
      "type": 0,
      "value": "누락된 필수 입력"
    }
  ],
  "/yYyOq": [
    {
      "type": 0,
      "value": "리소스 그룹"
    }
  ],
  "00xlpa": [
    {
      "type": 0,
      "value": "공유"
    }
  ],
  "02vyBk": [
    {
      "type": 0,
      "value": "트리거"
    }
  ],
  "03RO5d": [
    {
      "type": 0,
      "value": "매개 변수 편집"
    }
  ],
  "04AwK7": [
    {
      "type": 0,
      "value": "오류 코드: '"
    },
    {
      "type": 1,
      "value": "errorCode"
    },
    {
      "type": 0,
      "value": "', 메시지: '"
    },
    {
      "type": 1,
      "value": "message"
    },
    {
      "type": 0,
      "value": "'."
    }
  ],
  "06zKZg": [
    {
      "type": 0,
      "value": "(UTC+04:00) 트빌리시"
    }
  ],
  "07ZsoY": [
    {
      "type": 0,
      "value": "전달된 문자열 타임스탬프에 시간 단위의 시작을 반환합니다."
    }
  ],
  "07oZoX": [
    {
      "type": 0,
      "value": "(UTC+12:00) 아나디리, 페트로파블로프스크-캄차스키"
    }
  ],
  "08e2rO": [
    {
      "type": 0,
      "value": "이 작업에 사용되는 관리 ID가 더 이상 존재하지 않습니다. 계속하려면 ID를 설정하거나 연결을 변경하세요."
    }
  ],
  "09B9CU": [
    {
      "type": 0,
      "value": "트리거 또는 작업을 호출할 URL을 반환합니다. 참고: 이 함수는 httpWebhook 및 apiConnectionWebhook에서만 사용할 수 있고 수동, 되풀이, http 또는 apiConnection에는 사용할 수 없습니다."
    }
  ],
  "0B5xDu": [
    {
      "type": 0,
      "value": "(UTC+05:30) 스리자야와르데네푸라"
    }
  ],
  "0CvRZW": [
    {
      "type": 0,
      "value": "저장"
    }
  ],
  "0F6jmK": [
    {
      "type": 0,
      "value": "보안 입력 또는 출력을 사용하도록 설정했습니다."
    }
  ],
  "0FzNJV": [
    {
      "type": 0,
      "value": "필수 사항으로, base64로 인코딩된 문자열입니다."
    }
  ],
  "0GT0SI": [
    {
      "type": 0,
      "value": "취소"
    }
  ],
  "0GqNGo": [
    {
      "type": 0,
      "value": "URL로 입력 문자열을 디코딩합니다."
    }
  ],
  "0IRUjM": [
    {
      "type": 0,
      "value": "매핑을 시작할 대상 스키마 노드 선택"
    }
  ],
  "0JTHTZ": [
    {
      "type": 0,
      "value": "실행 메뉴 표시"
    }
  ],
  "0KMjv6": [
    {
      "type": 0,
      "value": "추적"
    }
  ],
  "0R2D5l": [
    {
      "type": 0,
      "value": "URI로 인코딩된 문자열의 이진 표현을 반환합니다."
    }
  ],
  "0SSwxD": [
    {
      "type": 0,
      "value": "패널 닫기"
    }
  ],
  "0Vzp0l": [
    {
      "type": 0,
      "value": "축소"
    }
  ],
  "0i/6TR": [
    {
      "type": 0,
      "value": "필수 항목으로, 대문자로 변환할 문자열입니다. 문자열의 문자에 해당하는 대문자가 없는 경우 해당 문자는 변경되지 않은 상태로 반환된 문자열에 포함됩니다."
    }
  ],
  "0m2Y1/": [
    {
      "type": 0,
      "value": "값"
    }
  ],
  "0oebOm": [
    {
      "type": 0,
      "value": "출력"
    }
  ],
  "0p+pJq": [
    {
      "type": 0,
      "value": "두 숫자를 나눈 후의 나머지를 반환합니다(모듈로)."
    }
  ],
  "0qV0Qe": [
    {
      "type": 0,
      "value": "필수 항목으로, 값을 포함할 수 있는 문자열입니다."
    }
  ],
  "0uj1Li": [
    {
      "type": 0,
      "value": "입력 데이터 URI 문자열의 이진 표현을 반환합니다."
    }
  ],
  "0upuCv": [
    {
      "type": 0,
      "value": "시간"
    }
  ],
  "0vfdFS": [
    {
      "type": 0,
      "value": "매일"
    }
  ],
  "0xLWzG": [
    {
      "type": 0,
      "value": "이름이 이미 있거나 잘못되었습니다. 계속하기 전에 이름을 업데이트하세요."
    }
  ],
  "0y5eia": [
    {
      "type": 0,
      "value": "기타 명령"
    }
  ],
  "1+Z8n9": [
    {
      "type": 0,
      "value": "필수 사항으로, 문자열 표현으로 변환할 데이터 URI입니다."
    }
  ],
  "109OPL": [
    {
      "type": 0,
      "value": "URI에서 포트를 반환합니다. 포트를 지정하지 않으면 프로토콜의 기본 포트가 반환됩니다."
    }
  ],
  "11qu8f": [
    {
      "type": 0,
      "value": "유효한 정수를 입력하세요."
    }
  ],
  "14lYtE": [
    {
      "type": 0,
      "value": "18"
    }
  ],
  "1A1P5b": [
    {
      "type": 0,
      "value": "메모"
    }
  ],
  "1D047X": [
    {
      "type": 0,
      "value": "필수 항목으로, XML로 변환할 값입니다."
    }
  ],
  "1Fn5n+": [
    {
      "type": 0,
      "value": "필수 사항으로, URI로 인코딩된 문자열입니다."
    }
  ],
  "1KFpTX": [
    {
      "type": 0,
      "value": "(UTC+03:00) 민스크"
    }
  ],
  "1NBvKu": [
    {
      "type": 0,
      "value": "매개 변수 인수를 부동 소수점 숫자로 변환합니다."
    }
  ],
  "1REk6u": [
    {
      "type": 0,
      "value": "유효한 전자 메일을 입력하세요."
    }
  ],
  "1ZSzl6": [
    {
      "type": 0,
      "value": "구성 후 각 실행에는 하나 이상의 상태가 선택되어 있어야 합니다."
    }
  ],
  "1dlfUe": [
    {
      "type": 0,
      "value": "동작은 데이터에 대한 작업을 수행하거나, 시스템 간에 통신하거나, 다른 작업을 실행합니다."
    }
  ],
  "1eKQwo": [
    {
      "type": 0,
      "value": "(UTC+08:00) 퍼스"
    }
  ],
  "1ejxkP": [
    {
      "type": 0,
      "value": "보안 입력"
    }
  ],
  "1hHFdx": [
    {
      "type": 0,
      "value": "(UTC-01:00) 아조레스"
    }
  ],
  "1hPZqe": [
    {
      "type": 0,
      "value": "요청을 다시 시도할 횟수"
    }
  ],
  "1htSs7": [
    {
      "type": 0,
      "value": "끄기"
    }
  ],
  "1jhzOM": [
    {
      "type": 0,
      "value": "필수 항목으로, 비교되는 값보다 작은지 확인할 개체입니다."
    }
  ],
  "1nODUD": [
    {
      "type": 0,
      "value": "함수 숨기기"
    }
  ],
  "1nvvw1": [
    {
      "type": 0,
      "value": "인증 헤더의 값 입력"
    }
  ],
  "1pjO9s": [
    {
      "type": 0,
      "value": "원본 스키마 숨기기"
    }
  ],
  "1uGBLP": [
    {
      "type": 0,
      "value": "5"
    }
  ],
  "1zgFh1": [
    {
      "type": 0,
      "value": "해제"
    }
  ],
  "20oqsp": [
    {
      "type": 0,
      "value": "자식 요소 추가(재귀)"
    }
  ],
  "23fENy": [
    {
      "type": 0,
      "value": "base 64로 인코딩된 문자열의 이진 표현을 반환합니다."
    }
  ],
  "23szE+": [
    {
      "type": 0,
      "value": "필수 사항으로, 데이터 URI를 변환할 값입니다."
    }
  ],
  "23uZn1": [
    {
      "type": 0,
      "value": "전역 검색"
    }
  ],
  "27Nhhv": [
    {
      "type": 0,
      "value": "API Management 인스턴스에서 API 선택"
    }
  ],
  "2CXCOt": [
    {
      "type": 0,
      "value": "업로드할 파일 선택"
    }
  ],
  "2JA3gY": [
    {
      "type": 0,
      "value": "트리 노드 확장"
    }
  ],
  "2K2fAj": [
    {
      "type": 0,
      "value": "종료 시간"
    }
  ],
  "2MOA1x": [
    {
      "type": 0,
      "value": "새 실행이 큐에 대기되는 방법 제어"
    }
  ],
  "2NXYYu": [
    {
      "type": 0,
      "value": "검색"
    }
  ],
  "2Noh96": [
    {
      "type": 0,
      "value": "17"
    }
  ],
  "2TMGk7": [
    {
      "type": 0,
      "value": "관리 ID"
    }
  ],
  "2ZfzaY": [
    {
      "type": 0,
      "value": "기존 항목 선택"
    }
  ],
  "2cVEMV": [
    {
      "type": 0,
      "value": "양식 데이터 또는 양식 인코딩 작업 출력의 키 이름과 일치하는 단일 값을 반환합니다."
    }
  ],
  "2gOfQI": [
    {
      "type": 0,
      "value": "다음의 기존 스키마"
    }
  ],
  "2gzGrJ": [
    {
      "type": 0,
      "value": "필수 사항으로, 양식 데이터 또는 양식 인코딩 응답이 있는 작업의 이름입니다."
    }
  ],
  "2hrQOL": [
    {
      "type": 0,
      "value": "(UTC+00:00) 더블린, 에든버러, 리스본, 런던"
    }
  ],
  "2kWLLc": [
    {
      "type": 0,
      "value": "시작 시간"
    }
  ],
  "2pCFsW": [
    {
      "type": 0,
      "value": "페이징 수가 잘못되었습니다. 값은 0보다 큰 숫자여야 합니다."
    }
  ],
  "2pRsUf": [
    {
      "type": 0,
      "value": "유효한 배열을 입력하세요."
    }
  ],
  "2r30S9": [
    {
      "type": 1,
      "value": "parentName"
    },
    {
      "type": 0,
      "value": " 뒤에 새 단계 삽입"
    }
  ],
  "2tTQ0A": [
    {
      "type": 0,
      "value": "켜기"
    }
  ],
  "2uINs9": [
    {
      "type": 0,
      "value": "기본값"
    }
  ],
  "2vnYre": [
    {
      "type": 0,
      "value": "동작 추가"
    }
  ],
  "2y24a/": [
    {
      "type": 0,
      "value": "저장"
    }
  ],
  "2z5HGT": [
    {
      "type": 0,
      "value": "선택적입니다. 사용할 RFC 4646 로캘 코드입니다. 지정하지 않으면 기본 로캘이 사용됩니다. 로캘이 유효한 값이 아니면 제공된 로캘이 유효하지 않거나 연결된 로캘이 없다는 오류가 생성됩니다."
    }
  ],
  "3+TQMa": [
    {
      "type": 0,
      "value": "연결을 로드하는 중..."
    }
  ],
  "33+WHG": [
    {
      "type": 0,
      "value": "식별자"
    }
  ],
  "34Nt/B": [
    {
      "type": 0,
      "value": "단추 아이콘의 대체 텍스트"
    }
  ],
  "36RiST": [
    {
      "type": 0,
      "value": "시스템이 할당한 관리 ID"
    }
  ],
  "3AWwVl": [
    {
      "type": 0,
      "value": "코드"
    }
  ],
  "3BZnxY": [
    {
      "type": 0,
      "value": "동적 콘텐츠 추가"
    }
  ],
  "3ERi+E": [
    {
      "type": 0,
      "value": "서비스 약관"
    }
  ],
  "3GINhd": [
    {
      "type": 0,
      "value": "트리거"
    }
  ],
  "3KPLpx": [
    {
      "type": 0,
      "value": "먼저 원본 요소 {nodeName} 내의 모든 매핑을 제거합니다."
    }
  ],
  "3MTSYZ": [
    {
      "type": 0,
      "value": "(UTC-03:00) 살바도르"
    }
  ],
  "3NhwIJ": [
    {
      "type": 0,
      "value": "필수 항목으로, 구분 기호입니다."
    }
  ],
  "3O0i4j": [
    {
      "type": 0,
      "value": "사용할 수 있는 콘텐츠가 없음"
    }
  ],
  "3PJZH0": [
    {
      "type": 0,
      "value": "필수. 검사할 문자열입니다."
    }
  ],
  "3QXY3z": [
    {
      "type": 0,
      "value": "기존 스키마를 호환되지 않는 스키마로 바꾸면 맵에 오류가 발생할 수 있습니다."
    }
  ],
  "3RoD4h": [
    {
      "type": 0,
      "value": "컬렉션을 역순으로 반환합니다."
    }
  ],
  "3X4FHS": [
    {
      "type": 0,
      "value": "사용자 입력 종류를 선택합니다."
    }
  ],
  "3Y8a6G": [
    {
      "type": 0,
      "value": "필수 매개 변수 "
    },
    {
      "type": 1,
      "value": "parameters"
    },
    {
      "type": 0,
      "value": "이(가) 설정되지 않았거나 잘못되었습니다."
    }
  ],
  "3cZZKj": [
    {
      "type": 0,
      "value": "구분선"
    }
  ],
  "3eeli7": [
    {
      "type": 0,
      "value": "원본 스키마 선택"
    }
  ],
  "3ewBbk": [
    {
      "type": 0,
      "value": "입력한 ID가 이 논리 앱과 연결되어 있지 않습니다."
    }
  ],
  "3jwMBm": [
    {
      "type": 0,
      "value": "잘못된 json 형식입니다. 시작 "
    },
    {
      "type": 1,
      "value": "openingBracket"
    },
    {
      "type": 0,
      "value": " 또는 끝 "
    },
    {
      "type": 1,
      "value": "closingBracket"
    },
    {
      "type": 0,
      "value": "이(가) 없습니다."
    }
  ],
  "3n5pnv": [
    {
      "type": 0,
      "value": "(UTC+10:30) 로드하우 섬"
    }
  ],
  "3rzrWf": [
    {
      "type": 0,
      "value": "필수 항목으로, 속성을 제거하는 개체입니다."
    }
  ],
  "3sJlV+": [
    {
      "type": 0,
      "value": "코드 보기 닫기"
    }
  ],
  "3vCCY7": [
    {
      "type": 0,
      "value": "필수 사항으로, 빼려는 지정된 시간 단위의 수입니다."
    }
  ],
  "3vqfeV": [
    {
      "type": 0,
      "value": "3"
    }
  ],
  "3z6rhG": [
    {
      "type": 0,
      "value": "필수. 이 값은 반환할 수 있는 가장 높은 정수 다음 정수입니다."
    }
  ],
  "41eMpW": [
    {
      "type": 0,
      "value": "대기 중"
    }
  ],
  "43xObP": [
    {
      "type": 0,
      "value": "(UTC+10:00) 캔버라, 멜버른, 시드니"
    }
  ],
  "45ubha": [
    {
      "type": 0,
      "value": "인증"
    }
  ],
  "47kOXr": [
    {
      "type": 0,
      "value": "필수 사항으로, 반환할 수 있는 최하 정수입니다."
    }
  ],
  "49YUXK": [
    {
      "type": 0,
      "value": "'"
    },
    {
      "type": 1,
      "value": "parameterName"
    },
    {
      "type": 0,
      "value": "'이(가) 필요합니다."
    }
  ],
  "4BH9uU": [
    {
      "type": 0,
      "value": "오류"
    }
  ],
  "4BrA0z": [
    {
      "type": 0,
      "value": "필수 사항으로, 추가할 일 수입니다. 일을 빼려는 경우 음수일 수 있습니다."
    }
  ],
  "4D7H4R": [
    {
      "type": 1,
      "value": "onDays"
    },
    {
      "type": 0,
      "value": "에 실행"
    }
  ],
  "4Ekn9t": [
    {
      "type": 0,
      "value": "실행 취소"
    }
  ],
  "4IS4yp": [
    {
      "type": 0,
      "value": "다시 시도 정책"
    }
  ],
  "4Q7WzU": [
    {
      "type": 0,
      "value": "새 연결 추가"
    }
  ],
  "4YKQAF": [
    {
      "type": 0,
      "value": "필수 사항으로, 간격에 지정된 시간 단위입니다."
    }
  ],
  "4aaixN": [
    {
      "type": 0,
      "value": "둘러보기"
    }
  ],
  "4c0uPQ": [
    {
      "type": 0,
      "value": "필수 사항으로, 값을 원하는 매개 변수의 이름입니다."
    }
  ],
  "4hi3ks": [
    {
      "type": 0,
      "value": "흐름이 업데이트되었습니다."
    }
  ],
  "4j2MEv": [
    {
      "type": 0,
      "value": "미니맵 토글"
    }
  ],
  "4pm5yw": [
    {
      "type": 0,
      "value": "TokenPicker가 숨겨진 경우 동적 콘텐츠를 추가하는 버튼"
    }
  ],
  "4vcnOA": [
    {
      "type": 0,
      "value": "숫자의 입력 배열에서 최소값을 반환합니다."
    }
  ],
  "4vmGh0": [
    {
      "type": 0,
      "value": "서비스 요청 ID"
    }
  ],
  "4wjJs0": [
    {
      "type": 0,
      "value": "14"
    }
  ],
  "5+P3ef": [
    {
      "type": 0,
      "value": "(UTC+08:45) 유클라"
    }
  ],
  "50W8FI": [
    {
      "type": 0,
      "value": "작업 설명"
    }
  ],
  "53MgCQ": [
    {
      "type": 0,
      "value": "패널 열기"
    }
  ],
  "595Baw": [
    {
      "type": 0,
      "value": "(UTC+09:00) 오사카, 삿포로, 도쿄"
    }
  ],
  "5H+8Sb": [
    {
      "type": 0,
      "value": "조건 추가"
    }
  ],
  "5J9jne": [
    {
      "type": 0,
      "value": "이 기능에 대해 좋아하는 것을 Microsoft에 알리기"
    }
  ],
  "5OvGgn": [
    {
      "type": 0,
      "value": "본문"
    }
  ],
  "5Ow9mX": [
    {
      "type": 1,
      "value": "connectorName"
    },
    {
      "type": 0,
      "value": " 커넥터 아이콘"
    }
  ],
  "5SAQOb": [
    {
      "type": 0,
      "value": "기관"
    }
  ],
  "5WhTmH": [
    {
      "type": 0,
      "value": "로드..."
    }
  ],
  "5akc1Q": [
    {
      "type": 0,
      "value": "매개 변수에서 지원되지 않는 'in' 값: '"
    },
    {
      "type": 1,
      "value": "value"
    },
    {
      "type": 0,
      "value": "'"
    }
  ],
  "5b0sKi": [
    {
      "type": 0,
      "value": "개체, 배열 또는 문자열이 비어 있는 경우 true를 반환합니다."
    }
  ],
  "5cPiWA": [
    {
      "type": 0,
      "value": "필수 사항으로, 원하는 항목의 루프 이름입니다."
    }
  ],
  "5dCAjy": [
    {
      "type": 0,
      "value": "일"
    }
  ],
  "5fmV2Q": [
    {
      "type": 0,
      "value": "논리 앱에서 사용되는 매개 변수는 배포 템플릿 생성 중에 Azure Resource Manager 템플릿으로 변환됩니다."
    }
  ],
  "5hWg4V": [
    {
      "type": 0,
      "value": "요소 선택"
    }
  ],
  "5qzZMo": [
    {
      "type": 0,
      "value": "로드 중"
    }
  ],
  "5rkegy": [
    {
      "type": 0,
      "value": "매개 변수 삭제"
    }
  ],
  "5ytHcK": [
    {
      "type": 0,
      "value": "로드..."
    }
  ],
  "6+RwRp": [
    {
      "type": 0,
      "value": "하이브리드 커넥터"
    }
  ],
  "61iT9C": [
    {
      "type": 0,
      "value": "이전 단계의 데이터 삽입(편집기에 Alt + /를 입력하여 추가할 수도 있음)"
    }
  ],
  "62Ypnr": [
    {
      "type": 0,
      "value": "작업 데이터 로드 시 발생하는 오류"
    }
  ],
  "63/zYN": [
    {
      "type": 0,
      "value": "필수 항목으로, 비교 중인 값보다 큰지 확인할 개체입니다."
    }
  ],
  "632t9E": [
    {
      "type": 0,
      "value": "작업의 입력을 보안 설정합니다."
    }
  ],
  "63CC7M": [
    {
      "type": 0,
      "value": "입력을 로드하는 동안 오류가 발생했습니다."
    }
  ],
  "63fQWE": [
    {
      "type": 0,
      "value": "고급 매개 변수 모두 표시"
    }
  ],
  "6OSgRP": [
    {
      "type": 0,
      "value": "테스트 맵"
    }
  ],
  "6PdOcy": [
    {
      "type": 0,
      "value": "취소"
    }
  ],
  "6VV7OY": [
    {
      "type": 0,
      "value": "시간 제한 값이 잘못되었습니다. ISO 8601 기간 형식과 일치해야 합니다."
    }
  ],
  "6ZviI7": [
    {
      "type": 0,
      "value": "연결 참조 선택"
    }
  ],
  "6fDYzG": [
    {
      "type": 0,
      "value": "스키마를 로드하지 못했습니다. 다시 시도하세요."
    }
  ],
  "6gZ4I3": [
    {
      "type": 0,
      "value": "함수 '"
    },
    {
      "type": 1,
      "value": "functionName"
    },
    {
      "type": 0,
      "value": "'에 할당된 입력이 너무 많습니다."
    }
  ],
  "6gblzt": [
    {
      "type": 0,
      "value": "이 작업을 업데이트했습니다."
    }
  ],
  "6jiO7t": [
    {
      "type": 0,
      "value": "실행 표시"
    }
  ],
  "6jsWn/": [
    {
      "type": 0,
      "value": "필수 항목으로, 검색을 수행할 컬렉션입니다."
    }
  ],
  "6kSpHL": [
    {
      "type": 0,
      "value": "필수 사항으로, 여러 부분으로 된 응답이 있는 작업의 이름입니다."
    }
  ],
  "6lLsi+": [
    {
      "type": 0,
      "value": "이 단계가 Logic Apps에서 제거됩니다."
    }
  ],
  "6oqk+A": [
    {
      "type": 0,
      "value": "이전"
    }
  ],
  "6pISgk": [
    {
      "type": 0,
      "value": "이 워크플로를 준비하려면 다음 작업 설정을 완료합니다."
    }
  ],
  "6qkBwz": [
    {
      "type": 0,
      "value": "필수 사항으로, 피승수 2를 곱할 숫자입니다."
    }
  ],
  "6sGj3J": [
    {
      "type": 0,
      "value": "흐름 만들기"
    }
  ],
  "6u6CS+": [
    {
      "type": 0,
      "value": "필수. 인덱스 찾기에 사용할 값입니다."
    }
  ],
  "6uCEoM": [
    {
      "type": 0,
      "value": "'"
    },
    {
      "type": 1,
      "value": "parameterName"
    },
    {
      "type": 0,
      "value": "'에 유효한 값을 입력하세요."
    }
  ],
  "6ueRYm": [
    {
      "type": 0,
      "value": "시작 시간"
    }
  ],
  "6xRvni": [
    {
      "type": 0,
      "value": "데이터 형식"
    }
  ],
  "70eoQu": [
    {
      "type": 0,
      "value": "다음에서 함수 선택"
    }
  ],
  "73iM9+": [
    {
      "type": 0,
      "value": "원본 스키마 업데이트"
    }
  ],
  "78Vggn": [
    {
      "type": 0,
      "value": "사용자 이름 입력"
    }
  ],
  "7EZ2oY": [
    {
      "type": 0,
      "value": "(UTC-04:00) 터크스 케이커스"
    }
  ],
  "7Fyq1F": [
    {
      "type": 0,
      "value": "입력 없음"
    }
  ],
  "7GSk99": [
    {
      "type": 0,
      "value": "확인"
    }
  ],
  "7LmpNN": [
    {
      "type": 0,
      "value": "이 작업에 대한 매개 변수 \""
    },
    {
      "type": 1,
      "value": "parameterName"
    },
    {
      "type": 0,
      "value": "\"을(를) 찾을 수 없습니다."
    }
  ],
  "7PtWvu": [
    {
      "type": 0,
      "value": "(UTC-05:00) 동부 표준시(미국과 캐나다)"
    }
  ],
  "7QymrD": [
    {
      "type": 0,
      "value": "필수 항목으로, 하위 문자열을 가져온 문자열입니다."
    }
  ],
  "7S2wtE": [
    {
      "type": 0,
      "value": "스키마 유효성 검사"
    }
  ],
  "7WVgiU": [
    {
      "type": 0,
      "value": "구성"
    }
  ],
  "7ZR1xr": [
    {
      "type": 0,
      "value": "작업 추가"
    }
  ],
  "7aJqIH": [
    {
      "type": 0,
      "value": "선택 사항. 형식을 지정할 때 사용할 로캘(기본값 'en-us')입니다."
    }
  ],
  "7gUE8h": [
    {
      "type": 0,
      "value": "이 작업을 수행하면 워크플로가 Copilot가 편집되기 전의 상태로 되돌아갑니다. Copilot 이후에 워크플로를 추가로 편집한 경우 손실됩니다. 이 작업은 실행 취소할 수 없습니다. 계속하시겠습니까?"
    }
  ],
  "7k9jXx": [
    {
      "type": 0,
      "value": "상태 코드"
    }
  ],
  "7ku9t+": [
    {
      "type": 0,
      "value": "버그 보고"
    }
  ],
  "7lnElz": [
    {
      "type": 0,
      "value": "문자열 타임스탬프에서 0001년 1월 1일 00:00:00 UT 이후의 틱 수(100나노초 간격)를 반환합니다."
    }
  ],
  "7lvqST": [
    {
      "type": 0,
      "value": "잘못됨"
    }
  ],
  "7yEdSt": [
    {
      "type": 0,
      "value": "자세히 표시"
    }
  ],
  "7yFLpB": [
    {
      "type": 0,
      "value": "URL 복사"
    }
  ],
  "7zDk9N": [
    {
      "type": 0,
      "value": "지수 간격"
    }
  ],
  "7zsUT3": [
    {
      "type": 0,
      "value": "지원되지 않는 인증 유형 '"
    },
    {
      "type": 1,
      "value": "authType"
    },
    {
      "type": 0,
      "value": "'입니다."
    }
  ],
  "7zzPsK": [
    {
      "type": 0,
      "value": "필수 항목으로, 값을 포함할 수 있는 문자열입니다."
    }
  ],
  "8+0teU": [
    {
      "type": 0,
      "value": "매개 변수 이름이 이미 있습니다."
    }
  ],
  "83G5rr": [
    {
      "type": 0,
      "value": "간격을 지정합니다."
    }
  ],
  "83PYuA": [
    {
      "type": 0,
      "value": "(UTC-06:00) 중부 표준시(미국과 캐나다)"
    }
  ],
  "84D91Y": [
    {
      "type": 0,
      "value": "PFX"
    }
  ],
  "8BoVtZ": [
    {
      "type": 0,
      "value": "API 실행 오류 - "
    },
    {
      "type": 1,
      "value": "url"
    }
  ],
  "8CWFEh": [
    {
      "type": 0,
      "value": "필수 항목으로, 식이 'true'인 경우 반환할 값입니다."
    }
  ],
  "8DFwxH": [
    {
      "type": 0,
      "value": "형식이 지정된 숫자 문자열을 반환합니다."
    }
  ],
  "8FjOSh": [
    {
      "type": 0,
      "value": "필수 항목으로, 비교하는 개체보다 크거나 같은지 확인할 개체입니다."
    }
  ],
  "8JEHiY": [
    {
      "type": 0,
      "value": "토요일"
    }
  ],
  "8L+oIz": [
    {
      "type": 0,
      "value": "정의에 있는 여러 트리거로 인해 디자이너를 렌더링할 수 없습니다."
    }
  ],
  "8LhQeL": [
    {
      "type": 0,
      "value": "코드 보기 모드로 전환"
    }
  ],
  "8ND+Yc": [
    {
      "type": 0,
      "value": "논리 앱의 관리 ID를 사용하도록 설정하세요."
    }
  ],
  "8NFfuB": [
    {
      "type": 0,
      "value": "작업"
    }
  ],
  "8NUqpR": [
    {
      "type": 0,
      "value": "흐름을 변경하는 방법을 설명합니다. 사용할 커넥터 및 콘텐츠를 포함해야 하는 경우를 포함하여 가능한 경우 세부 정보를 추가합니다."
    }
  ],
  "8Q7ns/": [
    {
      "type": 0,
      "value": "다음으로 이 흐름 편집"
    }
  ],
  "8SxNQC": [
    {
      "type": 0,
      "value": "개요"
    }
  ],
  "8U0KPg": [
    {
      "type": 0,
      "value": "필수 사항으로, URI로 인코딩할 문자열입니다."
    }
  ],
  "8UfIAk": [
    {
      "type": 0,
      "value": "일반 텍스트로 비밀 입력 또는 보안 매개 변수 사용"
    }
  ],
  "8Y5xpK": [
    {
      "type": 0,
      "value": "목요일"
    }
  ],
  "8ZfbyZ": [
    {
      "type": 0,
      "value": "(UTC+06:00) 아스타나"
    }
  ],
  "8baaNC": [
    {
      "type": 0,
      "value": "지원되지 않는 토큰 형식: "
    },
    {
      "type": 1,
      "value": "expressions"
    }
  ],
  "8eKf/c": [
    {
      "type": 0,
      "value": "(UTC+08:00) 이르쿠츠크"
    }
  ],
  "8eTWaf": [
    {
      "type": 0,
      "value": "이름 바꾸기"
    }
  ],
  "8j+a0n": [
    {
      "type": 0,
      "value": "비동기 패턴을 사용하면, 원격 서버가 202(수락됨) 응답을 통해 프로세싱에 대한 요청이 수락된 것으로 나타내는 경우 Logic Apps 엔진이 응답의 위치 헤더에 지정된 URL을 터미널 상태에 도달할 때까지 계속 폴링합니다."
    }
  ],
  "8mDG0V": [
    {
      "type": 0,
      "value": "워크플로에 다음 작업에 대한 매개 변수 유효성 검사 오류가 있습니다. "
    },
    {
      "type": 1,
      "value": "invalidNodes"
    }
  ],
  "8wr0zO": [
    {
      "type": 0,
      "value": "전달된 문자열 타임스탬프에 정수 일 수를 더합니다."
    }
  ],
  "8zkvmc": [
    {
      "type": 0,
      "value": "테스트"
    }
  ],
  "9/UeTh": [
    {
      "type": 0,
      "value": "전달된 배열 또는 개체의 공통 요소가 포함된 단일 배열 또는 개체를 반환합니다."
    }
  ],
  "90Q7Pw": [
    {
      "type": 0,
      "value": "값"
    }
  ],
  "90o7sB": [
    {
      "type": 0,
      "value": "파일"
    }
  ],
  "93Gj/n": [
    {
      "type": 0,
      "value": "줄 위치"
    }
  ],
  "93svjx": [
    {
      "type": 0,
      "value": "논리 앱에 시스템 할당 관리 ID가 사용하도록 설정되어 있는 경우 사용자 ID가 지원되지 않습니다."
    }
  ],
  "99vsJy": [
    {
      "type": 0,
      "value": "커넥터"
    }
  ],
  "9EmN2M": [
    {
      "type": 0,
      "value": "취소"
    }
  ],
  "9IDWMU": [
    {
      "type": 0,
      "value": "닫기"
    }
  ],
  "9JuvQ4": [
    {
      "type": 0,
      "value": "값의 데이터 URI를 반환합니다."
    }
  ],
  "9Jv3+1": [
    {
      "type": 0,
      "value": "추가적인 속성 값 쌍을 사용하여 개체 반환"
    }
  ],
  "9LLnyJ": [
    {
      "type": 0,
      "value": "(UTC-03:00) 브라질리아"
    }
  ],
  "9QNZSj": [
    {
      "type": 0,
      "value": "흐름 되돌리기"
    }
  ],
  "9SuA/E": [
    {
      "type": 0,
      "value": "12"
    }
  ],
  "9W0lck": [
    {
      "type": 0,
      "value": "{splitOn}의 분할 값이 잘못되었습니다. 출력에서 찾을 수 없습니다."
    }
  ],
  "9W3giy": [
    {
      "type": 0,
      "value": "개발 중"
    }
  ],
  "9YGcT2": [
    {
      "type": 0,
      "value": "ChildErrors"
    }
  ],
  "9YZ873": [
    {
      "type": 0,
      "value": "텍스트"
    }
  ],
  "9aj+el": [
    {
      "type": 0,
      "value": "기본값"
    }
  ],
  "9atGYe": [
    {
      "type": 0,
      "value": "추가"
    }
  ],
  "9djnqI": [
    {
      "type": 0,
      "value": "두 숫자를 더한 결과를 반환합니다."
    }
  ],
  "9u/Ae3": [
    {
      "type": 0,
      "value": "두 매개 변수가 모두 true인 경우 true를 반환합니다."
    }
  ],
  "9wX3u9": [
    {
      "type": 0,
      "value": "의견 보내기"
    }
  ],
  "9x8hg8": [
    {
      "type": 0,
      "value": "기본 모드에서 편집"
    }
  ],
  "A5Ferh": [
    {
      "type": 0,
      "value": "원본 요소가 보기에서 제거되었습니다."
    }
  ],
  "A8l+k7": [
    {
      "type": 0,
      "value": "API 매개 변수 '"
    },
    {
      "type": 1,
      "value": "parameters"
    },
    {
      "type": 0,
      "value": "'을(를) 실행하는 동안 오류가 발생했습니다"
    }
  ],
  "ADM1Z8": [
    {
      "type": 0,
      "value": "인증 유형"
    }
  ],
  "AEguAy": [
    {
      "type": 0,
      "value": "빈 값"
    }
  ],
  "AGCm1p": [
    {
      "type": 0,
      "value": "이름"
    }
  ],
  "AHB418": [
    {
      "type": 0,
      "value": "작업 필터링"
    }
  ],
  "AO6T9u": [
    {
      "type": 0,
      "value": "완료"
    }
  ],
  "AQ7Zxc": [
    {
      "type": 0,
      "value": "문자열에서 n번째로 나타나는 값의 인덱스를 반환합니다(대소문자를 구분하지 않는 고정 문화권)."
    }
  ],
  "Af+Ve0": [
    {
      "type": 0,
      "value": "(UTC+11:00) 부건빌 섬"
    }
  ],
  "AheXMN": [
    {
      "type": 0,
      "value": "빈도를 선택합니다."
    }
  ],
  "AhvQ7r": [
    {
      "type": 0,
      "value": "모든 고급 매개 변수 및 해당 값을 제거하고 지우기"
    }
  ],
  "Ak2Lka": [
    {
      "type": 0,
      "value": "다음에 연결되지 않음"
    }
  ],
  "AnX5yC": [
    {
      "type": 0,
      "value": "사용자 이름"
    }
  ],
  "AoalgS": [
    {
      "type": 0,
      "value": "더 많은 결과를 로드하는 중..."
    }
  ],
  "ArTh0/": [
    {
      "type": 0,
      "value": "필수 사항으로, base64 표현으로 인코딩할 문자열입니다."
    }
  ],
  "AsqIUa": [
    {
      "type": 0,
      "value": "최대 간격"
    }
  ],
  "Az0QvG": [
    {
      "type": 0,
      "value": "자동"
    }
  ],
  "B/JzwK": [
    {
      "offset": 0,
      "options": {
        "=0": {
          "value": [
            {
              "type": 0,
              "value": "0개의 작업"
            }
          ]
        },
        "other": {
          "value": [
            {
              "type": 7
            },
            {
              "type": 0,
              "value": "개의 작업"
            }
          ]
        }
      },
      "pluralType": "cardinal",
      "type": 6,
      "value": "actionCount"
    }
  ],
  "B/gCWM": [
    {
      "type": 0,
      "value": "오류"
    }
  ],
  "B2s0iG": [
    {
      "type": 0,
      "value": "필수 사항으로, 검색할 부분의 인덱스입니다."
    }
  ],
  "B59BCg": [
    {
      "type": 0,
      "value": "사용할 수 있는 동적 콘텐츠가 없음"
    }
  ],
  "B999mz": [
    {
      "type": 0,
      "value": "줄이 삭제되었습니다."
    }
  ],
  "BBD8Em": [
    {
      "type": 0,
      "value": "키"
    }
  ],
  "BCAnZP": [
    {
      "type": 0,
      "value": "이 타임스탬프 값의 형식을 지정하는 방법을 나타내는 단일 형식 지정자 문자 또는 사용자 지정 형식 패턴입니다. 형식을 제공하지 않으면 ISO 8601 형식('o')이 사용됩니다."
    }
  ],
  "BCgiRh": [
    {
      "type": 0,
      "value": "경고: 사용자 지정 값이 이 입력에 허용되는 형식 중 하나와 일치하지 않습니다."
    }
  ],
  "BFTwRN": [
    {
      "type": 0,
      "value": "성공했지만 다시 시도해야 함"
    }
  ],
  "BHe7qY": [
    {
      "type": 0,
      "value": "필수 사항으로, URI로 인코딩된 문자열입니다."
    }
  ],
  "BIzX3S": [
    {
      "type": 0,
      "value": "실행 취소 작업에 대한 자세한 정보"
    }
  ],
  "BJNUxN": [
    {
      "type": 0,
      "value": "경로 매개 변수"
    }
  ],
  "BKL0ZG": [
    {
      "type": 0,
      "value": "시작 시간"
    }
  ],
  "BPYdTX": [
    {
      "type": 0,
      "value": "지정되지 않음"
    }
  ],
  "BQCPY7": [
    {
      "type": 0,
      "value": "필수 사항으로, URL이 안전하지 않은 문자를 디코딩할 문자열입니다."
    }
  ],
  "BQSRV0": [
    {
      "type": 0,
      "value": "일반 텍스트로 암호 입력 또는 보안 매개 변수 사용"
    }
  ],
  "BS3gy8": [
    {
      "type": 0,
      "value": "죄송합니다. 문제가 발생했습니다. 다시 시도하십시오."
    }
  ],
  "BSgavq": [
    {
      "type": 0,
      "value": "예: 월요일, 금요일"
    }
  ],
  "BUutcC": [
    {
      "type": 0,
      "value": "형제 요소의 목록 확장"
    }
  ],
  "BYrP8F": [
    {
      "type": 0,
      "value": "숫자"
    }
  ],
  "BeqBP7": [
    {
      "type": 0,
      "value": "자동 압축 풀기"
    }
  ],
  "Bewmet": [
    {
      "type": 0,
      "value": "배열"
    }
  ],
  "Bl4Iv0": [
    {
      "type": 0,
      "value": "(UTC+08:00) 울란바토르"
    }
  ],
  "Bn8iTS": [
    {
      "type": 0,
      "value": "상태 유형:"
    }
  ],
  "BoMvF2": [
    {
      "type": 0,
      "value": "축소"
    }
  ],
  "BogxJl": [
    {
      "type": 0,
      "value": "(UTC+04:00) 이젭스크, 사마라"
    }
  ],
  "BrWQ0Z": [
    {
      "type": 0,
      "value": "관리 ID 선택"
    }
  ],
  "BtL7UI": [
    {
      "type": 0,
      "value": "이 단계를 위해서는 추가 정보가 필요하지 않습니다. 후속 단계에서 출력을 사용할 수 있습니다."
    }
  ],
  "BuYrD3": [
    {
      "type": 0,
      "value": "이 GUID 값의 서식을 지정하는 방법을 나타내는 단일 형식 지정자입니다."
    }
  ],
  "BvCnOv": [
    {
      "type": 0,
      "value": "실행에 대한 추적 ID를 설정합니다. 분할을 위해 이 추적 ID는 시작 요청에 해당합니다."
    }
  ],
  "BxITRH": [
    {
      "type": 0,
      "value": "필수 항목으로, 비교하는 개체보다 큰지 확인할 개체입니다."
    }
  ],
  "BynK4X": [
    {
      "type": 0,
      "value": "질문하기"
    }
  ],
  "C1cy54": [
    {
      "type": 0,
      "value": "본문"
    }
  ],
  "C4NQ1J": [
    {
      "type": 0,
      "value": "연속 토큰에 따라 지정된 임계값을 충족하는 항목을 검색합니다. 커넥터의 페이지 크기로 인해 반환되는 수가 임계값을 초과할 수 있습니다."
    }
  ],
  "CBzSJo": [
    {
      "type": 0,
      "value": "True"
    }
  ],
  "CFOUe3": [
    {
      "type": 0,
      "value": "전자 메일을 보내는 작업 추가"
    }
  ],
  "CG772M": [
    {
      "type": 0,
      "value": "연결 필요"
    }
  ],
  "CPm+OG": [
    {
      "type": 0,
      "value": "연결 만들기"
    }
  ],
  "CaajcD": [
    {
      "type": 0,
      "value": "(UTC+13:00) 사모아"
    }
  ],
  "CafOCn": [
    {
      "type": 0,
      "value": "'"
    },
    {
      "type": 1,
      "value": "invalidProperties"
    },
    {
      "type": 0,
      "value": "' 속성은 '"
    },
    {
      "type": 1,
      "value": "convertedAuthType"
    },
    {
      "type": 0,
      "value": "' 인증 유형에 유효하지 않습니다."
    }
  ],
  "Cb6IEq": [
    {
      "type": 0,
      "value": "(UTC-05:00) 아바나"
    }
  ],
  "Cb8pv0": [
    {
      "type": 0,
      "value": "(UTC-02:00) 중부-대서양 - 사용하지 않음"
    }
  ],
  "Ci41Od": [
    {
      "type": 0,
      "value": "(UTC+12:00) 오클랜드, 웰링턴"
    }
  ],
  "Ciol6I": [
    {
      "type": 0,
      "value": "출력"
    }
  ],
  "Cj3/LJ": [
    {
      "type": 0,
      "value": "매개 변수 이름을 제공해야 합니다."
    }
  ],
  "ClZW2r": [
    {
      "type": 0,
      "value": "값"
    }
  ],
  "CsPY74": [
    {
      "type": 0,
      "value": "자격 증명 유형"
    }
  ],
  "CvoqQ6": [
    {
      "type": 0,
      "value": "날짜(YYYY-MM-DD)를 입력하거나 선택하세요."
    }
  ],
  "Cy0pyB": [
    {
      "type": 0,
      "value": "(UTC+09:30) 애들레이드"
    }
  ],
  "CyT8H7": [
    {
      "type": 0,
      "value": "Accepts 'Number', 'Integer', and 'Decimal' types."
    }
  ],
  "CypYLs": [
    {
      "type": 1,
      "value": "parentName"
    },
    {
      "type": 0,
      "value": "과(와) "
    },
    {
      "type": 1,
      "value": "childName"
    },
    {
      "type": 0,
      "value": " 사이에 새 단계를 삽입합니다."
    }
  ],
  "Czt6YV": [
    {
      "type": 1,
      "value": "times"
    },
    {
      "type": 0,
      "value": "에"
    }
  ],
  "D+Ptnq": [
    {
      "type": 0,
      "value": "URI에서 경로 및 쿼리 반환"
    }
  ],
  "D/xTXV": [
    {
      "type": 0,
      "value": "원본 스키마 표시"
    }
  ],
  "D1lgsT": [
    {
      "type": 0,
      "value": "필수 항목으로, 선행 및 후행 공백을 제거하는 문자열입니다."
    }
  ],
  "D5FIKL": [
    {
      "type": 0,
      "value": "샘플에서 붙여넣기"
    }
  ],
  "DDIIAQ": [
    {
      "type": 0,
      "value": "노드"
    }
  ],
  "DEKsll": [
    {
      "type": 0,
      "value": "재시도 정책 간격이 잘못되었습니다. ISO 8601 기간 형식과 일치해야 합니다."
    }
  ],
  "DEu7oK": [
    {
      "type": 0,
      "value": "(UTC-07:00) 애리조나"
    }
  ],
  "DGMwU4": [
    {
      "type": 0,
      "value": "샘플 페이로드를 사용하여 스키마 생성"
    }
  ],
  "DJW8RE": [
    {
      "type": 0,
      "value": "값 선택"
    }
  ],
  "DMuwuJ": [
    {
      "type": 0,
      "value": "날짜"
    }
  ],
  "DQV7aK": [
    {
      "type": 0,
      "value": "Alt/Option + 클릭하여 '"
    },
    {
      "type": 1,
      "value": "displayName"
    },
    {
      "type": 0,
      "value": "' 다운로드"
    }
  ],
  "DWd9vy": [
    {
      "type": 0,
      "value": "매주"
    }
  ],
  "DWsh56": [
    {
      "type": 0,
      "value": "클라이언트 ID 입력"
    }
  ],
  "DYXoEM": [
    {
      "type": 0,
      "value": "(UTC+02:00) 키시네프"
    }
  ],
  "DZZ3fj": [
    {
      "type": 0,
      "value": "기간"
    }
  ],
  "Dhu3IS": [
    {
      "type": 0,
      "value": "미니 맵 표시"
    }
  ],
  "DjbVKU": [
    {
      "type": 0,
      "value": "OAuth"
    }
  ],
  "DkF25I": [
    {
      "type": 0,
      "value": "정적 결과 확장"
    }
  ],
  "Dm0zAO": [
    {
      "type": 0,
      "value": "이 작업의 단일 아웃바운드 요청에 대한 최대 기간입니다. 재시도를 실행한 후 이 제한 내에서 요청이 완료되지 않으면 작업이 실패합니다."
    }
  ],
  "DsPDVB": [
    {
      "type": 0,
      "value": "트리거 조건은 비워 둘 수 없습니다."
    }
  ],
  "DuoHXI": [
    {
      "type": 0,
      "value": "입력 추가"
    }
  ],
  "DyYcJZ": [
    {
      "type": 0,
      "value": "다음 이후 실행"
    }
  ],
  "DysO/Q": [
    {
      "type": 0,
      "value": "Ctrl+Y"
    }
  ],
  "E+HsWF": [
    {
      "type": 0,
      "value": "로그인 중..."
    }
  ],
  "E+iim4": [
    {
      "type": 0,
      "value": "표준 시간대를 선택합니다."
    }
  ],
  "E3+TAA": [
    {
      "type": 0,
      "value": "스키마 노드 '"
    },
    {
      "type": 1,
      "value": "nodeName"
    },
    {
      "type": 0,
      "value": "'에 형식이 일치하지 않는 입력이 있습니다"
    }
  ],
  "E8iqLl": [
    {
      "type": 0,
      "value": "(UTC+11:00) 사할린"
    }
  ],
  "ECZC6Y": [
    {
      "type": 0,
      "value": "매개 변수를 10진수로 변환"
    }
  ],
  "EKjaix": [
    {
      "type": 0,
      "value": "흐름의 작업을 확인하여 매개 변수를 설정해야 하는지 확인합니다. 완료되면 저장하는 것을 잊지 마세요!"
    }
  ],
  "ERAWZA": [
    {
      "type": 0,
      "value": "응답"
    }
  ],
  "ERVorY": [
    {
      "type": 0,
      "value": "그룹 만들기"
    }
  ],
  "ESZXfC": [
    {
      "type": 0,
      "value": "이 시간(분)에"
    }
  ],
  "EUQDM6": [
    {
      "type": 0,
      "value": "동작 추가"
    }
  ],
  "EZz5q7": [
    {
      "type": 0,
      "value": "선택 과목. substring 추출을 시작할 위치의 인덱스입니다."
    }
  ],
  "Ea/fr+": [
    {
      "type": 1,
      "value": "interval"
    },
    {
      "type": 0,
      "value": "일마다"
    }
  ],
  "EaTGcN": [
    {
      "type": 0,
      "value": "(UTC+01:00) 서중앙 아프리카"
    }
  ],
  "EdeHLs": [
    {
      "type": 0,
      "value": "입력 전체 배열로 전환"
    }
  ],
  "EdzoIs": [
    {
      "type": 0,
      "value": "1"
    }
  ],
  "EiRMD4": [
    {
      "type": 0,
      "value": "로그인하여 "
    },
    {
      "type": 1,
      "value": "connectorDisplayName"
    },
    {
      "type": 0,
      "value": "에 대한 연결을 만듭니다."
    }
  ],
  "EjXdAm": [
    {
      "type": 0,
      "value": "암호"
    }
  ],
  "Ek0mSE": [
    {
      "type": 0,
      "value": "이 작업에 대한 요청 기록 보기"
    }
  ],
  "EqX3Mi": [
    {
      "type": 0,
      "value": "흐름에서 사용하도록 이러한 연결을 설정합니다."
    }
  ],
  "EurkzL": [
    {
      "type": 0,
      "value": "예 또는 아니요를 선택하세요."
    }
  ],
  "ExaACE": [
    {
      "type": 0,
      "value": "연결 표시 이름"
    }
  ],
  "F3IDl8": [
    {
      "type": 0,
      "value": "필수 사항으로, 더할 지정된 시간 단위의 수입니다."
    }
  ],
  "F6+icQ": [
    {
      "type": 0,
      "value": "최대 재시도 정책 간격이 잘못되었습니다. ISO 8601 기간 형식과 일치해야 합니다."
    }
  ],
  "F9dR1Q": [
    {
      "type": 0,
      "value": "추가"
    }
  ],
  "FBNevf": [
    {
      "type": 0,
      "value": "작업으로 이동"
    }
  ],
  "FDF4Qb": [
    {
      "type": 0,
      "value": "정의에 정의된 매개 변수 값을 반환합니다."
    }
  ],
  "FDWfqM": [
    {
      "type": 0,
      "value": "보안 출력"
    }
  ],
  "FIL1Nt": [
    {
      "type": 0,
      "value": "조건이 너무 복잡하거나 잘못되었습니다. 기본 모드로 전환할 수 없습니다."
    }
  ],
  "FIT7i0": [
    {
      "type": 0,
      "value": "20"
    }
  ],
  "FL/0Zp": [
    {
      "type": 0,
      "value": "(UTC-07:00) 치와와, 라파스, 마사틀란"
    }
  ],
  "FMA0Q0": [
    {
      "type": 0,
      "value": "흐름이 업데이트되었습니다."
    }
  ],
  "FN5zHQ": [
    {
      "type": 0,
      "value": "시작 인덱스와 끝 인덱스로 정의된 문자열의 섹션을 반환합니다."
    }
  ],
  "FOiBk/": [
    {
      "type": 0,
      "value": "오류"
    }
  ],
  "FT3jt6": [
    {
      "type": 0,
      "value": "웹후크 참조 정보"
    }
  ],
  "FUhNu4": [
    {
      "type": 0,
      "value": "분할"
    }
  ],
  "FUuFlC": [
    {
      "type": 0,
      "value": "기본값"
    }
  ],
  "FXLR5M": [
    {
      "offset": 0,
      "options": {
        "other": {
          "value": [
            {
              "type": 7
            },
            {
              "type": 0,
              "value": "시간"
            }
          ]
        }
      },
      "pluralType": "cardinal",
      "type": 6,
      "value": "hours"
    }
  ],
  "FYtDP0": [
    {
      "type": 0,
      "value": "메일 주소를 입력하세요."
    }
  ],
  "FaBEfQ": [
    {
      "type": 0,
      "value": "추적된 속성"
    }
  ],
  "Fcvgvg": [
    {
      "type": 0,
      "value": "검색"
    }
  ],
  "FiyQjU": [
    {
      "type": 0,
      "value": "2"
    }
  ],
  "FslNgF": [
    {
      "type": 0,
      "value": "상태"
    }
  ],
  "FxQ2Ts": [
    {
      "type": 0,
      "value": "(UTC+02:00) 트리폴리"
    }
  ],
  "G+XvKn": [
    {
      "type": 0,
      "value": "구분 기호로 결합된 배열의 각 항목이 포함된 문자열을 반환합니다."
    }
  ],
  "G/CC5/": [
    {
      "type": 0,
      "value": "{splitOn} 분할 형식이 잘못되었습니다."
    }
  ],
  "G0XYrd": [
    {
      "type": 0,
      "value": "필수 항목으로, 값을 포함할 수 있는 문자열입니다."
    }
  ],
  "GAY7b8": [
    {
      "type": 0,
      "value": "URI에서 쿼리 반환"
    }
  ],
  "GD3m4X": [
    {
      "type": 0,
      "value": "확장됨"
    }
  ],
  "GDUGlm": [
    {
      "type": 0,
      "value": "권한 입력"
    }
  ],
  "GE14Xd": [
    {
      "type": 0,
      "value": "(UTC-03:00) 부에노스아이레스 시"
    }
  ],
  "GEB1on": [
    {
      "type": 0,
      "value": "0~59 사이의 숫자가 아닌 값이 포함되어 있습니다."
    }
  ],
  "GIUSQs": [
    {
      "type": 0,
      "value": "데이터 형식으로 필터링"
    }
  ],
  "GLd3MU": [
    {
      "type": 0,
      "value": "필수 항목으로, Within 컬렉션 내에서 찾을 개체입니다."
    }
  ],
  "GQnN3U": [
    {
      "type": 0,
      "value": "흐름 설명"
    }
  ],
  "GXXLuT": [
    {
      "type": 0,
      "value": "유효한 부울을 입력하세요."
    }
  ],
  "GYvF54": [
    {
      "type": 0,
      "value": "참조 함수"
    }
  ],
  "GZ8MDP": [
    {
      "type": 1,
      "value": "s1"
    },
    {
      "type": 0,
      "value": "/"
    },
    {
      "type": 1,
      "value": "s2"
    }
  ],
  "GcG0qf": [
    {
      "type": 0,
      "value": "매개 변수가 false인 경우 true를 반환합니다."
    }
  ],
  "GdGm4T": [
    {
      "type": 0,
      "value": "기타 명령"
    }
  ],
  "Ggkf4s": [
    {
      "type": 0,
      "value": "시작"
    }
  ],
  "Gi72X5": [
    {
      "type": 0,
      "value": "간단히 보기"
    }
  ],
  "Gi7czD": [
    {
      "type": 0,
      "value": "원본 스키마 요소"
    }
  ],
  "Gl5khw": [
    {
      "type": 0,
      "value": "이 시간(시)에"
    }
  ],
  "Gmya+V": [
    {
      "type": 0,
      "value": "사용할 수 없음"
    }
  ],
  "GreYWQ": [
    {
      "type": 0,
      "value": "매개 변수 이름을 입력하세요."
    }
  ],
  "GtDOFg": [
    {
      "type": 0,
      "value": "선택 취소"
    }
  ],
  "GyUe4C": [
    {
      "type": 0,
      "value": "함수 관련 옵션 수정"
    }
  ],
  "GzQQqH": [
    {
      "type": 0,
      "value": "배열"
    }
  ],
  "Gziyq8": [
    {
      "type": 0,
      "value": "파일 콘텐츠"
    }
  ],
  "H/QVod": [
    {
      "type": 0,
      "value": "워크플로에 다음 작업에 대한 설정 유효성 검사 오류가 있습니다. "
    },
    {
      "type": 1,
      "value": "invalidNodes"
    }
  ],
  "H17jEE": [
    {
      "type": 0,
      "value": "URI 구문 분석 기능"
    }
  ],
  "H1wnHr": [
    {
      "type": 0,
      "value": "필수 항목. 슬라이스할 문자열입니다."
    }
  ],
  "H2WdiZ": [
    {
      "type": 0,
      "value": "유효한 분 값(0~007E;59)을 쉼표로 구분해서 입력하세요(예: 15,30)."
    }
  ],
  "H5VikC": [
    {
      "type": 0,
      "value": "연결이 잘못되었습니다. 매핑은 닫힌 루프를 형성할 수 없습니다."
    }
  ],
  "H8bEUn": [
    {
      "type": 0,
      "value": "필수 사항으로, 감수가 제거될 숫자입니다."
    }
  ],
  "HDqP2g": [
    {
      "type": 0,
      "value": "필수 사항으로, 반환할 양식 데이터 값의 키 이름입니다."
    }
  ],
  "HH970i": [
    {
      "type": 0,
      "value": "월"
    }
  ],
  "HILmmE": [
    {
      "type": 0,
      "value": "필수. 정렬할 컬렉션입니다."
    }
  ],
  "HMiE+4": [
    {
      "type": 0,
      "value": "전체 화면 종료"
    }
  ],
  "HOchry": [
    {
      "type": 0,
      "value": "기존 연결 참조를 선택하거나 새 연결 참조를 만듭니다."
    }
  ],
  "HQ8/tk": [
    {
      "type": 0,
      "value": "TokenPicker가 표시되는 경우 동적 콘텐츠를 추가하는 버튼"
    }
  ],
  "HSJLCu": [
    {
      "type": 0,
      "value": "머리글"
    }
  ],
  "HYhDYB": [
    {
      "type": 0,
      "value": "(UTC-02:00) 협정 세계시-02"
    }
  ],
  "Hbqlzk": [
    {
      "type": 0,
      "value": "식 삽입"
    }
  ],
  "HfinO2": [
    {
      "type": 0,
      "value": "배열 항목에 대한 상세 정보 입력으로 전환"
    }
  ],
  "HfmDk9": [
    {
      "type": 0,
      "value": "흐름 편집"
    }
  ],
  "HfrUId": [
    {
      "type": 0,
      "value": "콘텐츠를 볼 카드를 선택하세요."
    }
  ],
  "HmcHoE": [
    {
      "type": 0,
      "value": "매니페스트를 가져오는 동안 오류 발생"
    }
  ],
  "HoQiVa": [
    {
      "type": 0,
      "value": "유효한 날짜를 입력하세요."
    }
  ],
  "HsO1Rd": [
    {
      "type": 1,
      "value": "addIcon"
    },
    {
      "type": 0,
      "value": " 게이트웨이 설치"
    }
  ],
  "HzS2gJ": [
    {
      "type": 0,
      "value": "동적 콘텐츠는 인증의 속성으로 지원되지 않습니다."
    }
  ],
  "I3mifR": [
    {
      "type": 0,
      "value": "건너뜀"
    }
  ],
  "I41vZ/": [
    {
      "type": 0,
      "value": "(UTC-11:00) 협정 세계시-11"
    }
  ],
  "I7/+er": [
    {
      "type": 0,
      "value": "전역 뷰"
    }
  ],
  "IA+Ogm": [
    {
      "type": 0,
      "value": "22"
    }
  ],
  "IAmvpa": [
    {
      "type": 0,
      "value": "(UTC-08:00) 협정 세계시-08"
    }
  ],
  "IHMd3X": [
    {
      "type": 0,
      "value": "예: "
    },
    {
      "type": 1,
      "value": "url"
    }
  ],
  "IPbMdl": [
    {
      "type": 0,
      "value": "코드 보기"
    }
  ],
  "IPwWgu": [
    {
      "type": 0,
      "value": "(UTC+02:00) 예루살렘"
    }
  ],
  "IQyOth": [
    {
      "type": 0,
      "value": "사용 가능한 경우 동적 콘텐츠는 흐름에 대해 선택한 커넥터 및 작업에서 자동으로 생성됩니다."
    }
  ],
  "IS4vNX": [
    {
      "type": 0,
      "value": "(UTC-12:00) 날짜 변경선 서쪽"
    }
  ],
  "ISaPr+": [
    {
      "type": 0,
      "value": "Logic Apps 매개 변수를 만들고 관리하고 기본값을 지정합니다."
    }
  ],
  "IW2MjQ": [
    {
      "type": 0,
      "value": "전달된 문자열 타임스탬프를 UTC에서 대상 표준 시간대로 변환합니다."
    }
  ],
  "IXy91L": [
    {
      "type": 0,
      "value": "대상 스키마 추가"
    }
  ],
  "IdOhPY": [
    {
      "type": 1,
      "value": "label"
    },
    {
      "type": 0,
      "value": " 동적 데이터를 추가하려면 Alt + '/' 키를 누릅니다."
    }
  ],
  "If+p6C": [
    {
      "type": 0,
      "value": "(UTC+09:00) 야쿠츠크"
    }
  ],
  "IsVhkH": [
    {
      "type": 0,
      "value": "속성 없음"
    }
  ],
  "IuHdCO": [
    {
      "type": 0,
      "value": "흐름은 다음과 같습니다. 변경하려는 경우 원하는 내용을 말하세요. 예를 들어:"
    }
  ],
  "IxWip7": [
    {
      "type": 0,
      "value": "(UTC+03:00) 모스코바, 상트페테르부르크, 볼고그라드"
    }
  ],
  "J/Kz1j": [
    {
      "type": 0,
      "value": "비동기 패턴"
    }
  ],
  "J2Su6x": [
    {
      "type": 0,
      "value": "글꼴 크기에 대한 서식 옵션"
    }
  ],
  "J5/7vN": [
    {
      "type": 0,
      "value": "고정 문화권의 대/소문자 규칙을 사용하여 문자열을 소문자로 변환합니다."
    }
  ],
  "J55HA9": [
    {
      "type": 0,
      "value": "잘못된 작업입니다. 항목 수: "
    },
    {
      "type": 1,
      "value": "length"
    },
    {
      "type": 0,
      "value": "."
    }
  ],
  "J5TTF6": [
    {
      "type": 0,
      "value": "Accepted data types: "
    },
    {
      "type": 1,
      "value": "type"
    }
  ],
  "J62n9E": [
    {
      "type": 0,
      "value": "실패"
    }
  ],
  "J9wWry": [
    {
      "type": 0,
      "value": "매개 변수"
    }
  ],
  "JAIV0h": [
    {
      "type": 0,
      "value": "현재 맵에 "
    },
    {
      "type": 1,
      "value": "numOfIssues"
    },
    {
      "type": 0,
      "value": " "
    },
    {
      "type": 1,
      "value": "issue"
    },
    {
      "type": 0,
      "value": "이(가) 포함되어 있습니다."
    }
  ],
  "JErLDT": [
    {
      "type": 0,
      "value": "삭제"
    }
  ],
  "JJyT88": [
    {
      "type": 0,
      "value": "작업 실행 취소"
    }
  ],
  "JNQHws": [
    {
      "type": 0,
      "value": "필수 사항으로, 시간을 포함하는 문자열입니다."
    }
  ],
  "JSfWJ0": [
    {
      "type": 0,
      "value": "필수 항목으로, 부울로 변환되는 값입니다."
    }
  ],
  "JWl/LD": [
    {
      "type": 0,
      "value": "새 항목 추가"
    }
  ],
  "Jaz3EC": [
    {
      "type": 0,
      "value": "전달된 문자열 타임스탬프를 원본 표준 시간대에서 대상 표준 시간대로 변환합니다."
    }
  ],
  "JbgTET": [
    {
      "type": 0,
      "value": "메서드"
    }
  ],
  "Ji6663": [
    {
      "type": 0,
      "value": "사전에 키가 포함되어 있거나, 배열에 값이 포함되어 있거나, 문자열에 부분 문자열이 포함되어 있는 경우 true를 반환합니다."
    }
  ],
  "Jil/Wa": [
    {
      "type": 0,
      "value": "유효하지 않은 설정"
    }
  ],
  "JjTfC7": [
    {
      "type": 0,
      "value": "필수. 형식을 지정할 숫자입니다."
    }
  ],
  "JnlcZQ": [
    {
      "type": 0,
      "value": "이름:"
    }
  ],
  "Jq2Y/o": [
    {
      "type": 0,
      "value": "숫자 형식 문자열입니다."
    }
  ],
  "JzRzVp": [
    {
      "type": 0,
      "value": "(UTC-09:00) 알래스카"
    }
  ],
  "K50znc": [
    {
      "type": 0,
      "value": "필수 항목으로, 새 속성을 추가할 개체입니다."
    }
  ],
  "K7/DnZ": [
    {
      "type": 0,
      "value": "출력"
    }
  ],
  "KBaGkS": [
    {
      "type": 0,
      "value": "연결 참조 변경"
    }
  ],
  "KNDVnN": [
    {
      "type": 0,
      "value": "\""
    },
    {
      "type": 1,
      "value": "selectedOperation"
    },
    {
      "type": 0,
      "value": "\"을(를) (으)로 바꾸기"
    }
  ],
  "KP0Rr2": [
    {
      "type": 0,
      "value": "유효한 이중 번호를 입력하세요."
    }
  ],
  "KV4uky": [
    {
      "type": 0,
      "value": "새 항목인 경우..."
    }
  ],
  "KX1poC": [
    {
      "offset": 0,
      "options": {
        "=0": {
          "value": [
            {
              "type": 0,
              "value": "0개의 사례"
            }
          ]
        },
        "other": {
          "value": [
            {
              "type": 7
            },
            {
              "type": 0,
              "value": "개의 사례"
            }
          ]
        }
      },
      "pluralType": "cardinal",
      "type": 6,
      "value": "actionCount"
    }
  ],
  "KYX5Do": [
    {
      "type": 0,
      "value": "밑줄 (⌘U)"
    }
  ],
  "KZOa5l": [
    {
      "type": 0,
      "value": "취소"
    }
  ],
  "KlDW+5": [
    {
      "type": 0,
      "value": "(UTC+02:00) 베이루트"
    }
  ],
  "KnjcUV": [
    {
      "type": 0,
      "value": "무시됨"
    }
  ],
  "KwGA+K": [
    {
      "type": 0,
      "value": "함수 앱 리소스 선택"
    }
  ],
  "L+PY+j": [
    {
      "type": 0,
      "value": "필수 항목으로, 컬렉션에서 가져올 개체 수입니다. 양의 정수여야 합니다."
    }
  ],
  "L0UAzs": [
    {
      "type": 0,
      "value": "문자열 타임스탬프의 주 구성 요소를 반환합니다."
    }
  ],
  "L4RJF0": [
    {
      "type": 0,
      "value": "검색 결과가 없음"
    }
  ],
  "LBH8UV": [
    {
      "type": 0,
      "value": "확장"
    }
  ],
  "LBbhCu": [
    {
      "type": 0,
      "value": "워크플로 그래프 삭제"
    }
  ],
  "LCRHQ9": [
    {
      "type": 0,
      "value": "(UTC+12:00) 피지"
    }
  ],
  "LCXZLM": [
    {
      "type": 0,
      "value": "함수 앱을 로드하는 중..."
    }
  ],
  "LElaX3": [
    {
      "type": 0,
      "value": "다음 흐름 제안"
    }
  ],
  "LJmfmK": [
    {
      "type": 0,
      "value": "자세히 보기"
    }
  ],
  "LMB8am": [
    {
      "type": 0,
      "value": "만드는 중..."
    }
  ],
  "LR/3Lr": [
    {
      "type": 0,
      "value": "구성"
    }
  ],
  "LRAhSA": [
    {
      "type": 0,
      "value": "활성화하면 이 동작은 Dataverse 트리거의 \"실행\" 설정에서 사용자와 함께 실행됩니다."
    }
  ],
  "LS8rfZ": [
    {
      "type": 0,
      "value": "URI에서 체계 반환"
    }
  ],
  "LTTgWN": [
    {
      "type": 0,
      "value": "필수. 첫 번째 개체를 가져올 컬렉션입니다."
    }
  ],
  "LV/BTE": [
    {
      "type": 0,
      "value": "API Management 서비스 인스턴스 로드..."
    }
  ],
  "LV3k48": [
    {
      "type": 0,
      "value": "(UTC+01:00) 베오그라드, 브라티슬라바, 부다페스트, 류블랴나, 프라하"
    }
  ],
  "LZm3ze": [
    {
      "type": 0,
      "value": "병렬 분기 추가"
    }
  ],
  "LaFlFh": [
    {
      "type": 0,
      "value": "이 작업을 제거했습니다."
    }
  ],
  "LdITnG": [
    {
      "type": 0,
      "value": "(UTC-03:00) 카옌, 포르탈레자"
    }
  ],
  "Lft/is": [
    {
      "type": 0,
      "value": "새로 추가"
    }
  ],
  "LlYz9c": [
    {
      "type": 0,
      "value": "자세히 보기"
    }
  ],
  "Lm9bnN": [
    {
      "type": 0,
      "value": "글머리 기호 목록"
    }
  ],
  "Lnqh6h": [
    {
      "type": 0,
      "value": "굵게(Ctrl+B)"
    }
  ],
  "LoGUT3": [
    {
      "type": 0,
      "value": "for each 루프 내에서 사용하는 경우 이 함수는 지정된 루프의 현재 항목을 반환합니다."
    }
  ],
  "LpPNAD": [
    {
      "type": 0,
      "value": "추가"
    }
  ],
  "LtbkS7": [
    {
      "type": 0,
      "value": "전달된 문자열 타임스탬프에 대한 일의 시작을 반환합니다."
    }
  ],
  "Lub7NN": [
    {
      "type": 0,
      "value": "필수. true일 수 있는 식입니다."
    }
  ],
  "LvLksz": [
    {
      "type": 0,
      "value": "출력을 로드하는 중"
    }
  ],
  "LvpxiA": [
    {
      "type": 0,
      "value": "게이트웨이"
    }
  ],
  "Lx8HRl": [
    {
      "type": 0,
      "value": "(UTC+02:00) 다마스쿠스"
    }
  ],
  "M/gUE8": [
    {
      "type": 0,
      "value": "정보"
    }
  ],
  "M0xrm+": [
    {
      "type": 0,
      "value": "코드 보기"
    }
  ],
  "M3kJsI": [
    {
      "type": 0,
      "value": "매주 월요일"
    }
  ],
  "M4H0gh": [
    {
      "type": 0,
      "value": "제거"
    }
  ],
  "M6U2LE": [
    {
      "type": 0,
      "value": "워크플로가 저장되면 매개 변수가 저장됩니다. 저장하기 전에 여기에서 편집하거나 저장 후 매개 변수 페이지에서 편집할 수 있습니다."
    }
  ],
  "M8Aqm4": [
    {
      "type": 0,
      "value": "선택 사항. 해당 범위 내 최상위 작업의 입력 및 출력을 원하는 범위 작업의 이름입니다."
    }
  ],
  "MCzWDc": [
    {
      "type": 0,
      "value": "미리 보기"
    }
  ],
  "MDbmMw": [
    {
      "type": 0,
      "value": "필수 항목으로, 평가할 컬렉션입니다. 개체는 결과에 표시되기 위해 전달된 모든 컬렉션에 있어야 합니다."
    }
  ],
  "MGZRu4": [
    {
      "type": 0,
      "value": "동작 추가"
    }
  ],
  "MIX4f9": [
    {
      "type": 0,
      "value": "지원되지 않는 프로그래밍 언어입니다."
    }
  ],
  "MKTdNk": [
    {
      "type": 0,
      "value": "필수 사항으로, 이진 표현으로 변환할 데이터 URI입니다."
    }
  ],
  "MLCQzX": [
    {
      "type": 0,
      "value": "관리 ID"
    }
  ],
  "MLckJz": [
    {
      "type": 0,
      "value": "필수. 시작 시간을 포함하는 문자열입니다."
    }
  ],
  "MOsuw2": [
    {
      "type": 0,
      "value": "(UTC+10:00) 괌, 포트모르즈비"
    }
  ],
  "MPPyI6": [
    {
      "type": 0,
      "value": "(UTC+04:00) 바쿠"
    }
  ],
  "MTR4Vg": [
    {
      "type": 0,
      "value": "현재 타임스탬프를 문자열로 반환합니다."
    }
  ],
  "MVrv+N": [
    {
      "type": 0,
      "value": "올바른 배열을 입력합니다."
    }
  ],
  "MYgKHu": [
    {
      "type": 0,
      "value": "작업"
    }
  ],
  "Mb+Eaq": [
    {
      "type": 0,
      "value": "Bool"
    }
  ],
  "Mb/Vp8": [
    {
      "type": 0,
      "value": "다음 항목 실패"
    }
  ],
  "Mc6ITJ": [
    {
      "type": 0,
      "value": "검색"
    }
  ],
  "MfAdfx": [
    {
      "type": 0,
      "value": "고급 모드에서 편집"
    }
  ],
  "Mgcs5s": [
    {
      "type": 0,
      "value": "유효한 숫자를 입력하세요."
    }
  ],
  "MirIsS": [
    {
      "type": 0,
      "value": "코드 표시"
    }
  ],
  "MmBfD1": [
    {
      "type": 0,
      "value": "예기치 않은 오류"
    }
  ],
  "MnThTq": [
    {
      "type": 0,
      "value": "함수 삽입"
    }
  ],
  "MsCHhQ": [
    {
      "type": 0,
      "value": "시간 초과"
    }
  ],
  "N0pS6Y": [
    {
      "type": 0,
      "value": "대상 스키마"
    }
  ],
  "N2CF0J": [
    {
      "type": 0,
      "value": "필수 사항으로, 반환할 양식 데이터 값의 키 이름입니다."
    }
  ],
  "N4dEVo": [
    {
      "type": 0,
      "value": "머리글"
    }
  ],
  "N7E9hd": [
    {
      "type": 0,
      "value": "(UTC+02:00) 헬싱키, 키예프, 리가, 소피아, 탈린, 빌뉴스"
    }
  ],
  "NGJ00e": [
    {
      "type": 0,
      "value": "(UTC-04:00) 조지타운, 라파스, 마나우스, 산후안"
    }
  ],
  "NHnG2S": [
    {
      "type": 0,
      "value": "생성된 XSLT가 현재 매핑과 일치하지 않습니다."
    }
  ],
  "NMpFs6": [
    {
      "type": 0,
      "value": "(UTC-03:00) 아라구아이나"
    }
  ],
  "NPUFgH": [
    {
      "type": 0,
      "value": "상태"
    }
  ],
  "NWxGWN": [
    {
      "type": 0,
      "value": "고유한 속성 이름 입력"
    }
  ],
  "Nh91qA": [
    {
      "type": 0,
      "value": "지정된 변수의 값을 반환합니다."
    }
  ],
  "NnD8gF": [
    {
      "type": 0,
      "value": "잘못된 작업 경로 입력 값입니다. 경로 값 - "
    },
    {
      "type": 1,
      "value": "pathValue"
    },
    {
      "type": 0,
      "value": " 경로 템플릿 - "
    },
    {
      "type": 1,
      "value": "pathTemplate"
    }
  ],
  "NnrHK3": [
    {
      "type": 0,
      "value": "(UTC+10:00) 블라디보스토크"
    }
  ],
  "No6CS+": [
    {
      "type": 0,
      "value": "테넌트 입력"
    }
  ],
  "NoXs0l": [
    {
      "type": 0,
      "value": "ID를 선택하세요."
    }
  ],
  "NvJDn/": [
    {
      "type": 0,
      "value": "화요일"
    }
  ],
  "O+3Y9f": [
    {
      "type": 0,
      "value": "실패함"
    }
  ],
  "O+8vRv": [
    {
      "type": 0,
      "value": "값의 이진 표현을 반환합니다."
    }
  ],
  "O/fh9A": [
    {
      "type": 0,
      "value": "서비스 사용자"
    }
  ],
  "O1tedM": [
    {
      "type": 0,
      "value": "오류가 없습니다."
    }
  ],
  "O27gKq": [
    {
      "type": 0,
      "value": "파일을 로드하는 중..."
    }
  ],
  "O7HhyP": [
    {
      "type": 0,
      "value": "구성하려면"
    }
  ],
  "O9ZExg": [
    {
      "type": 0,
      "value": "확인"
    }
  ],
  "ODQCKj": [
    {
      "type": 0,
      "value": "입력을 JSON 형식 값으로 변환합니다."
    }
  ],
  "OEEuUu": [
    {
      "type": 0,
      "value": "비밀"
    }
  ],
  "OFKZzQ": [
    {
      "type": 0,
      "value": "작업 옵션:"
    }
  ],
  "OH9xlX": [
    {
      "type": 0,
      "value": "10"
    }
  ],
  "OIOexo": [
    {
      "type": 0,
      "value": "요일 선택"
    }
  ],
  "OKszbi": [
    {
      "type": 0,
      "value": "연결 이름"
    }
  ],
  "OOUSLP": [
    {
      "type": 0,
      "value": "이 함수에는 입력이 필요하지 않습니다."
    }
  ],
  "OOUTdW": [
    {
      "type": 0,
      "value": "모든 커넥터를 로드하는 중..."
    }
  ],
  "OQud51": [
    {
      "type": 0,
      "value": "자세한 정보"
    }
  ],
  "OSHNZ2": [
    {
      "type": 0,
      "value": "메모"
    }
  ],
  "OSP9JY": [
    {
      "type": 0,
      "value": "대상 그룹을 입력하세요."
    }
  ],
  "OVvieE": [
    {
      "type": 0,
      "value": "지정된 범위 작업(예: For_each, Until 또는 Scope 작업)에서 최상위 작업의 결과를 반환합니다."
    }
  ],
  "OYWZE4": [
    {
      "type": 0,
      "value": "이 워크플로 저장"
    }
  ],
  "OdNhwc": [
    {
      "type": 0,
      "value": "그룹 해제"
    }
  ],
  "OdoUEu": [
    {
      "type": 0,
      "value": "정적 결과 사용"
    }
  ],
  "Oep6va": [
    {
      "type": 0,
      "value": "제출"
    }
  ],
  "OgJ9eG": [
    {
      "type": 0,
      "value": "(UTC+08:00) 타이베이"
    }
  ],
  "OhbvXz": [
    {
      "type": 0,
      "value": "(UTC+11:00) 노퍽 섬"
    }
  ],
  "Oib1mL": [
    {
      "type": 1,
      "value": "hours"
    },
    {
      "type": 0,
      "value": "시간 "
    },
    {
      "type": 1,
      "value": "minutes"
    },
    {
      "type": 0,
      "value": "분"
    }
  ],
  "OihxQE": [
    {
      "type": 0,
      "value": "선택 항목. 날짜 시간 문자열을 구문 분석할 때 사용할 로캘입니다."
    }
  ],
  "OjGJ8Y": [
    {
      "type": 0,
      "value": "URI에서 호스트 반환"
    }
  ],
  "OnrO5/": [
    {
      "type": 0,
      "value": "관리 ID 선택"
    }
  ],
  "Os0h2Y": [
    {
      "type": 0,
      "value": "인증 유형 '"
    },
    {
      "type": 1,
      "value": "convertedAuthType"
    },
    {
      "type": 0,
      "value": "'에 대한 필수 속성 '"
    },
    {
      "type": 1,
      "value": "missingProperties"
    },
    {
      "type": 0,
      "value": "'이(가) 없습니다."
    }
  ],
  "P+7G62": [
    {
      "type": 0,
      "value": "머리글 3"
    }
  ],
  "P+mWgV": [
    {
      "type": 0,
      "value": "PFX"
    }
  ],
  "P/S+q5": [
    {
      "type": 0,
      "value": "필수 사항으로, 단일 문자열로 결합할 문자열 중 하나입니다."
    }
  ],
  "P/dnfK": [
    {
      "type": 0,
      "value": "(UTC+06:00) 다카"
    }
  ],
  "P2A5dB": [
    {
      "type": 0,
      "value": "필수 사항으로, 이 값은 배열에 있는 정수의 개수입니다."
    }
  ],
  "P4rEwD": [
    {
      "type": 0,
      "value": "컬렉션 함수"
    }
  ],
  "P6I90y": [
    {
      "type": 0,
      "value": "입력"
    }
  ],
  "PNk3n4": [
    {
      "type": 1,
      "value": "onTime"
    },
    {
      "type": 0,
      "value": "에 실행"
    }
  ],
  "PORNMZ": [
    {
      "type": 0,
      "value": "입력"
    }
  ],
  "PP63jY": [
    {
      "type": 0,
      "value": "추가 패널"
    }
  ],
  "PQOiAc": [
    {
      "type": 0,
      "value": "축소"
    }
  ],
  "PRnqYA": [
    {
      "type": 0,
      "value": "필수 사항으로, 추가할 초 값입니다. 초를 빼려는 경우 음수일 수 있습니다."
    }
  ],
  "PSrCNL": [
    {
      "type": 0,
      "value": "함수"
    }
  ],
  "PXa0D4": [
    {
      "type": 0,
      "value": "False"
    }
  ],
  "PZgHf/": [
    {
      "type": 0,
      "value": "스키마 URI"
    }
  ],
  "Peg6ZT": [
    {
      "type": 0,
      "value": "설정 오류"
    }
  ],
  "PfCJlN": [
    {
      "type": 0,
      "value": "워크플로 함수"
    }
  ],
  "PjBcG3": [
    {
      "type": 0,
      "value": "(UTC+02:00) 암만"
    }
  ],
  "Pk4cb+": [
    {
      "type": 0,
      "value": "추적된 속성"
    }
  ],
  "Pl/fcn": [
    {
      "type": 0,
      "value": "분할 추적 ID"
    }
  ],
  "Pq+4a+": [
    {
      "type": 0,
      "value": "(UTC+02:00) 카이로"
    }
  ],
  "PqUAbF": [
    {
      "type": 0,
      "value": "GZip 또는 Deflate를 사용하여 압축된 경우 요청 본문을 압축 해제합니다. 이 설정은 HTTP 트리거에만 적용됩니다."
    }
  ],
  "PsmHyH": [
    {
      "type": 0,
      "value": "연결 오류"
    }
  ],
  "Pudllg": [
    {
      "type": 0,
      "value": "(UTC+07:00) 호브드"
    }
  ],
  "PvWTxR": [
    {
      "type": 0,
      "value": "함수 보기"
    }
  ],
  "Pvm0xB": [
    {
      "type": 0,
      "value": "입력 문자열의 base 64 표현을 반환합니다."
    }
  ],
  "Px7S/2": [
    {
      "type": 0,
      "value": "닫기"
    }
  ],
  "PytMJ0": [
    {
      "type": 1,
      "value": "sourceNodeId"
    },
    {
      "type": 0,
      "value": " 다음에 실행"
    }
  ],
  "Q+ZZHI": [
    {
      "type": 0,
      "value": "(UTC-10:00) 하와이"
    }
  ],
  "Q/7unA": [
    {
      "type": 0,
      "value": "개체"
    }
  ],
  "Q0xpPQ": [
    {
      "type": 0,
      "value": "필수 항목으로, 비교하는 개체보다 작거나 같은지 확인할 개체입니다."
    }
  ],
  "Q4TUFX": [
    {
      "type": 0,
      "value": "취소"
    }
  ],
  "Q5w4Do": [
    {
      "type": 0,
      "value": "/를 삽입하여 동적 데이터 또는 식 추가"
    }
  ],
  "Q8HCYK": [
    {
      "type": 0,
      "value": "항목 없음"
    }
  ],
  "Q8zxeb": [
    {
      "type": 1,
      "value": "name"
    },
    {
      "type": 0,
      "value": " 키"
    }
  ],
  "QGbUXX": [
    {
      "type": 0,
      "value": "상태 코드"
    }
  ],
  "QKWoVr": [
    {
      "type": 0,
      "value": "인증 유형 '"
    },
    {
      "type": 1,
      "value": "convertedAuthType"
    },
    {
      "type": 0,
      "value": "'에 대한 필수 속성 '"
    },
    {
      "type": 1,
      "value": "missingProperties"
    },
    {
      "type": 0,
      "value": "'이(가) 없습니다."
    }
  ],
  "QZBPUx": [
    {
      "type": 0,
      "value": "양식 데이터 또는 양식 인코딩 트리거 출력의 키 이름과 일치하는 단일 값을 반환합니다."
    }
  ],
  "QZrxUk": [
    {
      "type": 0,
      "value": "문자열 함수"
    }
  ],
  "QbJDi7": [
    {
      "type": 0,
      "value": "항목"
    }
  ],
  "QdJUaS": [
    {
      "type": 0,
      "value": "연필 아이콘"
    }
  ],
  "QdhS3y": [
    {
      "type": 0,
      "value": "워크플로 매개 변수"
    }
  ],
  "QhKk80": [
    {
      "type": 0,
      "value": "페이징 수가 최대값인 "
    },
    {
      "type": 1,
      "value": "max"
    },
    {
      "type": 0,
      "value": "을(를) 초과합니다."
    }
  ],
  "Qn8qxn": [
    {
      "type": 0,
      "value": "날짜 형식에서 문자열을 반환합니다."
    }
  ],
  "QoPTod": [
    {
      "type": 0,
      "value": "흐름이 수행하는 작업은 다음과 같습니다."
    }
  ],
  "QpRRt3": [
    {
      "type": 0,
      "value": "필수 항목으로, 항목을 구분할 문자열입니다."
    }
  ],
  "QpX2+j": [
    {
      "type": 0,
      "value": "위치"
    }
  ],
  "QrQDdp": [
    {
      "type": 0,
      "value": "필수 사항으로, 차감할 간격에 지정된 시간 단위를 포함하는 문자열입니다."
    }
  ],
  "Qu1HkA": [
    {
      "type": 1,
      "value": "hours"
    },
    {
      "type": 0,
      "value": "시간"
    }
  ],
  "Qy0Kha": [
    {
      "type": 0,
      "value": "트리거를 삭제할 수 없습니다."
    }
  ],
  "R/aiRy": [
    {
      "type": 0,
      "value": "(UTC+12:00) 협정 세계시+12"
    }
  ],
  "RFjYpH": [
    {
      "type": 0,
      "value": "이름"
    }
  ],
  "RJ3DuE": [
    {
      "type": 0,
      "value": "미리 보기"
    }
  ],
  "RJes1w": [
    {
      "type": 0,
      "value": "(UTC+04:00) 예레반"
    }
  ],
  "RX2Shm": [
    {
      "type": 0,
      "value": "필수 항목으로, 분할된 문자열입니다."
    }
  ],
  "RbJNVk": [
    {
      "type": 0,
      "value": "스키마"
    }
  ],
  "RhH4pF": [
    {
      "offset": 0,
      "options": {
        "other": {
          "value": [
            {
              "type": 7
            },
            {
              "type": 0,
              "value": "분"
            }
          ]
        }
      },
      "pluralType": "cardinal",
      "type": 6,
      "value": "minutes"
    }
  ],
  "RkgScy": [
    {
      "type": 0,
      "value": "6"
    }
  ],
  "RnBddN": [
    {
      "type": 0,
      "value": "문제"
    }
  ],
  "Ro4+PC": [
    {
      "type": 0,
      "value": "단계의 입력을 편집할 때만 메모를 추가할 수 있습니다."
    }
  ],
  "Rp5pHU": [
    {
      "type": 0,
      "value": "(UTC+00:00) 몬로비아, 레이캬비크"
    }
  ],
  "Rq2U5n": [
    {
      "type": 0,
      "value": "인식할 수 없는 식 '"
    },
    {
      "type": 1,
      "value": "expression"
    },
    {
      "type": 0,
      "value": "'"
    }
  ],
  "Rs7j3V": [
    {
      "type": 0,
      "value": "필수. true여야 하는 식입니다."
    }
  ],
  "RvpHdu": [
    {
      "type": 0,
      "value": "(UTC+11:00) 솔로몬 제도, 뉴칼레도니아"
    }
  ],
  "RxGxr+": [
    {
      "type": 0,
      "value": "줄 번호"
    }
  ],
  "S138/4": [
    {
      "type": 0,
      "value": "텍스트 서식을 굵게 지정합니다. 바로 가기: ⌘B"
    }
  ],
  "SCCE6s": [
    {
      "type": 0,
      "value": "암호"
    }
  ],
  "SGnTpt": [
    {
      "type": 0,
      "value": "제목 2"
    }
  ],
  "SHXdzU": [
    {
      "type": 0,
      "value": "AI 생성 콘텐츠는 부정확할 수 있습니다."
    }
  ],
  "SJFVxf": [
    {
      "type": 0,
      "value": "문제"
    }
  ],
  "SKXopi": [
    {
      "type": 0,
      "value": "매개 변수를 정수로 변환합니다."
    }
  ],
  "SLJkRn": [
    {
      "type": 0,
      "value": "입력 제거"
    }
  ],
  "SLZ0n4": [
    {
      "type": 0,
      "value": "문자열이 값으로 시작하는지 여부를 확인합니다(대/소문자 구분 안 함, 고정 문화권)."
    }
  ],
  "SToblZ": [
    {
      "type": 0,
      "value": "이 노드에 대한 매개 변수 구성"
    }
  ],
  "SXb47U": [
    {
      "type": 1,
      "value": "minutes"
    },
    {
      "type": 0,
      "value": "분"
    }
  ],
  "SY04wn": [
    {
      "type": 0,
      "value": "필수 사항으로, 양식 데이터 또는 양식 인코딩 응답이 있는 작업의 이름입니다."
    }
  ],
  "SenWwt": [
    {
      "type": 0,
      "value": "HTTP를 통해 콘텐츠를 전송하기 위한 동작 및 기능을 지정합니다. 큰 메시지는 큰 메시지 업로드를 허용하기 위해 커넥터에 대한 작은 요청으로 분할될 수 있습니다."
    }
  ],
  "SgiTAh": [
    {
      "type": 0,
      "value": "입력하세요."
    }
  ],
  "Sh10cw": [
    {
      "type": 0,
      "value": "저장"
    }
  ],
  "SmCQys": [
    {
      "type": 0,
      "value": "사용자 지정 추적 ID"
    }
  ],
  "Sr8PcK": [
    {
      "type": 0,
      "value": "작업을 찾을 수 없습니다."
    }
  ],
  "SvQyvs": [
    {
      "type": 0,
      "value": "완료"
    }
  ],
  "SyFXM3": [
    {
      "type": 0,
      "value": "간단히 표시"
    }
  ],
  "Sz8KN3": [
    {
      "type": 0,
      "value": "테스트"
    }
  ],
  "T6VIym": [
    {
      "type": 0,
      "value": "이름"
    }
  ],
  "TEN+cR": [
    {
      "type": 0,
      "value": "피드백 제공"
    }
  ],
  "TLMkrg": [
    {
      "type": 0,
      "value": "작업이 수행하는 작업 설명"
    }
  ],
  "TNEttQ": [
    {
      "type": 0,
      "value": "금요일"
    }
  ],
  "TNH/nK": [
    {
      "type": 0,
      "value": "워크플로 작업 검색"
    }
  ],
  "TO7qos": [
    {
      "type": 0,
      "value": "문자열 타임스탬프의 월초를 반환합니다."
    }
  ],
  "TRpSCQ": [
    {
      "type": 0,
      "value": "동작 유형"
    }
  ],
  "TX4Kdr": [
    {
      "type": 0,
      "value": "새 연결을 만듦"
    }
  ],
  "TY4HzZ": [
    {
      "type": 0,
      "value": "스키마를 추가하거나 교체합니다."
    }
  ],
  "TZh8nV": [
    {
      "type": 0,
      "value": "on "
    },
    {
      "type": 1,
      "value": "weekDays"
    },
    {
      "type": 0,
      "value": " "
    },
    {
      "type": 1,
      "value": "frequencyDesc"
    }
  ],
  "Tayrub": [
    {
      "type": 0,
      "value": "원시"
    }
  ],
  "Tb2QLA": [
    {
      "type": 0,
      "value": "클라이언트 요청 ID"
    }
  ],
  "TgcgXE": [
    {
      "type": 0,
      "value": "태그"
    }
  ],
  "Tiqnir": [
    {
      "type": 0,
      "value": "사용자 지정"
    }
  ],
  "TjMkDP": [
    {
      "type": 0,
      "value": "(UTC-06:00) 이스터 섬"
    }
  ],
  "TlX98E": [
    {
      "type": 0,
      "value": "(UTC+02:00) 칼리닌그라드"
    }
  ],
  "Tla33B": [
    {
      "type": 0,
      "value": "필수. 인덱스 찾기에 사용할 값입니다."
    }
  ],
  "Tmr/9e": [
    {
      "type": 0,
      "value": "잘못된 매개 변수"
    }
  ],
  "To3RNy": [
    {
      "type": 0,
      "value": "워크플로 매개 변수 오류"
    }
  ],
  "Ts5Pzr": [
    {
      "type": 0,
      "value": "참고 항목"
    }
  ],
  "Ttc0SM": [
    {
      "type": 0,
      "value": "제목 1"
    }
  ],
  "Twfck/": [
    {
      "type": 0,
      "value": "필수 사항으로, 피승수 1을 곱할 숫자입니다."
    }
  ],
  "Tz5jTR": [
    {
      "type": 0,
      "value": "축소/확장"
    }
  ],
  "U086AA": [
    {
      "type": 0,
      "value": "대상 스키마 요소"
    }
  ],
  "U0I10w": [
    {
      "type": 0,
      "value": "(UTC+05:00) 예카테린부르크"
    }
  ],
  "U3guPp": [
    {
      "type": 0,
      "value": "커넥터별로 그룹화"
    }
  ],
  "U3iWVd": [
    {
      "type": 0,
      "value": "특정 숫자부터 시작하는 정수 배열을 생성합니다."
    }
  ],
  "U4zovj": [
    {
      "type": 1,
      "value": "onTime"
    },
    {
      "type": 0,
      "value": " "
    },
    {
      "type": 1,
      "value": "onDays"
    },
    {
      "type": 0,
      "value": "을(를) 실행합니다."
    }
  ],
  "U7yRwM": [
    {
      "type": 0,
      "value": "유효성 검사 오류"
    }
  ],
  "UCNM4L": [
    {
      "type": 0,
      "value": "매개 변수를 참조하려면 동적 콘텐츠 목록을 사용하세요."
    }
  ],
  "UEryJE": [
    {
      "type": 0,
      "value": "워크플로 작업 삭제"
    }
  ],
  "UF3KjL": [
    {
      "type": 0,
      "value": "Try using a Conversion function such as: "
    },
    {
      "type": 1,
      "value": "conversionFunctions"
    }
  ],
  "UHCVNK": [
    {
      "type": 0,
      "value": "문자열을 지정된 문자열로 바꿉니다."
    }
  ],
  "UIWX6p": [
    {
      "type": 0,
      "value": "논리적 이름"
    }
  ],
  "UMPuUJ": [
    {
      "type": 1,
      "value": "expressionValue"
    },
    {
      "type": 0,
      "value": " 삭제"
    }
  ],
  "UR1CS5": [
    {
      "type": 0,
      "value": "코드 숨기기"
    }
  ],
  "USVffu": [
    {
      "type": 0,
      "value": "보안 구성으로 인해 콘텐츠가 표시되지 않습니다."
    }
  ],
  "UT2ozj": [
    {
      "type": 0,
      "value": "(UTC-07:00) 산지 표준시(미국과 캐나다)"
    }
  ],
  "UVAfYj": [
    {
      "type": 0,
      "value": "필수 항목으로, 마지막 개체를 가져올 원본 컬렉션입니다."
    }
  ],
  "UW+fkB": [
    {
      "type": 0,
      "value": "전자 메일을 보낼 때"
    }
  ],
  "UYRIS/": [
    {
      "type": 1,
      "value": "fileName"
    },
    {
      "type": 0,
      "value": "(파일 이름)"
    }
  ],
  "UZiXVh": [
    {
      "type": 0,
      "value": "출력"
    }
  ],
  "Ufv5m9": [
    {
      "type": 0,
      "value": "스키마 노드 '"
    },
    {
      "type": 1,
      "value": "nodeName"
    },
    {
      "type": 0,
      "value": "'에 종료되지 않는 연결 체인이 있습니다."
    }
  ],
  "Ug4sWZ": [
    {
      "type": 0,
      "value": "확장"
    }
  ],
  "UgaIRz": [
    {
      "type": 0,
      "value": "필수. 각 청크의 길이입니다."
    }
  ],
  "Umpr3z": [
    {
      "type": 1,
      "value": "interval"
    },
    {
      "type": 0,
      "value": "주마다"
    }
  ],
  "Unc2tG": [
    {
      "type": 0,
      "value": "두 값이 같은 경우 true를 반환합니다."
    }
  ],
  "UnrrzF": [
    {
      "type": 0,
      "value": "원본 스키마"
    }
  ],
  "UnytRl": [
    {
      "type": 0,
      "value": "'"
    },
    {
      "type": 1,
      "value": "authenticationKey"
    },
    {
      "type": 0,
      "value": "'의 형식은 '"
    },
    {
      "type": 1,
      "value": "propertyType"
    },
    {
      "type": 0,
      "value": "'입니다."
    }
  ],
  "Ur+wph": [
    {
      "type": 0,
      "value": "클릭하여 항목 삭제"
    }
  ],
  "UtyRCH": [
    {
      "type": 0,
      "value": "연결 이름 입력"
    }
  ],
  "Uxckds": [
    {
      "type": 0,
      "value": "제안된 흐름"
    }
  ],
  "V+/c21": [
    {
      "type": 0,
      "value": "일반"
    }
  ],
  "V+xi3c": [
    {
      "type": 0,
      "value": "자세한 내용은 http://aka.ms/logicapps-chunk#upload-content-in-chunks에서 확인할 수 있습니다."
    }
  ],
  "V0ZbQO": [
    {
      "type": 0,
      "value": "간단히 보기"
    }
  ],
  "V0le5X": [
    {
      "type": 0,
      "value": "올바른 JSON을 입력하세요."
    }
  ],
  "V3vpin": [
    {
      "type": 0,
      "value": "'"
    },
    {
      "type": 1,
      "value": "parameterName"
    },
    {
      "type": 0,
      "value": "'이(가) 더 이상 작업 스키마에 없습니다. 워크플로를 다시 저장하기 전에 제거해야 합니다."
    }
  ],
  "V5f3ha": [
    {
      "type": 0,
      "value": "주"
    }
  ],
  "V8A+1J": [
    {
      "type": 0,
      "value": "간격"
    }
  ],
  "VA7M1u": [
    {
      "type": 0,
      "value": "앱 내"
    }
  ],
  "VEbE93": [
    {
      "type": 0,
      "value": "이 흐름에서 \""
    },
    {
      "type": 1,
      "value": "selectedOperation"
    },
    {
      "type": 0,
      "value": "\" 작업이 수행하는 작업을 설명합니다."
    }
  ],
  "VHm1Sr": [
    {
      "type": 0,
      "value": "App Service 리소스 선택"
    }
  ],
  "VI5Sa8": [
    {
      "type": 0,
      "value": "확장"
    }
  ],
  "VI7EqG": [
    {
      "type": 1,
      "value": "searchTerm"
    },
    {
      "type": 0,
      "value": "에 대해 찾은 결과가 없음"
    }
  ],
  "VIN7lB": [
    {
      "type": 0,
      "value": "이 경우 흐름이 시작됩니다."
    }
  ],
  "VKAk5g": [
    {
      "type": 0,
      "value": "제공된 워크플로 실행 이름이 잘못되었습니다."
    }
  ],
  "VL9wOu": [
    {
      "type": 0,
      "value": "매개 변수 값을 제공해야 합니다."
    }
  ],
  "VLc3FV": [
    {
      "type": 0,
      "value": "원본 스키마"
    }
  ],
  "VPh9Jo": [
    {
      "type": 0,
      "value": "(UTC+06:00) 노보시비르스크"
    }
  ],
  "VUH9aj": [
    {
      "type": 0,
      "value": "23"
    }
  ],
  "VVfYvq": [
    {
      "type": 0,
      "value": "필수 사항으로, 제수로 나눌 숫자입니다."
    }
  ],
  "VXBWrq": [
    {
      "type": 0,
      "value": "메모"
    }
  ],
  "VZHick": [
    {
      "type": 0,
      "value": "기간"
    }
  ],
  "Vaacox": [
    {
      "type": 0,
      "value": "실행 기록"
    }
  ],
  "VbMYd8": [
    {
      "type": 0,
      "value": "트리거는 실행을 시작할 시기를 앱에 알릴 수 있습니다. 각 워크플로에는 하나 이상의 트리거가 필요합니다."
    }
  ],
  "Vfce7b": [
    {
      "type": 0,
      "value": "오류 유형"
    }
  ],
  "VlvlX1": [
    {
      "type": 0,
      "value": "인증서"
    }
  ],
  "VptXzY": [
    {
      "type": 0,
      "value": "사용자 지정 값으로 \""
    },
    {
      "type": 1,
      "value": "value"
    },
    {
      "type": 0,
      "value": "\" 사용"
    }
  ],
  "Vqs8hE": [
    {
      "type": 0,
      "value": "작업"
    }
  ],
  "Vx6fwP": [
    {
      "type": 0,
      "value": "이 작업을 추가했습니다."
    }
  ],
  "W+mUyI": [
    {
      "type": 0,
      "value": "다음"
    }
  ],
  "W070M2": [
    {
      "type": 1,
      "value": "max"
    },
    {
      "type": 0,
      "value": " 중"
    }
  ],
  "W6FdMh": [
    {
      "type": 0,
      "value": "필수 항목으로, 새 속성의 이름입니다."
    }
  ],
  "WCASt1": [
    {
      "type": 0,
      "value": "교체해야 하는 흐름의 항목과 대체해야 하는 항목을 설명합니다. 사용할 커넥터 및 콘텐츠를 포함해야 하는 경우를 포함하여 가능한 경우 세부 정보를 추가합니다."
    }
  ],
  "WGwH45": [
    {
      "type": 0,
      "value": "지우기"
    }
  ],
  "WK6hZX": [
    {
      "type": 1,
      "value": "label"
    },
    {
      "type": 0,
      "value": "에서 텍스트 Select all"
    }
  ],
  "WR1K3z": [
    {
      "type": 0,
      "value": "(UTC+04:00) 아스트라한, 울랴노브스크"
    }
  ],
  "WS55UF": [
    {
      "type": 0,
      "value": "ISO 8601 형식으로 기간을 지정합니다."
    }
  ],
  "WS9kXD": [
    {
      "type": 0,
      "value": "필수 사항으로, 배열의 첫 번째 정수입니다."
    }
  ],
  "WTZvGW": [
    {
      "type": 0,
      "value": "워크플로에 다음 작업에 잘못된 연결이 있습니다. "
    },
    {
      "type": 1,
      "value": "invalidNodes"
    }
  ],
  "WToL/O": [
    {
      "type": 0,
      "value": "유효한 조건 문을 입력하세요."
    }
  ],
  "WUe3DY": [
    {
      "type": 0,
      "value": "trigger().outputs의 축약형"
    }
  ],
  "WaTsxR": [
    {
      "type": 0,
      "value": "요청 기록"
    }
  ],
  "Wb/cBR": [
    {
      "type": 0,
      "value": "고정 간격"
    }
  ],
  "WcnIF8": [
    {
      "type": 0,
      "value": "제거"
    }
  ],
  "WgChTm": [
    {
      "type": 0,
      "value": "(사용자 지정 값)"
    }
  ],
  "WgoP7R": [
    {
      "type": 0,
      "value": "두 숫자를 곱한 결과를 반환합니다."
    }
  ],
  "WnU9v0": [
    {
      "type": 0,
      "value": "논리 앱에 관리 ID가 구성되어 있지 않습니다."
    }
  ],
  "X/7je+": [
    {
      "type": 0,
      "value": "분"
    }
  ],
  "X2idLs": [
    {
      "type": 0,
      "value": "(UTC-03:00) 몬테비데오"
    }
  ],
  "X4SuNU": [
    {
      "type": 0,
      "value": "최소 재시도 정책 간격이 잘못되었습니다. ISO 8601 기간 형식과 일치해야 합니다."
    }
  ],
  "X4gDhV": [
    {
      "type": 0,
      "value": "테넌트"
    }
  ],
  "X7X5ew": [
    {
      "type": 0,
      "value": "매개 변수"
    }
  ],
  "X8JjjT": [
    {
      "type": 1,
      "value": "days"
    },
    {
      "type": 0,
      "value": "일 "
    },
    {
      "type": 1,
      "value": "hours"
    },
    {
      "type": 0,
      "value": "시간"
    }
  ],
  "XCunbR": [
    {
      "type": 0,
      "value": "actions('actionName').outputs의 축약형"
    }
  ],
  "XEuptL": [
    {
      "type": 0,
      "value": "임의 개수의 문자열을 결합합니다."
    }
  ],
  "XFFpu/": [
    {
      "type": 0,
      "value": "다시 시도"
    }
  ],
  "XFzzaw": [
    {
      "type": 0,
      "value": "고급 매개 변수"
    }
  ],
  "XH94im": [
    {
      "type": 0,
      "value": "단어의 철자가 올바른지 확인합니다."
    }
  ],
  "XJkBrZ": [
    {
      "type": 0,
      "value": "트리거가 실행되려면 true여야 하는 하나 이상의 식을 지정합니다."
    }
  ],
  "XKDZXi": [
    {
      "type": 0,
      "value": "작업 시간 제한"
    }
  ],
  "XLUs2P": [
    {
      "type": 0,
      "value": "지원되지 않는 토큰 형식: "
    },
    {
      "type": 1,
      "value": "var"
    }
  ],
  "XOAcjQ": [
    {
      "type": 0,
      "value": "(UTC+03:00) 나이로비"
    }
  ],
  "XOzn/3": [
    {
      "type": 0,
      "value": "연결 이름"
    }
  ],
  "XQ4OCV": [
    {
      "type": 0,
      "value": "(UTC+03:00) 바그다드"
    }
  ],
  "XR4Sd/": [
    {
      "type": 0,
      "value": "좋아요"
    }
  ],
  "XRK+gt": [
    {
      "type": 0,
      "value": "'"
    },
    {
      "type": 1,
      "value": "functionName"
    },
    {
      "type": 0,
      "value": "' 함수에 종료되지 않는 연결 체인이 있습니다."
    }
  ],
  "XTeLIw": [
    {
      "type": 0,
      "value": "(UTC+07:00) 크라스노야르스크"
    }
  ],
  "XTuxmH": [
    {
      "type": 1,
      "value": "minutes"
    },
    {
      "type": 0,
      "value": " minutes "
    },
    {
      "type": 1,
      "value": "seconds"
    },
    {
      "type": 0,
      "value": " seconds"
    }
  ],
  "XVTQT6": [
    {
      "type": 0,
      "value": "Interval"
    }
  ],
  "XbtEq9": [
    {
      "type": 0,
      "value": "개수"
    }
  ],
  "Xew1Df": [
    {
      "type": 0,
      "value": "추가 진단 정보: x-ms-client-request-id는 “"
    },
    {
      "type": 1,
      "value": "clientRequestId"
    },
    {
      "type": 0,
      "value": "”입니다."
    }
  ],
  "Xj0Gr/": [
    {
      "type": 0,
      "value": "대상 스키마 요소를 삭제할 수 없습니다."
    }
  ],
  "Xj4xwI": [
    {
      "type": 0,
      "value": "이 작업에 사용되는 관리 ID가 더 이상 존재하지 않습니다. 계속하려면 사용 가능한 ID를 선택하거나 연결을 변경합니다."
    }
  ],
  "XkBxv5": [
    {
      "type": 0,
      "value": "대상 스키마 선택"
    }
  ],
  "Xkt2vD": [
    {
      "type": 0,
      "value": "함수 앱 함수 선택"
    }
  ],
  "Xnn0uj": [
    {
      "type": 0,
      "value": "요청"
    }
  ],
  "XqamWZ": [
    {
      "type": 0,
      "value": "삭제"
    }
  ],
  "XsktQ/": [
    {
      "type": 0,
      "value": "Logic Apps가 응답에 워크플로 메타데이터 헤더를 포함하지 않도록 제한합니다."
    }
  ],
  "XtuP5e": [
    {
      "type": 0,
      "value": "수식 함수"
    }
  ],
  "Xv5CGN": [
    {
      "type": 0,
      "value": "(UTC-05:00) 인디애나(동부)"
    }
  ],
  "Xx/naD": [
    {
      "type": 0,
      "value": "필수 사항으로, 본문 출력을 원하는 작업의 이름입니다."
    }
  ],
  "Y/bcmG": [
    {
      "type": 0,
      "value": "암호"
    }
  ],
  "Y04+GH": [
    {
      "type": 0,
      "value": "동작 추가"
    }
  ],
  "Y0H9aX": [
    {
      "type": 0,
      "value": "추가 정보"
    }
  ],
  "Y5XAbg": [
    {
      "type": 0,
      "value": "Swagger 함수 앱 리소스 선택"
    }
  ],
  "Y9kBz5": [
    {
      "type": 0,
      "value": "데이터 URI의 이진 표현을 반환합니다."
    }
  ],
  "YABOLz": [
    {
      "type": 0,
      "value": "본문 항목"
    }
  ],
  "YCDF7A": [
    {
      "type": 0,
      "value": "모든 필수 매개 변수가 설정됨"
    }
  ],
  "YCFhzp": [
    {
      "type": 0,
      "value": "자식 추가"
    }
  ],
  "YDoc9z": [
    {
      "type": 0,
      "value": "트리거 조건"
    }
  ],
  "YF1yZk": [
    {
      "type": 0,
      "value": "chat-session-id:"
    }
  ],
  "YHsAKl": [
    {
      "type": 0,
      "value": "작업 메모"
    }
  ],
  "YIBDSH": [
    {
      "type": 1,
      "value": "days"
    },
    {
      "type": 0,
      "value": "일"
    }
  ],
  "YJJ+gQ": [
    {
      "type": 0,
      "value": "문자열"
    }
  ],
  "YJlS8E": [
    {
      "type": 0,
      "value": "텍스트에 밑줄 서식을 지정합니다. 바로 가기: Ctrl+U"
    }
  ],
  "YKXmKD": [
    {
      "type": 0,
      "value": "식이 다른 JSON 이름 및 값 쌍이나 런타임 트리거의 출력에서 해당 값을 파생시킬 수 있게 합니다."
    }
  ],
  "YOUfNf": [
    {
      "type": 0,
      "value": "PFX 입력"
    }
  ],
  "YR1uWE": [
    {
      "type": 0,
      "value": "텍스트 서식을 굵게 지정합니다. 바로 가기: Ctrl+B"
    }
  ],
  "YRk271": [
    {
      "type": 0,
      "value": "인증"
    }
  ],
  "YUbSFS": [
    {
      "type": 0,
      "value": "예/아니요"
    }
  ],
  "YWOKlU": [
    {
      "type": 0,
      "value": "번호 매기기 목록"
    }
  ],
  "YZ5Kwe": [
    {
      "type": 0,
      "value": "(UTC-04:00) 대서양 표준시(캐나다)"
    }
  ],
  "YaFjJQ": [
    {
      "type": 0,
      "value": "이 함수에 전달되는 배열 또는 개체에 포함된 모든 요소를 사용해서 단일 배열 또는 개체를 반환합니다. 이 함수에 대한 매개 변수는 개체 집합 또는 배열 집합(둘 중 하나만 포함)일 수 있습니다. 이름이 같은 두 개체가 최종 출력에 있는 경우 해당 이름의 마지막 개체가 최종 개체로 나타납니다."
    }
  ],
  "Ybzoim": [
    {
      "type": 0,
      "value": "필수. 원하는 값이 있는 작업의 이름입니다."
    }
  ],
  "YdQw4/": [
    {
      "type": 0,
      "value": "텍스트를 기울임꼴로 서식을 지정합니다. 바로 가기: ⌘I"
    }
  ],
  "YfwZJO": [
    {
      "type": 0,
      "value": "검색 팁"
    }
  ],
  "YgU88A": [
    {
      "type": 0,
      "value": "(UTC+05:30) 첸나이, 콜카타, 뭄바이, 뉴델리"
    }
  ],
  "YiOybp": [
    {
      "type": 0,
      "value": "(UTC+01:00) 브뤼셀, 코펜하겐, 마드리드, 파리"
    }
  ],
  "YlesUQ": [
    {
      "type": 0,
      "value": "맵이 완벽한 상태입니다."
    }
  ],
  "YoQara": [
    {
      "type": 0,
      "value": "없음"
    }
  ],
  "Yuu5CD": [
    {
      "type": 0,
      "value": "축소"
    }
  ],
  "Yw7Nfl": [
    {
      "type": 0,
      "value": "정적 결과 사용 안 함"
    }
  ],
  "Z9PWl/": [
    {
      "type": 0,
      "value": "재시도 정책 수가 잘못되었습니다("
    },
    {
      "type": 1,
      "value": "min"
    },
    {
      "type": 0,
      "value": "에서 "
    },
    {
      "type": 1,
      "value": "max"
    },
    {
      "type": 0,
      "value": "까지여야 합니다.)"
    }
  ],
  "ZBJiuD": [
    {
      "type": 0,
      "value": "상태"
    }
  ],
  "ZCFMoe": [
    {
      "type": 0,
      "value": "본문"
    }
  ],
  "ZM1mRy": [
    {
      "type": 0,
      "value": "동시성 제어"
    }
  ],
  "ZME5hh": [
    {
      "type": 0,
      "value": "문자열 타임스탬프의 월간 일자 구성 요소를 반환합니다."
    }
  ],
  "ZRdkFN": [
    {
      "type": 0,
      "value": "정적 결과 축소"
    }
  ],
  "ZUaz3Y": [
    {
      "type": 0,
      "value": "trigger().outputs.body의 축약형"
    }
  ],
  "ZXoHXd": [
    {
      "type": 0,
      "value": "흐름은 다음과 같습니다."
    }
  ],
  "ZaIeDG": [
    {
      "type": 0,
      "value": "필수 항목으로, 문자열이 시작될 수 있는 값입니다."
    }
  ],
  "ZbCS4a": [
    {
      "type": 0,
      "value": "자세히 표시"
    }
  ],
  "ZbX8xq": [
    {
      "type": 0,
      "value": "이 작업은 이미 삭제되었습니다."
    }
  ],
  "Zg3IjD": [
    {
      "type": 0,
      "value": "닫기"
    }
  ],
  "Zi9gQK": [
    {
      "type": 0,
      "value": "새 항목 추가"
    }
  ],
  "ZkjTbp": [
    {
      "type": 0,
      "value": "동적 콘텐츠에 대해 자세히 알아보세요."
    }
  ],
  "ZyDq4/": [
    {
      "type": 0,
      "value": "다른 제안 표시"
    }
  ],
  "a7j3gS": [
    {
      "type": 0,
      "value": "필수 사항으로, 제수로 나눌 숫자입니다."
    }
  ],
  "aAXnqw": [
    {
      "type": 0,
      "value": "필수 항목. 찾으려는 substring의 발생 횟수입니다."
    }
  ],
  "aE+2gr": [
    {
      "type": 0,
      "value": "False"
    }
  ],
  "aGyVJT": [
    {
      "type": 0,
      "value": "필수 항목으로, 컬렉션 맨 앞부터 제거할 개체의 수입니다. 양의 정수여야 합니다."
    }
  ],
  "aK4iLW": [
    {
      "type": 0,
      "value": "데이터 처리"
    }
  ],
  "aP1wk9": [
    {
      "type": 0,
      "value": "문자열 내에서 값의 첫 번째 인덱스를 반환합니다(대/소문자 구분 안 함, 고정 문화권)."
    }
  ],
  "aSnCCB": [
    {
      "type": 0,
      "value": "위치"
    }
  ],
  "aV/nLS": [
    {
      "type": 0,
      "value": "초"
    }
  ],
  "aYTy7X": [
    {
      "type": 0,
      "value": "취소됨"
    }
  ],
  "ae7W0a": [
    {
      "type": 0,
      "value": "전체 화면"
    }
  ],
  "ahFd/S": [
    {
      "type": 0,
      "value": "각 분할 인스턴스에 대한 고유 추적 ID"
    }
  ],
  "ahW8Iv": [
    {
      "type": 0,
      "value": "Copilot"
    }
  ],
  "ahsVI/": [
    {
      "type": 0,
      "value": "PFX 입력"
    }
  ],
  "amRYtC": [
    {
      "type": 0,
      "value": "유효한 float를 입력합니다."
    }
  ],
  "aoUT/3": [
    {
      "type": 0,
      "value": "리소스 로딩 중..."
    }
  ],
  "auUI93": [
    {
      "type": 0,
      "value": "맵에 사용할 원본 스키마를 추가하거나 선택합니다."
    }
  ],
  "b9/1dK": [
    {
      "type": 0,
      "value": "값"
    }
  ],
  "b9P8SA": [
    {
      "type": 0,
      "value": "지원되지 않는 토큰 형식: "
    },
    {
      "type": 1,
      "value": "controls"
    }
  ],
  "b9Rvl9": [
    {
      "type": 0,
      "value": "본문"
    }
  ],
  "bG9rjv": [
    {
      "type": 0,
      "value": "작업"
    }
  ],
  "bGtEPd": [
    {
      "type": 0,
      "value": "삭제"
    }
  ],
  "bIyTi7": [
    {
      "type": 0,
      "value": "구독"
    }
  ],
  "bJ7DWe": [
    {
      "type": 0,
      "value": "필수 사항으로, 이진으로 변환되는 값입니다."
    }
  ],
  "bJEJoL": [
    {
      "type": 0,
      "value": "선택적. 컬렉션에서 개체를 정렬하는 데 사용할 키입니다."
    }
  ],
  "bSZ0lL": [
    {
      "type": 0,
      "value": "콜백 URL"
    }
  ],
  "bTrk+S": [
    {
      "type": 0,
      "value": "필수 항목으로, 비교 중인 값보다 크거나 같은지 확인할 개체입니다."
    }
  ],
  "bWBMhe": [
    {
      "type": 0,
      "value": "기본적으로 논리 앱 인스턴스는 동시에 또는 병렬로 실행됩니다. 이 컨트롤은 새 실행이 큐에 대기되는 방식을 변경하며, 사용하도록 설정한 후에는 변경할 수 없습니다. 가능한 한 많은 병렬 인스턴스를 실행하려면 이 컨트롤을 끄십시오. 병렬 실행 수를 제한하려면 이 컨트롤을 켜고 제한을 선택합니다. 순차적으로 실행하려면 제한을 1으로 선택합니다."
    }
  ],
  "bWOsvo": [
    {
      "type": 0,
      "value": "호출자의 연결 사용"
    }
  ],
  "bXFGpe": [
    {
      "type": 0,
      "value": "정보"
    }
  ],
  "ba9yGJ": [
    {
      "type": 0,
      "value": "더 많이 로드"
    }
  ],
  "bf7078": [
    {
      "type": 0,
      "value": "숫자의 입력 배열에서 최대값을 반환합니다."
    }
  ],
  "blRFVt": [
    {
      "type": 0,
      "value": "흐름에서 사용하도록 이러한 연결을 설정합니다."
    }
  ],
  "bldzuj": [
    {
      "type": 0,
      "value": "다시 시도 기록"
    }
  ],
  "bt2CaQ": [
    {
      "type": 0,
      "value": "모두 지우기"
    }
  ],
  "bwlAWn": [
    {
      "type": 0,
      "value": "작업 열기"
    }
  ],
  "byRkj+": [
    {
      "type": 0,
      "value": "이 작업에는 입력 및 출력 보호가 활성화되어 있습니다."
    }
  ],
  "byTBrn": [
    {
      "type": 0,
      "value": "사용자 지정"
    }
  ],
  "c/+j08": [
    {
      "type": 0,
      "value": "수행"
    }
  ],
  "c2XklE": [
    {
      "type": 0,
      "value": "검색"
    }
  ],
  "c3FLox": [
    {
      "type": 0,
      "value": "(UTC+10:00) 호바트"
    }
  ],
  "c3G/zq": [
    {
      "type": 0,
      "value": "제공된 값으로 설정된 속성을 사용하여 개체 반환"
    }
  ],
  "c4GQZE": [
    {
      "type": 0,
      "value": "드롭다운 스키마 선택"
    }
  ],
  "c6XbVI": [
    {
      "type": 0,
      "value": "패널"
    }
  ],
  "c7kfkV": [
    {
      "type": 0,
      "value": "올바른 JSON을 입력하세요."
    }
  ],
  "c8UPLp": [
    {
      "type": 0,
      "value": "동적 콘텐츠는 다른 원본에서도 추가할 수 있습니다."
    }
  ],
  "cHiBAn": [
    {
      "type": 0,
      "value": "(UTC+09:00) 서울"
    }
  ],
  "cJkSrD": [
    {
      "type": 0,
      "value": "페이지 매김 한도까지 더 많은 결과를 검색합니다."
    }
  ],
  "cK2A/V": [
    {
      "type": 0,
      "value": "문서 보기"
    }
  ],
  "cR9RtV": [
    {
      "type": 0,
      "value": "변경 내용 취소"
    }
  ],
  "cUW5m8": [
    {
      "type": 0,
      "value": "확인란을 선택하여 이 연결을 선택합니다."
    }
  ],
  "ca/QIc": [
    {
      "type": 0,
      "value": "오류 메시지"
    }
  ],
  "ceVB5l": [
    {
      "type": 0,
      "value": "작업에서 다중 파트 출력의 파트에 대한 본문을 반환합니다."
    }
  ],
  "cfUHfs": [
    {
      "type": 0,
      "value": "두 날짜의 차이를 시간 범위 문자열로 반환합니다."
    }
  ],
  "cgq/+y": [
    {
      "type": 0,
      "value": "ID를 선택하세요."
    }
  ],
  "ciLkfU": [
    {
      "type": 0,
      "value": "굵게(⌘B)"
    }
  ],
  "cmTCsW": [
    {
      "type": 0,
      "value": "구성 요소를 로드하는 동안 오류가 발생했습니다."
    }
  ],
  "cqiqcf": [
    {
      "type": 0,
      "value": "시작 시간"
    }
  ],
  "cr0UnG": [
    {
      "type": 0,
      "value": "9"
    }
  ],
  "cscezV": [
    {
      "type": 0,
      "value": "필수 항목으로, 첫 번째 Count 개체를 건너뛸 컬렉션입니다."
    }
  ],
  "ctI9Pp": [
    {
      "type": 0,
      "value": "매핑을 테스트하기 전에 먼저 XSLT를 생성합니다."
    }
  ],
  "cvp9VP": [
    {
      "type": 0,
      "value": "오류 코드"
    }
  ],
  "cyEBus": [
    {
      "type": 0,
      "value": "(UTC-04:00) 쿠이아바"
    }
  ],
  "d020eg": [
    {
      "type": 0,
      "value": "전달된 배열 또는 문자열에서 첫 번째 요소를 반환합니다."
    }
  ],
  "d4Ddhp": [
    {
      "type": 0,
      "value": "다운로드(Alt 또는 Option + select)"
    }
  ],
  "dBWIjR": [
    {
      "type": 0,
      "value": "스키마에 필수 입력이 없습니다."
    }
  ],
  "dBxX0M": [
    {
      "type": 0,
      "value": "트리거 추가"
    }
  ],
  "dD8y1n": [
    {
      "type": 0,
      "value": "키 값 모드로 전환"
    }
  ],
  "dDYCuU": [
    {
      "type": 0,
      "value": "자세한 정보"
    }
  ],
  "dL9V5t": [
    {
      "type": 0,
      "value": "관리 ID"
    }
  ],
  "dMAC4C": [
    {
      "type": 0,
      "value": "작업 바꾸기"
    }
  ],
  "dNpnmn": [
    {
      "type": 0,
      "value": "다시 오시 것을 환영합니다! 흐름을 변경하려면 원하는 대로 말하세요. 예를 들어:"
    }
  ],
  "dOpdsP": [
    {
      "type": 0,
      "value": "업데이트"
    }
  ],
  "dPa7+6": [
    {
      "type": 0,
      "value": "생성"
    }
  ],
  "dQmi91": [
    {
      "type": 0,
      "value": "빈도"
    }
  ],
  "dUbKuK": [
    {
      "type": 0,
      "value": "건너뛰기"
    }
  ],
  "daoo3l": [
    {
      "type": 1,
      "value": "connectionName"
    },
    {
      "type": 0,
      "value": "에 연결했습니다."
    }
  ],
  "dfNjw1": [
    {
      "type": 0,
      "value": "닫기"
    }
  ],
  "dfmH55": [
    {
      "type": 0,
      "value": "기울임꼴(Ctrl+I)"
    }
  ],
  "dhvk0u": [
    {
      "type": 0,
      "value": "base 64로 인코딩된 문자열의 문자열 표현을 반환합니다."
    }
  ],
  "dqgt9y": [
    {
      "type": 0,
      "value": "매개 변수를 부울로 변환합니다."
    }
  ],
  "drM9Sl": [
    {
      "type": 0,
      "value": "양식 데이터 또는 양식 인코딩 작업 출력의 키 이름과 일치하는 값의 배열을 반환합니다."
    }
  ],
  "dsz+Ae": [
    {
      "type": 0,
      "value": "구분 기호를 사용하여 문자열을 분할합니다."
    }
  ],
  "dwrqEc": [
    {
      "type": 0,
      "value": "경고"
    }
  ],
  "e+GuGo": [
    {
      "type": 0,
      "value": "입력"
    }
  ],
  "e00zot": [
    {
      "type": 0,
      "value": "얼마나 자주 항목을 확인하시겠습니까?"
    }
  ],
  "e4JZEY": [
    {
      "type": 0,
      "value": "(UTC+07:00) 톰스크"
    }
  ],
  "e9OvzW": [
    {
      "type": 0,
      "value": "지우기"
    }
  ],
  "e9bIKh": [
    {
      "type": 0,
      "value": "XSLT를 생성하지 못했습니다."
    }
  ],
  "eESljX": [
    {
      "type": 0,
      "value": "되돌리기"
    }
  ],
  "eFet4K": [
    {
      "type": 0,
      "value": "작업 추적 ID"
    }
  ],
  "eFnLWK": [
    {
      "type": 0,
      "value": "(UTC-06:00) 중앙 아메리카"
    }
  ],
  "eHgfpz": [
    {
      "type": 0,
      "value": "올바른 URL을 입력하세요."
    }
  ],
  "eHgi14": [
    {
      "type": 0,
      "value": "필수 사항으로, 원하는 값의 변수 이름입니다."
    }
  ],
  "eRvRWs": [
    {
      "type": 0,
      "value": "시작 시간"
    }
  ],
  "eT+b9W": [
    {
      "type": 0,
      "value": "필수 사항으로, 피제수를 나눌 숫자입니다."
    }
  ],
  "egLI8P": [
    {
      "type": 0,
      "value": "필수 항목으로, 하위 문자열이 매개 변수 1에서 시작하는 인덱스입니다."
    }
  ],
  "ehIBkh": [
    {
      "type": 0,
      "value": "정수 입력"
    }
  ],
  "elD6+N": [
    {
      "type": 0,
      "value": "기울임꼴(⌘I)"
    }
  ],
  "eo1YKX": [
    {
      "type": 0,
      "value": "선택한 배열의 항목당 워크플로 인스턴스를 시작하려면 분할을 사용하도록 설정합니다. 각 인스턴스에 고유한 추적 ID가 있을 수도 있습니다."
    }
  ],
  "epOMnV": [
    {
      "type": 0,
      "value": "공유"
    }
  ],
  "eqAUdj": [
    {
      "type": 0,
      "value": "새 항목이 있는 경우"
    }
  ],
  "f/lWTW": [
    {
      "type": 0,
      "value": "필수 사항으로, null인지 확인할 개체입니다."
    }
  ],
  "f1j0to": [
    {
      "type": 0,
      "value": "선택 과목. substring 추출을 중지할 위치의 인덱스입니다."
    }
  ],
  "f7Janv": [
    {
      "type": 0,
      "value": "예: PT1S"
    }
  ],
  "f81ClO": [
    {
      "type": 0,
      "value": "빈 동적 콘텐츠 아이콘"
    }
  ],
  "fBQBw/": [
    {
      "type": 0,
      "value": "첫 번째 인수가 두 번째 인수보다 크거나 같은 경우 true를 반환합니다."
    }
  ],
  "fDisLL": [
    {
      "type": 0,
      "value": "연결에 대한 ACL을 만들지 못했습니다. 연결을 삭제하는 중입니다."
    }
  ],
  "fElufw": [
    {
      "type": 0,
      "value": "API Management 리소스 선택"
    }
  ],
  "fKYuwf": [
    {
      "type": 0,
      "value": "파일 또는 이미지를 선택하세요."
    }
  ],
  "fVG5aD": [
    {
      "type": 0,
      "value": "(UTC-05:00) 아이티"
    }
  ],
  "faUrud": [
    {
      "type": 0,
      "value": "연결 데이터를 로드하는 중..."
    }
  ],
  "fc1AV8": [
    {
      "type": 0,
      "value": "HTTP "
    },
    {
      "type": 1,
      "value": "method"
    },
    {
      "type": 0,
      "value": " URL"
    }
  ],
  "fg/34o": [
    {
      "type": 0,
      "value": "논리 함수"
    }
  ],
  "fifSPb": [
    {
      "type": 0,
      "value": "(UTC-03:30) 뉴펀들랜드"
    }
  ],
  "fmm7Ik": [
    {
      "type": 0,
      "value": "함수"
    }
  ],
  "fp8Ry3": [
    {
      "type": 0,
      "value": "(UTC+08:00) 베이징, 충칭, 홍콩 특별행정구, 우루무치"
    }
  ],
  "g/7QyT": [
    {
      "type": 0,
      "value": "연결 선택"
    }
  ],
  "g076bL": [
    {
      "type": 0,
      "value": "이메일"
    }
  ],
  "g1zwch": [
    {
      "type": 0,
      "value": "확대"
    }
  ],
  "g4igOR": [
    {
      "type": 0,
      "value": "게시"
    }
  ],
  "g5A6Bn": [
    {
      "type": 0,
      "value": "런타임"
    }
  ],
  "g7/EKC": [
    {
      "type": 0,
      "value": "제한"
    }
  ],
  "g7my78": [
    {
      "type": 0,
      "value": "테스트 실행"
    }
  ],
  "gCXOd5": [
    {
      "type": 0,
      "value": "URI"
    }
  ],
  "gDDfek": [
    {
      "type": 0,
      "value": "현재 시간 더하기 지정된 시간 간격인 타임스탬프를 반환합니다."
    }
  ],
  "gDY9xk": [
    {
      "type": 0,
      "value": "두 숫자를 나눈 결과를 반환합니다."
    }
  ],
  "gIK0WG": [
    {
      "type": 0,
      "value": "필수 항목으로, 식이 반환해야 하는 값을 결정하는 부울 값입니다."
    }
  ],
  "gIc0YJ": [
    {
      "type": 0,
      "value": "연결 이름"
    }
  ],
  "gIx5ys": [
    {
      "type": 0,
      "value": "텍스트를 기울임꼴로 서식을 지정합니다. 바로 가기: Ctrl+I"
    }
  ],
  "gKEaXI": [
    {
      "type": 0,
      "value": "{label} 값을 클립보드에 복사합니다."
    }
  ],
  "gKq3Jv": [
    {
      "type": 0,
      "value": "이전 항목 실패"
    }
  ],
  "gL4rVQ": [
    {
      "type": 0,
      "value": "없음"
    }
  ],
  "gQt/0f": [
    {
      "type": 0,
      "value": "변환 함수"
    }
  ],
  "gRUmiA": [
    {
      "type": 0,
      "value": "정보"
    }
  ],
  "gWyYg0": [
    {
      "type": 0,
      "value": "(UTC+05:00) 아슈하바트, 타슈켄트"
    }
  ],
  "gc6v4X": [
    {
      "type": 0,
      "value": "시스템이 할당한 관리 ID"
    }
  ],
  "gfBWfH": [
    {
      "type": 0,
      "value": "이메일"
    }
  ],
  "ginGIZ": [
    {
      "type": 0,
      "value": "(UTC-06:00) 과달라하라, 멕시코시티, 몬테레이"
    }
  ],
  "gkY5ya": [
    {
      "type": 0,
      "value": "삭제"
    }
  ],
  "gpUphl": [
    {
      "type": 0,
      "value": "대상 그룹을 입력합니다."
    }
  ],
  "gtQYgr": [
    {
      "type": 0,
      "value": "문자열이 부동 소수점 숫자인지 여부를 나타내는 부울 값을 반환합니다."
    }
  ],
  "gu9o9z": [
    {
      "type": 0,
      "value": "Until 루트 내에서 사용되는 경우, 이 함수는 지정된 루프의 현재 반복 인덱스를 반환합니다."
    }
  ],
  "gvDMuq": [
    {
      "type": 0,
      "value": "Batch 워크플로 리소스 선택"
    }
  ],
  "gwEKLM": [
    {
      "type": 0,
      "value": "로드 중..."
    }
  ],
  "h+W3VW": [
    {
      "type": 0,
      "value": "숫자"
    }
  ],
  "h1lQDa": [
    {
      "type": 0,
      "value": "샘플 JSON 페이로드를 입력하거나 붙여넣습니다."
    }
  ],
  "h40rpg": [
    {
      "type": 0,
      "value": "ISO 8601 형식으로 간격을 지정하세요."
    }
  ],
  "h6vVbX": [
    {
      "type": 0,
      "value": "먼저 원본 스키마를 추가한 다음, 요소를 선택하여 맵을 빌드합니다."
    }
  ],
<<<<<<< HEAD
=======
  "hH/wAd": [
    {
      "type": 0,
      "value": "이 작업에서 워크플로 실행 다시 제출"
    }
  ],
  "hMf2TA": [
    {
      "type": 0,
      "value": "청크 허용"
    }
  ],
>>>>>>> 6e54011b
  "hN7iBP": [
    {
      "offset": 0,
      "options": {
        "other": {
          "value": [
            {
              "type": 7
            },
            {
              "type": 0,
              "value": "초"
            }
          ]
        }
      },
      "pluralType": "cardinal",
      "type": 6,
      "value": "seconds"
    }
  ],
  "hPM6iC": [
    {
      "type": 0,
      "value": "두 숫자를 뺀 결과를 반환합니다."
    }
  ],
  "hRVVdR": [
    {
      "type": 0,
      "value": "실행 취소"
    }
  ],
  "hZqQdt": [
    {
      "type": 0,
      "value": "(UTC+02:00) 가자, 헤브론"
    }
  ],
  "hbOvB4": [
    {
      "type": 0,
      "value": "찾고 있는 항목이 아닙니다."
    }
  ],
  "hic23z": [
    {
      "type": 0,
      "value": "값이 너무 큽니다."
    }
  ],
  "hq1mk6": [
    {
      "type": 0,
      "value": "작업 경로 값이 세그먼트의 템플릿과 일치하지 않습니다. 경로 "
    },
    {
      "type": 1,
      "value": "pathValue"
    },
    {
      "type": 0,
      "value": ", 템플릿 "
    },
    {
      "type": 1,
      "value": "pathTemplate"
    }
  ],
  "hrbDu6": [
    {
      "type": 0,
      "value": "기간"
    }
  ],
  "htj+eZ": [
    {
      "type": 0,
      "value": "대상 스키마 업데이트"
    }
  ],
  "hvbclb": [
    {
      "type": 0,
      "value": "대상"
    }
  ],
  "hza/cT": [
    {
      "type": 0,
      "value": "(UTC+00:00) 카사블랑카"
    }
  ],
  "i/SguY": [
    {
      "type": 0,
      "value": "시스템이 할당한 관리 ID"
    }
  ],
  "i/b3Ko": [
    {
      "type": 0,
      "value": "비동기 응답"
    }
  ],
  "i0XjL5": [
    {
      "type": 0,
      "value": "작업 검색"
    }
  ],
  "i1EQYm": [
    {
      "type": 0,
      "value": "(UTC+02:00) 하라레, 프리토리아"
    }
  ],
  "i1Tufp": [
    {
      "type": 0,
      "value": "맵을 테스트할 입력 데이터 제공"
    }
  ],
  "i1cwra": [
    {
      "type": 0,
      "value": "다시 실행"
    }
  ],
  "i4C4aB": [
    {
      "type": 0,
      "value": "네트워킹"
    }
  ],
  "i4Om5O": [
    {
      "type": 0,
      "value": "잘못된 값이 포함되어 있습니다."
    }
  ],
  "i8xPfO": [
    {
      "type": 0,
      "value": "No actions"
    }
  ],
  "iB8YKD": [
    {
      "type": 0,
      "value": "탭 정보"
    }
  ],
  "iCSHJG": [
    {
      "type": 0,
      "value": "고정 문화권의 대/소문자 규칙을 사용하여 문자열을 대문자로 변환합니다."
    }
  ],
  "iEy9pT": [
    {
      "type": 0,
      "value": "동적 콘텐츠"
    }
  ],
  "iHVVTl": [
    {
      "type": 1,
      "value": "nodeId"
    },
    {
      "type": 0,
      "value": "을(를) 삭제하시겠습니까?"
    }
  ],
  "iJOIca": [
    {
      "type": 0,
      "value": "다음"
    }
  ],
  "iMicOQ": [
    {
      "type": 0,
      "value": "필수 항목으로, 구문 분석할 URI입니다."
    }
  ],
  "iRe/g7": [
    {
      "type": 0,
      "value": "21"
    }
  ],
  "iRjBf4": [
    {
      "type": 0,
      "value": "이 작업에는 테스트가 구성되어 있습니다."
    }
  ],
  "iSb/hp": [
    {
      "type": 0,
      "value": "관리 ID"
    }
  ],
  "iSiVB0": [
    {
      "type": 0,
      "value": "작업의 출력과 출력 속성의 참조를 보안 설정합니다."
    }
  ],
  "iTKrs8": [
    {
      "type": 0,
      "value": "페이지 매김"
    }
  ],
  "iU1OJh": [
    {
      "type": 0,
      "value": "확장"
    }
  ],
  "iU5Fdh": [
    {
      "type": 0,
      "value": "조작 함수"
    }
  ],
  "iUs7pv": [
    {
      "type": 0,
      "value": "취소"
    }
  ],
  "iVMVAt": [
    {
      "type": 0,
      "value": "예: 0, 10"
    }
  ],
  "id4DBb": [
    {
      "type": 0,
      "value": "이 AI 생성 흐름 제안을 검토한 후"
    }
  ],
  "idQjOP": [
    {
      "type": 0,
      "value": "속성"
    }
  ],
  "ifnOUI": [
    {
      "type": 0,
      "value": "코드 보기 탭"
    }
  ],
  "ihCdw4": [
    {
      "type": 0,
      "value": "필수 사항으로, 피가수 2에 추가할 숫자입니다."
    }
  ],
  "iq+tiv": [
    {
      "type": 0,
      "value": "11"
    }
  ],
  "iql+jn": [
    {
      "type": 1,
      "value": "seconds"
    },
    {
      "type": 0,
      "value": "초"
    }
  ],
  "ixutP5": [
    {
      "type": 0,
      "value": "올바른 테이블을 입력하세요."
    }
  ],
  "iy8rNf": [
    {
      "type": 0,
      "value": "테스트"
    }
  ],
  "j5z8Vd": [
    {
      "type": 0,
      "value": "반복"
    }
  ],
  "jA6Wrp": [
    {
      "type": 0,
      "value": "맵에 사용할 대상 스키마를 추가하거나 선택합니다."
    }
  ],
  "jHHF/u": [
    {
      "type": 0,
      "value": "지정된 범위(시작 지점만 포함)에서 임의의 정수를 반환합니다."
    }
  ],
  "jHKc3w": [
    {
      "type": 0,
      "value": "기타"
    }
  ],
  "jKsMS6": [
    {
      "type": 0,
      "value": "필수 항목으로, 부정할 식입니다."
    }
  ],
  "jMLmag": [
    {
      "type": 0,
      "value": "새로 만들기"
    }
  ],
  "jN0YES": [
    {
      "type": 0,
      "value": "이 기능을 개선할 수 있는 방법을 Microsoft에 알려주세요."
    }
  ],
  "jO5Fet": [
    {
      "type": 0,
      "value": "요청 옵션 - 시간 제한"
    }
  ],
  "jQ0Aqj": [
    {
      "type": 0,
      "value": "필수 항목으로, 문자열로 변환되는 값입니다."
    }
  ],
  "jQ7UzV": [
    {
      "type": 0,
      "value": "(UTC-10:00) 알루샨 열도"
    }
  ],
  "jQjteB": [
    {
      "type": 0,
      "value": "원본 스키마 추가"
    }
  ],
  "jTHUFb": [
    {
      "type": 1,
      "value": "countTotal"
    },
    {
      "type": 0,
      "value": "개 중 "
    },
    {
      "type": 1,
      "value": "countShowing"
    },
    {
      "type": 0,
      "value": "개 표시"
    }
  ],
  "jUDhbs": [
    {
      "type": 0,
      "value": "대상 스키마"
    }
  ],
  "jVIgz1": [
    {
      "type": 0,
      "value": "필수. 분할할 문자열 또는 배열입니다."
    }
  ],
  "jVpanH": [
    {
      "type": 0,
      "value": "필수 사항으로, base64 입력 문자열입니다."
    }
  ],
  "jZjgYZ": [
    {
      "type": 0,
      "value": "이 구독 아래에서 이 형식의 리소스를 찾을 수 없습니다."
    }
  ],
  "jcA3Ig": [
    {
      "type": 0,
      "value": "필수 사항으로, 반환할 양식 데이터 값의 키 이름입니다."
    }
  ],
  "jfInxm": [
    {
      "type": 0,
      "value": "JSON에서 편집"
    }
  ],
  "jfU6pn": [
    {
      "type": 0,
      "value": "보안 입력을 사용하도록 설정하면 보안 출력이 자동으로 보호됩니다."
    }
  ],
  "jgOaTX": [
    {
      "type": 0,
      "value": "스키마를 생성할 수 없음"
    }
  ],
  "jlcMGg": [
    {
      "type": 0,
      "value": "흐름에서 수행해야 하는 작업을 설명합니다. 사용할 커넥터 및 콘텐츠를 포함해야 하는 경우를 포함하여 가능한 경우 세부 정보를 추가합니다."
    }
  ],
  "juvF+0": [
    {
      "type": 0,
      "value": "게이트웨이"
    }
  ],
  "k/oqFL": [
    {
      "type": 0,
      "value": "필수 사항으로, base64로 인코딩된 문자열입니다."
    }
  ],
  "k5tGEr": [
    {
      "type": 0,
      "value": "예"
    }
  ],
  "k8cbQ1": [
    {
      "type": 0,
      "value": "매개 변수 오류"
    }
  ],
  "kBOAkT": [
    {
      "type": 0,
      "value": "필드 선택"
    }
  ],
  "kBSLfu": [
    {
      "type": 0,
      "value": "중복 속성 이름"
    }
  ],
  "kEI2xx": [
    {
      "type": 0,
      "value": "메시지"
    }
  ],
  "kHcCxH": [
    {
      "type": 1,
      "value": "minutes"
    },
    {
      "type": 0,
      "value": "분 "
    },
    {
      "type": 1,
      "value": "seconds"
    },
    {
      "type": 0,
      "value": "초"
    }
  ],
  "kHs5R4": [
    {
      "type": 0,
      "value": "이러한 작업을 확인하여 매개 변수를 설정해야 하는지 확인합니다."
    }
  ],
  "kKJMeM": [
    {
      "type": 0,
      "value": "매주 월요일..."
    }
  ],
  "kM+Mr0": [
    {
      "type": 0,
      "value": "로드 중..."
    }
  ],
  "kN6kce": [
    {
      "type": 0,
      "value": "입력 based64 문자열의 문자열 표현을 반환합니다."
    }
  ],
  "kSK9Pq": [
    {
      "type": 0,
      "value": "(UTC-05:00) 보고타, 리마, 키토, 리오 브랑코"
    }
  ],
  "kVwJXt": [
    {
      "type": 0,
      "value": "(UTC+04:00) 아부다비, 무스카트"
    }
  ],
  "kZCX7t": [
    {
      "type": 0,
      "value": "월요일"
    }
  ],
  "kcOhfh": [
    {
      "type": 0,
      "value": "대상 요소에 연결되지 않은 요소 및 매핑이 제거됩니다."
    }
  ],
  "klY9UN": [
    {
      "offset": 0,
      "options": {
        "=0": {
          "value": [
            {
              "type": 0,
              "value": "일치하는 항목이 없습니다."
            }
          ]
        },
        "other": {
          "value": [
            {
              "type": 7
            },
            {
              "type": 0,
              "value": "개의 항목이 일치합니다."
            }
          ]
        }
      },
      "pluralType": "cardinal",
      "type": 6,
      "value": "count"
    }
  ],
  "kuFK3E": [
    {
      "type": 0,
      "value": "인증 유형 속성 'type'이 없습니다."
    }
  ],
  "kxMDyM": [
    {
      "type": 0,
      "value": "올바른 JSON을 입력하세요."
    }
  ],
  "l/9YHQ": [
    {
      "type": 0,
      "value": "(UTC+01:00) 빈트후크"
    }
  ],
  "l2YXln": [
    {
      "type": 0,
      "value": "작업을 다음으로 바꾸기"
    }
  ],
  "l36V56": [
    {
      "type": 1,
      "value": "hours"
    },
    {
      "type": 0,
      "value": "시간 "
    },
    {
      "type": 1,
      "value": "minutes"
    },
    {
      "type": 0,
      "value": "분"
    }
  ],
  "l536iI": [
    {
      "type": 0,
      "value": "모니터링 탭"
    }
  ],
  "l72gf4": [
    {
      "type": 0,
      "value": "관리 ID"
    }
  ],
  "lM9qrG": [
    {
      "type": 0,
      "value": "(UTC+13:00) 누크알로파"
    }
  ],
  "lPTdSf": [
    {
      "type": 0,
      "value": "트리거 실행"
    }
  ],
  "lQNKUB": [
    {
      "type": 0,
      "value": "부모 요소의 줄이 자동으로 추가됩니다."
    }
  ],
  "lR7V87": [
    {
      "type": 0,
      "value": "함수"
    }
  ],
  "lUm6fl": [
    {
      "type": 0,
      "value": "반환"
    }
  ],
  "lZT0JI": [
    {
      "type": 0,
      "value": "그룹 추가"
    }
  ],
  "lckgnb": [
    {
      "type": 0,
      "value": "필수. 역방향으로 사용할 컬렉션입니다."
    }
  ],
  "lexzgJ": [
    {
      "type": 0,
      "value": "요소를 제거하기 전에 요소 {nodeName}에 대한 모든 참조를 제거합니다."
    }
  ],
  "lgs5sf": [
    {
      "type": 0,
      "value": "상태 비저장 실행 모드:"
    }
  ],
  "lh0TuF": [
    {
      "type": 0,
      "value": "파일 경로를 선택하는 드롭다운"
    }
  ],
  "lhL/KL": [
    {
      "type": 0,
      "value": "보통"
    }
  ],
  "ljAOR6": [
    {
      "type": 0,
      "value": "actions('actionName').outputs.body의 축약형"
    }
  ],
  "lkgjxD": [
    {
      "type": 0,
      "value": "필수. 종료 시간을 포함하는 문자열입니다."
    }
  ],
  "loxzZD": [
    {
      "type": 0,
      "value": "식 삽입(편집기에서 /를 입력하여 추가할 수도 있습니다.)"
    }
  ],
  "lsH37F": [
    {
      "type": 0,
      "value": "제공된 스키마에 대해 요청 본문을 확인합니다. 불일치하는 경우 HTTP 400이 반환됩니다."
    }
  ],
  "lsKVU6": [
    {
      "type": 0,
      "value": "동작 유형 선택"
    }
  ],
  "lwlg2K": [
    {
      "type": 0,
      "value": "밑줄(Ctrl+U)"
    }
  ],
  "lztiwS": [
    {
      "type": 0,
      "value": "실제 값"
    }
  ],
  "m/jJ/5": [
    {
      "type": 0,
      "value": "지도 검사기"
    }
  ],
  "m7Y6Qf": [
    {
      "type": 0,
      "value": "테스트"
    }
  ],
  "m8Q61y": [
    {
      "type": 0,
      "value": "이름"
    }
  ],
  "m8z4Yr": [
    {
      "type": 0,
      "value": "반환할 항목의 임계값"
    }
  ],
  "mAuMD+": [
    {
      "type": 0,
      "value": "배열 입력"
    }
  ],
  "mCKsFw": [
    {
      "type": 0,
      "value": "(UTC+07:00) 바르나울, 고르노알타이스크"
    }
  ],
  "mCzkXX": [
    {
      "type": 0,
      "value": "작업 추가"
    }
  ],
  "mE7w9G": [
    {
      "type": 0,
      "value": "함수가 삭제되었습니다."
    }
  ],
  "mGUdCO": [
    {
      "type": 0,
      "value": "현재 시간 빼기 지정된 시간 간격인 타임스탬프를 반환합니다."
    }
  ],
  "mGpKsl": [
    {
      "type": 0,
      "value": "데이터 URI의 문자열 표현을 반환합니다."
    }
  ],
  "mPakaD": [
    {
      "type": 0,
      "value": "URL로 입력 문자열을 인코딩합니다."
    }
  ],
  "mPuXlv": [
    {
      "type": 0,
      "value": "값 '"
    },
    {
      "type": 1,
      "value": "splitOn"
    },
    {
      "type": 0,
      "value": "'에 대해 분할 유형이 잘못되었습니다. 분할이 배열에 없습니다."
    }
  ],
  "mYQFtf": [
    {
      "type": 0,
      "value": "인증 유형 'ActiveDirectoryOAuth'에 필요한 'secret' 또는 'pfx' 및 'password' 속성이 없습니다."
    }
  ],
  "mZQYLv": [
    {
      "type": 0,
      "value": "필수 항목으로, 평가할 XPath 식입니다."
    }
  ],
  "mZRMD9": [
    {
      "type": 0,
      "value": "필수 항목으로, 소문자로 변환할 문자열입니다. 문자열의 문자에 해당하는 소문자가 없는 경우 해당 문자는 변경되지 않은 상태로 반환된 문자열에 포함됩니다."
    }
  ],
  "mca3Ml": [
    {
      "type": 0,
      "value": "커넥터에 로그인"
    }
  ],
  "meVkB6": [
    {
      "type": 0,
      "value": "빈 속성 이름"
    }
  ],
  "mej02C": [
    {
      "type": 0,
      "value": "(UTC+08:30) 평양"
    }
  ],
  "mjS/k1": [
    {
      "type": 0,
      "value": "Logic Apps가 나가는 요청에 워크플로 메타데이터 헤더를 포함하지 않도록 제한합니다."
    }
  ],
  "mkd0Jx": [
    {
      "type": 0,
      "value": "질문을 하거나 이 흐름을 변경할 방법을 설명하세요."
    }
  ],
  "mvrlkP": [
    {
      "type": 0,
      "value": "일반 텍스트로 암호 입력 또는 보안 매개 변수 사용"
    }
  ],
  "mvu5xN": [
    {
      "type": 1,
      "value": "name"
    },
    {
      "type": 0,
      "value": " 값"
    }
  ],
  "mwEHSX": [
    {
      "type": 0,
      "value": "함수"
    }
  ],
  "mx2IMJ": [
    {
      "type": 0,
      "value": "13"
    }
  ],
  "n+F7e2": [
    {
      "type": 0,
      "value": "15"
    }
  ],
  "n20T2h": [
    {
      "type": 0,
      "value": "7"
    }
  ],
  "n35O/+": [
    {
      "type": 0,
      "value": "필수 항목으로, 부동 소수점 숫자로 변환되는 값입니다."
    }
  ],
  "n42uAO": [
    {
      "type": 0,
      "value": "(UTC-04:00) 산티아고"
    }
  ],
  "n4V2Hi": [
    {
      "type": 0,
      "value": "Active Directory OAuth"
    }
  ],
  "n7wxxN": [
    {
      "type": 0,
      "value": "덜 구체적인 키워드로 시도하세요."
    }
  ],
  "nCa0KG": [
    {
      "type": 0,
      "value": "내부 오류"
    }
  ],
  "nGds/r": [
    {
      "type": 0,
      "value": "필수 항목으로, 비교되는 값보다 작거나 같은지 확인할 개체입니다."
    }
  ],
  "nHIeXp": [
    {
      "type": 0,
      "value": "건너뜀"
    }
  ],
  "nHseED": [
    {
      "type": 0,
      "value": "필수 사항으로, 미래의 원하는 시간에 대한 시간 단위 수입니다."
    }
  ],
  "nNWAAh": [
    {
      "type": 0,
      "value": "스키마가 추가되지 않습니다."
    }
  ],
  "nOWGAV": [
    {
      "type": 0,
      "value": "종료 시간"
    }
  ],
  "nOhve4": [
    {
      "type": 0,
      "value": "예/아니요"
    }
  ],
  "nPgYuI": [
    {
      "type": 0,
      "value": "새 매개 변수"
    }
  ],
  "nRpM02": [
    {
      "type": 0,
      "value": "사용자 지정"
    }
  ],
  "nSan4V": [
    {
      "type": 0,
      "value": "다시 설정"
    }
  ],
  "nTA155": [
    {
      "type": 0,
      "value": "필수 항목으로, 제거할 속성의 이름입니다."
    }
  ],
  "nVDG00": [
    {
      "type": 0,
      "value": "(UTC+14:00) 키리티마티 섬"
    }
  ],
  "nZ4nLn": [
    {
      "type": 0,
      "value": "워크플로 헤더 표시 안 함"
    }
  ],
  "ngsC44": [
    {
      "type": 0,
      "value": "필수 항목으로, 비교하는 개체보다 작은지 확인할 개체입니다."
    }
  ],
  "njGstq": [
    {
      "type": 0,
      "value": "(UTC+05:45) 카트만두"
    }
  ],
  "nkk1mu": [
    {
      "type": 0,
      "value": "전달된 문자열 타임스탬프에 정수 분 수를 더합니다."
    }
  ],
  "nmFupX": [
    {
      "type": 0,
      "value": "시간이 초과됨"
    }
  ],
  "no/SMg": [
    {
      "type": 0,
      "value": "(UTC+10:00) 브리즈번"
    }
  ],
  "nx25nq": [
    {
      "type": 0,
      "value": "19"
    }
  ],
  "ny75Ly": [
    {
      "type": 0,
      "value": "매개 변수의 기본값을 입력하세요."
    }
  ],
  "o/0SEj": [
    {
      "type": 0,
      "value": "전달된 배열 또는 문자열의 마지막 요소를 반환합니다."
    }
  ],
  "o/FgET": [
    {
      "type": 0,
      "value": "함수가 현재 위치에서 제거되었으며 현재 다른 곳에 있습니다."
    }
  ],
  "o14STH": [
    {
      "type": 0,
      "value": "필수 항목으로, XPath 식을 평가할 XML입니다."
    }
  ],
  "o1HOyf": [
    {
      "type": 1,
      "value": "current_page"
    },
    {
      "type": 0,
      "value": " / "
    },
    {
      "type": 1,
      "value": "max_page"
    }
  ],
  "o2Cmny": [
    {
      "type": 0,
      "value": "유효한 URI를 입력합니다."
    }
  ],
  "o3SfI4": [
    {
      "type": 0,
      "value": "크기에 맞게"
    }
  ],
  "o7bd1o": [
    {
      "type": 0,
      "value": "(UTC+03:30) 테헤란"
    }
  ],
  "o8ohVV": [
    {
      "type": 0,
      "value": "스키마 ID"
    }
  ],
  "oAFcW6": [
    {
      "type": 0,
      "value": "필수 사항으로, 이진 표현으로 디코딩할 데이터 URI입니다."
    }
  ],
  "oDHXKh": [
    {
      "type": 0,
      "value": "항목"
    }
  ],
  "oLtwMw": [
    {
      "type": 0,
      "value": "콘텐츠 전송"
    }
  ],
  "oMphsh": [
    {
      "type": 0,
      "value": "설정"
    }
  ],
  "oO12r6": [
    {
      "type": 0,
      "value": "(UTC-08:00) 바하 캘리포니아"
    }
  ],
  "oQjIWf": [
    {
      "type": 0,
      "value": "오류"
    }
  ],
  "oR2x4N": [
    {
      "type": 0,
      "value": "잘못된 정수 값"
    }
  ],
  "oTBkbU": [
    {
      "type": 0,
      "value": "출력"
    }
  ],
  "oV0xQ9": [
    {
      "type": 0,
      "value": "실행을 열려면 실행 식별자를 입력하세요."
    }
  ],
  "oVVPst": [
    {
      "type": 0,
      "value": "저장되지 않은 모든 변경 내용을 삭제하시겠습니까?"
    }
  ],
  "odQ554": [
    {
      "type": 0,
      "value": "응답 본문"
    }
  ],
  "onXUu0": [
    {
      "type": 0,
      "value": "메모 추가"
    }
  ],
  "ox2Ou7": [
    {
      "type": 0,
      "value": "올바른 JSON 입력"
    }
  ],
  "oxXV4+": [
    {
      "type": 0,
      "value": "전달된 인수 값에서 null이 아닌 첫 번째 개체를 반환합니다."
    }
  ],
  "p/0r2N": [
    {
      "type": 0,
      "value": "필수 사항으로, 반환할 양식 데이터 값의 키 이름입니다."
    }
  ],
  "p16/4S": [
    {
      "type": 0,
      "value": "헤더"
    }
  ],
  "p1IEXb": [
    {
      "type": 0,
      "value": "이전 단계의 데이터를 입력합니다. '/' 문자를 입력하여 데이터를 추가할 수도 있습니다."
    }
  ],
  "p1Qtm5": [
    {
      "type": 0,
      "value": "앱 내"
    }
  ],
  "p5ZID0": [
    {
      "type": 0,
      "value": "(UTC+03:00) 쿠웨이트, 리야드"
    }
  ],
  "pC2nr2": [
    {
      "type": 0,
      "value": "키 입력"
    }
  ],
  "pH2uak": [
    {
      "type": 0,
      "value": "축소"
    }
  ],
  "pIczsS": [
    {
      "type": 0,
      "value": "종료 시간"
    }
  ],
  "pMms92": [
    {
      "type": 0,
      "value": "동적 콘텐츠 삽입"
    }
  ],
  "pOTcUO": [
    {
      "type": 0,
      "value": "필수 사항으로, 배열로 결합할 값입니다."
    }
  ],
  "pXmFGf": [
    {
      "type": 0,
      "value": "입력을 XML 형식 값으로 변환합니다."
    }
  ],
  "pYNzbj": [
    {
      "type": 0,
      "value": "경로"
    }
  ],
  "pYtSyE": [
    {
      "type": 0,
      "value": "필수 사항으로, 피제수로 나눌 숫자입니다. 나눈 후에 나머지를 사용합니다."
    }
  ],
  "pcGqoB": [
    {
      "type": 0,
      "value": "출력을 로드하는 동안 오류가 발생했습니다."
    }
  ],
  "pcuZKB": [
    {
      "type": 0,
      "value": "전달되는 배열 또는 개체 간에 공통된 요소가 있는 단일 배열 또는 개체를 반환합니다. 이 함수에 대한 매개 변수는 개체 집합 또는 배열 집합(둘 중 하나만 포함)일 수 있습니다. 이름이 같은 두 개체가 있는 경우 해당 이름의 마지막 개체가 최종 개체로 나타납니다."
    }
  ],
  "piaRy6": [
    {
      "type": 0,
      "value": "트리거"
    }
  ],
  "pozypE": [
    {
      "type": 0,
      "value": "문자열에서 선행 및 후행 공백 제거"
    }
  ],
  "pr9GwA": [
    {
      "type": 0,
      "value": "새로 고침"
    }
  ],
  "ptkf0D": [
    {
      "type": 0,
      "value": "보안"
    }
  ],
  "q+ZZjX": [
    {
      "type": 0,
      "value": "다시 시도 기록"
    }
  ],
  "q/+Uex": [
    {
      "type": 0,
      "value": "XML 노드, 노드 집합 또는 값을 제공된 XPath 식의 JSON으로 반환합니다."
    }
  ],
  "q1gfIs": [
    {
      "type": 0,
      "value": "트리거 추가"
    }
  ],
  "q2OCEx": [
    {
      "type": 0,
      "value": "필수 항목으로, 속성에 할당할 값입니다."
    }
  ],
  "q2w8Sk": [
    {
      "type": 0,
      "value": "매개 변수를 문자열로 변환합니다."
    }
  ],
  "q4ChjK": [
    {
      "type": 0,
      "value": "'수동' 트리거가 있는 워크플로 선택"
    }
  ],
  "q5TkqE": [
    {
      "type": 0,
      "value": "필수 항목으로, 식이 false인 경우 반환할 값입니다."
    }
  ],
  "q87X20": [
    {
      "type": 0,
      "value": "전달된 문자열 타임스탬프에 정수 초 수를 더합니다."
    }
  ],
  "qAlTD5": [
    {
      "type": 0,
      "value": "지원되지 않는 매니페스트 연결 참조 형식: '"
    },
    {
      "type": 1,
      "value": "referenceKeyFormat"
    },
    {
      "type": 0,
      "value": "'"
    }
  ],
  "qBNM3e": [
    {
      "type": 0,
      "value": "앱 및 서비스에 연결"
    }
  ],
  "qBkxGU": [
    {
      "type": 0,
      "value": "텍스트에 밑줄 서식을 지정합니다. 바로 가기: ⌘U"
    }
  ],
  "qGfwxW": [
    {
      "type": 0,
      "value": "관리 ID"
    }
  ],
  "qJpnIL": [
    {
      "type": 0,
      "value": "문자열이 값으로 끝나는지 여부를 확인합니다(대/소문자 구분 안 함, 고정 문화권)."
    }
  ],
  "qQoQFv": [
    {
      "type": 0,
      "value": "잘못된 연결입니다."
    }
  ],
  "qSejoi": [
    {
      "type": 0,
      "value": "첫 번째 인수가 두 번째 인수보다 작거나 같은 경우 true를 반환합니다."
    }
  ],
  "qSt0Sb": [
    {
      "type": 0,
      "value": "필수"
    }
  ],
  "qUMXpq": [
    {
      "type": 0,
      "value": "Swagger 엔드포인트"
    }
  ],
  "qUWBUX": [
    {
      "offset": 0,
      "options": {
        "other": {
          "value": [
            {
              "type": 7
            },
            {
              "type": 0,
              "value": "일"
            }
          ]
        }
      },
      "pluralType": "cardinal",
      "type": 6,
      "value": "days"
    }
  ],
  "qVgQfW": [
    {
      "type": 0,
      "value": "검색"
    }
  ],
  "qc5S69": [
    {
      "type": 0,
      "value": "배열 또는 문자열의 요소 수를 반환합니다."
    }
  ],
  "qiIs4V": [
    {
      "type": 0,
      "value": "예: "
    },
    {
      "type": 1,
      "value": "example"
    }
  ],
  "qij+Vf": [
    {
      "type": 0,
      "value": "기본 보기 모드로 전환"
    }
  ],
  "qnI4Y1": [
    {
      "type": 0,
      "value": "필수 항목으로, 정수로 변환되는 값입니다."
    }
  ],
  "qr1lLG": [
    {
      "type": 0,
      "value": "'"
    },
    {
      "type": 1,
      "value": "nodeName"
    },
    {
      "type": 0,
      "value": "' 함수의 형식에 일치하지 않는 입력이 있습니다."
    }
  ],
  "qrxi0L": [
    {
      "type": 0,
      "value": "비동기 응답을 통해 논리 앱은 202(승인됨)로 응답하여 요청이 처리를 위해 승인되었음을 나타낼 수 있습니다. 최종 상태를 검색할 수 있는 위치 헤더가 제공됩니다."
    }
  ],
  "qs9D+A": [
    {
      "type": 0,
      "value": "인증 유형 '"
    },
    {
      "type": 1,
      "value": "convertedAuthType"
    },
    {
      "type": 0,
      "value": "'에 대한 속성 '"
    },
    {
      "type": 1,
      "value": "invalidProperties"
    },
    {
      "type": 0,
      "value": "'이(가) 잘못되었습니다."
    }
  ],
  "qy5WqY": [
    {
      "type": 0,
      "value": "이전 흐름 제안"
    }
  ],
  "qzaoRR": [
    {
      "type": 0,
      "value": "이 작업에 대한 재시도와 비동기 응답 사이의 최대 기간을 제한합니다. 참고: 단일 요청의 요청 시간 제한은 변경되지 않습니다."
    }
  ],
  "r/n6/9": [
    {
      "type": 0,
      "value": "값을 입력하세요"
    }
  ],
  "r43nMc": [
    {
      "type": 0,
      "value": "실행 취소"
    }
  ],
  "r7vZ5a": [
    {
      "type": 0,
      "value": "최소 간격"
    }
  ],
  "r8aZXs": [
    {
      "type": 0,
      "value": "식이 다른 JSON 이름 및 값 쌍이나 런타임 작업의 출력에서 해당 값을 파생시킬 수 있게 합니다."
    }
  ],
  "r9SVE4": [
    {
      "type": 0,
      "value": "Int"
    }
  ],
  "rAwCdh": [
    {
      "type": 0,
      "value": "온-프레미스 데이터 게이트웨이를 통해 연결"
    }
  ],
  "rAyuzv": [
    {
      "type": 0,
      "value": "아니요"
    }
  ],
  "rCl53e": [
    {
      "type": 0,
      "value": "카드 타일"
    }
  ],
  "rDDPpJ": [
    {
      "type": 0,
      "value": "비밀"
    }
  ],
  "rDt4Iu": [
    {
      "type": 0,
      "value": "연결이 잘못되었습니다."
    }
  ],
  "rNi5Y3": [
    {
      "type": 0,
      "value": "온-프레미스 연결을 설정하는 경우 이 확인란을 선택합니다."
    }
  ],
  "rSIBjh": [
    {
      "type": 0,
      "value": "매개 변수 값을 입력합니다."
    }
  ],
  "rSa1Id": [
    {
      "type": 1,
      "value": "filePath"
    },
    {
      "type": 0,
      "value": "에서 파일을 찾을 수 없습니다. 이 함수를 사용하려면 지정된 경로에 XSLT를 저장하세요."
    }
  ],
  "raBiud": [
    {
      "type": 0,
      "value": "필수 사항으로, 최대값을 찾을 값의 배열 또는 집합의 첫 번째 값입니다."
    }
  ],
  "rcz4w4": [
    {
      "type": 0,
      "value": "값의 URI로 인코딩된 표현을 반환합니다."
    }
  ],
  "rd6fai": [
    {
      "type": 0,
      "value": "왼쪽 및 오른쪽 화살표 키를 사용하여 명령 간 이동"
    }
  ],
  "rh5g4p": [
    {
      "type": 0,
      "value": "성공"
    }
  ],
  "rn5IsW": [
    {
      "type": 0,
      "value": "죄송합니다. 요청을 이해할 수 없습니다. 이름을 바꾸고 다시 시도하세요."
    }
  ],
  "rsdJcV": [
    {
      "type": 0,
      "value": "맵을 빌드할 원본 스키마 요소 선택"
    }
  ],
  "rv0Pn+": [
    {
      "type": 0,
      "value": "새로 추가"
    }
  ],
  "rxIJfD": [
    {
      "type": 0,
      "value": "(UTC+09:30) 다윈"
    }
  ],
  "rxMXmZ": [
    {
      "type": 0,
      "value": "(UTC+04:00) 포트루이스"
    }
  ],
  "s+4LEa": [
    {
      "type": 0,
      "value": "폴더 열기"
    }
  ],
  "s5RV9B": [
    {
      "type": 0,
      "value": "문자열 타임스탬프의 연간 일자 구성 요소를 반환합니다."
    }
  ],
  "s7nGyC": [
    {
      "type": 0,
      "value": "삭제"
    }
  ],
  "sBBLuh": [
    {
      "type": 0,
      "value": "이 워크플로를 저장하려면 다음 작업 설정을 완료합니다."
    }
  ],
  "sDkAVZ": [
    {
      "type": 0,
      "value": "양식 데이터 또는 양식 인코딩 트리거 출력의 키 이름과 일치하는 값의 배열을 반환합니다."
    }
  ],
  "sEqLTV": [
    {
      "type": 0,
      "value": "테스트 탭"
    }
  ],
  "sFbnCs": [
    {
      "type": 0,
      "value": "(UTC-05:00) 체투말"
    }
  ],
  "sFwHQc": [
    {
      "type": 0,
      "value": "연결 만들기 취소"
    }
  ],
  "sQ2vRs": [
    {
      "type": 0,
      "value": "사례 추가"
    }
  ],
  "sRpETS": [
    {
      "type": 0,
      "value": "경고: 사용자 지정 값이 스키마 노드의 형식과 일치하지 않습니다."
    }
  ],
  "sVQe34": [
    {
      "type": 0,
      "value": "출력을 테스트할 매개 변수를 제공합니다."
    }
  ],
  "sW47JR": [
    {
      "type": 0,
      "value": "병렬 처리 수준"
    }
  ],
  "sYQDN+": [
    {
      "type": 0,
      "value": "글꼴 패밀리에 대한 서식 옵션"
    }
  ],
  "sZ0G/Z": [
    {
      "type": 0,
      "value": "필수 사항으로, 더할 간격에 지정된 시간 단위를 포함하는 문자열입니다."
    }
  ],
  "sZHTQV": [
    {
      "type": 0,
      "value": "(UTC+09:00) 치타"
    }
  ],
  "sbPZ9S": [
    {
      "type": 0,
      "value": "필수 항목으로, 비어 있는지 여부를 확인할 컬렉션입니다."
    }
  ],
  "sfJTHV": [
    {
      "type": 0,
      "value": "필수 사항으로, 피감수에서 제거할 숫자입니다."
    }
  ],
  "shF9tZ": [
    {
      "type": 0,
      "value": "키"
    }
  ],
  "soqP+Z": [
    {
      "type": 0,
      "value": "매개 변수 중 하나가 true인 경우 true를 반환합니다."
    }
  ],
  "srMbm9": [
    {
      "type": 0,
      "value": "취소"
    }
  ],
  "srpZD2": [
    {
      "type": 0,
      "value": "클라이언트 ID"
    }
  ],
  "ss5JPH": [
    {
      "type": 0,
      "value": "새 매개 변수"
    }
  ],
  "sv+IcU": [
    {
      "type": 0,
      "value": "데이터 맵 정의를 생성할 수 없습니다."
    }
  ],
  "sw6EXK": [
    {
      "type": 0,
      "value": "상태"
    }
  ],
  "syiNc+": [
    {
      "type": 0,
      "value": "찾아보기"
    }
  ],
  "sys5gu": [
    {
      "type": 0,
      "value": "클라이언트 인증서"
    }
  ],
  "sytRna": [
    {
      "type": 0,
      "value": "동적 입력을 검색하지 못했습니다. 오류 세부 정보: '"
    },
    {
      "type": 1,
      "value": "message"
    },
    {
      "type": 0,
      "value": "'"
    }
  ],
  "t+XCkg": [
    {
      "type": 0,
      "value": "필수 사항으로, 대상 표준 시간대의 표준 시간대 이름을 포함하는 문자열입니다. 자세한 내용은 https://msdn.microsoft.com/ko-kr/library/gg154758.aspx를 참조하세요."
    }
  ],
  "tAbbH8": [
    {
      "type": 0,
      "value": "할당된 입력이 너무 많습니다."
    }
  ],
  "tAeKNh": [
    {
      "type": 0,
      "value": "단순"
    }
  ],
  "tE7Zam": [
    {
      "type": 0,
      "value": "트리거 또는 작업을 호출하는 URL을 반환합니다."
    }
  ],
  "tH2pT1": [
    {
      "type": 0,
      "value": "검색으로 돌아가기"
    }
  ],
  "tImHz/": [
    {
      "type": 1,
      "value": "days"
    },
    {
      "type": 0,
      "value": "일 "
    },
    {
      "type": 1,
      "value": "hours"
    },
    {
      "type": 0,
      "value": "시간"
    }
  ],
  "tLZ9Sh": [
    {
      "type": 0,
      "value": "필수 사항으로, 검색할 부분의 인덱스입니다."
    }
  ],
  "tMRPnG": [
    {
      "type": 0,
      "value": "이 함수는 런타임에 워크플로 자체에 대한 정보를 제공합니다."
    }
  ],
  "tMdcE1": [
    {
      "type": 0,
      "value": "연결이 잘못되었습니다. 전체 세부 정보를 로드하려면 연결을 업데이트하세요."
    }
  ],
  "tNoZx2": [
    {
      "type": 0,
      "value": "종류"
    }
  ],
  "tTIsTX": [
    {
      "type": 0,
      "value": "이 워크플로 테스트"
    }
  ],
  "tUCptx": [
    {
      "type": 0,
      "value": "링크 삽입"
    }
  ],
  "tUU4ak": [
    {
      "type": 0,
      "value": "(UTC+11:00) 초쿠르다흐"
    }
  ],
  "tUYXRA": [
    {
      "type": 0,
      "value": "예: 2017-03-24T15:00:00Z"
    }
  ],
  "tUlRzr": [
    {
      "type": 0,
      "value": "기본"
    }
  ],
  "tWV2mC": [
    {
      "type": 1,
      "value": "times"
    },
    {
      "type": 0,
      "value": "시간마다"
    }
  ],
  "tZIlCA": [
    {
      "type": 0,
      "value": "(UTC-08:00) 태평양 표준시(미국과 캐나다)"
    }
  ],
  "tZj2Xn": [
    {
      "type": 0,
      "value": "첫 번째 인수가 두 번째 인수보다 큰 경우 true를 반환합니다."
    }
  ],
  "taPCmY": [
    {
      "type": 0,
      "value": "필수 사항으로, 추가할 시간 값입니다. 시간을 빼려는 경우 음수일 수 있습니다."
    }
  ],
  "tarDYT": [
    {
      "type": 0,
      "value": "첫 번째 인수가 두 번째 인수보다 작은 경우 true를 반환합니다."
    }
  ],
  "td5//c": [
    {
      "type": 0,
      "value": "트리 노드 축소"
    }
  ],
  "ti5TEd": [
    {
      "type": 0,
      "value": "취소"
    }
  ],
  "tqqUHX": [
    {
      "type": 0,
      "value": "(UTC+12:45) 체텀 제도"
    }
  ],
  "tsmuoF": [
    {
      "type": 0,
      "value": "표시 이름"
    }
  ],
  "u81zB9": [
    {
      "type": 0,
      "value": "(UTC-09:00) 협정 세계시-09"
    }
  ],
  "u9tr3k": [
    {
      "type": 0,
      "value": "구성을 시작할 요소 선택"
    }
  ],
  "uDI1Um": [
    {
      "type": 0,
      "value": "상태 코드"
    }
  ],
  "uE0A0s": [
    {
      "type": 0,
      "value": "(UTC) 협정 세계시"
    }
  ],
  "uIurld": [
    {
      "type": 0,
      "value": "저장"
    }
  ],
  "uM1i27": [
    {
      "type": 0,
      "value": "다시 시도 횟수를 1~90 사이로 지정"
    }
  ],
  "uN4zFU": [
    {
      "type": 0,
      "value": "확인"
    }
  ],
  "uNHpGB": [
    {
      "type": 0,
      "value": "(UTC+07:00) 방콕, 하노이, 자카르타"
    }
  ],
  "uOWkHS": [
    {
      "type": 0,
      "value": "동적 출력을 검색하지 못했습니다. 따라서 이 작업의 출력은 후속 작업에서 표시되지 않을 수 있습니다. 오류 세부 정보: "
    },
    {
      "type": 1,
      "value": "message"
    }
  ],
  "uR9WuI": [
    {
      "type": 0,
      "value": "필수 항목으로, 평가할 컬렉션입니다. 컬렉션에 나타나는 개체는 결과에도 나타납니다."
    }
  ],
  "uUlBZ8": [
    {
      "type": 0,
      "value": "전달된 문자열 타임스탬프에 정수 시간 수를 더합니다."
    }
  ],
  "uWf/I5": [
    {
      "type": 0,
      "value": "표시"
    }
  ],
  "uZpzqY": [
    {
      "type": 0,
      "value": "죄송합니다. Copilot가 용량에 있으며 일시적으로 사용할 수 없습니다. 잠시 후에 다시 시도하세요."
    }
  ],
  "uanMWm": [
    {
      "type": 0,
      "value": "성공함"
    }
  ],
  "uc/PoD": [
    {
      "type": 0,
      "value": "필수 사항으로, 과거의 원하는 시간에 대한 시간 단위 수입니다."
    }
  ],
  "uc3ytS": [
    {
      "type": 0,
      "value": "런타임 선택"
    }
  ],
  "uczA5c": [
    {
      "type": 0,
      "value": "필수 항목으로, 값을 포함할 수 있는 문자열입니다."
    }
  ],
  "uesaee": [
    {
      "type": 0,
      "value": "식"
    }
  ],
  "uh/+ZN": [
    {
      "type": 0,
      "value": "(UTC-03:00) 그린란드"
    }
  ],
  "ui3KuP": [
    {
      "type": 0,
      "value": "작업 오류"
    }
  ],
  "ui7GCl": [
    {
      "type": 0,
      "value": "16"
    }
  ],
  "unMaeV": [
    {
      "type": 0,
      "value": "변수"
    }
  ],
  "urAHv1": [
    {
      "type": 0,
      "value": "4"
    }
  ],
  "usCZ7R": [
    {
      "type": 0,
      "value": "(UTC+11:00) 마가단"
    }
  ],
  "ut5Med": [
    {
      "type": 0,
      "value": "기본값"
    }
  ],
  "uwuGU0": [
    {
      "type": 0,
      "value": "(UTC+06:30) 양곤(랑군)"
    }
  ],
  "uxKRO/": [
    {
      "type": 0,
      "value": "매개 변수"
    }
  ],
  "uxQ143": [
    {
      "type": 0,
      "value": "워크플로 또는 Logic Apps 관련된 질문을 합니다."
    }
  ],
  "uxt1xW": [
    {
      "type": 0,
      "value": "매개 변수 '"
    },
    {
      "type": 1,
      "value": "parameterName"
    },
    {
      "type": 0,
      "value": "' 및 해당 값 제거"
    }
  ],
  "uzsleE": [
    {
      "type": 0,
      "value": "매개 변수에서 배열을 만듭니다."
    }
  ],
  "v+keTP": [
    {
      "type": 0,
      "value": "트리거 날짜"
    }
  ],
  "v0ENVA": [
    {
      "type": 0,
      "value": "로드"
    }
  ],
  "v39HKj": [
    {
      "type": 0,
      "value": "전역적으로 고유한 문자열(GUID)을 생성합니다."
    }
  ],
  "v7ipqH": [
    {
      "type": 0,
      "value": "각 작업은 구성 후 하나 이상의 실행이 있어야 합니다."
    }
  ],
  "vEBhDX": [
    {
      "type": 0,
      "value": "문자열 내에서 값의 마지막 인덱스를 반환합니다(대/소문자 구분 안 함, 고정 문화권)."
    }
  ],
  "vF+gWH": [
    {
      "type": 0,
      "value": "이 흐름의 기능 설명"
    }
  ],
  "vLereV": [
    {
      "type": 0,
      "value": "필수 항목으로, 첫 번째 Count 개체를 가져올 컬렉션입니다."
    }
  ],
  "vQcQkU": [
    {
      "type": 0,
      "value": "필수 항목으로, 문자열이 끝날 수 있는 값입니다."
    }
  ],
  "vSlNPe": [
    {
      "type": 0,
      "value": "삭제"
    }
  ],
  "vT0DCP": [
    {
      "type": 0,
      "value": "출력"
    }
  ],
  "vVJuus": [
    {
      "type": 0,
      "value": "식이 잘못되었습니다."
    }
  ],
  "vX9WYS": [
    {
      "type": 0,
      "value": "대상"
    }
  ],
  "va40BJ": [
    {
      "type": 0,
      "value": "필수 사항으로, 출력을 원하는 작업의 이름입니다."
    }
  ],
  "vdKLiR": [
    {
      "type": 0,
      "value": "요청 설정"
    }
  ],
  "vdtKjT": [
    {
      "type": 0,
      "value": "API 연결을 만들고 사용하려면 이 논리 앱에 구성된 관리 ID가 있어야 합니다."
    }
  ],
  "viee6C": [
    {
      "type": 0,
      "value": "기간"
    }
  ],
  "vlDynP": [
    {
      "type": 0,
      "value": "취소"
    }
  ],
  "vmlhVB": [
    {
      "type": 0,
      "value": "이 워크플로를 준비하려면 다음 작업 설정을 완료하세요."
    }
  ],
  "vr70Gn": [
    {
      "type": 1,
      "value": "connectorName"
    },
    {
      "type": 0,
      "value": "에 대한 연결을 만듭니다."
    }
  ],
  "vrYqUF": [
    {
      "type": 0,
      "value": "사용자 지정 값 입력"
    }
  ],
  "vvSHR8": [
    {
      "type": 0,
      "value": "요소로 이동하고 자식 보기"
    }
  ],
  "vwH/XV": [
    {
      "type": 0,
      "value": "매개 변수 만들기"
    }
  ],
  "vxOc/M": [
    {
      "type": 0,
      "value": "중복 값이 포함되어 있습니다."
    }
  ],
  "vz2gZC": [
    {
      "type": 0,
      "value": "워크플로 속성"
    }
  ],
  "w0pI5M": [
    {
      "type": 0,
      "value": "지정된 필터에 대한 결과를 찾을 수 없습니다."
    }
  ],
  "w16qh+": [
    {
      "type": 0,
      "value": "쿼리"
    }
  ],
  "w5Hhig": [
    {
      "type": 0,
      "value": "일요일"
    }
  ],
  "w8ijDZ": [
    {
      "type": 0,
      "value": "축소"
    }
  ],
  "wEaGWn": [
    {
      "type": 0,
      "value": "전달된 문자열 타임스탬프에서 지정된 시간 단위의 정수를 뺍니다."
    }
  ],
  "wF7C+h": [
    {
      "type": 0,
      "value": "취소"
    }
  ],
  "wFCkpM": [
    {
      "type": 0,
      "value": "필수 사항으로, 최소값을 찾을 값의 배열 또는 집합의 첫 번째 값입니다."
    }
  ],
  "wGYmui": [
    {
      "type": 0,
      "value": "동적 콘텐츠 포함"
    }
  ],
  "wPlTDB": [
    {
      "type": 0,
      "value": "전체 경로"
    }
  ],
  "wQcEXt": [
    {
      "type": 0,
      "value": "필수 항목으로, 매개 변수 2가 매개 변수 1에 있을 때 매개 변수 2가 검색되고 매개 변수 3으로 업데이트된 문자열입니다."
    }
  ],
  "wQsEwc": [
    {
      "type": 0,
      "value": "필수 항목으로, 하위 문자열의 길이입니다."
    }
  ],
  "wV3Lmd": [
    {
      "type": 0,
      "value": "클릭하여 항목 삭제"
    }
  ],
  "wWVQuK": [
    {
      "type": 0,
      "value": "식의 결과가 true인지, 아니면 false인지 여부에 따라 지정된 값을 반환합니다."
    }
  ],
  "wXJALc": [
    {
      "type": 0,
      "value": "메뉴"
    }
  ],
  "wkiETV": [
    {
      "type": 0,
      "value": "클라이언트 추적 ID"
    }
  ],
  "wkvUUA": [
    {
      "type": 0,
      "value": "입력 형식이 일치하지 않습니다."
    }
  ],
  "wl7X0l": [
    {
      "type": 0,
      "value": "미니 맵 숨기기"
    }
  ],
  "wmDUGV": [
    {
      "type": 0,
      "value": "전달된 문자열 타임스탬프를 원본 표준 시간대에서 UTC로 변환합니다."
    }
  ],
  "wmw/ai": [
    {
      "type": 0,
      "value": "이 함수에 전달된 배열 또는 개체에 있는 모든 요소가 포함된 단일 배열 또는 개체를 반환합니다."
    }
  ],
  "woJQhv": [
    {
      "type": 0,
      "value": "콜백 URL:"
    }
  ],
  "wtj07J": [
    {
      "type": 0,
      "value": "(UTC-09:30) 마키저스 제도"
    }
  ],
  "wxaQwD": [
    {
      "type": 0,
      "value": "(UTC+04:30) 카불"
    }
  ],
  "wzEneQ": [
    {
      "type": 0,
      "value": "닫기"
    }
  ],
  "x+6ccf": [
    {
      "type": 0,
      "value": "수요일"
    }
  ],
  "x0or2o": [
    {
      "type": 0,
      "value": "필수 항목으로, 길이를 가져올 컬렉션입니다."
    }
  ],
  "x10E1p": [
    {
      "type": 0,
      "value": "상태 코드"
    }
  ],
  "x2JTW5": [
    {
      "type": 0,
      "value": "지정된 속성이 제거된 개체를 반환합니다."
    }
  ],
  "x3dWOL": [
    {
      "type": 0,
      "value": "(UTC+01:00) 암스테르담, 베를린, 베른, 로마, 스톡홀름, 빈"
    }
  ],
  "x7IYBg": [
    {
      "type": 0,
      "value": "중단됨"
    }
  ],
  "x8kTAX": [
    {
      "type": 0,
      "value": "메모 삭제"
    }
  ],
  "xC1zg3": [
    {
      "type": 0,
      "value": "스키마"
    }
  ],
  "xFQXAI": [
    {
      "type": 0,
      "value": "Ctrl+Z"
    }
  ],
  "xJ6vjn": [
    {
      "type": 0,
      "value": "URI로 인코딩된 문자열의 문자열 표현을 반환합니다."
    }
  ],
  "xJQeeC": [
    {
      "type": 0,
      "value": "(UTC+02:00) 이스탄불"
    }
  ],
  "xLF2Zr": [
    {
      "type": 0,
      "value": "행 추가"
    }
  ],
  "xN3GEX": [
    {
      "type": 0,
      "value": "일반 텍스트로 암호 입력 또는 보안 매개 변수 사용"
    }
  ],
  "xQQ9ko": [
    {
      "type": 0,
      "value": "임계값"
    }
  ],
  "xSMbKr": [
    {
      "type": 0,
      "value": "원시 입력 표시"
    }
  ],
  "xSSfKC": [
    {
      "type": 0,
      "value": "(UTC-03:00) 생피에르앤드미클롱"
    }
  ],
  "xV/oyK": [
    {
      "type": 0,
      "value": "필수 항목으로, 기존 또는 새 속성의 이름입니다."
    }
  ],
  "xV4Koe": [
    {
      "type": 0,
      "value": "코드"
    }
  ],
  "xXVu2y": [
    {
      "type": 0,
      "value": "텍스트 모드로 전환"
    }
  ],
  "xYyPR8": [
    {
      "type": 0,
      "value": "URI에서 경로를 반환합니다. 경로를 지정하지 않으면 '/'가 반환됩니다."
    }
  ],
  "xi2tn6": [
    {
      "type": 0,
      "value": "매개 변수"
    }
  ],
  "xt5TeT": [
    {
      "type": 0,
      "value": "매개 변수는 논리 앱의 워크플로 간에 공유됩니다."
    }
  ],
  "xvav7+": [
    {
      "type": 0,
      "value": "연결 대상"
    }
  ],
  "xwD1VZ": [
    {
      "type": 0,
      "value": "입력 로드 중"
    }
  ],
  "xwEX2/": [
    {
      "type": 0,
      "value": "값"
    }
  ],
  "y1e9yw": [
    {
      "type": 0,
      "value": "로그인"
    }
  ],
  "y3AZQB": [
    {
      "type": 0,
      "value": "필수. 같음 비교를 위한 개체입니다."
    }
  ],
  "y6BcVN": [
    {
      "type": 0,
      "value": "필수 사항으로, URL이 안전하지 않은 문자를 이스케이프할 문자열입니다."
    }
  ],
  "yB6PB/": [
    {
      "type": 0,
      "value": "값에 확인할 수 없는 함수 식이 포함되어 있습니다. 상수 값만 지원됨"
    }
  ],
  "yBrsFJ": [
    {
      "type": 0,
      "value": "필수 사항으로, 배열로 변환되는 값입니다."
    }
  ],
  "yF2R//": [
    {
      "type": 0,
      "value": "문자열에서 문자의 하위 집합을 반환합니다."
    }
  ],
  "yKOsmK": [
    {
      "type": 0,
      "value": "오름차순으로 정렬된 배열을 반환합니다."
    }
  ],
  "yNtBUV": [
    {
      "type": 0,
      "value": "Warning: input node type does not match one of the allowed types for this input."
    }
  ],
  "yRDuqj": [
    {
      "type": 0,
      "value": "모두 표시"
    }
  ],
  "yVFIAQ": [
    {
      "type": 0,
      "value": "(UTC-01:00) 카보베르데"
    }
  ],
  "yVh9kr": [
    {
      "type": 0,
      "value": "8"
    }
  ],
  "yc0GcM": [
    {
      "type": 0,
      "value": "문자열 또는 배열을 같은 길이의 청크로 분할"
    }
  ],
  "ydqOly": [
    {
      "type": 0,
      "value": "값 선택"
    }
  ],
  "yjierd": [
    {
      "type": 0,
      "value": "잘못된 표현식 유형'"
    },
    {
      "type": 1,
      "value": "type"
    },
    {
      "type": 0,
      "value": "'입니다."
    }
  ],
  "yk7L+4": [
    {
      "type": 0,
      "value": "싫어요"
    }
  ],
  "yoCi15": [
    {
      "type": 0,
      "value": "기존 연결을 선택하거나 새 연결을 만듭니다."
    }
  ],
  "ypZV9w": [
    {
      "type": 0,
      "value": "트리거의 다중 부분 출력에서 한 부분의 본문을 반환합니다."
    }
  ],
  "yqRrQ/": [
    {
      "type": 0,
      "value": "날짜 및 시간 함수"
    }
  ],
  "yrYEmk": [
    {
      "type": 0,
      "value": "전자 메일을 보내는 중..."
    }
  ],
  "ysoumb": [
    {
      "type": 0,
      "value": "필드 추가"
    }
  ],
  "yuJBmK": [
    {
      "type": 0,
      "value": "숫자를 입력하세요."
    }
  ],
  "yucvJE": [
    {
      "type": 0,
      "value": "(UTC+01:00) 사라예보, 스코페, 바르샤바, 자그레브"
    }
  ],
  "yyYtZV": [
    {
      "type": 0,
      "value": "연결 게이트웨이"
    }
  ],
  "yzqXMp": [
    {
      "type": 0,
      "value": "자세히 알아보기"
    }
  ],
  "z/UY4k": [
    {
      "type": 1,
      "value": "folderName"
    },
    {
      "type": 0,
      "value": " 폴더로 이동"
    }
  ],
  "z3VuE+": [
    {
      "type": 0,
      "value": "메뉴"
    }
  ],
  "z9kH+0": [
    {
      "type": 0,
      "value": "이렇게 하면 모든 자식 단계도 제거됩니다."
    }
  ],
  "zBMVKg": [
    {
      "type": 0,
      "value": "필수입니다. 10진수로 변환되는 값입니다."
    }
  ],
  "zCsGWP": [
    {
      "type": 0,
      "value": "값 입력"
    }
  ],
  "zEv8dd": [
    {
      "type": 0,
      "value": "식 편집기"
    }
  ],
  "zIDVd9": [
    {
      "type": 0,
      "value": "필수 항목으로, 네이티브 형식 값으로 변환되는 문자열입니다."
    }
  ],
  "zNesUZ": [
    {
      "type": 0,
      "value": "다시 시도 정책은 HTTP 상태 코드 408, 429 및 5xx로 분류된 일시적인 오류 및 모든 연결 예외에 적용됩니다. 기본값은 4회 다시 시도하도록 설정된 지수 간격 정책입니다."
    }
  ],
  "zOvGF8": [
    {
      "type": 0,
      "value": "(UTC+02:00) 아테네, 부카레스트"
    }
  ],
  "zTKAc9": [
    {
      "type": 0,
      "value": "작업 선택"
    }
  ],
  "zUWAsJ": [
    {
      "type": 0,
      "value": "문자열이 정수인지 여부를 나타내는 부울 값을 반환합니다."
    }
  ],
  "zUgja+": [
    {
      "type": 0,
      "value": "사용자 지정 값 지우기"
    }
  ],
  "zViEGr": [
    {
      "type": 0,
      "value": "(UTC+12:00) 페트로파블로프스크-캄차스키 - 사용하지 않음"
    }
  ],
  "zb3lE6": [
    {
      "type": 0,
      "value": "이 워크플로를 저장하려면 다음 작업 설정을 완료합니다."
    }
  ],
  "zcZpHT": [
    {
      "type": 0,
      "value": "선택적으로 로캘과 형식을 사용하여 문자열을 날짜로 변환합니다."
    }
  ],
  "zec5Ay": [
    {
      "type": 0,
      "value": "중지"
    }
  ],
  "ziXw25": [
    {
      "type": 0,
      "value": "삭제"
    }
  ],
  "ziYCiA": [
    {
      "type": 0,
      "value": "요약"
    }
  ],
  "zjDJwP": [
    {
      "type": 0,
      "value": "부동"
    }
  ],
  "zkeKWE": [
    {
      "type": 0,
      "value": "(UTC-04:00) 카라카스"
    }
  ],
  "znGyyU": [
    {
      "type": 0,
      "value": "전달된 문자열 타임스탬프에 지정된 시간 단위의 정수를 더합니다."
    }
  ],
  "zsPNYN": [
    {
      "type": 0,
      "value": "필수 사항으로, 피가수 1에 추가할 숫자입니다."
    }
  ],
  "zxe9hh": [
    {
      "type": 0,
      "value": "필수 사항으로, 추가할 분 값입니다. 분을 빼려는 경우 음수일 수 있습니다."
    }
  ]
}<|MERGE_RESOLUTION|>--- conflicted
+++ resolved
@@ -6733,8 +6733,6 @@
       "value": "먼저 원본 스키마를 추가한 다음, 요소를 선택하여 맵을 빌드합니다."
     }
   ],
-<<<<<<< HEAD
-=======
   "hH/wAd": [
     {
       "type": 0,
@@ -6747,7 +6745,6 @@
       "value": "청크 허용"
     }
   ],
->>>>>>> 6e54011b
   "hN7iBP": [
     {
       "offset": 0,
