{
  "++ZVe/": [
    {
      "type": 0,
      "value": "Testes"
    }
  ],
  "+0H8Or": [
    {
      "type": 0,
      "value": "Aviso: o tipo de nó de entrada não corresponde ao tipo do nó de esquema"
    }
  ],
  "+0cO6t": [
    {
      "type": 0,
      "value": "Criar referência de conexão"
    }
  ],
  "+0yxlR": [
    {
      "type": 0,
      "value": "Exibição da função"
    }
  ],
  "+FcXe9": [
    {
      "type": 0,
      "value": "Com falha"
    }
  ],
  "+Jryh+": [
    {
      "type": 0,
      "value": "Disparar"
    }
  ],
  "+Uvo/p": [
    {
      "type": 0,
      "value": "Texto alt para divisa para baixo"
    }
  ],
  "+ZSBrq": [
    {
      "type": 0,
      "value": "Menu de contexto para cartão de "
    },
    {
      "type": 1,
      "value": "title"
    }
  ],
  "+mAJR3": [
    {
      "type": 0,
      "value": "(UTC+08:00) Kuala Lumpur, Singapura"
    }
  ],
  "+oelX4": [
    {
      "type": 0,
      "value": "Obrigatório. A cadeia de caracteres a ser examinada."
    }
  ],
  "+powfX": [
    {
      "type": 0,
      "value": "Fuso horário"
    }
  ],
  "+v1RlQ": [
    {
      "type": 0,
      "value": "Suprimir cabeçalhos de fluxo de trabalho na resposta"
    }
  ],
  "+xXHdp": [
    {
      "type": 0,
      "value": "Nenhuma saída"
    }
  ],
  "/2V8bQ": [
    {
      "type": 0,
      "value": "Tempo limite atingido"
    }
  ],
  "/EU/oJ": [
    {
      "type": 0,
      "value": "Necessário. Uma cadeia de caracteres que contém o nome do fuso horário do fuso horário de origem. Consulte \"Fusos horários padrão\" em \"https://go.microsoft.com/fwlink/?linkid=2238292\"."
    }
  ],
  "/I/U8L": [
    {
      "type": 0,
      "value": "Corpo"
    }
  ],
  "/KRvvg": [
    {
      "type": 0,
      "value": "Nenhum valor corresponde à sua pesquisa."
    }
  ],
  "/NtebP": [
    {
      "type": 0,
      "value": "(UTC+05:00) Islamabad, Karachi"
    }
  ],
  "/QqADs": [
    {
      "type": 0,
      "value": "Retorna os elementos na matriz começando na Contagem do índice"
    }
  ],
  "/RS9F7": [
    {
      "type": 0,
      "value": "(UTC-06:00) Saskatchewan"
    }
  ],
  "/ULFwg": [
    {
      "type": 0,
      "value": "Alterar a conexão"
    }
  ],
  "/VcZ9g": [
    {
      "type": 0,
      "value": "Esse conector tem várias versões, internas e hospedadas no Azure. Use a versão interna para obter o melhor desempenho, autenticação de cadeia de conexão e outros recursos. Use a versão hospedada pelo Azure para outras opções de autenticação."
    }
  ],
  "/WW7If": [
    {
      "type": 0,
      "value": "Verdadeiro"
    }
  ],
  "/doURb": [
    {
      "type": 0,
      "value": "Converter a entrada em uma matriz"
    }
  ],
  "/km5eO": [
    {
      "type": 0,
      "value": "(UTC-04:00) Assunção"
    }
  ],
  "/mjH84": [
    {
      "type": 0,
      "value": "Mostrar saídas brutas"
    }
  ],
  "/n13VL": [
    {
      "type": 0,
      "value": "Propriedades"
    }
  ],
  "/qchXQ": [
    {
      "type": 0,
      "value": "Necessário. A coleção da qual juntar itens."
    }
  ],
  "/qu3zt": [
    {
      "type": 0,
      "value": "0"
    }
  ],
  "/ut0u7": [
    {
      "type": 0,
      "value": "Retorna os primeiros elementos de Contagem na matriz ou na cadeia de caracteres passada"
    }
  ],
  "/vWMKW": [
    {
      "type": 0,
      "value": "Entradas necessárias ausentes"
    }
  ],
  "/yYyOq": [
    {
      "type": 0,
      "value": "Grupo de Recursos"
    }
  ],
  "00xlpa": [
    {
      "type": 0,
      "value": "Compartilhado"
    }
  ],
  "02vyBk": [
    {
      "type": 0,
      "value": "Disparar"
    }
  ],
  "03RO5d": [
    {
      "type": 0,
      "value": "Editar parâmetro"
    }
  ],
  "04AwK7": [
    {
      "type": 0,
      "value": "Código de erro: {errorCode}, Mensagem: {message}."
    }
  ],
  "06zKZg": [
    {
      "type": 0,
      "value": "(UTC+04:00) Tbilisi"
    }
  ],
  "07ZsoY": [
    {
      "type": 0,
      "value": "Retorna o início da hora para um carimbo de data/hora de cadeia de caracteres passado"
    }
  ],
  "07oZoX": [
    {
      "type": 0,
      "value": "(UTC+12:00) Anadyr, Petropavlovsk-Kamchatsky"
    }
  ],
  "08e2rO": [
    {
      "type": 0,
      "value": "A identidade gerenciada usada com esta operação não existe mais. Para continuar, configure uma identidade ou altere a conexão."
    }
  ],
  "09B9CU": [
    {
      "type": 0,
      "value": "Retorna a URL para invocar o gatilho ou a ação. Observação: esta função só pode ser usada em uma httpWebhook e uma apiConnectionWebhook, não em um manual, uma recorrência, um http ou uma apiConnection."
    }
  ],
  "0B5xDu": [
    {
      "type": 0,
      "value": "(UTC+05:30) Sri Jayawardenepura"
    }
  ],
  "0CvRZW": [
    {
      "type": 0,
      "value": "Salvar"
    }
  ],
  "0F6jmK": [
    {
      "type": 0,
      "value": "Entradas ou saídas seguras habilitadas."
    }
  ],
  "0FzNJV": [
    {
      "type": 0,
      "value": "Necessário. A cadeia de caracteres codificada em base64."
    }
  ],
  "0GT0SI": [
    {
      "type": 0,
      "value": "Cancelar"
    }
  ],
  "0GqNGo": [
    {
      "type": 0,
      "value": "A URL decodifica a cadeia de caracteres de entrada"
    }
  ],
  "0IRUjM": [
    {
      "type": 0,
      "value": "Selecione um nó de esquema de destino para iniciar o mapeamento"
    }
  ],
  "0JTHTZ": [
    {
      "type": 0,
      "value": "Mostrar menu de execução"
    }
  ],
  "0KMjv6": [
    {
      "type": 0,
      "value": "Acompanhamento"
    }
  ],
  "0R2D5l": [
    {
      "type": 0,
      "value": "Retorna uma representação binária de uma cadeia de caracteres codificada no URI"
    }
  ],
  "0SSwxD": [
    {
      "type": 0,
      "value": "Fechar o painel"
    }
  ],
  "0Vzp0l": [
    {
      "type": 0,
      "value": "Recolher"
    }
  ],
  "0i/6TR": [
    {
      "type": 0,
      "value": "Necessário. A cadeia de caracteres a ser convertida em letras maiúsculas. Se um caractere na cadeia de caracteres não tiver um equivalente em letras maiúsculas, ele será incluído inalterado na cadeia de caracteres retornada."
    }
  ],
  "0m2Y1/": [
    {
      "type": 0,
      "value": "Valor"
    }
  ],
  "0oebOm": [
    {
      "type": 0,
      "value": "Saídas"
    }
  ],
  "0p+pJq": [
    {
      "type": 0,
      "value": "Retorna o resto da divisão dos dois números (módulo)"
    }
  ],
  "0qV0Qe": [
    {
      "type": 0,
      "value": "Necessário. A cadeia de caracteres que pode conter o valor."
    }
  ],
  "0uj1Li": [
    {
      "type": 0,
      "value": "Retorna uma representação binária de uma cadeia de caracteres de URI de dados de entrada"
    }
  ],
  "0upuCv": [
    {
      "type": 0,
      "value": "Hora"
    }
  ],
  "0vfdFS": [
    {
      "type": 0,
      "value": "todo dia"
    }
  ],
  "0xLWzG": [
    {
      "type": 0,
      "value": "O nome já existe ou é inválido. Atualize o nome antes de continuar."
    }
  ],
  "0y5eia": [
    {
      "type": 0,
      "value": "Mais comandos"
    }
  ],
  "1+Z8n9": [
    {
      "type": 0,
      "value": "Necessário. O URI de dados para converter em representação de Cadeia de caracteres."
    }
  ],
  "109OPL": [
    {
      "type": 0,
      "value": "Retorna a porta de um URI. Se a porta não for especificada, retornará a porta padrão do protocolo"
    }
  ],
  "11qu8f": [
    {
      "type": 0,
      "value": "Insira um inteiro válido."
    }
  ],
  "14lYtE": [
    {
      "type": 0,
      "value": "18"
    }
  ],
  "1A1P5b": [
    {
      "type": 0,
      "value": "Comentar"
    }
  ],
  "1D047X": [
    {
      "type": 0,
      "value": "Necessário. O valor para converter em XML."
    }
  ],
  "1Fn5n+": [
    {
      "type": 0,
      "value": "Necessário. A cadeia de caracteres codificada no URI."
    }
  ],
  "1KFpTX": [
    {
      "type": 0,
      "value": "(UTC+03:00) Minsk"
    }
  ],
  "1NBvKu": [
    {
      "type": 0,
      "value": "Converter o argumento do parâmetro em um número de ponto flutuante"
    }
  ],
  "1REk6u": [
    {
      "type": 0,
      "value": "Insira um email válido."
    }
  ],
  "1ZSzl6": [
    {
      "type": 0,
      "value": "Cada execução após a configuração deve ter pelo menos um status marcado"
    }
  ],
  "1dlfUe": [
    {
      "type": 0,
      "value": "As ações executam operações em dados, comunicam-se entre sistemas ou executam outras tarefas."
    }
  ],
  "1eKQwo": [
    {
      "type": 0,
      "value": "(UTC+08:00) Perth"
    }
  ],
  "1ejxkP": [
    {
      "type": 0,
      "value": "Entradas Seguras"
    }
  ],
  "1hHFdx": [
    {
      "type": 0,
      "value": "(UTC-01:00) Açores"
    }
  ],
  "1hPZqe": [
    {
      "type": 0,
      "value": "O número de vezes para repetir a solicitação"
    }
  ],
  "1htSs7": [
    {
      "type": 0,
      "value": "Desativado"
    }
  ],
  "1jhzOM": [
    {
      "type": 0,
      "value": "Necessário. O objeto para verificar se é menor que o valor de comparação."
    }
  ],
  "1nODUD": [
    {
      "type": 0,
      "value": "Ocultar funções"
    }
  ],
  "1nvvw1": [
    {
      "type": 0,
      "value": "Inserir o valor do cabeçalho de autorização"
    }
  ],
  "1pjO9s": [
    {
      "type": 0,
      "value": "Ocultar esquema de origem"
    }
  ],
  "1uGBLP": [
    {
      "type": 0,
      "value": "5"
    }
  ],
  "1zgFh1": [
    {
      "type": 0,
      "value": "Ignorar"
    }
  ],
  "20oqsp": [
    {
      "type": 0,
      "value": "Adicionar filhos (recursivo)"
    }
  ],
  "23fENy": [
    {
      "type": 0,
      "value": "Retorna uma representação binária de uma cadeia de caracteres codificada em base 64"
    }
  ],
  "23szE+": [
    {
      "type": 0,
      "value": "Necessário. O valor para converter em URI de dados."
    }
  ],
  "23uZn1": [
    {
      "type": 0,
      "value": "Pesquisa global"
    }
  ],
  "27Nhhv": [
    {
      "type": 0,
      "value": "Selecionar uma API de uma API Management instância"
    }
  ],
  "2CXCOt": [
    {
      "type": 0,
      "value": "Selecione um arquivo a ser carregado"
    }
  ],
  "2JA3gY": [
    {
      "type": 0,
      "value": "Expandir nó de árvore"
    }
  ],
  "2K2fAj": [
    {
      "type": 0,
      "value": "Hora de término"
    }
  ],
  "2MOA1x": [
    {
      "type": 0,
      "value": "Controlar como novas execuções são enfileiradas"
    }
  ],
  "2NXYYu": [
    {
      "type": 0,
      "value": "Pesquisar"
    }
  ],
  "2Noh96": [
    {
      "type": 0,
      "value": "17"
    }
  ],
  "2TMGk7": [
    {
      "type": 0,
      "value": "Identidade gerenciada"
    }
  ],
  "2ZfzaY": [
    {
      "type": 0,
      "value": "Selecionar existente"
    }
  ],
  "2cVEMV": [
    {
      "type": 0,
      "value": "Retorna um único valor que corresponde ao nome da chave da saída da ação de dados do formulário ou codificada no formulário"
    }
  ],
  "2gOfQI": [
    {
      "type": 0,
      "value": "Esquemas existentes de"
    }
  ],
  "2gzGrJ": [
    {
      "type": 0,
      "value": "Necessário. O nome da ação com uma resposta de dados do formulário ou codificada no formulário."
    }
  ],
  "2hrQOL": [
    {
      "type": 0,
      "value": "(UTC+00:00) Dublin, Edimburgo, Lisboa, Londres"
    }
  ],
  "2kWLLc": [
    {
      "type": 0,
      "value": "Hora de Início"
    }
  ],
  "2pCFsW": [
    {
      "type": 0,
      "value": "Contagem de paginação inválida. O valor deve ser um número maior que 0"
    }
  ],
  "2pRsUf": [
    {
      "type": 0,
      "value": "Insira uma matriz válida."
    }
  ],
  "2r30S9": [
    {
      "type": 0,
      "value": "Inserir uma nova etapa após "
    },
    {
      "type": 1,
      "value": "parentName"
    }
  ],
  "2tTQ0A": [
    {
      "type": 0,
      "value": "Ativado"
    }
  ],
  "2uINs9": [
    {
      "type": 0,
      "value": "Padrão"
    }
  ],
  "2vnYre": [
    {
      "type": 0,
      "value": "Adicionar Ação"
    }
  ],
  "2y24a/": [
    {
      "type": 0,
      "value": "Salvar"
    }
  ],
  "2z5HGT": [
    {
      "type": 0,
      "value": "Opcional. O código de localidade RFC 4646 a ser usado. Se não for especificado, a localidade padrão será usada. Se a localidade não for um valor válido, será gerado um erro de que a localidade fornecida não é válida ou não tem uma localidade associada."
    }
  ],
  "3+TQMa": [
    {
      "type": 0,
      "value": "Carregando a conexão..."
    }
  ],
  "33+WHG": [
    {
      "type": 0,
      "value": "Identificador"
    }
  ],
  "34Nt/B": [
    {
      "type": 0,
      "value": "Texto alt para ícone de botão"
    }
  ],
  "36RiST": [
    {
      "type": 0,
      "value": "Identidade gerenciada atribuída pelo sistema"
    }
  ],
  "3AWwVl": [
    {
      "type": 0,
      "value": "Código"
    }
  ],
  "3BZnxY": [
    {
      "type": 0,
      "value": "Adicionar conteúdo dinâmico"
    }
  ],
  "3ERi+E": [
    {
      "type": 0,
      "value": "Termos de Serviço"
    }
  ],
  "3GINhd": [
    {
      "type": 0,
      "value": "Gatilhos"
    }
  ],
  "3KPLpx": [
    {
      "type": 0,
      "value": "Remova todos os mapeamentos no elemento de origem \""
    },
    {
      "type": 1,
      "value": "nodeName"
    },
    {
      "type": 0,
      "value": "\" primeiro."
    }
  ],
  "3MTSYZ": [
    {
      "type": 0,
      "value": "(UTC-03:00) Salvador"
    }
  ],
  "3NhwIJ": [
    {
      "type": 0,
      "value": "Necessário. O separador."
    }
  ],
  "3O0i4j": [
    {
      "type": 0,
      "value": "Não há conteúdo disponível"
    }
  ],
  "3PJZH0": [
    {
      "type": 0,
      "value": "Obrigatório. A cadeia de caracteres a ser examinada."
    }
  ],
  "3QXY3z": [
    {
      "type": 0,
      "value": "Substituir um esquema existente por um esquema incompatível pode criar erros em seu mapa."
    }
  ],
  "3RoD4h": [
    {
      "type": 0,
      "value": "Retorna a coleção em ordem inversa"
    }
  ],
  "3X4FHS": [
    {
      "type": 0,
      "value": "Escolher o tipo de entrada do usuário"
    }
  ],
  "3Y8a6G": [
    {
      "type": 0,
      "value": "Parâmetros necessários "
    },
    {
      "type": 1,
      "value": "parameters"
    },
    {
      "type": 0,
      "value": " não definidos ou inválidos"
    }
  ],
  "3cZZKj": [
    {
      "type": 0,
      "value": "Divisor"
    }
  ],
  "3eeli7": [
    {
      "type": 0,
      "value": "Selecionar um esquema de origem"
    }
  ],
  "3ewBbk": [
    {
      "type": 0,
      "value": "A identidade inserida não está associada a este Aplicativo Lógico."
    }
  ],
  "3jwMBm": [
    {
      "type": 0,
      "value": "Formato json inválido. Falta o início "
    },
    {
      "type": 1,
      "value": "openingBracket"
    },
    {
      "type": 0,
      "value": " ou final "
    },
    {
      "type": 1,
      "value": "closingBracket"
    },
    {
      "type": 0,
      "value": "."
    }
  ],
  "3n5pnv": [
    {
      "type": 0,
      "value": "(UTC+10:30) Ilha Lord Howe"
    }
  ],
  "3rzrWf": [
    {
      "type": 0,
      "value": "Necessário. O objeto do qual a propriedade será removida."
    }
  ],
  "3sJlV+": [
    {
      "type": 0,
      "value": "Fechar modo de exibição de código"
    }
  ],
  "3vCCY7": [
    {
      "type": 0,
      "value": "Necessário. O número de uma unidade de tempo especificada para subtrair."
    }
  ],
  "3vqfeV": [
    {
      "type": 0,
      "value": "3"
    }
  ],
  "3z6rhG": [
    {
      "type": 0,
      "value": "Necessário. Este valor é o próximo inteiro após o número inteiro mais alto que poderia ser retornado."
    }
  ],
  "41eMpW": [
    {
      "type": 0,
      "value": "Aguardando"
    }
  ],
  "43xObP": [
    {
      "type": 0,
      "value": "(UTC+10:00) Camberra, Melbourne, Sydney"
    }
  ],
  "45ubha": [
    {
      "type": 0,
      "value": "Autenticação"
    }
  ],
  "47kOXr": [
    {
      "type": 0,
      "value": "Necessário. O menor inteiro que pode ser retornado."
    }
  ],
  "49YUXK": [
    {
      "type": 0,
      "value": "'"
    },
    {
      "type": 1,
      "value": "parameterName"
    },
    {
      "type": 0,
      "value": "' é necessário."
    }
  ],
  "4BH9uU": [
    {
      "type": 0,
      "value": "Erros"
    }
  ],
  "4BrA0z": [
    {
      "type": 0,
      "value": "Necessário. O número de dias a adicionar. Pode ser negativo para subtrair dias."
    }
  ],
  "4D7H4R": [
    {
      "type": 0,
      "value": "Executa "
    },
    {
      "type": 1,
      "value": "onDays"
    }
  ],
  "4Ekn9t": [
    {
      "type": 0,
      "value": "Desfazer"
    }
  ],
  "4IS4yp": [
    {
      "type": 0,
      "value": "Política de Repetição"
    }
  ],
  "4Q7WzU": [
    {
      "type": 0,
      "value": "Adicionar uma conexão"
    }
  ],
  "4YKQAF": [
    {
      "type": 0,
      "value": "Necessário. A unidade de tempo especificada no intervalo."
    }
  ],
  "4aaixN": [
    {
      "type": 0,
      "value": "Tour"
    }
  ],
  "4c0uPQ": [
    {
      "type": 0,
      "value": "Necessário. O nome do parâmetro cujos valores você deseja."
    }
  ],
  "4hi3ks": [
    {
      "type": 0,
      "value": "Seu fluxo foi atualizado."
    }
  ],
  "4j2MEv": [
    {
      "type": 0,
      "value": "Alternar Minimapa"
    }
  ],
  "4pm5yw": [
    {
      "type": 0,
      "value": "Botão para adicionar conteúdo dinâmico se o Seletor de Token estiver oculto"
    }
  ],
  "4vcnOA": [
    {
      "type": 0,
      "value": "Retorna o valor mínimo na matriz de entrada de números"
    }
  ],
  "4vmGh0": [
    {
      "type": 0,
      "value": "ID da solicitação de serviço"
    }
  ],
  "4wjJs0": [
    {
      "type": 0,
      "value": "14"
    }
  ],
  "5+P3ef": [
    {
      "type": 0,
      "value": "(UTC+08:45) Eucla"
    }
  ],
  "50W8FI": [
    {
      "type": 0,
      "value": "Explicar ação"
    }
  ],
  "53MgCQ": [
    {
      "type": 0,
      "value": "Abrir painel"
    }
  ],
  "595Baw": [
    {
      "type": 0,
      "value": "(UTC+09:00) Osaka, Sapporo, Tóquio"
    }
  ],
  "5H+8Sb": [
    {
      "type": 0,
      "value": "Adicionar uma condição"
    }
  ],
  "5J9jne": [
    {
      "type": 0,
      "value": "Conte à Microsoft o que você gostou neste recurso"
    }
  ],
  "5OvGgn": [
    {
      "type": 0,
      "value": "Corpo"
    }
  ],
  "5Ow9mX": [
    {
      "type": 0,
      "value": "Ícone do conector "
    },
    {
      "type": 1,
      "value": "connectorName"
    }
  ],
  "5SAQOb": [
    {
      "type": 0,
      "value": "Autoridade"
    }
  ],
  "5WhTmH": [
    {
      "type": 0,
      "value": "Carregando..."
    }
  ],
  "5akc1Q": [
    {
      "type": 0,
      "value": "Valor 'in' não suportado: {value} no parâmetro"
    }
  ],
  "5b0sKi": [
    {
      "type": 0,
      "value": "Retornará true se um objeto, uma matriz ou uma cadeia de caracteres estiver vazia"
    }
  ],
  "5cPiWA": [
    {
      "type": 0,
      "value": "Obrigatório. O nome do loop cujo item você deseja."
    }
  ],
  "5dCAjy": [
    {
      "type": 0,
      "value": "Dia"
    }
  ],
  "5fmV2Q": [
    {
      "type": 0,
      "value": "Os parâmetros usados no Aplicativo Lógico serão convertidos no modelo do Azure Resource Manager durante a geração do modelo de implantação."
    }
  ],
  "5hWg4V": [
    {
      "type": 0,
      "value": "Selecionar elemento"
    }
  ],
  "5qzZMo": [
    {
      "type": 0,
      "value": "Carregando..."
    }
  ],
  "5rkegy": [
    {
      "type": 0,
      "value": "Excluir Parâmetro"
    }
  ],
  "5ytHcK": [
    {
      "type": 0,
      "value": "Carregando..."
    }
  ],
  "6+RwRp": [
    {
      "type": 0,
      "value": "Conector Híbrido"
    }
  ],
  "61iT9C": [
    {
      "type": 0,
      "value": "Inserir dados da etapa anterior (você também pode adicionar digitando Alt + / no editor)"
    }
  ],
  "62Ypnr": [
    {
      "type": 0,
      "value": "Erro ao carregar dados da operação"
    }
  ],
  "63/zYN": [
    {
      "type": 0,
      "value": "Necessário. O objeto para verificar se é maior que o valor de comparação."
    }
  ],
  "632t9E": [
    {
      "type": 0,
      "value": "Proteger entradas da operação"
    }
  ],
  "63CC7M": [
    {
      "type": 0,
      "value": "Erro ao carregar entradas"
    }
  ],
  "63fQWE": [
    {
      "type": 0,
      "value": "Mostrar todos os parâmetros avançados"
    }
  ],
  "6OSgRP": [
    {
      "type": 0,
      "value": "Mapeamento de teste"
    }
  ],
  "6PdOcy": [
    {
      "type": 0,
      "value": "Cancelar"
    }
  ],
  "6VV7OY": [
    {
      "type": 0,
      "value": "O valor de tempo limite é inválido. Ele deve corresponder ao formato de duração ISO 8601"
    }
  ],
  "6ZviI7": [
    {
      "type": 0,
      "value": "Selecionar referência de conexão"
    }
  ],
  "6fDYzG": [
    {
      "type": 0,
      "value": "Falha ao carregar o esquema. Tente novamente."
    }
  ],
  "6gZ4I3": [
    {
      "type": 0,
      "value": "A função '"
    },
    {
      "type": 1,
      "value": "functionName"
    },
    {
      "type": 0,
      "value": "' tem muitas entradas atribuídas a ela"
    }
  ],
  "6gblzt": [
    {
      "type": 0,
      "value": "Atualizou esta ação"
    }
  ],
  "6jiO7t": [
    {
      "type": 0,
      "value": "Mostrar execução"
    }
  ],
  "6jsWn/": [
    {
      "type": 0,
      "value": "Necessário. A coleção na qual pesquisar."
    }
  ],
  "6kSpHL": [
    {
      "type": 0,
      "value": "Necessário. O nome da ação com uma resposta de várias partes."
    }
  ],
  "6lLsi+": [
    {
      "type": 0,
      "value": "Esta etapa será removida do Aplicativo Lógico."
    }
  ],
  "6oqk+A": [
    {
      "type": 0,
      "value": "Anterior"
    }
  ],
  "6pISgk": [
    {
      "type": 0,
      "value": "Para preparar esse fluxo de trabalho, conclua a configuração destas ações:"
    }
  ],
  "6qkBwz": [
    {
      "type": 0,
      "value": "Necessário. O número pelo qual multiplicar o Multiplicando 2."
    }
  ],
  "6sGj3J": [
    {
      "type": 0,
      "value": "Criar fluxo"
    }
  ],
  "6u6CS+": [
    {
      "type": 0,
      "value": "Necessário. O valor para o qual localizar o índice."
    }
  ],
  "6uCEoM": [
    {
      "type": 0,
      "value": "Insira um valor válido para '"
    },
    {
      "type": 1,
      "value": "parameterName"
    },
    {
      "type": 0,
      "value": "'."
    }
  ],
  "6ueRYm": [
    {
      "type": 0,
      "value": "Hora de início"
    }
  ],
  "6xRvni": [
    {
      "type": 0,
      "value": "Tipo de dados"
    }
  ],
  "70eoQu": [
    {
      "type": 0,
      "value": "Selecionar função de"
    }
  ],
  "73iM9+": [
    {
      "type": 0,
      "value": "Atualizar esquema de origem"
    }
  ],
  "78Vggn": [
    {
      "type": 0,
      "value": "Inserir o nome de usuário"
    }
  ],
  "7EZ2oY": [
    {
      "type": 0,
      "value": "(UTC-04:00) Ilhas Turcas e Caicos"
    }
  ],
  "7Fyq1F": [
    {
      "type": 0,
      "value": "Nenhuma entrada"
    }
  ],
  "7GSk99": [
    {
      "type": 0,
      "value": "OK"
    }
  ],
  "7LmpNN": [
    {
      "type": 0,
      "value": "O parâmetro \" "
    },
    {
      "type": 1,
      "value": "parameterName"
    },
    {
      "type": 0,
      "value": "\" não pode ser encontrado para esta operação"
    }
  ],
  "7PtWvu": [
    {
      "type": 0,
      "value": "(UTC-05:00) Hora do Leste (EUA e Canadá)"
    }
  ],
  "7QymrD": [
    {
      "type": 0,
      "value": "Necessário. A cadeia de caracteres da qual a subcadeia de caracteres é obtida."
    }
  ],
  "7S2wtE": [
    {
      "type": 0,
      "value": "Validação de Esquema"
    }
  ],
  "7WVgiU": [
    {
      "type": 0,
      "value": "Configurar"
    }
  ],
  "7ZR1xr": [
    {
      "type": 0,
      "value": "Adicionar uma ação"
    }
  ],
  "7aJqIH": [
    {
      "type": 0,
      "value": "Opcional. A localidade a ser usada ao formatar (o padrão é 'en-us')."
    }
  ],
  "7gUE8h": [
    {
      "type": 0,
      "value": "Isso reverterá o fluxo de trabalho para o estado em que estava antes da edição do Copilot. Se você fez edições adicionais no fluxo de trabalho após as do Copilot, elas serão perdidas. Esta ação não pode ser desfeita. Deseja continuar?"
    }
  ],
  "7k9jXx": [
    {
      "type": 0,
      "value": "Código de status"
    }
  ],
  "7ku9t+": [
    {
      "type": 0,
      "value": "Relatar um bug"
    }
  ],
  "7lnElz": [
    {
      "type": 0,
      "value": "Retorna o número de tiques (intervalo de 100 nanossegundos) desde 1º de janeiro de 0001, 00:00:00 UT, de um carimbo de data/hora de cadeia de caracteres"
    }
  ],
  "7lvqST": [
    {
      "type": 0,
      "value": "Inválido"
    }
  ],
  "7yEdSt": [
    {
      "type": 0,
      "value": "Mostrar mais"
    }
  ],
  "7yFLpB": [
    {
      "type": 0,
      "value": "Copiar URL"
    }
  ],
  "7zDk9N": [
    {
      "type": 0,
      "value": "Intervalo Exponencial"
    }
  ],
  "7zsUT3": [
    {
      "type": 0,
      "value": "Tipo de autenticação sem suporte '"
    },
    {
      "type": 1,
      "value": "authType"
    },
    {
      "type": 0,
      "value": "'."
    }
  ],
  "7zzPsK": [
    {
      "type": 0,
      "value": "Necessário. A cadeia de caracteres que pode conter o valor."
    }
  ],
  "8+0teU": [
    {
      "type": 0,
      "value": "O nome do parâmetro já existe."
    }
  ],
  "83G5rr": [
    {
      "type": 0,
      "value": "Especifique o intervalo."
    }
  ],
  "83PYuA": [
    {
      "type": 0,
      "value": "(UTC-06:00) Hora Central (EUA e Canadá)"
    }
  ],
  "84D91Y": [
    {
      "type": 0,
      "value": "Pfx"
    }
  ],
  "8BoVtZ": [
    {
      "type": 0,
      "value": "Erro ao executar a API {url}."
    }
  ],
  "8CWFEh": [
    {
      "type": 0,
      "value": "Necessário. O valor a retornar se a expressão for 'true'."
    }
  ],
  "8DFwxH": [
    {
      "type": 0,
      "value": "Retorna uma cadeia de caracteres de número formatada"
    }
  ],
  "8FjOSh": [
    {
      "type": 0,
      "value": "Necessário. O objeto para verificar se é maior ou igual ao objeto de comparação."
    }
  ],
  "8JEHiY": [
    {
      "type": 0,
      "value": "Sábado"
    }
  ],
  "8L+oIz": [
    {
      "type": 0,
      "value": "Não é possível renderizar o designer devido à presença de vários gatilhos na definição."
    }
  ],
  "8LhQeL": [
    {
      "type": 0,
      "value": "Alternar para modo de exibição de código"
    }
  ],
  "8ND+Yc": [
    {
      "type": 0,
      "value": "Habilite a identidade gerenciada para o aplicativo lógico."
    }
  ],
  "8NFfuB": [
    {
      "type": 0,
      "value": "Ações"
    }
  ],
  "8NUqpR": [
    {
      "type": 0,
      "value": "Descreva como seu fluxo deve ser alterado. Adicione detalhes sempre que possível, incluindo o conector a ser usado e se algum conteúdo deve ser incluído."
    }
  ],
  "8Q7ns/": [
    {
      "type": 0,
      "value": "Editar este fluxo para"
    }
  ],
  "8SxNQC": [
    {
      "type": 0,
      "value": "Visão geral"
    }
  ],
  "8U0KPg": [
    {
      "type": 0,
      "value": "Necessário. A cadeia de caracteres a ser codificada no URI."
    }
  ],
  "8UfIAk": [
    {
      "type": 0,
      "value": "Inserir o segredo como texto sem formatação ou usar um parâmetro seguro"
    }
  ],
  "8Y5xpK": [
    {
      "type": 0,
      "value": "Quinta-feira"
    }
  ],
  "8ZfbyZ": [
    {
      "type": 0,
      "value": "(UTC+06:00) Astana"
    }
  ],
  "8baaNC": [
    {
      "type": 0,
      "value": "Tipo de token não suportado: "
    },
    {
      "type": 1,
      "value": "expressions"
    }
  ],
  "8eKf/c": [
    {
      "type": 0,
      "value": "(UTC+08:00) Irkutsk"
    }
  ],
  "8eTWaf": [
    {
      "type": 0,
      "value": "Renomear"
    }
  ],
  "8j+a0n": [
    {
      "type": 0,
      "value": "Com o padrão assíncrono, se o servidor remoto indicar que a solicitação é aceita para processamento com uma resposta 202 (aceitada), o mecanismo dos Aplicativos Lógicos continuarão sondando a URL especificada no cabeçalho de localização de resposta até alcançar um estado terminal."
    }
  ],
  "8mDG0V": [
    {
      "type": 0,
      "value": "O fluxo de trabalho tem erros de validação de parâmetro nas seguintes operações: "
    },
    {
      "type": 1,
      "value": "invalidNodes"
    }
  ],
  "8wr0zO": [
    {
      "type": 0,
      "value": "Adiciona um número inteiro de dias em um carimbo de data/hora de cadeia de caracteres passado"
    }
  ],
  "8zkvmc": [
    {
      "type": 0,
      "value": "Testes"
    }
  ],
  "9/UeTh": [
    {
      "type": 0,
      "value": "Retorna uma única matriz ou um único objeto que tenha elementos comuns entre as matrizes ou os objetos passados"
    }
  ],
  "90Q7Pw": [
    {
      "type": 0,
      "value": "Valor"
    }
  ],
  "90o7sB": [
    {
      "type": 0,
      "value": "Arquivo"
    }
  ],
  "93Gj/n": [
    {
      "type": 0,
      "value": "Posição da Linha"
    }
  ],
  "93svjx": [
    {
      "type": 0,
      "value": "Não há suporte para a identidade pelo usuário quando o Aplicativo Lógico tem a identidade gerenciada atribuída pelo sistema habilitada."
    }
  ],
  "99vsJy": [
    {
      "type": 0,
      "value": "Conector"
    }
  ],
  "9EmN2M": [
    {
      "type": 0,
      "value": "Cancelar"
    }
  ],
  "9IDWMU": [
    {
      "type": 0,
      "value": "Fechar"
    }
  ],
  "9JuvQ4": [
    {
      "type": 0,
      "value": "Retorna um URI de dados de um valor"
    }
  ],
  "9Jv3+1": [
    {
      "type": 0,
      "value": "Retorna um objeto com um par de valor de propriedade adicional"
    }
  ],
  "9LLnyJ": [
    {
      "type": 0,
      "value": "(UTC-03:00) Brasília"
    }
  ],
  "9QNZSj": [
    {
      "type": 0,
      "value": "Reverter seu fluxo"
    }
  ],
  "9SuA/E": [
    {
      "type": 0,
      "value": "12"
    }
  ],
  "9W0lck": [
    {
      "type": 0,
      "value": "Divisão inválida no valor '"
    },
    {
      "type": 1,
      "value": "splitOn"
    },
    {
      "type": 0,
      "value": "'. Não foi possível localizar nas saídas."
    }
  ],
  "9W3giy": [
    {
      "type": 0,
      "value": "Em desenvolvimento"
    }
  ],
  "9YGcT2": [
    {
      "type": 0,
      "value": "ChildErrors"
    }
  ],
  "9YZ873": [
    {
      "type": 0,
      "value": "Texto"
    }
  ],
  "9aj+el": [
    {
      "type": 0,
      "value": "Padrão"
    }
  ],
  "9atGYe": [
    {
      "type": 0,
      "value": "Adicionar"
    }
  ],
  "9djnqI": [
    {
      "type": 0,
      "value": "Retorna o resultado da soma de dois números"
    }
  ],
  "9u/Ae3": [
    {
      "type": 0,
      "value": "Retornará true se ambos os parâmetros forem true"
    }
  ],
  "9wX3u9": [
    {
      "type": 0,
      "value": "Enviar comentário"
    }
  ],
  "9x8hg8": [
    {
      "type": 0,
      "value": "Editar em modo básico"
    }
  ],
  "A5Ferh": [
    {
      "type": 0,
      "value": "Elemento de origem removido da exibição."
    }
  ],
  "A8l+k7": [
    {
      "type": 0,
      "value": "Erro ao executar os seguintes parâmetros de API: '"
    },
    {
      "type": 1,
      "value": "parameters"
    },
    {
      "type": 0,
      "value": "'"
    }
  ],
  "ADM1Z8": [
    {
      "type": 0,
      "value": "Tipo de Autenticação"
    }
  ],
  "AEguAy": [
    {
      "type": 0,
      "value": "Valor vazio"
    }
  ],
  "AGCm1p": [
    {
      "type": 0,
      "value": "Nome"
    }
  ],
  "AHB418": [
    {
      "type": 0,
      "value": "Ações de Filtro"
    }
  ],
  "AO6T9u": [
    {
      "type": 0,
      "value": "Feito"
    }
  ],
  "AQ7Zxc": [
    {
      "type": 0,
      "value": "Retorna o índice para a n-º de ocorrência de um valor em uma cadeia de caracteres (não diferencia maiúsculas de minúsculas, cultura invariável)."
    }
  ],
  "Af+Ve0": [
    {
      "type": 0,
      "value": "(UTC+11:00) Ilha Bougainville"
    }
  ],
  "AheXMN": [
    {
      "type": 0,
      "value": "Selecionar a frequência."
    }
  ],
  "AhvQ7r": [
    {
      "type": 0,
      "value": "Remover e limpar todos os parâmetros avançados e seus valores"
    }
  ],
  "Ak2Lka": [
    {
      "type": 0,
      "value": "Não conectado a"
    }
  ],
  "AnX5yC": [
    {
      "type": 0,
      "value": "Nome de usuário"
    }
  ],
  "AoalgS": [
    {
      "type": 0,
      "value": "Carregando mais resultados..."
    }
  ],
  "ArTh0/": [
    {
      "type": 0,
      "value": "Necessário. A cadeia de caracteres a ser codificada em representação base64."
    }
  ],
  "AsqIUa": [
    {
      "type": 0,
      "value": "Intervalo Máximo"
    }
  ],
  "Az0QvG": [
    {
      "type": 0,
      "value": "Automático"
    }
  ],
  "B/JzwK": [
    {
      "offset": 0,
      "options": {
        "=0": {
          "value": [
            {
              "type": 0,
              "value": "0 Ações"
            }
          ]
        },
        "many": {
          "value": [
            {
              "type": 7
            },
            {
              "type": 0,
              "value": " Ações"
            }
          ]
        },
        "one": {
          "value": [
            {
              "type": 7
            },
            {
              "type": 0,
              "value": " Ação"
            }
          ]
        },
        "other": {
          "value": [
            {
              "type": 7
            },
            {
              "type": 0,
              "value": " Ações"
            }
          ]
        }
      },
      "pluralType": "cardinal",
      "type": 6,
      "value": "actionCount"
    }
  ],
  "B/gCWM": [
    {
      "type": 0,
      "value": "Erro"
    }
  ],
  "B2s0iG": [
    {
      "type": 0,
      "value": "Necessário. O índice da parte a recuperar."
    }
  ],
  "B59BCg": [
    {
      "type": 0,
      "value": "Nenhum conteúdo dinâmico disponível"
    }
  ],
  "B999mz": [
    {
      "type": 0,
      "value": "Linha excluída."
    }
  ],
  "BBD8Em": [
    {
      "type": 0,
      "value": "Chave"
    }
  ],
  "BCAnZP": [
    {
      "type": 0,
      "value": "Um caractere especificador de formato único ou um padrão de formato personalizado que indica como formatar o valor desse carimbo de data/hora. Se o formato não for fornecido, o formato ISO 8601 ('o') será usado."
    }
  ],
  "BCgiRh": [
    {
      "type": 0,
      "value": "O valor personalizado não corresponde a um dos tipos permitidos para essa entrada"
    }
  ],
  "BFTwRN": [
    {
      "type": 0,
      "value": "Novas tentativas bem-sucedidas"
    }
  ],
  "BHe7qY": [
    {
      "type": 0,
      "value": "Necessário. A cadeia de caracteres codificada no URI."
    }
  ],
  "BIzX3S": [
    {
      "type": 0,
      "value": "Saiba mais sobre operações de desfazer"
    }
  ],
  "BJNUxN": [
    {
      "type": 0,
      "value": "Parâmetros de Caminho"
    }
  ],
  "BKL0ZG": [
    {
      "type": 0,
      "value": "Hora de início"
    }
  ],
  "BPYdTX": [
    {
      "type": 0,
      "value": "Não especificado"
    }
  ],
  "BQCPY7": [
    {
      "type": 0,
      "value": "Necessário. A cadeia de caracteres da qual decodificar os caracteres não seguros da URL."
    }
  ],
  "BQSRV0": [
    {
      "type": 0,
      "value": "Insira a senha como texto sem formatação ou use um parâmetro seguro"
    }
  ],
  "BS3gy8": [
    {
      "type": 0,
      "value": "Desculpe, algo deu errado. Tente novamente."
    }
  ],
  "BSgavq": [
    {
      "type": 0,
      "value": "Exemplo: segunda-feira, sexta-feira"
    }
  ],
  "BUutcC": [
    {
      "type": 0,
      "value": "Expandir lista de elementos irmãos"
    }
  ],
  "BYrP8F": [
    {
      "type": 0,
      "value": "Número"
    }
  ],
  "BeqBP7": [
    {
      "type": 0,
      "value": "Descompactação automática"
    }
  ],
  "Bewmet": [
    {
      "type": 0,
      "value": "Matriz"
    }
  ],
  "Bl4Iv0": [
    {
      "type": 0,
      "value": "(UTC+08:00) Ulan Bator"
    }
  ],
  "Bn8iTS": [
    {
      "type": 0,
      "value": "Tipo de estado:"
    }
  ],
  "BoMvF2": [
    {
      "type": 0,
      "value": "Recolher"
    }
  ],
  "BogxJl": [
    {
      "type": 0,
      "value": "(UTC+04:00) Izhevsk, Samara"
    }
  ],
  "BrWQ0Z": [
    {
      "type": 0,
      "value": "Selecionar uma identidade gerenciada"
    }
  ],
  "BtL7UI": [
    {
      "type": 0,
      "value": "Não é necessária qualquer informação adicional para esta etapa. Você poderá usar as saídas nas etapas subsequentes."
    }
  ],
  "BuYrD3": [
    {
      "type": 0,
      "value": "Um especificador de formato único que indica como formatar o valor deste Guid."
    }
  ],
  "BvCnOv": [
    {
      "type": 0,
      "value": "Defina a ID de rastreamento para a execução. Para divisão, essa ID é para a solicitação inicial"
    }
  ],
  "BxITRH": [
    {
      "type": 0,
      "value": "Necessário. O objeto para verificar se é maior que o objeto de comparação."
    }
  ],
  "BynK4X": [
    {
      "type": 0,
      "value": "Faça uma pergunta"
    }
  ],
  "C1cy54": [
    {
      "type": 0,
      "value": "Corpo"
    }
  ],
  "C4NQ1J": [
    {
      "type": 0,
      "value": "Recupere itens para atingir o limite especificado seguindo o token de continuação. Devido ao tamanho da página do conector, o número retornado pode exceder o limite."
    }
  ],
  "CBzSJo": [
    {
      "type": 0,
      "value": "Verdadeiro"
    }
  ],
  "CFOUe3": [
    {
      "type": 0,
      "value": "Adicionar uma ação que envia um email"
    }
  ],
  "CG772M": [
    {
      "type": 0,
      "value": "Conexão exigida"
    }
  ],
  "CPm+OG": [
    {
      "type": 0,
      "value": "Criar conexão"
    }
  ],
  "CaajcD": [
    {
      "type": 0,
      "value": "(UTC+13:00) Samoa"
    }
  ],
  "CafOCn": [
    {
      "type": 0,
      "value": "As propriedades '"
    },
    {
      "type": 1,
      "value": "invalidProperties"
    },
    {
      "type": 0,
      "value": "' são inválidas para o tipo de autenticação '"
    },
    {
      "type": 1,
      "value": "convertAuthType"
    },
    {
      "type": 0,
      "value": "'."
    }
  ],
  "Cb6IEq": [
    {
      "type": 0,
      "value": "(UTC-05:00) Havana"
    }
  ],
  "Cb8pv0": [
    {
      "type": 0,
      "value": "(UTC-02:00) Atlântico Central - Antiga"
    }
  ],
  "Ci41Od": [
    {
      "type": 0,
      "value": "(UTC+12:00) Auckland, Wellington"
    }
  ],
  "Ciol6I": [
    {
      "type": 0,
      "value": "Saída"
    }
  ],
  "Cj3/LJ": [
    {
      "type": 0,
      "value": "Deve fornecer o nome do parâmetro."
    }
  ],
  "ClZW2r": [
    {
      "type": 0,
      "value": "Valor"
    }
  ],
  "CsPY74": [
    {
      "type": 0,
      "value": "Tipo de Credencial"
    }
  ],
  "CvoqQ6": [
    {
      "type": 0,
      "value": "Insira ou selecione uma data (AAAA-MM-DD)"
    }
  ],
  "Cy0pyB": [
    {
      "type": 0,
      "value": "(UTC+09:30) Adelaide"
    }
  ],
  "CyT8H7": [
    {
      "type": 0,
      "value": "Accepts 'Number', 'Integer', and 'Decimal' types."
    }
  ],
  "CypYLs": [
    {
      "type": 0,
      "value": "Inserir uma nova etapa entre "
    },
    {
      "type": 1,
      "value": "parentName"
    },
    {
      "type": 0,
      "value": " e "
    },
    {
      "type": 1,
      "value": "childName"
    }
  ],
  "Czt6YV": [
    {
      "type": 0,
      "value": "às "
    },
    {
      "type": 1,
      "value": "times"
    }
  ],
  "D+Ptnq": [
    {
      "type": 0,
      "value": "Retorna o caminho e a consulta de um URI"
    }
  ],
  "D/xTXV": [
    {
      "type": 0,
      "value": "Mostrar esquema de origem"
    }
  ],
  "D1lgsT": [
    {
      "type": 0,
      "value": "Necessário. A cadeia de caracteres da qual deseja remover os espaços em branco à esquerda e à direita."
    }
  ],
  "D5FIKL": [
    {
      "type": 0,
      "value": "Colar da amostra"
    }
  ],
  "DDIIAQ": [
    {
      "type": 0,
      "value": "Nó"
    }
  ],
  "DEKsll": [
    {
      "type": 0,
      "value": "O intervalo de política de repetição é inválido. Ele deve corresponder ao formato de duração ISO 8601"
    }
  ],
  "DEu7oK": [
    {
      "type": 0,
      "value": "(UTC-07:00) Arizona"
    }
  ],
  "DGMwU4": [
    {
      "type": 0,
      "value": "Use o conteúdo de amostra para gerar o esquema"
    }
  ],
  "DJW8RE": [
    {
      "type": 0,
      "value": "Selecionar um valor"
    }
  ],
  "DMuwuJ": [
    {
      "type": 0,
      "value": "Data"
    }
  ],
  "DQV7aK": [
    {
      "type": 0,
      "value": "Alt/Option + clique para baixar '"
    },
    {
      "type": 1,
      "value": "displayName"
    },
    {
      "type": 0,
      "value": "'"
    }
  ],
  "DWd9vy": [
    {
      "type": 0,
      "value": "toda semana"
    }
  ],
  "DWsh56": [
    {
      "type": 0,
      "value": "Inserir a ID do cliente"
    }
  ],
  "DYXoEM": [
    {
      "type": 0,
      "value": "(UTC+02:00) Chisinau"
    }
  ],
  "DZZ3fj": [
    {
      "type": 0,
      "value": "Duração"
    }
  ],
  "Dhu3IS": [
    {
      "type": 0,
      "value": "Mostrar minimapa"
    }
  ],
  "DjbVKU": [
    {
      "type": 0,
      "value": "OAuth"
    }
  ],
  "DkF25I": [
    {
      "type": 0,
      "value": "Expandir Resultado Estático"
    }
  ],
  "Dm0zAO": [
    {
      "type": 0,
      "value": "A duração máxima em uma única solicitação de saída desta ação. Se a solicitação não terminar dentro desse limite após a execução de novas tentativas, a ação falhará"
    }
  ],
  "DsPDVB": [
    {
      "type": 0,
      "value": "A condição do gatilho não pode estar vazia"
    }
  ],
  "DuoHXI": [
    {
      "type": 0,
      "value": "Adicionar uma entrada"
    }
  ],
  "DyYcJZ": [
    {
      "type": 0,
      "value": "Executar Após"
    }
  ],
  "DysO/Q": [
    {
      "type": 0,
      "value": "Ctrl + Y"
    }
  ],
  "E+HsWF": [
    {
      "type": 0,
      "value": "Entrando..."
    }
  ],
  "E+iim4": [
    {
      "type": 0,
      "value": "Selecionar fuso horário."
    }
  ],
  "E3+TAA": [
    {
      "type": 0,
      "value": "O nó de esquema '"
    },
    {
      "type": 1,
      "value": "nodeName"
    },
    {
      "type": 0,
      "value": "' tem uma entrada com um tipo incompatível"
    }
  ],
  "E8iqLl": [
    {
      "type": 0,
      "value": "(UTC+11:00) Sakhalin"
    }
  ],
  "ECZC6Y": [
    {
      "type": 0,
      "value": "Converte o parâmetro em um número decimal"
    }
  ],
  "EKjaix": [
    {
      "type": 0,
      "value": "Verifique as ações do fluxo para ver se algum parâmetro precisa ser definido. Não se esqueça de salvar quando terminar."
    }
  ],
  "ERAWZA": [
    {
      "type": 0,
      "value": "Resposta"
    }
  ],
  "ERVorY": [
    {
      "type": 0,
      "value": "Fazer Grupo"
    }
  ],
  "ESZXfC": [
    {
      "type": 0,
      "value": "Nestes minutos"
    }
  ],
  "EUQDM6": [
    {
      "type": 0,
      "value": "Adicionar uma ação"
    }
  ],
  "EZz5q7": [
    {
      "type": 0,
      "value": "Obrigatório. O índice de onde começar a extração da substring."
    }
  ],
  "Ea/fr+": [
    {
      "type": 0,
      "value": "A cada "
    },
    {
      "type": 1,
      "value": "interval"
    },
    {
      "type": 0,
      "value": " dias"
    }
  ],
  "EaTGcN": [
    {
      "type": 0,
      "value": "(UTC+01:00) Centro-oeste da África"
    }
  ],
  "EdeHLs": [
    {
      "type": 0,
      "value": "Mudar para a matriz de entrada integral"
    }
  ],
  "EdzoIs": [
    {
      "type": 0,
      "value": "1"
    }
  ],
  "EiRMD4": [
    {
      "type": 0,
      "value": "Entre para criar uma conexão com "
    },
    {
      "type": 1,
      "value": "connectorDisplayName"
    },
    {
      "type": 0,
      "value": "."
    }
  ],
  "EjXdAm": [
    {
      "type": 0,
      "value": "Senha"
    }
  ],
  "Ek0mSE": [
    {
      "type": 0,
      "value": "Exibir o histórico de solicitações para essa operação"
    }
  ],
  "EqX3Mi": [
    {
      "type": 0,
      "value": "Configure essas conexões para usá-las em seu fluxo."
    }
  ],
  "EurkzL": [
    {
      "type": 0,
      "value": "Selecione sim ou não"
    }
  ],
  "ExaACE": [
    {
      "type": 0,
      "value": "Nome de exibição da conexão"
    }
  ],
  "F3IDl8": [
    {
      "type": 0,
      "value": "Necessário. O número de uma unidade de tempo especificada para adicionar."
    }
  ],
  "F6+icQ": [
    {
      "type": 0,
      "value": "O intervalo máximo de política de repetição é inválido. Ele deve corresponder ao formato de duração ISO 8601"
    }
  ],
  "F9dR1Q": [
    {
      "type": 0,
      "value": "Adicionar"
    }
  ],
  "FBNevf": [
    {
      "type": 0,
      "value": "Ir para Operação"
    }
  ],
  "FDF4Qb": [
    {
      "type": 0,
      "value": "Retorna um valor de parâmetro que está definido na definição"
    }
  ],
  "FDWfqM": [
    {
      "type": 0,
      "value": "Saídas Seguras"
    }
  ],
  "FIL1Nt": [
    {
      "type": 0,
      "value": "A condição é muito complexa ou inválida. Não é possível mudar para o modo básico."
    }
  ],
  "FIT7i0": [
    {
      "type": 0,
      "value": "20"
    }
  ],
  "FL/0Zp": [
    {
      "type": 0,
      "value": "(UTC-07:00) Chihuahua, La Paz, Mazatlán"
    }
  ],
  "FMA0Q0": [
    {
      "type": 0,
      "value": "Seu fluxo foi atualizado."
    }
  ],
  "FN5zHQ": [
    {
      "type": 0,
      "value": "Retorna uma seção de uma cadeia de caracteres definida pelo índice inicial e pelo índice final"
    }
  ],
  "FOiBk/": [
    {
      "type": 0,
      "value": "Erros"
    }
  ],
  "FT3jt6": [
    {
      "type": 0,
      "value": "Informações de referência do Webhook"
    }
  ],
  "FUhNu4": [
    {
      "type": 0,
      "value": "Dividir Em"
    }
  ],
  "FUuFlC": [
    {
      "type": 0,
      "value": "Padrão"
    }
  ],
  "FXLR5M": [
    {
      "offset": 0,
      "options": {
        "many": {
          "value": [
            {
              "type": 7
            },
            {
              "type": 0,
              "value": " horas"
            }
          ]
        },
        "one": {
          "value": [
            {
              "type": 7
            },
            {
              "type": 0,
              "value": " hora"
            }
          ]
        },
        "other": {
          "value": [
            {
              "type": 7
            },
            {
              "type": 0,
              "value": " horas"
            }
          ]
        }
      },
      "pluralType": "cardinal",
      "type": 6,
      "value": "hours"
    }
  ],
  "FYtDP0": [
    {
      "type": 0,
      "value": "Insira um email."
    }
  ],
  "FaBEfQ": [
    {
      "type": 0,
      "value": "Propriedades Rastreadas"
    }
  ],
  "Fcvgvg": [
    {
      "type": 0,
      "value": "Pesquisar"
    }
  ],
  "FiyQjU": [
    {
      "type": 0,
      "value": "2"
    }
  ],
  "FslNgF": [
    {
      "type": 0,
      "value": "Status"
    }
  ],
  "FxQ2Ts": [
    {
      "type": 0,
      "value": "(UTC +02:00) Trípoli"
    }
  ],
  "G+XvKn": [
    {
      "type": 0,
      "value": "Retorna uma cadeia de caracteres com cada item de uma matriz unida por um delimitador"
    }
  ],
  "G/CC5/": [
    {
      "type": 0,
      "value": "Divisão inválida no formato em {splitOn}."
    }
  ],
  "G0XYrd": [
    {
      "type": 0,
      "value": "Necessário. A cadeia de caracteres que pode conter o valor."
    }
  ],
  "GAY7b8": [
    {
      "type": 0,
      "value": "Retorna a consulta de um URI"
    }
  ],
  "GD3m4X": [
    {
      "type": 0,
      "value": "Expandido"
    }
  ],
  "GDUGlm": [
    {
      "type": 0,
      "value": "Inserir autoridade"
    }
  ],
  "GE14Xd": [
    {
      "type": 0,
      "value": "(UTC-03:00) Cidade de Buenos Aires"
    }
  ],
  "GEB1on": [
    {
      "type": 0,
      "value": "Contém um valor que não está entre 0 e 59"
    }
  ],
  "GIUSQs": [
    {
      "type": 0,
      "value": "Filtrar por tipo de dados"
    }
  ],
  "GLd3MU": [
    {
      "type": 0,
      "value": "Necessário. O objeto a ser localizado na coleção Within."
    }
  ],
  "GQnN3U": [
    {
      "type": 0,
      "value": "Explicar fluxo"
    }
  ],
  "GXXLuT": [
    {
      "type": 0,
      "value": "Insira um booliano válido."
    }
  ],
  "GYvF54": [
    {
      "type": 0,
      "value": "Funções de referência"
    }
  ],
  "GZ8MDP": [
    {
      "type": 1,
      "value": "s1"
    },
    {
      "type": 0,
      "value": " de "
    },
    {
      "type": 1,
      "value": "s2"
    }
  ],
  "GcG0qf": [
    {
      "type": 0,
      "value": "Retornará true se os parâmetros forem false"
    }
  ],
  "GdGm4T": [
    {
      "type": 0,
      "value": "Mais comandos"
    }
  ],
  "Ggkf4s": [
    {
      "type": 0,
      "value": "Introdução"
    }
  ],
  "Gi72X5": [
    {
      "type": 0,
      "value": "Ver Menos"
    }
  ],
  "Gi7czD": [
    {
      "type": 0,
      "value": "Elemento de esquema de origem"
    }
  ],
  "Gl5khw": [
    {
      "type": 0,
      "value": "Nestas horas"
    }
  ],
  "Gmya+V": [
    {
      "type": 0,
      "value": "Indisponível"
    }
  ],
  "GreYWQ": [
    {
      "type": 0,
      "value": "Insira o nome do parâmetro."
    }
  ],
  "GtDOFg": [
    {
      "type": 0,
      "value": "Cancelar a seleção"
    }
  ],
  "GyUe4C": [
    {
      "type": 0,
      "value": "Modificar opções relacionadas a funções"
    }
  ],
  "GzQQqH": [
    {
      "type": 0,
      "value": "Matriz"
    }
  ],
  "Gziyq8": [
    {
      "type": 0,
      "value": "Conteúdo do Arquivo"
    }
  ],
  "H/QVod": [
    {
      "type": 0,
      "value": "O fluxo de trabalho tem erros de validação de configurações nas seguintes operações: "
    },
    {
      "type": 1,
      "value": "invalidNodes"
    }
  ],
  "H17jEE": [
    {
      "type": 0,
      "value": "Funções de análise de URI"
    }
  ],
  "H1wnHr": [
    {
      "type": 0,
      "value": "Obrigatório. A cadeia de caracteres que será fatiada."
    }
  ],
  "H2WdiZ": [
    {
      "type": 0,
      "value": "Insiras os valores de minutos válidos (de 0 a 59) separados por vírgula, ex.: 15,30"
    }
  ],
  "H5VikC": [
    {
      "type": 0,
      "value": "Conexão inválida, o mapeamento não deve formar um loop fechado."
    }
  ],
  "H8bEUn": [
    {
      "type": 0,
      "value": "Necessário. O número do qual o Subtraendo é removido."
    }
  ],
  "HDqP2g": [
    {
      "type": 0,
      "value": "Necessário. O nome da chave do valor de dados do formulário a retornar."
    }
  ],
  "HH970i": [
    {
      "type": 0,
      "value": "Mês"
    }
  ],
  "HILmmE": [
    {
      "type": 0,
      "value": "Obrigatório. A coleção a ser classificada."
    }
  ],
  "HMiE+4": [
    {
      "type": 0,
      "value": "Sair de tela inteira"
    }
  ],
  "HOchry": [
    {
      "type": 0,
      "value": "Selecione uma referência de conexão existente ou crie uma nova."
    }
  ],
  "HQ8/tk": [
    {
      "type": 0,
      "value": "Botão para adicionar conteúdo dinâmico se o Seletor de Token for mostrado"
    }
  ],
  "HSJLCu": [
    {
      "type": 0,
      "value": "Cabeçalhos"
    }
  ],
  "HYhDYB": [
    {
      "type": 0,
      "value": "(UTC-02:00) Tempo Universal Coordenado-02"
    }
  ],
  "Hbqlzk": [
    {
      "type": 0,
      "value": "Inserir Expressão"
    }
  ],
  "HfinO2": [
    {
      "type": 0,
      "value": "Mudar para entradas detalhadas do item da matriz"
    }
  ],
  "HfmDk9": [
    {
      "type": 0,
      "value": "Editar Fluxo"
    }
  ],
  "HfrUId": [
    {
      "type": 0,
      "value": "Selecione um cartão para ver o conteúdo"
    }
  ],
  "HmcHoE": [
    {
      "type": 0,
      "value": "Erro ao buscar manifesto"
    }
  ],
  "HoQiVa": [
    {
      "type": 0,
      "value": "Insira um datetime válido."
    }
  ],
  "HsO1Rd": [
    {
      "type": 1,
      "value": "addIcon"
    },
    {
      "type": 0,
      "value": " Instalar Gateway"
    }
  ],
  "HzS2gJ": [
    {
      "type": 0,
      "value": "Não há suporte para conteúdo dinâmico como propriedades na autenticação."
    }
  ],
  "I3mifR": [
    {
      "type": 0,
      "value": "Foi ignorado"
    }
  ],
  "I41vZ/": [
    {
      "type": 0,
      "value": "(UTC-11:00) Tempo Universal Coordenado-11"
    }
  ],
  "I7/+er": [
    {
      "type": 0,
      "value": "Exibição global"
    }
  ],
  "IA+Ogm": [
    {
      "type": 0,
      "value": "22"
    }
  ],
  "IAmvpa": [
    {
      "type": 0,
      "value": "(UTC-08:00) Tempo Universal Coordenado-08"
    }
  ],
  "IHMd3X": [
    {
      "type": 0,
      "value": "Exemplo: "
    },
    {
      "type": 1,
      "value": "url"
    }
  ],
  "IPbMdl": [
    {
      "type": 0,
      "value": "Modo de Exibição de Código"
    }
  ],
  "IPwWgu": [
    {
      "type": 0,
      "value": "(UTC+02:00) Jerusalém"
    }
  ],
  "IQyOth": [
    {
      "type": 0,
      "value": "Se disponível, o conteúdo dinâmico é gerado automaticamente a partir dos conectores e ações que você escolher para seu fluxo."
    }
  ],
  "IS4vNX": [
    {
      "type": 0,
      "value": "(UTC-12:00) Linha de Data Internacional Oeste"
    }
  ],
  "ISaPr+": [
    {
      "type": 0,
      "value": "Crie, gerencie parâmetros de Aplicativos Lógicos, atribua a ele um valor padrão."
    }
  ],
  "IW2MjQ": [
    {
      "type": 0,
      "value": "Converte uma cadeia de caracteres que o carimbo de data/hora passou de um UTC para um fuso horário de destino"
    }
  ],
  "IXy91L": [
    {
      "type": 0,
      "value": "Adicionar um esquema de destino"
    }
  ],
  "IdOhPY": [
    {
      "type": 1,
      "value": "label"
    },
    {
      "type": 0,
      "value": " Para adicionar dados dinâmicos, pressione as teclas Alt + \"/\"."
    }
  ],
  "If+p6C": [
    {
      "type": 0,
      "value": "(UTC+09:00) Yakutsk"
    }
  ],
  "IsVhkH": [
    {
      "type": 0,
      "value": "Nenhuma propriedade"
    }
  ],
  "IuHdCO": [
    {
      "type": 0,
      "value": "Aqui está seu fluxo. Se você quiser que eu o altere, basta dizer o que deseja. Por exemplo:"
    }
  ],
  "IxWip7": [
    {
      "type": 0,
      "value": "(UTC+03:00) Moscou, São Petersburgo, Volgogrado"
    }
  ],
  "J/Kz1j": [
    {
      "type": 0,
      "value": "Padrão Assíncrono"
    }
  ],
  "J2Su6x": [
    {
      "type": 0,
      "value": "Opções de formatação para o tamanho da fonte"
    }
  ],
  "J5/7vN": [
    {
      "type": 0,
      "value": "Converte uma cadeia de caracteres em minúsculas usando as regras de uso de maiúsculas da cultura invariável"
    }
  ],
  "J55HA9": [
    {
      "type": 0,
      "value": "Operação inválida. Número de itens: "
    },
    {
      "type": 1,
      "value": "length"
    },
    {
      "type": 0,
      "value": "."
    }
  ],
  "J5TTF6": [
    {
      "type": 0,
      "value": "Accepted data types: "
    },
    {
      "type": 1,
      "value": "type"
    }
  ],
  "J62n9E": [
    {
      "type": 0,
      "value": "Falhou"
    }
  ],
  "J9wWry": [
    {
      "type": 0,
      "value": "Parâmetros"
    }
  ],
  "JAIV0h": [
    {
      "type": 0,
      "value": "O mapa atual contém "
    },
    {
      "type": 1,
      "value": "numOfIssues"
    },
    {
      "type": 0,
      "value": " "
    },
    {
      "type": 1,
      "value": "issue"
    },
    {
      "type": 0,
      "value": "."
    }
  ],
  "JErLDT": [
    {
      "type": 0,
      "value": "Excluir"
    }
  ],
  "JJyT88": [
    {
      "type": 0,
      "value": "Ação desfeita"
    }
  ],
  "JNQHws": [
    {
      "type": 0,
      "value": "Necessário. Uma cadeia de caracteres que contém o tempo."
    }
  ],
  "JSfWJ0": [
    {
      "type": 0,
      "value": "Necessário. O valor que é convertido em um booliano."
    }
  ],
  "JWl/LD": [
    {
      "type": 0,
      "value": "Adicionar novo item"
    }
  ],
  "Jaz3EC": [
    {
      "type": 0,
      "value": "Converte uma cadeia de caracteres que o carimbo de data/hora passou de um fuso horário de origem para um fuso horário de destino"
    }
  ],
  "JbgTET": [
    {
      "type": 0,
      "value": "Método"
    }
  ],
  "Ji6663": [
    {
      "type": 0,
      "value": "Retornará true se um dicionário contiver uma chave, se uma matriz contiver um valor ou se uma cadeia de caracteres contiver uma subcadeia de caracteres"
    }
  ],
  "Jil/Wa": [
    {
      "type": 0,
      "value": "Configurações inválidas"
    }
  ],
  "JjTfC7": [
    {
      "type": 0,
      "value": "Obrigatório. O número a ser formatado."
    }
  ],
  "JnlcZQ": [
    {
      "type": 0,
      "value": "Nome:"
    }
  ],
  "Jq2Y/o": [
    {
      "type": 0,
      "value": "Obrigatório. A cadeia de caracteres de formato numérico."
    }
  ],
  "JzRzVp": [
    {
      "type": 0,
      "value": "(UTC-09:00) Alasca"
    }
  ],
  "K50znc": [
    {
      "type": 0,
      "value": "Necessário. O objeto ao qual uma nova propriedade será adicionada."
    }
  ],
  "K7/DnZ": [
    {
      "type": 0,
      "value": "Saída"
    }
  ],
  "KBaGkS": [
    {
      "type": 0,
      "value": "Alterar referência de conexão"
    }
  ],
  "KNDVnN": [
    {
      "type": 0,
      "value": "Substituir \""
    },
    {
      "type": 1,
      "value": "selectedOperation"
    },
    {
      "type": 0,
      "value": "\" por"
    }
  ],
  "KP0Rr2": [
    {
      "type": 0,
      "value": "Insira um número Duplo válido."
    }
  ],
  "KV4uky": [
    {
      "type": 0,
      "value": "Quando um novo item..."
    }
  ],
  "KX1poC": [
    {
      "offset": 0,
      "options": {
        "=0": {
          "value": [
            {
              "type": 0,
              "value": "0 Casos"
            }
          ]
        },
        "many": {
          "value": [
            {
              "type": 7
            },
            {
              "type": 0,
              "value": " Casos"
            }
          ]
        },
        "one": {
          "value": [
            {
              "type": 7
            },
            {
              "type": 0,
              "value": " Caso"
            }
          ]
        },
        "other": {
          "value": [
            {
              "type": 7
            },
            {
              "type": 0,
              "value": " Casos"
            }
          ]
        }
      },
      "pluralType": "cardinal",
      "type": 6,
      "value": "actionCount"
    }
  ],
  "KYX5Do": [
    {
      "type": 0,
      "value": "Sublinhado (⌘U)"
    }
  ],
  "KZOa5l": [
    {
      "type": 0,
      "value": "Cancelar"
    }
  ],
  "KlDW+5": [
    {
      "type": 0,
      "value": "(UTC+02:00) Beirute"
    }
  ],
  "KnjcUV": [
    {
      "type": 0,
      "value": "Ignorado"
    }
  ],
  "KwGA+K": [
    {
      "type": 0,
      "value": "Selecionar um recurso do Aplicativo de Funções"
    }
  ],
  "L+PY+j": [
    {
      "type": 0,
      "value": "Necessário. O número de objetos a serem obtidos da Coleção. Deve ser um inteiro positivo."
    }
  ],
  "L0UAzs": [
    {
      "type": 0,
      "value": "Retorna o dia do componente de semana de um carimbo de data/hora de cadeia de caracteres"
    }
  ],
  "L4RJF0": [
    {
      "type": 0,
      "value": "Sua pesquisa não retornou resultados"
    }
  ],
  "LBH8UV": [
    {
      "type": 0,
      "value": "Expandir"
    }
  ],
  "LBbhCu": [
    {
      "type": 0,
      "value": "Excluir Graph do Fluxo de Trabalho"
    }
  ],
  "LCRHQ9": [
    {
      "type": 0,
      "value": "(UTC+12:00) Fiji"
    }
  ],
  "LCXZLM": [
    {
      "type": 0,
      "value": "Carregando Aplicativos de Funções..."
    }
  ],
  "LElaX3": [
    {
      "type": 0,
      "value": "Próxima sugestão de fluxo"
    }
  ],
  "LJmfmK": [
    {
      "type": 0,
      "value": "Ver Mais"
    }
  ],
  "LMB8am": [
    {
      "type": 0,
      "value": "Criando..."
    }
  ],
  "LR/3Lr": [
    {
      "type": 0,
      "value": "Configurar"
    }
  ],
  "LRAhSA": [
    {
      "type": 0,
      "value": "Quando habilitada, essa ação será executada com o usuário na configuração \"Executar como\" no gatilho do Dataverse"
    }
  ],
  "LS8rfZ": [
    {
      "type": 0,
      "value": "Retorna o esquema de um URI"
    }
  ],
  "LTTgWN": [
    {
      "type": 0,
      "value": "Necessário. A coleção da qual o primeiro objeto será usado."
    }
  ],
  "LV/BTE": [
    {
      "type": 0,
      "value": "Carregando instâncias de serviço de Gerenciamento de API..."
    }
  ],
  "LV3k48": [
    {
      "type": 0,
      "value": "(UTC+01:00) Belgrado, Bratislava, Budapeste, Liubliana, Praga"
    }
  ],
  "LZm3ze": [
    {
      "type": 0,
      "value": "Adicionar uma ramificação paralela"
    }
  ],
  "LaFlFh": [
    {
      "type": 0,
      "value": "Esta ação foi removida"
    }
  ],
  "LdITnG": [
    {
      "type": 0,
      "value": "(UTC-03:00) Caiena, Fortaleza"
    }
  ],
  "Lft/is": [
    {
      "type": 0,
      "value": "Adicionar novo"
    }
  ],
  "LlYz9c": [
    {
      "type": 0,
      "value": "Ver mais"
    }
  ],
  "Lm9bnN": [
    {
      "type": 0,
      "value": "Lista com Marcadores"
    }
  ],
  "Lnqh6h": [
    {
      "type": 0,
      "value": "Negrito (Ctrl+B)"
    }
  ],
  "LoGUT3": [
    {
      "type": 0,
      "value": "Quando usada dentro do loop for-each, esta função retorna o item atual do loop especificado."
    }
  ],
  "LpPNAD": [
    {
      "type": 0,
      "value": "Adicionar"
    }
  ],
  "LtbkS7": [
    {
      "type": 0,
      "value": "Retorna o início do dia para o carimbo de data/hora da cadeia de caracteres passada."
    }
  ],
  "Lub7NN": [
    {
      "type": 0,
      "value": "Necessário. A expressão que pode ser verdadeira."
    }
  ],
  "LvLksz": [
    {
      "type": 0,
      "value": "Carregando saídas"
    }
  ],
  "LvpxiA": [
    {
      "type": 0,
      "value": "Gateway"
    }
  ],
  "Lx8HRl": [
    {
      "type": 0,
      "value": "(UTC+02:00) Damasco"
    }
  ],
  "M/gUE8": [
    {
      "type": 0,
      "value": "Sobre"
    }
  ],
  "M0xrm+": [
    {
      "type": 0,
      "value": "Exibição de código"
    }
  ],
  "M3kJsI": [
    {
      "type": 0,
      "value": "Toda semana na segunda-feira"
    }
  ],
  "M4H0gh": [
    {
      "type": 0,
      "value": "Remover"
    }
  ],
  "M6U2LE": [
    {
      "type": 0,
      "value": "Os parâmetros serão salvos quando o fluxo de trabalho for salvo. Você pode editá-lo aqui antes de salvar ou editá-lo na página de parâmetro após salvar."
    }
  ],
  "M8Aqm4": [
    {
      "type": 0,
      "value": "Opcional. O nome da ação com escopo em cujo escopo você deseja que estejam as entradas e saídas das ações de nível superior."
    }
  ],
  "MCzWDc": [
    {
      "type": 0,
      "value": "Prévia"
    }
  ],
  "MDbmMw": [
    {
      "type": 0,
      "value": "Necessário. As coleções a serem avaliadas. Um objeto deve estar em todas as coleções passadas para aparecer no resultado."
    }
  ],
  "MGZRu4": [
    {
      "type": 0,
      "value": "Adicionar uma ação"
    }
  ],
  "MIX4f9": [
    {
      "type": 0,
      "value": "Linguagem de programação não suportada."
    }
  ],
  "MKTdNk": [
    {
      "type": 0,
      "value": "Necessário. O URI de dados para converter em representação binária."
    }
  ],
  "MLCQzX": [
    {
      "type": 0,
      "value": "Identidade gerenciada"
    }
  ],
  "MLckJz": [
    {
      "type": 0,
      "value": "Obrigatório. Uma cadeia de caracteres que contém o horário de início."
    }
  ],
  "MOsuw2": [
    {
      "type": 0,
      "value": "(UTC+10:00) Guam, Port Moresby"
    }
  ],
  "MPPyI6": [
    {
      "type": 0,
      "value": "(UTC+04:00) Baku"
    }
  ],
  "MTR4Vg": [
    {
      "type": 0,
      "value": "Retorna o carimbo de data/hora atual como uma cadeia de caracteres"
    }
  ],
  "MVrv+N": [
    {
      "type": 0,
      "value": "Insira uma matriz válida."
    }
  ],
  "MYgKHu": [
    {
      "type": 0,
      "value": "Ações"
    }
  ],
  "Mb+Eaq": [
    {
      "type": 0,
      "value": "Bool"
    }
  ],
  "Mb/Vp8": [
    {
      "type": 0,
      "value": "Próxima falha"
    }
  ],
  "Mc6ITJ": [
    {
      "type": 0,
      "value": "Pesquisar"
    }
  ],
  "MfAdfx": [
    {
      "type": 0,
      "value": "Editar no modo avançado"
    }
  ],
  "Mgcs5s": [
    {
      "type": 0,
      "value": "Insira um número válido."
    }
  ],
  "MirIsS": [
    {
      "type": 0,
      "value": "Mostrar o código"
    }
  ],
  "MmBfD1": [
    {
      "type": 0,
      "value": "Erro inesperado"
    }
  ],
  "MnThTq": [
    {
      "type": 0,
      "value": "Inserir função"
    }
  ],
  "MsCHhQ": [
    {
      "type": 0,
      "value": "Tempo Limite Expirado"
    }
  ],
  "N0pS6Y": [
    {
      "type": 0,
      "value": "Esquema de destino"
    }
  ],
  "N2CF0J": [
    {
      "type": 0,
      "value": "Necessário. O nome da chave dos valores de dados do formulário a retornar."
    }
  ],
  "N4dEVo": [
    {
      "type": 0,
      "value": "Cabeçalhos"
    }
  ],
  "N7E9hd": [
    {
      "type": 0,
      "value": "(UTC+02:00) Helsinque, Kiev, Riga, Sófia, Tallinn, Vilnius"
    }
  ],
  "NGJ00e": [
    {
      "type": 0,
      "value": "(UTC-04:00) Georgetown, La Paz, Manaus, San Juan"
    }
  ],
  "NHnG2S": [
    {
      "type": 0,
      "value": "O XSLT gerado não corresponde ao mapeamento atual."
    }
  ],
  "NMpFs6": [
    {
      "type": 0,
      "value": "(UTC-03:00) Araguaína"
    }
  ],
  "NPUFgH": [
    {
      "type": 0,
      "value": "Status"
    }
  ],
  "NWxGWN": [
    {
      "type": 0,
      "value": "Insira um nome de propriedade exclusivo"
    }
  ],
  "Nh91qA": [
    {
      "type": 0,
      "value": "Retorna o valor da variável especificada."
    }
  ],
  "NnD8gF": [
    {
      "type": 0,
      "value": "Valor de entrada do caminho de operação inválido. Valor do caminho - "
    },
    {
      "type": 1,
      "value": "pathValue"
    },
    {
      "type": 0,
      "value": " Modelo de caminho - "
    },
    {
      "type": 1,
      "value": "pathTemplate"
    }
  ],
  "NnrHK3": [
    {
      "type": 0,
      "value": "(UTC+10:00) Vladivostok"
    }
  ],
  "No6CS+": [
    {
      "type": 0,
      "value": "Inserir o locatário"
    }
  ],
  "NoXs0l": [
    {
      "type": 0,
      "value": "Selecione uma identidade"
    }
  ],
  "NvJDn/": [
    {
      "type": 0,
      "value": "Terça-feira"
    }
  ],
  "O+3Y9f": [
    {
      "type": 0,
      "value": "Falhou"
    }
  ],
  "O+8vRv": [
    {
      "type": 0,
      "value": "Retorna uma representação binária de um valor"
    }
  ],
  "O/fh9A": [
    {
      "type": 0,
      "value": "Entidade de Serviço"
    }
  ],
  "O1tedM": [
    {
      "type": 0,
      "value": "Nenhum erro encontrado."
    }
  ],
  "O27gKq": [
    {
      "type": 0,
      "value": "Carregando arquivos ..."
    }
  ],
  "O7HhyP": [
    {
      "type": 0,
      "value": "para configurá-lo"
    }
  ],
  "O9ZExg": [
    {
      "type": 0,
      "value": "OK"
    }
  ],
  "ODQCKj": [
    {
      "type": 0,
      "value": "Converter a entrada em um valor do tipo JSON."
    }
  ],
  "OEEuUu": [
    {
      "type": 0,
      "value": "Segredo"
    }
  ],
  "OFKZzQ": [
    {
      "type": 0,
      "value": "Opções de operação:"
    }
  ],
  "OH9xlX": [
    {
      "type": 0,
      "value": "10"
    }
  ],
  "OIOexo": [
    {
      "type": 0,
      "value": "Nestes dias"
    }
  ],
  "OKszbi": [
    {
      "type": 0,
      "value": "Nome da Conexão"
    }
  ],
  "OOUSLP": [
    {
      "type": 0,
      "value": "Esta função não requer nenhuma entrada."
    }
  ],
  "OOUTdW": [
    {
      "type": 0,
      "value": "Carregando todos os conectores..."
    }
  ],
  "OQud51": [
    {
      "type": 0,
      "value": "Conte-me mais sobre"
    }
  ],
  "OSHNZ2": [
    {
      "type": 0,
      "value": "Comentar"
    }
  ],
  "OSP9JY": [
    {
      "type": 0,
      "value": "Insira o público-alvo."
    }
  ],
  "OVvieE": [
    {
      "type": 0,
      "value": "Retorna os resultados das ações de nível superior na ação com escopo especificada, como uma ação For_each, Until ou Scope."
    }
  ],
  "OYWZE4": [
    {
      "type": 0,
      "value": "Salvar este fluxo de trabalho"
    }
  ],
  "OdNhwc": [
    {
      "type": 0,
      "value": "Desagrupar"
    }
  ],
  "OdoUEu": [
    {
      "type": 0,
      "value": "Habilitar Resultado Estático"
    }
  ],
  "Oep6va": [
    {
      "type": 0,
      "value": "Enviar"
    }
  ],
  "OgJ9eG": [
    {
      "type": 0,
      "value": "(UTC+08:00) Taipé"
    }
  ],
  "OhbvXz": [
    {
      "type": 0,
      "value": "(UTC+11:00) Ilha Norfolk"
    }
  ],
  "Oib1mL": [
    {
      "type": 1,
      "value": "hours"
    },
    {
      "type": 0,
      "value": "h "
    },
    {
      "type": 1,
      "value": "minutes"
    },
    {
      "type": 0,
      "value": "m"
    }
  ],
  "OihxQE": [
    {
      "type": 0,
      "value": "Opcional. O local a ser usado ao analisar a cadeia de caracteres de data e hora."
    }
  ],
  "OjGJ8Y": [
    {
      "type": 0,
      "value": "Retorna o host de um URI"
    }
  ],
  "OnrO5/": [
    {
      "type": 0,
      "value": "Selecionar uma identidade gerenciada"
    }
  ],
  "Os0h2Y": [
    {
      "type": 0,
      "value": "Propriedades necessárias ausentes '"
    },
    {
      "type": 1,
      "value": "missingProperties"
    },
    {
      "type": 0,
      "value": "' para o tipo de autenticação '"
    },
    {
      "type": 1,
      "value": "convertAuthType"
    },
    {
      "type": 0,
      "value": "'"
    }
  ],
  "P+7G62": [
    {
      "type": 0,
      "value": "Cabeçalho 3"
    }
  ],
  "P+mWgV": [
    {
      "type": 0,
      "value": "Pfx"
    }
  ],
  "P/S+q5": [
    {
      "type": 0,
      "value": "Necessário. Uma das cadeias de caracteres a serem combinadas em uma única cadeia de caracteres."
    }
  ],
  "P/dnfK": [
    {
      "type": 0,
      "value": "(UTC+06:00) Dacca"
    }
  ],
  "P2A5dB": [
    {
      "type": 0,
      "value": "Necessário. Este valor é o número de inteiros que está na matriz."
    }
  ],
  "P4rEwD": [
    {
      "type": 0,
      "value": "Funções de coleção"
    }
  ],
  "P6I90y": [
    {
      "type": 0,
      "value": "Entrada"
    }
  ],
  "PNk3n4": [
    {
      "type": 0,
      "value": "Executa "
    },
    {
      "type": 1,
      "value": "onTime"
    }
  ],
  "PORNMZ": [
    {
      "type": 0,
      "value": "Entradas"
    }
  ],
  "PP63jY": [
    {
      "type": 0,
      "value": "mais painéis"
    }
  ],
  "PQOiAc": [
    {
      "type": 0,
      "value": "Recolher"
    }
  ],
  "PRnqYA": [
    {
      "type": 0,
      "value": "Necessário. O número de segundos a adicionar. Pode ser negativo para subtrair segundos."
    }
  ],
  "PSrCNL": [
    {
      "type": 0,
      "value": "Função"
    }
  ],
  "PXa0D4": [
    {
      "type": 0,
      "value": "Falso"
    }
  ],
  "PZgHf/": [
    {
      "type": 0,
      "value": "Uri do Esquema"
    }
  ],
  "Peg6ZT": [
    {
      "type": 0,
      "value": "Erros de configuração"
    }
  ],
  "PfCJlN": [
    {
      "type": 0,
      "value": "Funções de fluxo de trabalho"
    }
  ],
  "PjBcG3": [
    {
      "type": 0,
      "value": "(UTC+02:00) Amã"
    }
  ],
  "Pk4cb+": [
    {
      "type": 0,
      "value": "Propriedades Rastreadas"
    }
  ],
  "Pl/fcn": [
    {
      "type": 0,
      "value": "ID de Rastreamento de Divisão"
    }
  ],
  "Pq+4a+": [
    {
      "type": 0,
      "value": "(UTC+02:00) Cairo"
    }
  ],
  "PqUAbF": [
    {
      "type": 0,
      "value": "Descompacte o corpo da solicitação se ele for compactado usando GZip ou Deflate. Essa configuração só é aplicável ao gatilho HTTP"
    }
  ],
  "PsmHyH": [
    {
      "type": 0,
      "value": "Erros de conexão"
    }
  ],
  "Pudllg": [
    {
      "type": 0,
      "value": "(UTC+07:00) Hovd"
    }
  ],
  "PvWTxR": [
    {
      "type": 0,
      "value": "Mostrar funções"
    }
  ],
  "Pvm0xB": [
    {
      "type": 0,
      "value": "Retorna a representação de base 64 da cadeia de caracteres de entrada"
    }
  ],
  "Px7S/2": [
    {
      "type": 0,
      "value": "Fechar"
    }
  ],
  "PytMJ0": [
    {
      "type": 0,
      "value": "Executar após "
    },
    {
      "type": 1,
      "value": "sourceNodeId"
    }
  ],
  "Q+ZZHI": [
    {
      "type": 0,
      "value": "(UTC-10:00) Havaí"
    }
  ],
  "Q/7unA": [
    {
      "type": 0,
      "value": "Objeto"
    }
  ],
  "Q0xpPQ": [
    {
      "type": 0,
      "value": "Necessário. O objeto para verificar se é menor ou igual ao objeto de comparação."
    }
  ],
  "Q4TUFX": [
    {
      "type": 0,
      "value": "Descartar"
    }
  ],
  "Q5w4Do": [
    {
      "type": 0,
      "value": "Adicionar dados dinâmicos ou expressões inserindo um /"
    }
  ],
  "Q8HCYK": [
    {
      "type": 0,
      "value": "Nenhum item"
    }
  ],
  "Q8zxeb": [
    {
      "type": 0,
      "value": "Nome (chave)"
    }
  ],
  "QGbUXX": [
    {
      "type": 0,
      "value": "Código de status"
    }
  ],
  "QKWoVr": [
    {
      "type": 0,
      "value": "Propriedade necessária ausente '"
    },
    {
      "type": 1,
      "value": "missingProperties"
    },
    {
      "type": 0,
      "value": "' para o tipo de autenticação '"
    },
    {
      "type": 1,
      "value": "convertAuthType"
    },
    {
      "type": 0,
      "value": "'"
    }
  ],
  "QZBPUx": [
    {
      "type": 0,
      "value": "Retorna um único valor que corresponde ao nome da chave da saída do gatilho de dados do formulário ou codificado no formulário"
    }
  ],
  "QZrxUk": [
    {
      "type": 0,
      "value": "Funções de cadeia de caracteres"
    }
  ],
  "QbJDi7": [
    {
      "type": 0,
      "value": "Item"
    }
  ],
  "QdJUaS": [
    {
      "type": 0,
      "value": "ícone de lápis"
    }
  ],
  "QdhS3y": [
    {
      "type": 0,
      "value": "Parâmetros de Fluxo de Trabalho"
    }
  ],
  "QhKk80": [
    {
      "type": 0,
      "value": "A contagem de paginação excede o valor máximo de "
    },
    {
      "type": 1,
      "value": "max"
    }
  ],
  "Qn8qxn": [
    {
      "type": 0,
      "value": "Retorna uma cadeia de caracteres no formato de data"
    }
  ],
  "QoPTod": [
    {
      "type": 0,
      "value": "Isso é o que o fluxo fará"
    }
  ],
  "QpRRt3": [
    {
      "type": 0,
      "value": "Necessário. A cadeia de caracteres com a qual delimitar itens."
    }
  ],
  "QpX2+j": [
    {
      "type": 0,
      "value": "Localização"
    }
  ],
  "QrQDdp": [
    {
      "type": 0,
      "value": "Necessário. Uma cadeia de caracteres contendo a unidade de tempo especificada no intervalo para subtrair."
    }
  ],
  "Qu1HkA": [
    {
      "type": 1,
      "value": "hours"
    },
    {
      "type": 0,
      "value": "h"
    }
  ],
  "Qy0Kha": [
    {
      "type": 0,
      "value": "Os gatilhos não podem ser excluídos."
    }
  ],
  "R/aiRy": [
    {
      "type": 0,
      "value": "(UTC+12:00) Tempo Universal Coordenado+12"
    }
  ],
  "RFjYpH": [
    {
      "type": 0,
      "value": "Nome"
    }
  ],
  "RJ3DuE": [
    {
      "type": 0,
      "value": "Prévia"
    }
  ],
  "RJes1w": [
    {
      "type": 0,
      "value": "(UTC+04:00) Ierevan"
    }
  ],
  "RX2Shm": [
    {
      "type": 0,
      "value": "Necessário. A cadeia de caracteres que é dividida."
    }
  ],
  "RbJNVk": [
    {
      "type": 0,
      "value": "Esquema"
    }
  ],
  "RhH4pF": [
    {
      "offset": 0,
      "options": {
        "many": {
          "value": [
            {
              "type": 7
            },
            {
              "type": 0,
              "value": " minutos"
            }
          ]
        },
        "one": {
          "value": [
            {
              "type": 7
            },
            {
              "type": 0,
              "value": " minuto"
            }
          ]
        },
        "other": {
          "value": [
            {
              "type": 7
            },
            {
              "type": 0,
              "value": " minutos"
            }
          ]
        }
      },
      "pluralType": "cardinal",
      "type": 6,
      "value": "minutes"
    }
  ],
  "RkgScy": [
    {
      "type": 0,
      "value": "6"
    }
  ],
  "RnBddN": [
    {
      "type": 0,
      "value": "problema"
    }
  ],
  "Ro4+PC": [
    {
      "type": 0,
      "value": "Você só pode adicionar anotações ao editar as entradas de uma etapa."
    }
  ],
  "Rp5pHU": [
    {
      "type": 0,
      "value": "(UTC+00:00) Monróvia, Reykjavik"
    }
  ],
  "Rq2U5n": [
    {
      "type": 0,
      "value": "Expressão não reconhecida \""
    },
    {
      "type": 1,
      "value": "expression"
    },
    {
      "type": 0,
      "value": "\""
    }
  ],
  "Rs7j3V": [
    {
      "type": 0,
      "value": "Necessário. A expressão que deve ser verdadeira."
    }
  ],
  "RvpHdu": [
    {
      "type": 0,
      "value": "(UTC+11:00) Ilhas Salomão, Nova Caledônia"
    }
  ],
  "RxGxr+": [
    {
      "type": 0,
      "value": "Número da linha"
    }
  ],
  "S138/4": [
    {
      "type": 0,
      "value": "Formatar texto como negrito. Atalho: ⌘B"
    }
  ],
  "SCCE6s": [
    {
      "type": 0,
      "value": "Senha"
    }
  ],
  "SGnTpt": [
    {
      "type": 0,
      "value": "Cabeçalho 2"
    }
  ],
  "SHXdzU": [
    {
      "type": 0,
      "value": "O conteúdo gerado pela IA pode estar incorreto."
    }
  ],
  "SJFVxf": [
    {
      "type": 0,
      "value": "problemas"
    }
  ],
  "SKXopi": [
    {
      "type": 0,
      "value": "Converter o parâmetro em um inteiro"
    }
  ],
  "SLJkRn": [
    {
      "type": 0,
      "value": "Remover entrada"
    }
  ],
  "SLZ0n4": [
    {
      "type": 0,
      "value": "Verifica se a cadeia de caracteres começa com um valor (não diferencia maiúsculas de minúsculas, cultura invariável)"
    }
  ],
  "SToblZ": [
    {
      "type": 0,
      "value": "Configurar os parâmetros para esse nó"
    }
  ],
  "SXb47U": [
    {
      "type": 1,
      "value": "minutes"
    },
    {
      "type": 0,
      "value": "m"
    }
  ],
  "SY04wn": [
    {
      "type": 0,
      "value": "Necessário. O nome da ação com uma resposta de dados do formulário ou codificada no formulário."
    }
  ],
  "SenWwt": [
    {
      "type": 0,
      "value": "Especifique o comportamento e os recursos para transferir conteúdo por HTTP. Mensagens grandes podem ser divididas em solicitações menores para o conector para permitir o carregamento de mensagens maiores."
    }
  ],
  "SgiTAh": [
    {
      "type": 0,
      "value": "Insira sua entrada"
    }
  ],
  "Sh10cw": [
    {
      "type": 0,
      "value": "Salvar"
    }
  ],
  "SmCQys": [
    {
      "type": 0,
      "value": "ID de Rastreamento Personalizada"
    }
  ],
  "Sr8PcK": [
    {
      "type": 0,
      "value": "Nenhuma operação encontrada"
    }
  ],
  "SvQyvs": [
    {
      "type": 0,
      "value": "Feito"
    }
  ],
  "SyFXM3": [
    {
      "type": 0,
      "value": "Ler menos"
    }
  ],
  "Sz8KN3": [
    {
      "type": 0,
      "value": "Testar"
    }
  ],
  "T6VIym": [
    {
      "type": 0,
      "value": "Nome"
    }
  ],
  "TEN+cR": [
    {
      "type": 0,
      "value": "Enviar comentários"
    }
  ],
  "TLMkrg": [
    {
      "type": 0,
      "value": "Explicar o que uma ação faz"
    }
  ],
  "TNEttQ": [
    {
      "type": 0,
      "value": "Sexta-feira"
    }
  ],
  "TNH/nK": [
    {
      "type": 0,
      "value": "Pesquisar Ações do Fluxo de Trabalho"
    }
  ],
  "TO7qos": [
    {
      "type": 0,
      "value": "Retorna o início do mês de um carimbo de data/hora de cadeia de caracteres"
    }
  ],
  "TRpSCQ": [
    {
      "type": 0,
      "value": "Tipo de Ação"
    }
  ],
  "TX4Kdr": [
    {
      "type": 0,
      "value": "Criar uma nova conexão"
    }
  ],
  "TY4HzZ": [
    {
      "type": 0,
      "value": "Adicione ou substitua seus esquemas."
    }
  ],
  "TZh8nV": [
    {
      "type": 0,
      "value": "em "
    },
    {
      "type": 1,
      "value": "weekDays"
    },
    {
      "type": 0,
      "value": " "
    },
    {
      "type": 1,
      "value": "frequencyDesc"
    }
  ],
  "Tayrub": [
    {
      "type": 0,
      "value": "Bruto"
    }
  ],
  "Tb2QLA": [
    {
      "type": 0,
      "value": "ID da solicitação do cliente"
    }
  ],
  "TgcgXE": [
    {
      "type": 0,
      "value": "Categorias"
    }
  ],
  "Tiqnir": [
    {
      "type": 0,
      "value": "Personalizado"
    }
  ],
  "TjMkDP": [
    {
      "type": 0,
      "value": "(UTC-06:00) Ilha de Páscoa"
    }
  ],
  "TlX98E": [
    {
      "type": 0,
      "value": "(UTC+02:00) Kaliningrado"
    }
  ],
  "Tla33B": [
    {
      "type": 0,
      "value": "Necessário. O valor para o qual localizar o índice."
    }
  ],
  "Tmr/9e": [
    {
      "type": 0,
      "value": "Parâmetros inválidos"
    }
  ],
  "To3RNy": [
    {
      "type": 0,
      "value": "Erros de parâmetro de fluxo de trabalho"
    }
  ],
  "Ts5Pzr": [
    {
      "type": 0,
      "value": "Observação"
    }
  ],
  "Ttc0SM": [
    {
      "type": 0,
      "value": "Cabeçalho 1"
    }
  ],
  "Twfck/": [
    {
      "type": 0,
      "value": "Necessário. O número pelo qual multiplicar o Multiplicando 1."
    }
  ],
  "Tz5jTR": [
    {
      "type": 0,
      "value": "Recolher/Expandir"
    }
  ],
  "U086AA": [
    {
      "type": 0,
      "value": "Elemento de esquema de destino"
    }
  ],
  "U0I10w": [
    {
      "type": 0,
      "value": "(UTC+05:00) Ecaterimburgo"
    }
  ],
  "U3guPp": [
    {
      "type": 0,
      "value": "Agrupar por Conector"
    }
  ],
  "U3iWVd": [
    {
      "type": 0,
      "value": "Gera uma matriz de inteiros começando em um determinado número"
    }
  ],
  "U4zovj": [
    {
      "type": 0,
      "value": "Executa "
    },
    {
      "type": 1,
      "value": "onTime"
    },
    {
      "type": 0,
      "value": " "
    },
    {
      "type": 1,
      "value": "onDays"
    }
  ],
  "U7yRwM": [
    {
      "type": 0,
      "value": "Erro de Validação"
    }
  ],
  "UCNM4L": [
    {
      "type": 0,
      "value": "Para fazer referência a um parâmetro, use a lista de conteúdo dinâmico."
    }
  ],
  "UEryJE": [
    {
      "type": 0,
      "value": "Excluir Ação de Fluxo de Trabalho"
    }
  ],
  "UF3KjL": [
    {
      "type": 0,
      "value": "Try using a Conversion function such as: "
    },
    {
      "type": 1,
      "value": "conversionFunctions"
    }
  ],
  "UHCVNK": [
    {
      "type": 0,
      "value": "Substitui uma cadeia de caracteres por uma determinada cadeia de caracteres"
    }
  ],
  "UIWX6p": [
    {
      "type": 0,
      "value": "Nome Lógico"
    }
  ],
  "UMPuUJ": [
    {
      "type": 0,
      "value": "Excluir "
    },
    {
      "type": 1,
      "value": "expressionValue"
    }
  ],
  "UR1CS5": [
    {
      "type": 0,
      "value": "Ocultar o código"
    }
  ],
  "USVffu": [
    {
      "type": 0,
      "value": "Conteúdo não mostrado por causa da configuração de segurança."
    }
  ],
  "UT2ozj": [
    {
      "type": 0,
      "value": "(UTC-07:00) Hora das Montanhas (EUA e Canadá)"
    }
  ],
  "UVAfYj": [
    {
      "type": 0,
      "value": "Necessário. A coleção da qual tirar o último objeto."
    }
  ],
  "UW+fkB": [
    {
      "type": 0,
      "value": "Enviar-me um email quando"
    }
  ],
  "UYRIS/": [
    {
      "type": 1,
      "value": "fileName"
    },
    {
      "type": 0,
      "value": " (nome do arquivo)"
    }
  ],
  "UZiXVh": [
    {
      "type": 0,
      "value": "Saída"
    }
  ],
  "Ufv5m9": [
    {
      "type": 0,
      "value": "O nó de esquema \""
    },
    {
      "type": 1,
      "value": "nodeName"
    },
    {
      "type": 0,
      "value": "\" tem uma cadeia de conexão de não encerramento"
    }
  ],
  "Ug4sWZ": [
    {
      "type": 0,
      "value": "Expandir"
    }
  ],
  "UgaIRz": [
    {
      "type": 0,
      "value": "Obrigatório. O comprimento de cada parte."
    }
  ],
  "Umpr3z": [
    {
      "type": 0,
      "value": "A cada "
    },
    {
      "type": 1,
      "value": "interval"
    },
    {
      "type": 0,
      "value": " semanas"
    }
  ],
  "Unc2tG": [
    {
      "type": 0,
      "value": "Retornará true se dois valores forem iguais."
    }
  ],
  "UnrrzF": [
    {
      "type": 0,
      "value": "Esquema de origem"
    }
  ],
  "UnytRl": [
    {
      "type": 0,
      "value": "O tipo de '"
    },
    {
      "type": 1,
      "value": "authenticationKey"
    },
    {
      "type": 0,
      "value": "' é '"
    },
    {
      "type": 1,
      "value": "propertyType"
    },
    {
      "type": 0,
      "value": "'."
    }
  ],
  "Ur+wph": [
    {
      "type": 0,
      "value": "Clique para excluir o item"
    }
  ],
  "UtyRCH": [
    {
      "type": 0,
      "value": "Insira um nome para a conexão"
    }
  ],
  "Uxckds": [
    {
      "type": 0,
      "value": "Fluxo sugerido"
    }
  ],
  "V+/c21": [
    {
      "type": 0,
      "value": "Geral"
    }
  ],
  "V+xi3c": [
    {
      "type": 0,
      "value": "Mais detalhes podem ser encontrados em http://aka.ms/logicapps-chunk#upload-content-in-chunks"
    }
  ],
  "V0ZbQO": [
    {
      "type": 0,
      "value": "Mostrar menos"
    }
  ],
  "V0le5X": [
    {
      "type": 0,
      "value": "Insira um JSON válido."
    }
  ],
  "V3vpin": [
    {
      "type": 0,
      "value": "'"
    },
    {
      "type": 1,
      "value": "parameterName"
    },
    {
      "type": 0,
      "value": "' não está mais presente no esquema de operação. Ele deve ser removido antes que o fluxo de trabalho seja salvo novamente."
    }
  ],
  "V5f3ha": [
    {
      "type": 0,
      "value": "Semana"
    }
  ],
  "V8A+1J": [
    {
      "type": 0,
      "value": "Intervalo"
    }
  ],
  "VA7M1u": [
    {
      "type": 0,
      "value": "No aplicativo"
    }
  ],
  "VEbE93": [
    {
      "type": 0,
      "value": "Explicar o que a ação \""
    },
    {
      "type": 1,
      "value": "selectedOperation"
    },
    {
      "type": 0,
      "value": "\" faz neste fluxo"
    }
  ],
  "VHm1Sr": [
    {
      "type": 0,
      "value": "Selecionar um recurso do Serviço de Aplicativo"
    }
  ],
  "VI5Sa8": [
    {
      "type": 0,
      "value": "Expandir"
    }
  ],
  "VI7EqG": [
    {
      "type": 0,
      "value": "Nenhum resultado encontrado para "
    },
    {
      "type": 1,
      "value": "searchTerm"
    }
  ],
  "VIN7lB": [
    {
      "type": 0,
      "value": "O fluxo será iniciado quando isso acontecer"
    }
  ],
  "VKAk5g": [
    {
      "type": 0,
      "value": "O nome da execução do fluxo de trabalho fornecido não é válido."
    }
  ],
  "VL9wOu": [
    {
      "type": 0,
      "value": "Deve fornecer valor para parâmetro."
    }
  ],
  "VLc3FV": [
    {
      "type": 0,
      "value": "Esquema de origem"
    }
  ],
  "VPh9Jo": [
    {
      "type": 0,
      "value": "(UTC+06:00) Novosibirsk"
    }
  ],
  "VUH9aj": [
    {
      "type": 0,
      "value": "23"
    }
  ],
  "VVfYvq": [
    {
      "type": 0,
      "value": "Necessário. O número a ser dividido pelo Divisor."
    }
  ],
  "VXBWrq": [
    {
      "type": 0,
      "value": "Comentar"
    }
  ],
  "VZHick": [
    {
      "type": 0,
      "value": "Duração"
    }
  ],
  "Vaacox": [
    {
      "type": 0,
      "value": "Histórico de Execução"
    }
  ],
  "VbMYd8": [
    {
      "type": 0,
      "value": "Os gatilhos informam ao aplicativo quando começar a ser executado. Cada fluxo de trabalho precisa de pelo menos um gatilho."
    }
  ],
  "Vfce7b": [
    {
      "type": 0,
      "value": "Tipo de Erro"
    }
  ],
  "VlvlX1": [
    {
      "type": 0,
      "value": "Certificado"
    }
  ],
  "VptXzY": [
    {
      "type": 0,
      "value": "Usar \""
    },
    {
      "type": 1,
      "value": "value"
    },
    {
      "type": 0,
      "value": "\" como um valor personalizado"
    }
  ],
  "Vqs8hE": [
    {
      "type": 0,
      "value": "Ações"
    }
  ],
  "Vx6fwP": [
    {
      "type": 0,
      "value": "Adicionou esta ação"
    }
  ],
  "W+mUyI": [
    {
      "type": 0,
      "value": "Próxima"
    }
  ],
  "W070M2": [
    {
      "type": 0,
      "value": "de "
    },
    {
      "type": 1,
      "value": "max"
    }
  ],
  "W6FdMh": [
    {
      "type": 0,
      "value": "Necessário. O nome da nova propriedade."
    }
  ],
  "WCASt1": [
    {
      "type": 0,
      "value": "Descreva algo em seu fluxo que deve ser substituído, bem como o que deve substituí-lo. Adicione detalhes sempre que possível, incluindo o conector a ser usado e se algum conteúdo deve ser incluído."
    }
  ],
  "WGwH45": [
    {
      "type": 0,
      "value": "Claro"
    }
  ],
  "WK6hZX": [
    {
      "type": 0,
      "value": "Selecionar todo o texto em "
    },
    {
      "type": 1,
      "value": "label"
    }
  ],
  "WR1K3z": [
    {
      "type": 0,
      "value": "(UTC+04:00) Astrakhan, Ulyanovsk"
    }
  ],
  "WS55UF": [
    {
      "type": 0,
      "value": "Especifique a duração no formato ISO 8601"
    }
  ],
  "WS9kXD": [
    {
      "type": 0,
      "value": "Necessário. O primeiro inteiro na matriz."
    }
  ],
  "WTZvGW": [
    {
      "type": 0,
      "value": "O fluxo de trabalho tem conexões inválidas nas seguintes operações: "
    },
    {
      "type": 1,
      "value": "invalidNodes"
    }
  ],
  "WToL/O": [
    {
      "type": 0,
      "value": "Insira uma instrução de condição válida."
    }
  ],
  "WUe3DY": [
    {
      "type": 0,
      "value": "Abreviação de trigger().outputs"
    }
  ],
  "WaTsxR": [
    {
      "type": 0,
      "value": "Histórico de Solicitações"
    }
  ],
  "Wb/cBR": [
    {
      "type": 0,
      "value": "Intervalo Fixo"
    }
  ],
  "WcnIF8": [
    {
      "type": 0,
      "value": "Remover"
    }
  ],
  "WgChTm": [
    {
      "type": 0,
      "value": "(Valor personalizado)"
    }
  ],
  "WgoP7R": [
    {
      "type": 0,
      "value": "Retorna o resultado da multiplicação dos dois números"
    }
  ],
  "WnU9v0": [
    {
      "type": 0,
      "value": "Uma identidade gerenciada não está configurada no aplicativo lógico."
    }
  ],
  "X/7je+": [
    {
      "type": 0,
      "value": "Minuto"
    }
  ],
  "X2idLs": [
    {
      "type": 0,
      "value": "(UTC-03:00) Montevidéu"
    }
  ],
  "X4SuNU": [
    {
      "type": 0,
      "value": "O intervalo mínimo de política de repetição é inválido. Ele deve corresponder ao formato de duração ISO 8601"
    }
  ],
  "X4gDhV": [
    {
      "type": 0,
      "value": "Locatário"
    }
  ],
  "X7X5ew": [
    {
      "type": 0,
      "value": "Parâmetros"
    }
  ],
  "X8JjjT": [
    {
      "type": 1,
      "value": "days"
    },
    {
      "type": 0,
      "value": " dias "
    },
    {
      "type": 1,
      "value": "hours"
    },
    {
      "type": 0,
      "value": " horas"
    }
  ],
  "XCunbR": [
    {
      "type": 0,
      "value": "Abreviação de actions('actionName').outputs"
    }
  ],
  "XEuptL": [
    {
      "type": 0,
      "value": "Combina qualquer número de cadeias de caracteres"
    }
  ],
  "XFFpu/": [
    {
      "type": 0,
      "value": "Tentar novamente"
    }
  ],
  "XFzzaw": [
    {
      "type": 0,
      "value": "Parâmetros avançados"
    }
  ],
  "XH94im": [
    {
      "type": 0,
      "value": "Certifique-se de que as palavras foram escritas corretamente."
    }
  ],
  "XJkBrZ": [
    {
      "type": 0,
      "value": "Especificar uma ou mais expressões que precisam ser verdadeiras para que o gatilho seja disparado"
    }
  ],
  "XKDZXi": [
    {
      "type": 0,
      "value": "Tempo limite da ação"
    }
  ],
  "XLUs2P": [
    {
      "type": 0,
      "value": "Tipo de token não suportado: "
    },
    {
      "type": 1,
      "value": "var"
    }
  ],
  "XOAcjQ": [
    {
      "type": 0,
      "value": "(UTC+03:00) Nairóbi"
    }
  ],
  "XOzn/3": [
    {
      "type": 0,
      "value": "Nome da conexão"
    }
  ],
  "XQ4OCV": [
    {
      "type": 0,
      "value": "(UTC+03:00) Bagdá"
    }
  ],
  "XR4Sd/": [
    {
      "type": 0,
      "value": "Curtir"
    }
  ],
  "XRK+gt": [
    {
      "type": 0,
      "value": "A função \""
    },
    {
      "type": 1,
      "value": "functionName"
    },
    {
      "type": 0,
      "value": "\" tem uma cadeia de conexão de não encerramento"
    }
  ],
  "XTeLIw": [
    {
      "type": 0,
      "value": "(UTC+07:00) Krasnoyarsk"
    }
  ],
  "XTuxmH": [
    {
      "type": 1,
      "value": "minutes"
    },
    {
      "type": 0,
      "value": " minutos "
    },
    {
      "type": 1,
      "value": "seconds"
    },
    {
      "type": 0,
      "value": " segundos"
    }
  ],
  "XVTQT6": [
    {
      "type": 0,
      "value": "Intervalo"
    }
  ],
  "XbtEq9": [
    {
      "type": 0,
      "value": "Contagem"
    }
  ],
  "Xew1Df": [
    {
      "type": 0,
      "value": "Mais informações de diagnóstico: x-ms-client-request-id é \""
    },
    {
      "type": 1,
      "value": "clientRequestId"
    },
    {
      "type": 0,
      "value": "\"."
    }
  ],
  "Xj0Gr/": [
    {
      "type": 0,
      "value": "O elemento de esquema de destino não pode ser excluído."
    }
  ],
  "Xj4xwI": [
    {
      "type": 0,
      "value": "A identidade gerenciada usada com esta operação não existe mais. Para continuar, selecione uma identidade disponível ou altere a conexão."
    }
  ],
  "XkBxv5": [
    {
      "type": 0,
      "value": "Selecionar um esquema de destino"
    }
  ],
  "Xkt2vD": [
    {
      "type": 0,
      "value": "Selecionar uma função de aplicativo de funções"
    }
  ],
  "Xnn0uj": [
    {
      "type": 0,
      "value": "Solicitação"
    }
  ],
  "XqamWZ": [
    {
      "type": 0,
      "value": "Excluir"
    }
  ],
  "XsktQ/": [
    {
      "type": 0,
      "value": "Limite os Aplicativos Lógicos para não incluir cabeçalhos de metadados de fluxo de trabalho na resposta."
    }
  ],
  "XtuP5e": [
    {
      "type": 0,
      "value": "Funções matemáticas"
    }
  ],
  "Xv5CGN": [
    {
      "type": 0,
      "value": "(UTC-05:00) Indiana (Leste)"
    }
  ],
  "Xx/naD": [
    {
      "type": 0,
      "value": "Necessário. O nome da ação cujas saídas do corpo você deseja."
    }
  ],
  "Y/bcmG": [
    {
      "type": 0,
      "value": "Senha"
    }
  ],
  "Y04+GH": [
    {
      "type": 0,
      "value": "Adicionar uma ação"
    }
  ],
  "Y0H9aX": [
    {
      "type": 0,
      "value": "Mais Informações"
    }
  ],
  "Y5XAbg": [
    {
      "type": 0,
      "value": "Selecionar um recurso do Aplicativo de Funções do Swagger"
    }
  ],
  "Y9kBz5": [
    {
      "type": 0,
      "value": "Retorna uma representação binária de um URI de dados"
    }
  ],
  "YABOLz": [
    {
      "type": 0,
      "value": "Item do Corpo"
    }
  ],
  "YCDF7A": [
    {
      "type": 0,
      "value": "Todos os parâmetros necessários estão definidos"
    }
  ],
  "YCFhzp": [
    {
      "type": 0,
      "value": "Adicionar filhos"
    }
  ],
  "YDoc9z": [
    {
      "type": 0,
      "value": "Condições do gatilho"
    }
  ],
  "YF1yZk": [
    {
      "type": 0,
      "value": "id-sessão-chat:"
    }
  ],
  "YHsAKl": [
    {
      "type": 0,
      "value": "Observação de operação"
    }
  ],
  "YIBDSH": [
    {
      "type": 1,
      "value": "days"
    },
    {
      "type": 0,
      "value": "d"
    }
  ],
  "YJJ+gQ": [
    {
      "type": 0,
      "value": "Cadeia de Caracteres"
    }
  ],
  "YJlS8E": [
    {
      "type": 0,
      "value": "Formatar texto como sublinhado. Atalho: Ctrl+U"
    }
  ],
  "YKXmKD": [
    {
      "type": 0,
      "value": "Permite que uma expressão derive seu valor de outros pares nome-valor JSON ou da saída do gatilho de runtime"
    }
  ],
  "YOUfNf": [
    {
      "type": 0,
      "value": "Inserir Pfx"
    }
  ],
  "YR1uWE": [
    {
      "type": 0,
      "value": "Formatar texto como negrito. Atalho: Ctrl+B"
    }
  ],
  "YRk271": [
    {
      "type": 0,
      "value": "Autenticação"
    }
  ],
  "YUbSFS": [
    {
      "type": 0,
      "value": "Sim/Não"
    }
  ],
  "YWOKlU": [
    {
      "type": 0,
      "value": "Lista Numerada"
    }
  ],
  "YZ5Kwe": [
    {
      "type": 0,
      "value": "(UTC-04:00) Hora do Atlântico (Canadá)"
    }
  ],
  "YaFjJQ": [
    {
      "type": 0,
      "value": "Retorna uma única matriz ou um único objeto com todos os elementos que estão na matriz ou no objeto passados para esta função. Os parâmetros para a função podem ser um conjunto de objetos ou um conjunto de matrizes (não uma mistura deles). Se houver dois objetos com o mesmo nome na saída final, o último objeto com esse nome aparecerá no objeto final."
    }
  ],
  "Ybzoim": [
    {
      "type": 0,
      "value": "Necessário. O nome da ação que tem os valores desejados."
    }
  ],
  "YdQw4/": [
    {
      "type": 0,
      "value": "Formatar texto como itálico. Atalho: ⌘I"
    }
  ],
  "YfwZJO": [
    {
      "type": 0,
      "value": "Pesquisar Dicas"
    }
  ],
  "YgU88A": [
    {
      "type": 0,
      "value": "(UTC+05:30) Chennai, Kolkata (Calcutá), Mumbai, Nova Délhi"
    }
  ],
  "YiOybp": [
    {
      "type": 0,
      "value": "(UTC+01:00) Bruxelas, Copenhague, Madri, Paris"
    }
  ],
  "YlesUQ": [
    {
      "type": 0,
      "value": "Seu mapa está em perfeitas condições"
    }
  ],
  "YoQara": [
    {
      "type": 0,
      "value": "Nenhum"
    }
  ],
  "Yuu5CD": [
    {
      "type": 0,
      "value": "Reduzir"
    }
  ],
  "Yw7Nfl": [
    {
      "type": 0,
      "value": "Desabilitar Resultado Estático"
    }
  ],
  "Z9PWl/": [
    {
      "type": 0,
      "value": "A contagem de Política de Repetição é inválida (deve ser de "
    },
    {
      "type": 1,
      "value": "min"
    },
    {
      "type": 0,
      "value": " a "
    },
    {
      "type": 1,
      "value": "max"
    },
    {
      "type": 0,
      "value": ")"
    }
  ],
  "ZBJiuD": [
    {
      "type": 0,
      "value": "Status"
    }
  ],
  "ZCFMoe": [
    {
      "type": 0,
      "value": "Corpo"
    }
  ],
  "ZM1mRy": [
    {
      "type": 0,
      "value": "Controle de Simultaneidade"
    }
  ],
  "ZME5hh": [
    {
      "type": 0,
      "value": "Retorna o dia do componente de mês de um carimbo de data/hora de cadeia de caracteres"
    }
  ],
  "ZRdkFN": [
    {
      "type": 0,
      "value": "Recolher Resultado Estático"
    }
  ],
  "ZUaz3Y": [
    {
      "type": 0,
      "value": "Abreviação de trigger().outputs.body"
    }
  ],
  "ZXoHXd": [
    {
      "type": 0,
      "value": "Aqui está seu fluxo."
    }
  ],
  "ZaIeDG": [
    {
      "type": 0,
      "value": "Necessário. O valor com o qual a cadeia de caracteres pode começar."
    }
  ],
  "ZbCS4a": [
    {
      "type": 0,
      "value": "Leia mais"
    }
  ],
  "ZbX8xq": [
    {
      "type": 0,
      "value": "Esta operação já foi excluída."
    }
  ],
  "Zg3IjD": [
    {
      "type": 0,
      "value": "Fechar"
    }
  ],
  "Zi9gQK": [
    {
      "type": 0,
      "value": "Adicionar novo item"
    }
  ],
  "ZkjTbp": [
    {
      "type": 0,
      "value": "Saiba mais sobre limites dinâmicos."
    }
  ],
  "ZyDq4/": [
    {
      "type": 0,
      "value": "Mostrar uma sugestão diferente"
    }
  ],
  "a7j3gS": [
    {
      "type": 0,
      "value": "Necessário. O número a ser dividido pelo Divisor."
    }
  ],
  "aAXnqw": [
    {
      "type": 0,
      "value": "Obrigatório. O número da ocorrência da substring a ser localizada."
    }
  ],
  "aE+2gr": [
    {
      "type": 0,
      "value": "Falso"
    }
  ],
  "aGyVJT": [
    {
      "type": 0,
      "value": "Necessário. O número de objetos a serem removidos da frente da Coleção. Deve ser um inteiro positivo."
    }
  ],
  "aK4iLW": [
    {
      "type": 0,
      "value": "Tratamento de Dados"
    }
  ],
  "aP1wk9": [
    {
      "type": 0,
      "value": "Retorna o primeiro índice de um valor em uma cadeia de caracteres (não diferencia maiúsculas de minúsculas, cultura invariável)"
    }
  ],
  "aSnCCB": [
    {
      "type": 0,
      "value": "Localização"
    }
  ],
  "aV/nLS": [
    {
      "type": 0,
      "value": "Segundo"
    }
  ],
  "aYTy7X": [
    {
      "type": 0,
      "value": "Cancelado"
    }
  ],
  "ae7W0a": [
    {
      "type": 0,
      "value": "Tela Inteira"
    }
  ],
  "ahFd/S": [
    {
      "type": 0,
      "value": "ID de Rastreamento Distinta para cada instância de divisão"
    }
  ],
  "ahW8Iv": [
    {
      "type": 0,
      "value": "Copilot"
    }
  ],
  "ahsVI/": [
    {
      "type": 0,
      "value": "Inserir Pfx"
    }
  ],
  "amRYtC": [
    {
      "type": 0,
      "value": "Insira um float válido."
    }
  ],
  "aoUT/3": [
    {
      "type": 0,
      "value": "Carregando recursos..."
    }
  ],
  "auUI93": [
    {
      "type": 0,
      "value": "Adicione ou selecione um esquema de origem para usar em seu mapa."
    }
  ],
  "b9/1dK": [
    {
      "type": 0,
      "value": "Valor"
    }
  ],
  "b9P8SA": [
    {
      "type": 0,
      "value": "Tipo de token não suportado: "
    },
    {
      "type": 1,
      "value": "controls"
    }
  ],
  "b9Rvl9": [
    {
      "type": 0,
      "value": "Corpo"
    }
  ],
  "bG9rjv": [
    {
      "type": 0,
      "value": "Ações"
    }
  ],
  "bGtEPd": [
    {
      "type": 0,
      "value": "Excluir"
    }
  ],
  "bIyTi7": [
    {
      "type": 0,
      "value": "Assinatura"
    }
  ],
  "bJ7DWe": [
    {
      "type": 0,
      "value": "Necessário. O valor que é convertido em binário."
    }
  ],
  "bJEJoL": [
    {
      "type": 0,
      "value": "Opcional. Uma chave a ser usada para classificar objetos na coleção."
    }
  ],
  "bSZ0lL": [
    {
      "type": 0,
      "value": "URL de retorno de chamada"
    }
  ],
  "bTrk+S": [
    {
      "type": 0,
      "value": "Necessário. O objeto para verificar se é maior ou igual ao valor de comparação."
    }
  ],
  "bWBMhe": [
    {
      "type": 0,
      "value": "Por padrão, as instâncias do Aplicativo Lógico são executadas ao mesmo tempo ou em paralelo. Este controle altera como as novas execuções são enfileiradas e não pode ser alteradas após a habilitação. Para executar o máximo de instâncias paralelas possível, deixe este controle desativado. Para limitar o número de execuções paralelas, ative este controle e selecione um limite. Para executar sequencialmente, selecione 1 como o limite."
    }
  ],
  "bWOsvo": [
    {
      "type": 0,
      "value": "Usar a conexão do chamador"
    }
  ],
  "bXFGpe": [
    {
      "type": 0,
      "value": "Informações"
    }
  ],
  "ba9yGJ": [
    {
      "type": 0,
      "value": "Carregar mais"
    }
  ],
  "bf7078": [
    {
      "type": 0,
      "value": "Retorna o valor máximo na matriz de entrada de números"
    }
  ],
  "blRFVt": [
    {
      "type": 0,
      "value": "Configure essas conexões para usá-las em seu fluxo."
    }
  ],
  "bldzuj": [
    {
      "type": 0,
      "value": "Histórico de Novas Tentativas"
    }
  ],
  "bt2CaQ": [
    {
      "type": 0,
      "value": "Desmarcar tudo"
    }
  ],
  "bwlAWn": [
    {
      "type": 0,
      "value": "Abrir Operação"
    }
  ],
  "byRkj+": [
    {
      "type": 0,
      "value": "Esta operação tem entradas ou saídas seguras habilitadas."
    }
  ],
  "byTBrn": [
    {
      "type": 0,
      "value": "Personalizado"
    }
  ],
  "c/+j08": [
    {
      "type": 0,
      "value": "Fazer"
    }
  ],
  "c2XklE": [
    {
      "type": 0,
      "value": "Pesquisar"
    }
  ],
  "c3FLox": [
    {
      "type": 0,
      "value": "(UTC+10:00) Hobart"
    }
  ],
  "c3G/zq": [
    {
      "type": 0,
      "value": "Retorna um objeto com uma propriedade definida com o valor fornecido"
    }
  ],
  "c4GQZE": [
    {
      "type": 0,
      "value": "Selecione o esquema para o menu suspenso"
    }
  ],
  "c6XbVI": [
    {
      "type": 0,
      "value": "painel"
    }
  ],
  "c7kfkV": [
    {
      "type": 0,
      "value": "Insira um JSON válido."
    }
  ],
  "c8UPLp": [
    {
      "type": 0,
      "value": "O conteúdo dinâmico também pode ser adicionado de outras fontes."
    }
  ],
  "cHiBAn": [
    {
      "type": 0,
      "value": "(UTC+09:00) Seul"
    }
  ],
  "cJkSrD": [
    {
      "type": 0,
      "value": "Recuperar mais resultados até o limite de paginação"
    }
  ],
  "cK2A/V": [
    {
      "type": 0,
      "value": "Exibir documentação"
    }
  ],
  "cR9RtV": [
    {
      "type": 0,
      "value": "Descartar alterações"
    }
  ],
  "cUW5m8": [
    {
      "type": 0,
      "value": "Marque a caixa de seleção para escolher esta conexão."
    }
  ],
  "ca/QIc": [
    {
      "type": 0,
      "value": "Mensagem de Erro"
    }
  ],
  "ceVB5l": [
    {
      "type": 0,
      "value": "Retorna o corpo de uma parte em uma saída de várias partes de uma ação."
    }
  ],
  "cfUHfs": [
    {
      "type": 0,
      "value": "Retorna a diferença entre duas datas como uma cadeia de caracteres de intervalo de tempo"
    }
  ],
  "cgq/+y": [
    {
      "type": 0,
      "value": "Selecione uma identidade"
    }
  ],
  "ciLkfU": [
    {
      "type": 0,
      "value": "Negrito (⌘B)"
    }
  ],
  "cmTCsW": [
    {
      "type": 0,
      "value": "Erro ao carregar o componente."
    }
  ],
  "cqiqcf": [
    {
      "type": 0,
      "value": "Hora de início"
    }
  ],
  "cr0UnG": [
    {
      "type": 0,
      "value": "9"
    }
  ],
  "cscezV": [
    {
      "type": 0,
      "value": "Necessário. A coleção da qual ignorar os primeiros objetos de Contagem."
    }
  ],
  "ctI9Pp": [
    {
      "type": 0,
      "value": "Gere XSLT primeiro antes de tentar testar os mapeamentos."
    }
  ],
  "cvp9VP": [
    {
      "type": 0,
      "value": "Código de erro"
    }
  ],
  "cyEBus": [
    {
      "type": 0,
      "value": "(UTC-04:00) Cuiabá"
    }
  ],
  "d020eg": [
    {
      "type": 0,
      "value": "Retorna o primeiro elemento da matriz ou cadeia de caracteres passada."
    }
  ],
  "d4Ddhp": [
    {
      "type": 0,
      "value": "Download (Alt ou Option + select)"
    }
  ],
  "dBWIjR": [
    {
      "type": 0,
      "value": "O esquema não tem as entradas necessárias"
    }
  ],
  "dBxX0M": [
    {
      "type": 0,
      "value": "Adicionar um gatilho"
    }
  ],
  "dD8y1n": [
    {
      "type": 0,
      "value": "Mudar para o modo de valor de chave"
    }
  ],
  "dDYCuU": [
    {
      "type": 0,
      "value": "Saiba mais"
    }
  ],
  "dL9V5t": [
    {
      "type": 0,
      "value": "Identidade gerenciada"
    }
  ],
  "dMAC4C": [
    {
      "type": 0,
      "value": "Substituir ação"
    }
  ],
  "dNpnmn": [
    {
      "type": 0,
      "value": "Bem-vindo de volta! Se você quiser que eu altere seu fluxo, basta dizer o que deseja. Por exemplo:"
    }
  ],
  "dOpdsP": [
    {
      "type": 0,
      "value": "Atualizar"
    }
  ],
  "dPa7+6": [
    {
      "type": 0,
      "value": "Gerar"
    }
  ],
  "dQmi91": [
    {
      "type": 0,
      "value": "Frequência"
    }
  ],
  "dUbKuK": [
    {
      "type": 0,
      "value": "Ignorar"
    }
  ],
  "daoo3l": [
    {
      "type": 0,
      "value": "Conectado a "
    },
    {
      "type": 1,
      "value": "connectionName"
    },
    {
      "type": 0,
      "value": "."
    }
  ],
  "dfNjw1": [
    {
      "type": 0,
      "value": "Fechar"
    }
  ],
  "dfmH55": [
    {
      "type": 0,
      "value": "Itálico (Ctrl+I)"
    }
  ],
  "dhvk0u": [
    {
      "type": 0,
      "value": "Retorna uma representação de cadeia de caracteres codificada em base 64"
    }
  ],
  "dqgt9y": [
    {
      "type": 0,
      "value": "Converter o parâmetro em um Booliano"
    }
  ],
  "drM9Sl": [
    {
      "type": 0,
      "value": "Retorna uma matriz de valores que corresponde ao nome da chave da saída da ação de dados do formulário ou codificada no formulário"
    }
  ],
  "dsz+Ae": [
    {
      "type": 0,
      "value": "Divide a cadeia de caracteres usando um separador"
    }
  ],
  "dwrqEc": [
    {
      "type": 0,
      "value": "Avisos"
    }
  ],
  "e+GuGo": [
    {
      "type": 0,
      "value": "Entrada"
    }
  ],
  "e00zot": [
    {
      "type": 0,
      "value": "Com que frequência deseja procurar por itens?"
    }
  ],
  "e4JZEY": [
    {
      "type": 0,
      "value": "(UTC+07:00) Tomsk"
    }
  ],
  "e9OvzW": [
    {
      "type": 0,
      "value": "Limpar"
    }
  ],
  "e9bIKh": [
    {
      "type": 0,
      "value": "Falha ao gerar XSLT."
    }
  ],
  "eESljX": [
    {
      "type": 0,
      "value": "Reverter"
    }
  ],
  "eFet4K": [
    {
      "type": 0,
      "value": "ID de Rastreamento de Ação"
    }
  ],
  "eFnLWK": [
    {
      "type": 0,
      "value": "(UTC-06:00) América Central"
    }
  ],
  "eHgfpz": [
    {
      "type": 0,
      "value": "Insira uma URL válida"
    }
  ],
  "eHgi14": [
    {
      "type": 0,
      "value": "Obrigatório. O nome da variável cujo valor você deseja."
    }
  ],
  "eRvRWs": [
    {
      "type": 0,
      "value": "Hora de início"
    }
  ],
  "eT+b9W": [
    {
      "type": 0,
      "value": "Necessário. O número pelo qual dividir o Dividendo."
    }
  ],
  "egLI8P": [
    {
      "type": 0,
      "value": "Necessário. O índice de onde a subcadeia de caracteres começa no parâmetro 1."
    }
  ],
  "ehIBkh": [
    {
      "type": 0,
      "value": "Insira um inteiro"
    }
  ],
  "elD6+N": [
    {
      "type": 0,
      "value": "Itálico (⌘I)"
    }
  ],
  "eo1YKX": [
    {
      "type": 0,
      "value": "Habilitar a divisão para iniciar uma instância do fluxo de trabalho por item na matriz selecionada. Cada instância também pode ter uma ID de rastreamento distinta"
    }
  ],
  "epOMnV": [
    {
      "type": 0,
      "value": "Compartilhado"
    }
  ],
  "eqAUdj": [
    {
      "type": 0,
      "value": "Quando um novo item"
    }
  ],
  "f/lWTW": [
    {
      "type": 0,
      "value": "Necessário. Os objetos para verificar se são nulos."
    }
  ],
  "f1j0to": [
    {
      "type": 0,
      "value": "Opcional. O índice de onde interromper a extração da substring."
    }
  ],
  "f7Janv": [
    {
      "type": 0,
      "value": "Exemplo: PT1S"
    }
  ],
  "f81ClO": [
    {
      "type": 0,
      "value": "Ícone de conteúdo dinâmico vazio"
    }
  ],
  "fBQBw/": [
    {
      "type": 0,
      "value": "Retornará true se o primeiro argumento for maior ou igual ao segundo"
    }
  ],
  "fDisLL": [
    {
      "type": 0,
      "value": "Falha na criação da ACL para conexão. Excluindo a conexão."
    }
  ],
  "fElufw": [
    {
      "type": 0,
      "value": "Selecionar um recurso de Gerenciamento de API"
    }
  ],
  "fKYuwf": [
    {
      "type": 0,
      "value": "Selecione arquivo ou imagem"
    }
  ],
  "fVG5aD": [
    {
      "type": 0,
      "value": "(UTC-05:00) Haiti"
    }
  ],
  "faUrud": [
    {
      "type": 0,
      "value": "Carregando dados de conexão..."
    }
  ],
  "fc1AV8": [
    {
      "type": 0,
      "value": "HTTP "
    },
    {
      "type": 1,
      "value": "method"
    },
    {
      "type": 0,
      "value": " URL"
    }
  ],
  "fg/34o": [
    {
      "type": 0,
      "value": "Funções lógicas"
    }
  ],
  "fifSPb": [
    {
      "type": 0,
      "value": "(UTC-03:30) Terra Nova"
    }
  ],
  "fmm7Ik": [
    {
      "type": 0,
      "value": "Função"
    }
  ],
  "fp8Ry3": [
    {
      "type": 0,
      "value": "(UTC+08:00) Beijing, Chongqing, Hong Kong, Urumqi"
    }
  ],
  "g/7QyT": [
    {
      "type": 0,
      "value": "Selecionar a conexão"
    }
  ],
  "g076bL": [
    {
      "type": 0,
      "value": "Email"
    }
  ],
  "g1zwch": [
    {
      "type": 0,
      "value": "Ampliar"
    }
  ],
  "g4igOR": [
    {
      "type": 0,
      "value": "Publicar"
    }
  ],
  "g5A6Bn": [
    {
      "type": 0,
      "value": "Runtime"
    }
  ],
  "g7/EKC": [
    {
      "type": 0,
      "value": "Limite"
    }
  ],
  "g7my78": [
    {
      "type": 0,
      "value": "Executar teste"
    }
  ],
  "gCXOd5": [
    {
      "type": 0,
      "value": "URI"
    }
  ],
  "gDDfek": [
    {
      "type": 0,
      "value": "Retorna um carimbo de data/hora que é a hora atual mais o intervalo especificado."
    }
  ],
  "gDY9xk": [
    {
      "type": 0,
      "value": "Retorna o resultado da divisão de dois números"
    }
  ],
  "gIK0WG": [
    {
      "type": 0,
      "value": "Necessário. Um valor booliano que determina qual valor a expressão deve retornar."
    }
  ],
  "gIc0YJ": [
    {
      "type": 0,
      "value": "Nome da conexão"
    }
  ],
  "gIx5ys": [
    {
      "type": 0,
      "value": "Formatar texto como itálico. Atalho: Ctrl+I"
    }
  ],
  "gKEaXI": [
    {
      "type": 0,
      "value": "Copie o valor de \""
    },
    {
      "type": 1,
      "value": "label"
    },
    {
      "type": 0,
      "value": "\" para a área de transferência"
    }
  ],
  "gKq3Jv": [
    {
      "type": 0,
      "value": "Anterior com falha"
    }
  ],
  "gL4rVQ": [
    {
      "type": 0,
      "value": "Nenhum"
    }
  ],
  "gQt/0f": [
    {
      "type": 0,
      "value": "Funções de conversão"
    }
  ],
  "gRUmiA": [
    {
      "type": 0,
      "value": "Informações"
    }
  ],
  "gWyYg0": [
    {
      "type": 0,
      "value": "(UTC+05:00) Ashgabat, Tashkent"
    }
  ],
  "gc6v4X": [
    {
      "type": 0,
      "value": "Identidade gerenciada atribuída pelo sistema"
    }
  ],
  "gfBWfH": [
    {
      "type": 0,
      "value": "Email"
    }
  ],
  "ginGIZ": [
    {
      "type": 0,
      "value": "(UTC-06:00) Guadalajara, Cidade do México, Monterrey"
    }
  ],
  "gkY5ya": [
    {
      "type": 0,
      "value": "Excluir"
    }
  ],
  "gpUphl": [
    {
      "type": 0,
      "value": "Insira o público-alvo."
    }
  ],
  "gtQYgr": [
    {
      "type": 0,
      "value": "Retorna um booliano que indica se uma cadeia de caracteres é um número de ponto flutuante"
    }
  ],
  "gu9o9z": [
    {
      "type": 0,
      "value": "Quando usada dentro do loop, esta função retorna o índice de iteração atual do loop especificado."
    }
  ],
  "gvDMuq": [
    {
      "type": 0,
      "value": "Selecionar um recurso de Fluxo de Trabalho do Lote"
    }
  ],
  "gwEKLM": [
    {
      "type": 0,
      "value": "Carregando..."
    }
  ],
  "h+W3VW": [
    {
      "type": 0,
      "value": "Número"
    }
  ],
  "h1lQDa": [
    {
      "type": 0,
      "value": "Insira ou cole um conteúdo JSON de amostra."
    }
  ],
  "h40rpg": [
    {
      "type": 0,
      "value": "Especifique o intervalo no formato ISO 8601."
    }
  ],
  "h6vVbX": [
    {
      "type": 0,
      "value": "Adicione um esquema de origem primeiro e, em seguida, selecione os elementos para criar o mapa"
    }
  ],
<<<<<<< HEAD
=======
  "hH/wAd": [
    {
      "type": 0,
      "value": "Reenviar uma execução de fluxo de trabalho desta ação"
    }
  ],
  "hMf2TA": [
    {
      "type": 0,
      "value": "Permitir divisão em partes"
    }
  ],
>>>>>>> 6e54011b
  "hN7iBP": [
    {
      "offset": 0,
      "options": {
        "many": {
          "value": [
            {
              "type": 7
            },
            {
              "type": 0,
              "value": " segundos"
            }
          ]
        },
        "one": {
          "value": [
            {
              "type": 7
            },
            {
              "type": 0,
              "value": " segundo"
            }
          ]
        },
        "other": {
          "value": [
            {
              "type": 7
            },
            {
              "type": 0,
              "value": " segundos"
            }
          ]
        }
      },
      "pluralType": "cardinal",
      "type": 6,
      "value": "seconds"
    }
  ],
  "hPM6iC": [
    {
      "type": 0,
      "value": "Retorna o resultado da subtração de dois números"
    }
  ],
  "hRVVdR": [
    {
      "type": 0,
      "value": "Desfazer"
    }
  ],
  "hZqQdt": [
    {
      "type": 0,
      "value": "(UTC+02:00) Gaza, Hebron"
    }
  ],
  "hbOvB4": [
    {
      "type": 0,
      "value": "Isso não é o que estou procurando"
    }
  ],
  "hic23z": [
    {
      "type": 0,
      "value": "O valor é muito grande."
    }
  ],
  "hq1mk6": [
    {
      "type": 0,
      "value": "O valor do caminho da operação não corresponde ao modelo do segmento. Caminho "
    },
    {
      "type": 1,
      "value": "pathValue"
    },
    {
      "type": 0,
      "value": ", Modelo "
    },
    {
      "type": 1,
      "value": "pathTemplate"
    }
  ],
  "hrbDu6": [
    {
      "type": 0,
      "value": "Duração"
    }
  ],
  "htj+eZ": [
    {
      "type": 0,
      "value": "Atualizar esquema de destino"
    }
  ],
  "hvbclb": [
    {
      "type": 0,
      "value": "Audiência"
    }
  ],
  "hza/cT": [
    {
      "type": 0,
      "value": "(UTC +00:00h) Casablanca"
    }
  ],
  "i/SguY": [
    {
      "type": 0,
      "value": "Identidade gerenciada atribuída pelo sistema"
    }
  ],
  "i/b3Ko": [
    {
      "type": 0,
      "value": "Resposta Assíncrona"
    }
  ],
  "i0XjL5": [
    {
      "type": 0,
      "value": "Pesquisar operação"
    }
  ],
  "i1EQYm": [
    {
      "type": 0,
      "value": "(UTC+02:00) Harare, Pretória"
    }
  ],
  "i1Tufp": [
    {
      "type": 0,
      "value": "Forneça dados de entrada para testar o mapa com"
    }
  ],
  "i1cwra": [
    {
      "type": 0,
      "value": "Refazer"
    }
  ],
  "i4C4aB": [
    {
      "type": 0,
      "value": "Rede"
    }
  ],
  "i4Om5O": [
    {
      "type": 0,
      "value": "Contém um valor inválido"
    }
  ],
  "i8xPfO": [
    {
      "type": 0,
      "value": "No actions"
    }
  ],
  "iB8YKD": [
    {
      "type": 0,
      "value": "Guia Sobre"
    }
  ],
  "iCSHJG": [
    {
      "type": 0,
      "value": "Converte uma cadeia de caracteres em maiúsculas usando as regras de uso de maiúsculas da cultura invariável"
    }
  ],
  "iEy9pT": [
    {
      "type": 0,
      "value": "Conteúdo dinâmico"
    }
  ],
  "iHVVTl": [
    {
      "type": 0,
      "value": "Tem certeza de que deseja excluir "
    },
    {
      "type": 1,
      "value": "nodeId"
    },
    {
      "type": 0,
      "value": "?"
    }
  ],
  "iJOIca": [
    {
      "type": 0,
      "value": "Próximo"
    }
  ],
  "iMicOQ": [
    {
      "type": 0,
      "value": "Necessário. O URI a ser analisado."
    }
  ],
  "iRe/g7": [
    {
      "type": 0,
      "value": "21"
    }
  ],
  "iRjBf4": [
    {
      "type": 0,
      "value": "Esta Ação tem testes configurados."
    }
  ],
  "iSb/hp": [
    {
      "type": 0,
      "value": "Identidade Gerenciada"
    }
  ],
  "iSiVB0": [
    {
      "type": 0,
      "value": "Proteger saídas da operação e referências de propriedades de saída"
    }
  ],
  "iTKrs8": [
    {
      "type": 0,
      "value": "Paginação"
    }
  ],
  "iU1OJh": [
    {
      "type": 0,
      "value": "Expandir"
    }
  ],
  "iU5Fdh": [
    {
      "type": 0,
      "value": "Funções de manipulação"
    }
  ],
  "iUs7pv": [
    {
      "type": 0,
      "value": "Cancelar"
    }
  ],
  "iVMVAt": [
    {
      "type": 0,
      "value": "Exemplo: 0, 10"
    }
  ],
  "id4DBb": [
    {
      "type": 0,
      "value": "Após revisar essa sugestão de fluxo gerada por IA, selecione"
    }
  ],
  "idQjOP": [
    {
      "type": 0,
      "value": "Propriedades"
    }
  ],
  "ifnOUI": [
    {
      "type": 0,
      "value": "Guia Exibição do Código"
    }
  ],
  "ihCdw4": [
    {
      "type": 0,
      "value": "Necessário. O número a ser adicionado à Parcela 2."
    }
  ],
  "iq+tiv": [
    {
      "type": 0,
      "value": "11"
    }
  ],
  "iql+jn": [
    {
      "type": 1,
      "value": "seconds"
    },
    {
      "type": 0,
      "value": "s"
    }
  ],
  "ixutP5": [
    {
      "type": 0,
      "value": "Insira uma tabela válida."
    }
  ],
  "iy8rNf": [
    {
      "type": 0,
      "value": "Testar"
    }
  ],
  "j5z8Vd": [
    {
      "type": 0,
      "value": "Repetição"
    }
  ],
  "jA6Wrp": [
    {
      "type": 0,
      "value": "Adicione ou selecione um esquema de destino para usar em seu mapa."
    }
  ],
  "jHHF/u": [
    {
      "type": 0,
      "value": "Retorna um inteiro aleatório de um intervalo especificado, inclusivo somente na extremidade inicial."
    }
  ],
  "jHKc3w": [
    {
      "type": 0,
      "value": "Outro"
    }
  ],
  "jKsMS6": [
    {
      "type": 0,
      "value": "Necessário. A expressão que será negada."
    }
  ],
  "jMLmag": [
    {
      "type": 0,
      "value": "Criar"
    }
  ],
  "jN0YES": [
    {
      "type": 0,
      "value": "Informe à Microsoft como esse recurso pode ser aprimorado"
    }
  ],
  "jO5Fet": [
    {
      "type": 0,
      "value": "Opções de Solicitação - Tempo Limite"
    }
  ],
  "jQ0Aqj": [
    {
      "type": 0,
      "value": "Necessário. O valor que é convertido em uma cadeia de caracteres."
    }
  ],
  "jQ7UzV": [
    {
      "type": 0,
      "value": "(UTC-10:00) Ilhas Aleutas"
    }
  ],
  "jQjteB": [
    {
      "type": 0,
      "value": "Adicionar um esquema de origem"
    }
  ],
  "jTHUFb": [
    {
      "type": 0,
      "value": "Mostrando "
    },
    {
      "type": 1,
      "value": "countShowing"
    },
    {
      "type": 0,
      "value": " de "
    },
    {
      "type": 1,
      "value": "countTotal"
    }
  ],
  "jUDhbs": [
    {
      "type": 0,
      "value": "Esquema de destino"
    }
  ],
  "jVIgz1": [
    {
      "type": 0,
      "value": "Obrigatório. A cadeia de caracteres ou matriz a ser dividida."
    }
  ],
  "jVpanH": [
    {
      "type": 0,
      "value": "Necessário. Uma cadeia de caracteres de entrada em base64."
    }
  ],
  "jZjgYZ": [
    {
      "type": 0,
      "value": "Nenhum recurso desse tipo encontrado nessa assinatura."
    }
  ],
  "jcA3Ig": [
    {
      "type": 0,
      "value": "Necessário. O nome da chave dos valores de dados do formulário a retornar."
    }
  ],
  "jfInxm": [
    {
      "type": 0,
      "value": "Editar no JSON"
    }
  ],
  "jfU6pn": [
    {
      "type": 0,
      "value": "Habilitar as entradas seguras protegerá automaticamente as saídas."
    }
  ],
  "jgOaTX": [
    {
      "type": 0,
      "value": "Não é possível gerar o esquema"
    }
  ],
  "jlcMGg": [
    {
      "type": 0,
      "value": "Descreva algo que seu fluxo deve fazer. Adicione detalhes sempre que possível, incluindo o conector a ser usado e se algum conteúdo deve ser incluído."
    }
  ],
  "juvF+0": [
    {
      "type": 0,
      "value": "Gateway"
    }
  ],
  "k/oqFL": [
    {
      "type": 0,
      "value": "Necessário. A cadeia de caracteres codificada em base64."
    }
  ],
  "k5tGEr": [
    {
      "type": 0,
      "value": "Sim"
    }
  ],
  "k8cbQ1": [
    {
      "type": 0,
      "value": "Erros de parâmetro"
    }
  ],
  "kBOAkT": [
    {
      "type": 0,
      "value": "Selecionar Campos"
    }
  ],
  "kBSLfu": [
    {
      "type": 0,
      "value": "Nome de propriedade duplicado"
    }
  ],
  "kEI2xx": [
    {
      "type": 0,
      "value": "Mensagem"
    }
  ],
  "kHcCxH": [
    {
      "type": 1,
      "value": "minutes"
    },
    {
      "type": 0,
      "value": "min "
    },
    {
      "type": 1,
      "value": "seconds"
    },
    {
      "type": 0,
      "value": "s"
    }
  ],
  "kHs5R4": [
    {
      "type": 0,
      "value": "Verifique estas ações para ver se algum parâmetro precisa ser definido."
    }
  ],
  "kKJMeM": [
    {
      "type": 0,
      "value": "Toda semana na segunda-feira..."
    }
  ],
  "kM+Mr0": [
    {
      "type": 0,
      "value": "Carregando..."
    }
  ],
  "kN6kce": [
    {
      "type": 0,
      "value": "Retorna uma representação de cadeia de caracteres de uma cadeia de caracteres de base 64 de entrada"
    }
  ],
  "kSK9Pq": [
    {
      "type": 0,
      "value": "(UTC-05:00) Bogotá, Lima, Quito, Rio Branco"
    }
  ],
  "kVwJXt": [
    {
      "type": 0,
      "value": "(UTC+04:00) Abu Dhabi, Mascate"
    }
  ],
  "kZCX7t": [
    {
      "type": 0,
      "value": "Segunda-feira"
    }
  ],
  "kcOhfh": [
    {
      "type": 0,
      "value": "Elementos e mapeamentos não conectados a um elemento de destino são removidos."
    }
  ],
  "klY9UN": [
    {
      "offset": 0,
      "options": {
        "=0": {
          "value": [
            {
              "type": 0,
              "value": "não há itens combinados."
            }
          ]
        },
        "many": {
          "value": [
            {
              "type": 7
            },
            {
              "type": 0,
              "value": " itens combinados."
            }
          ]
        },
        "one": {
          "value": [
            {
              "type": 7
            },
            {
              "type": 0,
              "value": " item combinado."
            }
          ]
        },
        "other": {
          "value": [
            {
              "type": 7
            },
            {
              "type": 0,
              "value": " itens combinados."
            }
          ]
        }
      },
      "pluralType": "cardinal",
      "type": 6,
      "value": "count"
    }
  ],
  "kuFK3E": [
    {
      "type": 0,
      "value": "Propriedade de tipo de autenticação ausente: 'type'."
    }
  ],
  "kxMDyM": [
    {
      "type": 0,
      "value": "Insira um json válido."
    }
  ],
  "l/9YHQ": [
    {
      "type": 0,
      "value": "(UTC+01:00) Windhoek"
    }
  ],
  "l2YXln": [
    {
      "type": 0,
      "value": "Substituir ação por"
    }
  ],
  "l36V56": [
    {
      "type": 1,
      "value": "hours"
    },
    {
      "type": 0,
      "value": " horas "
    },
    {
      "type": 1,
      "value": "minutes"
    },
    {
      "type": 0,
      "value": " minutos"
    }
  ],
  "l536iI": [
    {
      "type": 0,
      "value": "Guia Monitoramento"
    }
  ],
  "l72gf4": [
    {
      "type": 0,
      "value": "Identidade Gerenciada"
    }
  ],
  "lM9qrG": [
    {
      "type": 0,
      "value": "(UTC+13:00) Nucualofa"
    }
  ],
  "lPTdSf": [
    {
      "type": 0,
      "value": "Executar gatilho"
    }
  ],
  "lQNKUB": [
    {
      "type": 0,
      "value": "Uma linha para o elemento pai é adicionada automaticamente."
    }
  ],
  "lR7V87": [
    {
      "type": 0,
      "value": "Funções"
    }
  ],
  "lUm6fl": [
    {
      "type": 0,
      "value": "Retornar"
    }
  ],
  "lZT0JI": [
    {
      "type": 0,
      "value": "Adicionar Grupo"
    }
  ],
  "lckgnb": [
    {
      "type": 0,
      "value": "Obrigatório. A coleção a ser revertida."
    }
  ],
  "lexzgJ": [
    {
      "type": 0,
      "value": "Remova todas as referências ao elemento \""
    },
    {
      "type": 1,
      "value": "nodeName"
    },
    {
      "type": 0,
      "value": "\" antes de remover o elemento."
    }
  ],
  "lgs5sf": [
    {
      "type": 0,
      "value": "Modo de execução sem estado:"
    }
  ],
  "lh0TuF": [
    {
      "type": 0,
      "value": "Lista suspensa para selecionar o caminho do arquivo"
    }
  ],
  "lhL/KL": [
    {
      "type": 0,
      "value": "Normal"
    }
  ],
  "ljAOR6": [
    {
      "type": 0,
      "value": "Abreviação de actions('actionName').outputs.body"
    }
  ],
  "lkgjxD": [
    {
      "type": 0,
      "value": "Obrigatório. Uma cadeia de caracteres que contém o horário de término."
    }
  ],
  "loxzZD": [
    {
      "type": 0,
      "value": "Insira a Expressão (você também pode adicionar digitando / no editor)"
    }
  ],
  "lsH37F": [
    {
      "type": 0,
      "value": "Validar o corpo da solicitação em relação ao esquema fornecido. Caso haja uma incompatibilidade, será retornado o HTTP 400."
    }
  ],
  "lsKVU6": [
    {
      "type": 0,
      "value": "Selecione um tipo de ação"
    }
  ],
  "lwlg2K": [
    {
      "type": 0,
      "value": "Sublinhado (Ctrl+U)"
    }
  ],
  "lztiwS": [
    {
      "type": 0,
      "value": "Valor Real"
    }
  ],
  "m/jJ/5": [
    {
      "type": 0,
      "value": "Verificador de mapa"
    }
  ],
  "m7Y6Qf": [
    {
      "type": 0,
      "value": "Testes"
    }
  ],
  "m8Q61y": [
    {
      "type": 0,
      "value": "Nome"
    }
  ],
  "m8z4Yr": [
    {
      "type": 0,
      "value": "Limite de itens a serem retornados"
    }
  ],
  "mAuMD+": [
    {
      "type": 0,
      "value": "Inserir uma Matriz"
    }
  ],
  "mCKsFw": [
    {
      "type": 0,
      "value": "(UTC+07:00) Barnaul, Gorno-Altaysk"
    }
  ],
  "mCzkXX": [
    {
      "type": 0,
      "value": "Adicionar uma ação"
    }
  ],
  "mE7w9G": [
    {
      "type": 0,
      "value": "Função excluída."
    }
  ],
  "mGUdCO": [
    {
      "type": 0,
      "value": "Retorna um carimbo de data/hora que é a hora atual menos o intervalo especificado."
    }
  ],
  "mGpKsl": [
    {
      "type": 0,
      "value": "Retorna uma representação de cadeia de caracteres de um URI de dados"
    }
  ],
  "mPakaD": [
    {
      "type": 0,
      "value": "A URL codifica a cadeia de caracteres de entrada"
    }
  ],
  "mPuXlv": [
    {
      "type": 0,
      "value": "Tipo inválido na divisão no valor \""
    },
    {
      "type": 1,
      "value": "splitOn"
    },
    {
      "type": 0,
      "value": "\", dividido em não na matriz."
    }
  ],
  "mYQFtf": [
    {
      "type": 0,
      "value": "As propriedades 'secret' ou 'pfx' e 'password' necessárias para o tipo de autenticação 'ActiveDirectoryOAuth' estão ausentes."
    }
  ],
  "mZQYLv": [
    {
      "type": 0,
      "value": "Necessário. A expressão XPath a ser avaliada."
    }
  ],
  "mZRMD9": [
    {
      "type": 0,
      "value": "Necessário. A cadeia de caracteres a ser convertida em letras minúsculas. Se um caractere na cadeia de caracteres não tiver um equivalente em letras minúsculas, o caractere será incluído inalterado na cadeia de caracteres retornada."
    }
  ],
  "mca3Ml": [
    {
      "type": 0,
      "value": "Entrar no conector"
    }
  ],
  "meVkB6": [
    {
      "type": 0,
      "value": "Nome da propriedade vazio"
    }
  ],
  "mej02C": [
    {
      "type": 0,
      "value": "(UTC+08:30) Pyongyang"
    }
  ],
  "mjS/k1": [
    {
      "type": 0,
      "value": "Limite os Aplicativos Lógicos para não incluir cabeçalhos de metadados de fluxo de trabalho na solicitação de saída."
    }
  ],
  "mkd0Jx": [
    {
      "type": 0,
      "value": "Faça uma pergunta ou descreva como você deseja alterar esse fluxo"
    }
  ],
  "mvrlkP": [
    {
      "type": 0,
      "value": "Insira a senha como texto sem formatação ou use um parâmetro seguro"
    }
  ],
  "mvu5xN": [
    {
      "type": 1,
      "value": "name"
    },
    {
      "type": 0,
      "value": " Valor"
    }
  ],
  "mwEHSX": [
    {
      "type": 0,
      "value": "Função"
    }
  ],
  "mx2IMJ": [
    {
      "type": 0,
      "value": "13"
    }
  ],
  "n+F7e2": [
    {
      "type": 0,
      "value": "15"
    }
  ],
  "n20T2h": [
    {
      "type": 0,
      "value": "7"
    }
  ],
  "n35O/+": [
    {
      "type": 0,
      "value": "Necessário. O valor que é convertido em um número de ponto flutuante."
    }
  ],
  "n42uAO": [
    {
      "type": 0,
      "value": "(UTC-04:00) Santiago"
    }
  ],
  "n4V2Hi": [
    {
      "type": 0,
      "value": "Active Directory OAuth"
    }
  ],
  "n7wxxN": [
    {
      "type": 0,
      "value": "Tente usar palavras-chave menos específicas."
    }
  ],
  "nCa0KG": [
    {
      "type": 0,
      "value": "Erros Internos"
    }
  ],
  "nGds/r": [
    {
      "type": 0,
      "value": "Necessário. O objeto para verificar se é menor ou igual ao valor de comparação."
    }
  ],
  "nHIeXp": [
    {
      "type": 0,
      "value": "Ignorado"
    }
  ],
  "nHseED": [
    {
      "type": 0,
      "value": "Necessário. O número de unidades de tempo que o horário desejado tem no futuro."
    }
  ],
  "nNWAAh": [
    {
      "type": 0,
      "value": "Nenhum esquema é adicionado."
    }
  ],
  "nOWGAV": [
    {
      "type": 0,
      "value": "Hora de término"
    }
  ],
  "nOhve4": [
    {
      "type": 0,
      "value": "Sim/Não"
    }
  ],
  "nPgYuI": [
    {
      "type": 0,
      "value": "Novo parâmetro"
    }
  ],
  "nRpM02": [
    {
      "type": 0,
      "value": "Personalizado"
    }
  ],
  "nSan4V": [
    {
      "type": 0,
      "value": "Redefinir"
    }
  ],
  "nTA155": [
    {
      "type": 0,
      "value": "Necessário. O nome da propriedade a ser removida."
    }
  ],
  "nVDG00": [
    {
      "type": 0,
      "value": "(UTC+14:00) Ilha de Kiritimati"
    }
  ],
  "nZ4nLn": [
    {
      "type": 0,
      "value": "Suprimir cabeçalhos de fluxo de trabalho"
    }
  ],
  "ngsC44": [
    {
      "type": 0,
      "value": "Necessário. O objeto para verificar se é menor que o objeto de comparação."
    }
  ],
  "njGstq": [
    {
      "type": 0,
      "value": "(UTC+05:45) Katmandu"
    }
  ],
  "nkk1mu": [
    {
      "type": 0,
      "value": "Adiciona um número inteiro de minutos em um carimbo de data/hora de cadeia de caracteres passado"
    }
  ],
  "nmFupX": [
    {
      "type": 0,
      "value": "Atingiu o tempo limite"
    }
  ],
  "no/SMg": [
    {
      "type": 0,
      "value": "(UTC+10:00) Brisbane"
    }
  ],
  "nx25nq": [
    {
      "type": 0,
      "value": "19"
    }
  ],
  "ny75Ly": [
    {
      "type": 0,
      "value": "Insira um valor padrão para o parâmetro."
    }
  ],
  "o/0SEj": [
    {
      "type": 0,
      "value": "Retorna o último elemento na matriz ou na cadeia de caracteres passada"
    }
  ],
  "o/FgET": [
    {
      "type": 0,
      "value": "A função foi removida do local atual e existe atualmente em outro lugar."
    }
  ],
  "o14STH": [
    {
      "type": 0,
      "value": "Necessário. O XML no qual avaliar a expressão XPath."
    }
  ],
  "o1HOyf": [
    {
      "type": 1,
      "value": "current_page"
    },
    {
      "type": 0,
      "value": " de "
    },
    {
      "type": 1,
      "value": "max_page"
    }
  ],
  "o2Cmny": [
    {
      "type": 0,
      "value": "Insira um URI válido."
    }
  ],
  "o3SfI4": [
    {
      "type": 0,
      "value": "Zoom para caber"
    }
  ],
  "o7bd1o": [
    {
      "type": 0,
      "value": "(UTC+03:30) Teerã"
    }
  ],
  "o8ohVV": [
    {
      "type": 0,
      "value": "ID do Esquema"
    }
  ],
  "oAFcW6": [
    {
      "type": 0,
      "value": "Necessário. O URI de dados para ser decodificado em uma representação binária."
    }
  ],
  "oDHXKh": [
    {
      "type": 0,
      "value": "Item"
    }
  ],
  "oLtwMw": [
    {
      "type": 0,
      "value": "Transferência de Conteúdo"
    }
  ],
  "oMphsh": [
    {
      "type": 0,
      "value": "Configurações"
    }
  ],
  "oO12r6": [
    {
      "type": 0,
      "value": "(UTC-08:00) Baja California"
    }
  ],
  "oQjIWf": [
    {
      "type": 0,
      "value": "Erros"
    }
  ],
  "oR2x4N": [
    {
      "type": 0,
      "value": "Valor inteiro inválido"
    }
  ],
  "oTBkbU": [
    {
      "type": 0,
      "value": "Saída"
    }
  ],
  "oV0xQ9": [
    {
      "type": 0,
      "value": "Insira o identificador de execução para abrir a execução"
    }
  ],
  "oVVPst": [
    {
      "type": 0,
      "value": "Deseja descartar todas as alterações não salvas?"
    }
  ],
  "odQ554": [
    {
      "type": 0,
      "value": "Corpo da resposta"
    }
  ],
  "onXUu0": [
    {
      "type": 0,
      "value": "Adicionar uma observação"
    }
  ],
  "ox2Ou7": [
    {
      "type": 0,
      "value": "Insira um JSON válido"
    }
  ],
  "oxXV4+": [
    {
      "type": 0,
      "value": "Retorna o primeiro objeto não nulo nos valores de argumento passados."
    }
  ],
  "p/0r2N": [
    {
      "type": 0,
      "value": "Necessário. O nome da chave do valor de dados do formulário a retornar."
    }
  ],
  "p16/4S": [
    {
      "type": 0,
      "value": "Cabeçalhos"
    }
  ],
  "p1IEXb": [
    {
      "type": 0,
      "value": "Insira os dados da etapa anterior. Você também pode adicionar dados digitando o caractere \"/\"."
    }
  ],
  "p1Qtm5": [
    {
      "type": 0,
      "value": "No aplicativo"
    }
  ],
  "p5ZID0": [
    {
      "type": 0,
      "value": "(UTC+03:00) Kuwait, Riad"
    }
  ],
  "pC2nr2": [
    {
      "type": 0,
      "value": "Inserir chave"
    }
  ],
  "pH2uak": [
    {
      "type": 0,
      "value": "Recolher"
    }
  ],
  "pIczsS": [
    {
      "type": 0,
      "value": "Hora de término"
    }
  ],
  "pMms92": [
    {
      "type": 0,
      "value": "Inserir Conteúdo Dinâmico"
    }
  ],
  "pOTcUO": [
    {
      "type": 0,
      "value": "Necessário. Os valores a serem combinados em uma matriz."
    }
  ],
  "pXmFGf": [
    {
      "type": 0,
      "value": "Converter a entrada em um valor do tipo Xml"
    }
  ],
  "pYNzbj": [
    {
      "type": 0,
      "value": "Caminho"
    }
  ],
  "pYtSyE": [
    {
      "type": 0,
      "value": "Necessário. O número pelo qual dividir o Dividendo. Após a divisão, o resto é obtido."
    }
  ],
  "pcGqoB": [
    {
      "type": 0,
      "value": "Erro ao carregar saídas"
    }
  ],
  "pcuZKB": [
    {
      "type": 0,
      "value": "Retorna uma única matriz ou um único objeto que tem elementos comuns entre as matrizes ou os objetos passados. Os parâmetros para a função podem ser um conjunto de objetos ou um conjunto de matrizes (não uma mistura deles). Se houver dois objetos com o mesmo nome, o último objeto com esse nome aparecerá no objeto final."
    }
  ],
  "piaRy6": [
    {
      "type": 0,
      "value": "Disparadores"
    }
  ],
  "pozypE": [
    {
      "type": 0,
      "value": "Corta o espaço em branco à esquerda e à direita de uma cadeia de caracteres"
    }
  ],
  "pr9GwA": [
    {
      "type": 0,
      "value": "Atualizar"
    }
  ],
  "ptkf0D": [
    {
      "type": 0,
      "value": "Segurança"
    }
  ],
  "q+ZZjX": [
    {
      "type": 0,
      "value": "Histórico de Novas Tentativas"
    }
  ],
  "q/+Uex": [
    {
      "type": 0,
      "value": "Retorna um nó XML, um conjunto de nós ou um valor como JSON da expressão XPath fornecida"
    }
  ],
  "q1gfIs": [
    {
      "type": 0,
      "value": "Adicionar um gatilho"
    }
  ],
  "q2OCEx": [
    {
      "type": 0,
      "value": "Necessário. O valor a ser atribuído à propriedade."
    }
  ],
  "q2w8Sk": [
    {
      "type": 0,
      "value": "Converter o parâmetro em uma cadeia de caracteres"
    }
  ],
  "q4ChjK": [
    {
      "type": 0,
      "value": "Selecionar fluxo de trabalho com gatilho \"manual\""
    }
  ],
  "q5TkqE": [
    {
      "type": 0,
      "value": "Necessário. O valor a ser retornado se a expressão for falsa."
    }
  ],
  "q87X20": [
    {
      "type": 0,
      "value": "Adiciona um número inteiro de segundos em um carimbo de data/hora de cadeia de caracteres passado"
    }
  ],
  "qAlTD5": [
    {
      "type": 0,
      "value": "Formato de referência de conexão de manifesto sem suporte: \""
    },
    {
      "type": 1,
      "value": "referenceKeyFormat"
    },
    {
      "type": 0,
      "value": "\""
    }
  ],
  "qBNM3e": [
    {
      "type": 0,
      "value": "Conectando-se a aplicativos e serviços"
    }
  ],
  "qBkxGU": [
    {
      "type": 0,
      "value": "Formatar texto como sublinhado. Atalho: ⌘U"
    }
  ],
  "qGfwxW": [
    {
      "type": 0,
      "value": "Identidade gerenciada"
    }
  ],
  "qJpnIL": [
    {
      "type": 0,
      "value": "Verifica se a cadeia de caracteres termina com um valor (não diferencia maiúsculas de minúsculas, cultura invariável)"
    }
  ],
  "qQoQFv": [
    {
      "type": 0,
      "value": "Conexão inválida."
    }
  ],
  "qSejoi": [
    {
      "type": 0,
      "value": "Retornará true se o primeiro argumento for menor ou igual ao segundo"
    }
  ],
  "qSt0Sb": [
    {
      "type": 0,
      "value": "Obrigatório"
    }
  ],
  "qUMXpq": [
    {
      "type": 0,
      "value": "Ponto de Extremidade do Swagger"
    }
  ],
  "qUWBUX": [
    {
      "offset": 0,
      "options": {
        "many": {
          "value": [
            {
              "type": 7
            },
            {
              "type": 0,
              "value": " dias"
            }
          ]
        },
        "one": {
          "value": [
            {
              "type": 7
            },
            {
              "type": 0,
              "value": " dia"
            }
          ]
        },
        "other": {
          "value": [
            {
              "type": 7
            },
            {
              "type": 0,
              "value": " dias"
            }
          ]
        }
      },
      "pluralType": "cardinal",
      "type": 6,
      "value": "days"
    }
  ],
  "qVgQfW": [
    {
      "type": 0,
      "value": "Pesquisar"
    }
  ],
  "qc5S69": [
    {
      "type": 0,
      "value": "Retorna o número de elementos em uma matriz ou cadeia de caracteres"
    }
  ],
  "qiIs4V": [
    {
      "type": 0,
      "value": "Exemplo: "
    },
    {
      "type": 1,
      "value": "example"
    }
  ],
  "qij+Vf": [
    {
      "type": 0,
      "value": "Alternar para modo de exibição padrão"
    }
  ],
  "qnI4Y1": [
    {
      "type": 0,
      "value": "Necessário. O valor que é convertido em um inteiro."
    }
  ],
  "qr1lLG": [
    {
      "type": 0,
      "value": "A função \""
    },
    {
      "type": 1,
      "value": "nodeName"
    },
    {
      "type": 0,
      "value": "\" tem uma entrada com um tipo incompatível"
    }
  ],
  "qrxi0L": [
    {
      "type": 0,
      "value": "A resposta assíncrona permite que um Aplicativo Lógico responda com um 202 (Aceito) para indicar que a solicitação foi aceita para processamento. Um cabeçalho de localização será fornecido para recuperar o estado final."
    }
  ],
  "qs9D+A": [
    {
      "type": 0,
      "value": "Propriedade inválida '"
    },
    {
      "type": 1,
      "value": "invalidProperties"
    },
    {
      "type": 0,
      "value": "' para o tipo de autenticação '"
    },
    {
      "type": 1,
      "value": "convertAuthType"
    },
    {
      "type": 0,
      "value": "'."
    }
  ],
  "qy5WqY": [
    {
      "type": 0,
      "value": "Sugestão de fluxo anterior"
    }
  ],
  "qzaoRR": [
    {
      "type": 0,
      "value": "Limitar a duração máxima entre as repetições e as respostas assíncronas para esta ação. Observação: isso não altera o tempo limite da solicitação de uma única solicitação"
    }
  ],
  "r/n6/9": [
    {
      "type": 0,
      "value": "Inserir um valor"
    }
  ],
  "r43nMc": [
    {
      "type": 0,
      "value": "Desfazer"
    }
  ],
  "r7vZ5a": [
    {
      "type": 0,
      "value": "Intervalo Mínimo"
    }
  ],
  "r8aZXs": [
    {
      "type": 0,
      "value": "Permite que uma expressão derive seu valor de outros pares nome-valor JSON ou da saída da ação de runtime"
    }
  ],
  "r9SVE4": [
    {
      "type": 0,
      "value": "Int"
    }
  ],
  "rAwCdh": [
    {
      "type": 0,
      "value": "Conectar-se por meio do gateway de dados local"
    }
  ],
  "rAyuzv": [
    {
      "type": 0,
      "value": "Não"
    }
  ],
  "rCl53e": [
    {
      "type": 0,
      "value": "Título do Cartão"
    }
  ],
  "rDDPpJ": [
    {
      "type": 0,
      "value": "Segredo"
    }
  ],
  "rDt4Iu": [
    {
      "type": 0,
      "value": "A conexão é inválida"
    }
  ],
  "rNi5Y3": [
    {
      "type": 0,
      "value": "Marque esta caixa de seleção se você estiver configurando uma conexão local."
    }
  ],
  "rSIBjh": [
    {
      "type": 0,
      "value": "Insira o valor do parâmetro."
    }
  ],
  "rSa1Id": [
    {
      "type": 0,
      "value": "Nenhum arquivo encontrado no "
    },
    {
      "type": 1,
      "value": "filePath"
    },
    {
      "type": 0,
      "value": ", salve XSLT no caminho especificado para usar essa função"
    }
  ],
  "raBiud": [
    {
      "type": 0,
      "value": "Necessário. Ou uma matriz de valores para encontrar o valor máximo ou o primeiro valor de um conjunto."
    }
  ],
  "rcz4w4": [
    {
      "type": 0,
      "value": "Retorna uma representação codificada no URI de um valor"
    }
  ],
  "rd6fai": [
    {
      "type": 0,
      "value": "Use as teclas de seta esquerda e direita para navegar entre comandos"
    }
  ],
  "rh5g4p": [
    {
      "type": 0,
      "value": "É bem-sucedido"
    }
  ],
  "rn5IsW": [
    {
      "type": 0,
      "value": "Desculpe, não entendi sua solicitação. Reformule e tente novamente."
    }
  ],
  "rsdJcV": [
    {
      "type": 0,
      "value": "Selecionar elementos de esquema de origem para criar seu mapa"
    }
  ],
  "rv0Pn+": [
    {
      "type": 0,
      "value": "Adicionar novo"
    }
  ],
  "rxIJfD": [
    {
      "type": 0,
      "value": "(UTC+09:30) Darwin"
    }
  ],
  "rxMXmZ": [
    {
      "type": 0,
      "value": "(UTC+04:00) Port Louis"
    }
  ],
  "s+4LEa": [
    {
      "type": 0,
      "value": "Abrir a pasta"
    }
  ],
  "s5RV9B": [
    {
      "type": 0,
      "value": "Retorna o dia do componente de ano de um carimbo de data/hora de cadeia de caracteres"
    }
  ],
  "s7nGyC": [
    {
      "type": 0,
      "value": "Excluir"
    }
  ],
  "sBBLuh": [
    {
      "type": 0,
      "value": "Para salvar este fluxo de trabalho, conclua a configuração destas ações:"
    }
  ],
  "sDkAVZ": [
    {
      "type": 0,
      "value": "Retorna uma matriz de valores que corresponde ao nome da chave da saída do gatilho de dados do formulário ou codificado no formulário"
    }
  ],
  "sEqLTV": [
    {
      "type": 0,
      "value": "Guia Testes"
    }
  ],
  "sFbnCs": [
    {
      "type": 0,
      "value": "(UTC-05:00) Chetumal"
    }
  ],
  "sFwHQc": [
    {
      "type": 0,
      "value": "Cancelar a criação de uma conexão"
    }
  ],
  "sQ2vRs": [
    {
      "type": 0,
      "value": "Adicionar Caso"
    }
  ],
  "sRpETS": [
    {
      "type": 0,
      "value": "O valor personalizado não corresponde ao tipo do nó do esquema"
    }
  ],
  "sVQe34": [
    {
      "type": 0,
      "value": "Forneça parâmetros para testar a saída."
    }
  ],
  "sW47JR": [
    {
      "type": 0,
      "value": "Grau de Paralelismo"
    }
  ],
  "sYQDN+": [
    {
      "type": 0,
      "value": "Opções de formatação para a família de fontes"
    }
  ],
  "sZ0G/Z": [
    {
      "type": 0,
      "value": "Necessário. Uma cadeia de caracteres contendo a unidade de tempo especificada no intervalo para adicionar."
    }
  ],
  "sZHTQV": [
    {
      "type": 0,
      "value": "(UTC+09:00) Chita"
    }
  ],
  "sbPZ9S": [
    {
      "type": 0,
      "value": "Necessário. A coleção para verificar se está vazia."
    }
  ],
  "sfJTHV": [
    {
      "type": 0,
      "value": "Necessário. O número a ser removido do Diminuendo."
    }
  ],
  "shF9tZ": [
    {
      "type": 0,
      "value": "Chave"
    }
  ],
  "soqP+Z": [
    {
      "type": 0,
      "value": "Retornará true se um dos parâmetros for true"
    }
  ],
  "srMbm9": [
    {
      "type": 0,
      "value": "Cancelar"
    }
  ],
  "srpZD2": [
    {
      "type": 0,
      "value": "ID do Cliente"
    }
  ],
  "ss5JPH": [
    {
      "type": 0,
      "value": "Novo parâmetro"
    }
  ],
  "sv+IcU": [
    {
      "type": 0,
      "value": "Não é possível gerar a definição do mapa de dados"
    }
  ],
  "sw6EXK": [
    {
      "type": 0,
      "value": "Status"
    }
  ],
  "syiNc+": [
    {
      "type": 0,
      "value": "Procurar"
    }
  ],
  "sys5gu": [
    {
      "type": 0,
      "value": "Certificado do Cliente"
    }
  ],
  "sytRna": [
    {
      "type": 0,
      "value": "Falha ao recuperar entradas dinâmicas. Detalhes do erro: \""
    },
    {
      "type": 1,
      "value": "message"
    },
    {
      "type": 0,
      "value": "\""
    }
  ],
  "t+XCkg": [
    {
      "type": 0,
      "value": "Necessário. Uma cadeia de caracteres que contém o nome do fuso horário de destino. Consulte https://msdn.microsoft.com/en-us/library/gg154758.aspx para obter detalhes."
    }
  ],
  "tAbbH8": [
    {
      "type": 0,
      "value": "Excesso de entradas atribuídas"
    }
  ],
  "tAeKNh": [
    {
      "type": 0,
      "value": "Simples"
    }
  ],
  "tE7Zam": [
    {
      "type": 0,
      "value": "Retorna a URL para invocar o gatilho ou a ação"
    }
  ],
  "tH2pT1": [
    {
      "type": 0,
      "value": "Retornar à pesquisa"
    }
  ],
  "tImHz/": [
    {
      "type": 1,
      "value": "days"
    },
    {
      "type": 0,
      "value": "d "
    },
    {
      "type": 1,
      "value": "hours"
    },
    {
      "type": 0,
      "value": "h"
    }
  ],
  "tLZ9Sh": [
    {
      "type": 0,
      "value": "Necessário. O índice da parte a recuperar."
    }
  ],
  "tMRPnG": [
    {
      "type": 0,
      "value": "Essa função fornece detalhes do próprio fluxo de trabalho em runtime"
    }
  ],
  "tMdcE1": [
    {
      "type": 0,
      "value": "Conexão inválida. Atualize sua conexão para carregar detalhes completos"
    }
  ],
  "tNoZx2": [
    {
      "type": 0,
      "value": "Tipo"
    }
  ],
  "tTIsTX": [
    {
      "type": 0,
      "value": "Testar este fluxo de trabalho"
    }
  ],
  "tUCptx": [
    {
      "type": 0,
      "value": "Inserir Link"
    }
  ],
  "tUU4ak": [
    {
      "type": 0,
      "value": "(UTC+11:00) Chokurdakh"
    }
  ],
  "tUYXRA": [
    {
      "type": 0,
      "value": "Exemplo: 2017-03-24T15:00:00Z"
    }
  ],
  "tUlRzr": [
    {
      "type": 0,
      "value": "Básico"
    }
  ],
  "tWV2mC": [
    {
      "type": 0,
      "value": "a "
    },
    {
      "type": 1,
      "value": "times"
    },
    {
      "type": 0,
      "value": " a cada hora"
    }
  ],
  "tZIlCA": [
    {
      "type": 0,
      "value": "(UTC-08:00) Hora do Pacífico (EUA e Canadá)"
    }
  ],
  "tZj2Xn": [
    {
      "type": 0,
      "value": "Retornará true se o primeiro argumento for maior que o segundo"
    }
  ],
  "taPCmY": [
    {
      "type": 0,
      "value": "Necessário. O número de horas a adicionar. Pode ser negativo para subtrair horas."
    }
  ],
  "tarDYT": [
    {
      "type": 0,
      "value": "Retornará true se o primeiro argumento for menor que o segundo."
    }
  ],
  "td5//c": [
    {
      "type": 0,
      "value": "Recolher nó de árvore"
    }
  ],
  "ti5TEd": [
    {
      "type": 0,
      "value": "Cancelar"
    }
  ],
  "tqqUHX": [
    {
      "type": 0,
      "value": "(UTC+12:45) Ilhas Chatham"
    }
  ],
  "tsmuoF": [
    {
      "type": 0,
      "value": "Nome de Exibição"
    }
  ],
  "u81zB9": [
    {
      "type": 0,
      "value": "(UTC-09:00) Tempo Universal Coordenado-09"
    }
  ],
  "u9tr3k": [
    {
      "type": 0,
      "value": "Selecione um elemento para iniciar a configuração"
    }
  ],
  "uDI1Um": [
    {
      "type": 0,
      "value": "Código de Status"
    }
  ],
  "uE0A0s": [
    {
      "type": 0,
      "value": "(UTC) Tempo Universal Coordenado"
    }
  ],
  "uIurld": [
    {
      "type": 0,
      "value": "Salvar"
    }
  ],
  "uM1i27": [
    {
      "type": 0,
      "value": "Especificar uma contagem de repetição de 1 a 90"
    }
  ],
  "uN4zFU": [
    {
      "type": 0,
      "value": "OK"
    }
  ],
  "uNHpGB": [
    {
      "type": 0,
      "value": "(UTC+07:00) Bancoc, Hanói, Jacarta"
    }
  ],
  "uOWkHS": [
    {
      "type": 0,
      "value": "Falha ao recuperar as saídas dinâmicas. Como resultado, as saídas dessa operação podem não estar visíveis em ações subsequentes. Detalhes do erro: "
    },
    {
      "type": 1,
      "value": "message"
    }
  ],
  "uR9WuI": [
    {
      "type": 0,
      "value": "Necessário. As coleções a serem avaliadas. Um objeto que aparece em qualquer uma das coleções também aparece no resultado."
    }
  ],
  "uUlBZ8": [
    {
      "type": 0,
      "value": "Adiciona um número inteiro de horas em um carimbo de data/hora de cadeia de caracteres passado"
    }
  ],
  "uWf/I5": [
    {
      "type": 0,
      "value": "Mostre-me"
    }
  ],
  "uZpzqY": [
    {
      "type": 0,
      "value": "Desculpe, o Copilot está com a capacidade esgotada e temporariamente indisponível - tente novamente em breve."
    }
  ],
  "uanMWm": [
    {
      "type": 0,
      "value": "Bem-sucedido"
    }
  ],
  "uc/PoD": [
    {
      "type": 0,
      "value": "Necessário. O número de unidades de tempo que o horário desejado tem no passado."
    }
  ],
  "uc3ytS": [
    {
      "type": 0,
      "value": "Selecione um runtime"
    }
  ],
  "uczA5c": [
    {
      "type": 0,
      "value": "Necessário. A cadeia de caracteres que pode conter o valor."
    }
  ],
  "uesaee": [
    {
      "type": 0,
      "value": "Expressão"
    }
  ],
  "uh/+ZN": [
    {
      "type": 0,
      "value": "(UTC-03:00) Groenlândia"
    }
  ],
  "ui3KuP": [
    {
      "type": 0,
      "value": "Erros de operação"
    }
  ],
  "ui7GCl": [
    {
      "type": 0,
      "value": "16"
    }
  ],
  "unMaeV": [
    {
      "type": 0,
      "value": "Variáveis"
    }
  ],
  "urAHv1": [
    {
      "type": 0,
      "value": "4"
    }
  ],
  "usCZ7R": [
    {
      "type": 0,
      "value": "(UTC+11:00) Magadan"
    }
  ],
  "ut5Med": [
    {
      "type": 0,
      "value": "Valor Padrão"
    }
  ],
  "uwuGU0": [
    {
      "type": 0,
      "value": "(UTC+06:30) Yangon (Rangoon)"
    }
  ],
  "uxKRO/": [
    {
      "type": 0,
      "value": "Parâmetros"
    }
  ],
  "uxQ143": [
    {
      "type": 0,
      "value": "Faça uma pergunta relacionada ao fluxo de trabalho ou aos Aplicativos Lógicos."
    }
  ],
  "uxt1xW": [
    {
      "type": 0,
      "value": "Remover o parâmetro '"
    },
    {
      "type": 1,
      "value": "parameterName"
    },
    {
      "type": 0,
      "value": "' e seu valor"
    }
  ],
  "uzsleE": [
    {
      "type": 0,
      "value": "Cria uma matriz usando os parâmetros"
    }
  ],
  "v+keTP": [
    {
      "type": 0,
      "value": "Data de disparo"
    }
  ],
  "v0ENVA": [
    {
      "type": 0,
      "value": "Carregando"
    }
  ],
  "v39HKj": [
    {
      "type": 0,
      "value": "Gera uma GUID (Cadeia de Caracteres Globalmente Exclusiva)"
    }
  ],
  "v7ipqH": [
    {
      "type": 0,
      "value": "Cada ação deve ter uma ou mais execuções após as configurações"
    }
  ],
  "vEBhDX": [
    {
      "type": 0,
      "value": "Retorna o último índice de um valor em uma cadeia de caracteres (não diferencia maiúsculas de minúsculas, cultura invariável)"
    }
  ],
  "vF+gWH": [
    {
      "type": 0,
      "value": "Explicar o que este fluxo faz"
    }
  ],
  "vLereV": [
    {
      "type": 0,
      "value": "Necessário. A coleção de onde obter os primeiros objetos de Contagem."
    }
  ],
  "vQcQkU": [
    {
      "type": 0,
      "value": "Necessário. O valor com o qual a cadeia de caracteres pode terminar."
    }
  ],
  "vSlNPe": [
    {
      "type": 0,
      "value": "Excluir"
    }
  ],
  "vT0DCP": [
    {
      "type": 0,
      "value": "Saídas"
    }
  ],
  "vVJuus": [
    {
      "type": 0,
      "value": "A expressão é inválida."
    }
  ],
  "vX9WYS": [
    {
      "type": 0,
      "value": "Audiência"
    }
  ],
  "va40BJ": [
    {
      "type": 0,
      "value": "Necessário. O nome da ação cujas saídas você deseja."
    }
  ],
  "vdKLiR": [
    {
      "type": 0,
      "value": "Configurações de Solicitação"
    }
  ],
  "vdtKjT": [
    {
      "type": 0,
      "value": "Para criar e usar uma conexão de API, você deve ter uma identidade gerenciada configurada neste aplicativo lógico."
    }
  ],
  "viee6C": [
    {
      "type": 0,
      "value": "Duração"
    }
  ],
  "vlDynP": [
    {
      "type": 0,
      "value": "Descartar"
    }
  ],
  "vmlhVB": [
    {
      "type": 0,
      "value": "Para preparar esse fluxo de trabalho, conclua a configuração desta ação:"
    }
  ],
  "vr70Gn": [
    {
      "type": 0,
      "value": "Crie uma conexão para "
    },
    {
      "type": 1,
      "value": "connectorName"
    },
    {
      "type": 0,
      "value": "."
    }
  ],
  "vrYqUF": [
    {
      "type": 0,
      "value": "Inserir valor personalizado"
    }
  ],
  "vvSHR8": [
    {
      "type": 0,
      "value": "Navegar até o elemento e exibir filhos"
    }
  ],
  "vwH/XV": [
    {
      "type": 0,
      "value": "Criar parâmetro"
    }
  ],
  "vxOc/M": [
    {
      "type": 0,
      "value": "Contém um valor duplicado"
    }
  ],
  "vz2gZC": [
    {
      "type": 0,
      "value": "Propriedades do Fluxo de Trabalho"
    }
  ],
  "w0pI5M": [
    {
      "type": 0,
      "value": "Nenhum resultado encontrado para os filtros especificados"
    }
  ],
  "w16qh+": [
    {
      "type": 0,
      "value": "Consultas"
    }
  ],
  "w5Hhig": [
    {
      "type": 0,
      "value": "Domingo"
    }
  ],
  "w8ijDZ": [
    {
      "type": 0,
      "value": "Recolher"
    }
  ],
  "wEaGWn": [
    {
      "type": 0,
      "value": "Subtrai um número inteiro de uma unidade de tempo especificada de uma cadeia de caracteres passada pelo carimbo de data/hora"
    }
  ],
  "wF7C+h": [
    {
      "type": 0,
      "value": "Cancelar"
    }
  ],
  "wFCkpM": [
    {
      "type": 0,
      "value": "Necessário. Ou uma matriz de valores para encontrar o valor mínimo ou o primeiro valor de um conjunto."
    }
  ],
  "wGYmui": [
    {
      "type": 0,
      "value": "Incluindo conteúdo dinâmico"
    }
  ],
  "wPlTDB": [
    {
      "type": 0,
      "value": "Caminho completo"
    }
  ],
  "wQcEXt": [
    {
      "type": 0,
      "value": "Necessário. A cadeia de caracteres que será pesquisada para o parâmetro 2 e atualizada com o parâmetro 3, quando o parâmetro 2 for encontrado no parâmetro 1."
    }
  ],
  "wQsEwc": [
    {
      "type": 0,
      "value": "Necessário. O comprimento da subcadeia de caracteres."
    }
  ],
  "wV3Lmd": [
    {
      "type": 0,
      "value": "Clique para excluir o item"
    }
  ],
  "wWVQuK": [
    {
      "type": 0,
      "value": "Retorna um valor especificado considerando se a expressão resultou em true ou false"
    }
  ],
  "wXJALc": [
    {
      "type": 0,
      "value": "Menu"
    }
  ],
  "wkiETV": [
    {
      "type": 0,
      "value": "ID de Rastreamento do Cliente"
    }
  ],
  "wkvUUA": [
    {
      "type": 0,
      "value": "Incompatibilidade de tipo de entrada"
    }
  ],
  "wl7X0l": [
    {
      "type": 0,
      "value": "Ocultar o minimapa"
    }
  ],
  "wmDUGV": [
    {
      "type": 0,
      "value": "Converte uma cadeia de caracteres que o carimbo de data/hora passou de um fuso horário de origem para UTC"
    }
  ],
  "wmw/ai": [
    {
      "type": 0,
      "value": "Retorna uma única matriz ou um único objeto com todos os elementos que estejam na matriz ou no objeto passado para essa função"
    }
  ],
  "woJQhv": [
    {
      "type": 0,
      "value": "URL de Retorno de Chamada:"
    }
  ],
  "wtj07J": [
    {
      "type": 0,
      "value": "(UTC-09:30) Ilhas Marquesas"
    }
  ],
  "wxaQwD": [
    {
      "type": 0,
      "value": "(UTC+04:30) Cabul"
    }
  ],
  "wzEneQ": [
    {
      "type": 0,
      "value": "Fechar"
    }
  ],
  "x+6ccf": [
    {
      "type": 0,
      "value": "Quarta-feira"
    }
  ],
  "x0or2o": [
    {
      "type": 0,
      "value": "Necessário. A coleção para a qual obter o comprimento."
    }
  ],
  "x10E1p": [
    {
      "type": 0,
      "value": "Código de Status"
    }
  ],
  "x2JTW5": [
    {
      "type": 0,
      "value": "Retorna um objeto com a propriedade especificada removida."
    }
  ],
  "x3dWOL": [
    {
      "type": 0,
      "value": "(UTC+01:00) Amsterdã, Berlim, Berna, Roma, Estocolmo, Viena"
    }
  ],
  "x7IYBg": [
    {
      "type": 0,
      "value": "Anulado"
    }
  ],
  "x8kTAX": [
    {
      "type": 0,
      "value": "Excluir a nota"
    }
  ],
  "xC1zg3": [
    {
      "type": 0,
      "value": "Esquemas"
    }
  ],
  "xFQXAI": [
    {
      "type": 0,
      "value": "Ctrl + Z"
    }
  ],
  "xJ6vjn": [
    {
      "type": 0,
      "value": "Retorna uma representação de cadeia de caracteres codificada no URI"
    }
  ],
  "xJQeeC": [
    {
      "type": 0,
      "value": "(UTC+02:00) Istambul"
    }
  ],
  "xLF2Zr": [
    {
      "type": 0,
      "value": "Adicionar linha"
    }
  ],
  "xN3GEX": [
    {
      "type": 0,
      "value": "Insira a senha como texto sem formatação ou use um parâmetro seguro"
    }
  ],
  "xQQ9ko": [
    {
      "type": 0,
      "value": "Limite"
    }
  ],
  "xSMbKr": [
    {
      "type": 0,
      "value": "Mostrar entradas brutas"
    }
  ],
  "xSSfKC": [
    {
      "type": 0,
      "value": "(UTC-03:00) São Pedro e Miquelon"
    }
  ],
  "xV/oyK": [
    {
      "type": 0,
      "value": "Necessário. O nome da propriedade nova ou existente."
    }
  ],
  "xV4Koe": [
    {
      "type": 0,
      "value": "Código"
    }
  ],
  "xXVu2y": [
    {
      "type": 0,
      "value": "Mudar para o modo de texto"
    }
  ],
  "xYyPR8": [
    {
      "type": 0,
      "value": "Retorna o caminho de um URI. Se o caminho não for especificado, retornará '/'"
    }
  ],
  "xi2tn6": [
    {
      "type": 0,
      "value": "Parâmetros"
    }
  ],
  "xt5TeT": [
    {
      "type": 0,
      "value": "Os parâmetros são compartilhados entre fluxos de trabalho em um Aplicativo Lógico."
    }
  ],
  "xvav7+": [
    {
      "type": 0,
      "value": "Conectado a"
    }
  ],
  "xwD1VZ": [
    {
      "type": 0,
      "value": "Carregando entradas"
    }
  ],
  "xwEX2/": [
    {
      "type": 0,
      "value": "Valor"
    }
  ],
  "y1e9yw": [
    {
      "type": 0,
      "value": "Entrar"
    }
  ],
  "y3AZQB": [
    {
      "type": 0,
      "value": "Necessário. O objeto para comparar a igualdade."
    }
  ],
  "y6BcVN": [
    {
      "type": 0,
      "value": "Necessário. A cadeia de caracteres da qual escapar caracteres não seguros da URL."
    }
  ],
  "yB6PB/": [
    {
      "type": 0,
      "value": "O valor contém expressões de função que não podem ser resolvidas. Somente valores constantes são suportados"
    }
  ],
  "yBrsFJ": [
    {
      "type": 0,
      "value": "Necessário. O valor que é convertido em uma matriz."
    }
  ],
  "yF2R//": [
    {
      "type": 0,
      "value": "Retorna um subconjunto de caracteres de uma cadeia de caracteres."
    }
  ],
  "yKOsmK": [
    {
      "type": 0,
      "value": "Retorna uma matriz classificada em ordem ascendente"
    }
  ],
  "yNtBUV": [
    {
      "type": 0,
      "value": "Warning: input node type does not match one of the allowed types for this input."
    }
  ],
  "yRDuqj": [
    {
      "type": 0,
      "value": "Mostrar todos"
    }
  ],
  "yVFIAQ": [
    {
      "type": 0,
      "value": "(UTC-01:00) Cabo Verde"
    }
  ],
  "yVh9kr": [
    {
      "type": 0,
      "value": "8"
    }
  ],
  "yc0GcM": [
    {
      "type": 0,
      "value": "Dividir uma cadeia de caracteres ou matriz em partes de comprimento igual"
    }
  ],
  "ydqOly": [
    {
      "type": 0,
      "value": "Escolher um valor"
    }
  ],
  "yjierd": [
    {
      "type": 0,
      "value": "Tipo de expressão \""
    },
    {
      "type": 1,
      "value": "type"
    },
    {
      "type": 0,
      "value": "\" inválido."
    }
  ],
  "yk7L+4": [
    {
      "type": 0,
      "value": "Descurtir"
    }
  ],
  "yoCi15": [
    {
      "type": 0,
      "value": "Selecione uma conexão existente ou crie uma nova."
    }
  ],
  "ypZV9w": [
    {
      "type": 0,
      "value": "Retorna o corpo de uma parte de uma saída de várias partes de um gatilho"
    }
  ],
  "yqRrQ/": [
    {
      "type": 0,
      "value": "Funções de data e hora"
    }
  ],
  "yrYEmk": [
    {
      "type": 0,
      "value": "Enviar-me um email quando..."
    }
  ],
  "ysoumb": [
    {
      "type": 0,
      "value": "Adicionar campo"
    }
  ],
  "yuJBmK": [
    {
      "type": 0,
      "value": "Insira um número"
    }
  ],
  "yucvJE": [
    {
      "type": 0,
      "value": "(UTC+01:00) Sarajevo, Skopje, Varsóvia, Zagreb"
    }
  ],
  "yyYtZV": [
    {
      "type": 0,
      "value": "Gateway de conexão"
    }
  ],
  "yzqXMp": [
    {
      "type": 0,
      "value": "Saiba mais"
    }
  ],
  "z/UY4k": [
    {
      "type": 0,
      "value": "Navegue até a pasta "
    },
    {
      "type": 1,
      "value": "folderName"
    }
  ],
  "z3VuE+": [
    {
      "type": 0,
      "value": "Menu"
    }
  ],
  "z9kH+0": [
    {
      "type": 0,
      "value": "Isso também removerá todas as etapas filhas."
    }
  ],
  "zBMVKg": [
    {
      "type": 0,
      "value": "Obrigatório. O valor que é convertido em um número decimal."
    }
  ],
  "zCsGWP": [
    {
      "type": 0,
      "value": "Inserir valor"
    }
  ],
  "zEv8dd": [
    {
      "type": 0,
      "value": "Editor de Expressão"
    }
  ],
  "zIDVd9": [
    {
      "type": 0,
      "value": "Necessário. A cadeia de caracteres que é convertida em um valor de tipo nativo."
    }
  ],
  "zNesUZ": [
    {
      "type": 0,
      "value": "Uma política de repetição se aplica a falhas intermitentes, caracterizadas como códigos de status HTTP 408, 429 e 5xx, além de quaisquer exceções de conectividade. O padrão é uma política de intervalo exponencial definida para tentar novamente 4 vezes."
    }
  ],
  "zOvGF8": [
    {
      "type": 0,
      "value": "(UTC+02:00) Atenas, Bucareste"
    }
  ],
  "zTKAc9": [
    {
      "type": 0,
      "value": "Selecionar Ações"
    }
  ],
  "zUWAsJ": [
    {
      "type": 0,
      "value": "Retorna um booliano que indica se uma cadeia de caracteres é um inteiro"
    }
  ],
  "zUgja+": [
    {
      "type": 0,
      "value": "Limpar valor personalizado"
    }
  ],
  "zViEGr": [
    {
      "type": 0,
      "value": "(UTC+12:00) Petropavlovsk-Kamchatsky - Antiga"
    }
  ],
  "zb3lE6": [
    {
      "type": 0,
      "value": "Para salvar este fluxo de trabalho, conclua a configuração desta ação:"
    }
  ],
  "zcZpHT": [
    {
      "type": 0,
      "value": "Converte uma cadeia de caracteres, opcionalmente com uma localidade e um formato para uma data"
    }
  ],
  "zec5Ay": [
    {
      "type": 0,
      "value": "Parar"
    }
  ],
  "ziXw25": [
    {
      "type": 0,
      "value": "Excluir"
    }
  ],
  "ziYCiA": [
    {
      "type": 0,
      "value": "Resumo"
    }
  ],
  "zjDJwP": [
    {
      "type": 0,
      "value": "Flutuante"
    }
  ],
  "zkeKWE": [
    {
      "type": 0,
      "value": "(UTC-04:00) Caracas"
    }
  ],
  "znGyyU": [
    {
      "type": 0,
      "value": "Adiciona um número inteiro de uma unidade de tempo especificada a uma cadeia de caracteres passada pelo carimbo de data/hora"
    }
  ],
  "zsPNYN": [
    {
      "type": 0,
      "value": "Necessário. O número a ser adicionado à Parcela 1."
    }
  ],
  "zxe9hh": [
    {
      "type": 0,
      "value": "Necessário. O número de minutos a adicionar. Pode ser negativo para subtrair minutos."
    }
  ]
}<|MERGE_RESOLUTION|>--- conflicted
+++ resolved
@@ -6821,8 +6821,6 @@
       "value": "Adicione um esquema de origem primeiro e, em seguida, selecione os elementos para criar o mapa"
     }
   ],
-<<<<<<< HEAD
-=======
   "hH/wAd": [
     {
       "type": 0,
@@ -6835,7 +6833,6 @@
       "value": "Permitir divisão em partes"
     }
   ],
->>>>>>> 6e54011b
   "hN7iBP": [
     {
       "offset": 0,
