--- conflicted
+++ resolved
@@ -991,15 +991,12 @@
       "value": "Przepływ został zaktualizowany."
     }
   ],
-<<<<<<< HEAD
-=======
   "4izAMi": [
     {
       "type": 0,
       "value": "Wprowadź wartość, do udzielenia odpowiedzi"
     }
   ],
->>>>>>> 6e54011b
   "4j2MEv": [
     {
       "type": 0,
@@ -5830,15 +5827,12 @@
       "value": "Lista numerowana"
     }
   ],
-<<<<<<< HEAD
-=======
   "YWws/r": [
     {
       "type": 0,
       "value": "Nazwy danych wyjściowych nie powinny być puste."
     }
   ],
->>>>>>> 6e54011b
   "YZ5Kwe": [
     {
       "type": 0,
@@ -6887,15 +6881,12 @@
       "value": "W przypadku użycia wewnątrz pętli until ta funkcja zwraca bieżący indeks iteracji określonej pętli."
     }
   ],
-<<<<<<< HEAD
-=======
   "gusZw5": [
     {
       "type": 0,
       "value": "Nazwy danych wyjściowych powinny być unikatowe."
     }
   ],
->>>>>>> 6e54011b
   "gvDMuq": [
     {
       "type": 0,
@@ -6932,8 +6923,6 @@
       "value": "Najpierw dodaj schemat źródłowy, a następnie wybierz elementy do utworzenia mapy"
     }
   ],
-<<<<<<< HEAD
-=======
   "hH/wAd": [
     {
       "type": 0,
@@ -6946,7 +6935,6 @@
       "value": "Zezwalanie na dzielenie na fragmenty"
     }
   ],
->>>>>>> 6e54011b
   "hN7iBP": [
     {
       "offset": 0,
