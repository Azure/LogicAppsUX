{
  "+UirjI": [
    {
      "type": 0,
<<<<<<< HEAD
      "value": "Setting Label"
=======
      "value": "Popisek nastavení"
>>>>>>> 1ab45ee9
    }
  ],
  "/I/U8L": [
    {
      "type": 0,
      "value": "Obsah"
    }
  ],
  "/NDLmg": [
    {
      "type": 0,
      "value": "Čekající"
    }
  ],
  "0JTHTZ": [
    {
      "type": 0,
      "value": "Zobrazit nabídku spuštění"
    }
  ],
  "0ZlNtf": [
    {
      "type": 0,
      "value": "Proběhlo úspěšně s opakováním pokusů"
    }
  ],
  "0y5eia": [
    {
      "type": 0,
      "value": "Další příkazy"
    }
  ],
  "1A1P5b": [
    {
      "type": 0,
      "value": "Komentář"
    }
  ],
  "1R6Vaa": [
    {
      "offset": 0,
      "options": {
        "=0": {
          "value": [
            {
              "type": 0,
              "value": "žádné odpovídající položky."
            }
          ]
        },
        "few": {
          "value": [
            {
              "type": 0,
              "value": "Počet odpovídajících položek: "
            },
            {
              "type": 7
            },
            {
              "type": 0,
              "value": "."
            }
          ]
        },
        "many": {
          "value": [
            {
              "type": 0,
              "value": "Počet odpovídajících položek: "
            },
            {
              "type": 7
            },
            {
              "type": 0,
              "value": "."
            }
          ]
        },
        "one": {
          "value": [
            {
              "type": 7
            },
            {
              "type": 0,
              "value": " odpovídající položka."
            }
          ]
        },
        "other": {
          "value": [
            {
              "type": 0,
              "value": "Počet odpovídajících položek: "
            },
            {
              "type": 7
            },
            {
              "type": 0,
              "value": "."
            }
          ]
        }
      },
      "pluralType": "cardinal",
      "type": 6,
      "value": "count"
    }
  ],
  "2K2fAj": [
    {
      "type": 0,
      "value": "Koncový čas"
    }
  ],
  "2mnU/w": [
    {
      "type": 0,
      "value": "Vypnuto"
    }
  ],
  "33+WHG": [
    {
      "type": 0,
      "value": "Identifikátor"
    }
  ],
  "3kI7xF": [
    {
      "type": 0,
      "value": "S chybou"
    }
  ],
  "4cVuMw": [
    {
      "type": 0,
      "value": "Komentáře je možné přidávat jenom při úpravách vstupů kroku."
    }
  ],
  "4vmGh0": [
    {
      "type": 0,
      "value": "ID žádosti o služby"
    }
  ],
  "5qzZMo": [
    {
      "type": 0,
      "value": "Loading..."
    }
  ],
  "5rkegy": [
    {
      "type": 0,
      "value": "Odstranit parametr"
    }
  ],
  "6jiO7t": [
    {
      "type": 0,
      "value": "Zobrazit spuštění"
    }
  ],
  "6oqk+A": [
    {
      "type": 0,
      "value": "Předchozí"
    }
  ],
  "7GSk99": [
    {
      "type": 0,
      "value": "OK"
    }
  ],
  "7k9jXx": [
    {
      "type": 0,
      "value": "Stavový kód"
    }
  ],
  "7yEdSt": [
    {
      "type": 0,
      "value": "Zobrazit více"
    }
  ],
  "7yFLpB": [
    {
      "type": 0,
      "value": "Kopírovat adresu URL"
    }
  ],
  "8L+oIz": [
    {
      "type": 0,
      "value": "Návrhář se nedá vykreslit, protože v definici je více než jeden trigger."
    }
  ],
  "BKL0ZG": [
    {
      "type": 0,
      "value": "Čas zahájení"
    }
  ],
  "Bn8iTS": [
    {
      "type": 0,
      "value": "Typ stavu:"
    }
  ],
  "CG772M": [
    {
      "type": 0,
      "value": "Připojení je povinné"
    }
  ],
  "DFo+mo": [
    {
      "type": 0,
      "value": "Zapnuto"
    }
  ],
  "DZZ3fj": [
    {
      "type": 0,
      "value": "Doba trvání"
    }
  ],
  "ERAWZA": [
    {
      "type": 0,
      "value": "Odpověď"
    }
  ],
  "FXLR5M": [
    {
      "offset": 0,
      "options": {
        "few": {
          "value": [
            {
              "type": 7
            },
            {
              "type": 0,
              "value": " hodiny"
            }
          ]
        },
        "many": {
          "value": [
            {
              "type": 7
            },
            {
              "type": 0,
              "value": " hodin"
            }
          ]
        },
        "one": {
          "value": [
            {
              "type": 7
            },
            {
              "type": 0,
              "value": " hodina"
            }
          ]
        },
        "other": {
          "value": [
            {
              "type": 7
            },
            {
              "type": 0,
              "value": " hodin"
            }
          ]
        }
      },
      "pluralType": "cardinal",
      "type": 6,
      "value": "hours"
    }
  ],
  "FslNgF": [
    {
      "type": 0,
      "value": "Stav"
    }
  ],
  "GreYWQ": [
    {
      "type": 0,
      "value": "Zadejte název parametru."
    }
  ],
  "GzQQqH": [
    {
      "type": 0,
      "value": "Pole"
    }
  ],
  "HfrUId": [
    {
      "type": 0,
      "value": "Pokud si chcete zobrazit obsah, vyberte prosím kartu."
    }
  ],
  "HymOpF": [
    {
      "type": 0,
      "value": "Hodnota nastavení"
    }
  ],
  "JbgTET": [
    {
      "type": 0,
      "value": "Metoda"
    }
  ],
  "JnlcZQ": [
    {
      "type": 0,
      "value": "Název:"
    }
  ],
  "M0HMjE": [
    {
      "type": 0,
      "value": "Přidat komentář"
    }
  ],
  "M6U2LE": [
    {
      "type": 0,
      "value": "Parametry budou uloženy při uložení pracovního postupu. Tady je můžete před uložením upravit, případně je můžete po uložení upravit na stránce parametrů."
    }
  ],
  "Mb+Eaq": [
    {
      "type": 0,
      "value": "Logická hodnota (Bool)"
    }
  ],
  "Mb/Vp8": [
    {
      "type": 0,
      "value": "Další neúspěšné"
    }
  ],
  "MmBfD1": [
    {
      "type": 0,
      "value": "Neočekávaná chyba"
    }
  ],
  "NPUFgH": [
    {
      "type": 0,
      "value": "Stav"
    }
  ],
  "O36+wl": [
    {
      "type": 0,
      "value": "Upravit parametr"
    }
  ],
  "OFKZzQ": [
    {
      "type": 0,
      "value": "Možnosti operace:"
    }
  ],
  "OSHNZ2": [
    {
      "type": 0,
      "value": "Komentář"
    }
  ],
  "Oib1mL": [
    {
      "type": 1,
      "value": "hours"
    },
    {
      "type": 0,
      "value": " h "
    },
    {
      "type": 1,
      "value": "minutes"
    },
    {
      "type": 0,
      "value": " m"
    }
  ],
  "OnrO5/": [
    {
      "type": 0,
      "value": "Vyberte spravovanou identitu"
    }
  ],
  "PF87Ew": [
    {
      "type": 0,
      "value": "Podařilo se"
    }
  ],
  "PP63jY": [
    {
      "type": 0,
      "value": "více panelů"
    }
  ],
  "PQOiAc": [
    {
      "type": 0,
      "value": "Sbalit"
    }
  ],
  "PaPPLr": [
    {
      "type": 0,
      "value": "Přerušeno"
    }
  ],
  "Q/7unA": [
    {
      "type": 0,
      "value": "Objekt"
    }
  ],
  "QQYzHC": [
    {
      "type": 0,
      "value": "Místní nabídka pro kartu "
    },
    {
      "type": 1,
      "value": "title"
    }
  ],
  "QknZQ1": [
    {
      "type": 0,
      "value": "Načítání…"
    }
  ],
  "Qu1HkA": [
    {
      "type": 1,
      "value": "hours"
    },
    {
      "type": 0,
      "value": " h"
    }
  ],
  "RhH4pF": [
    {
      "offset": 0,
      "options": {
        "few": {
          "value": [
            {
              "type": 7
            },
            {
              "type": 0,
              "value": " minuty"
            }
          ]
        },
        "many": {
          "value": [
            {
              "type": 7
            },
            {
              "type": 0,
              "value": " minut"
            }
          ]
        },
        "one": {
          "value": [
            {
              "type": 7
            },
            {
              "type": 0,
              "value": " minuta"
            }
          ]
        },
        "other": {
          "value": [
            {
              "type": 7
            },
            {
              "type": 0,
              "value": " minut"
            }
          ]
        }
      },
      "pluralType": "cardinal",
      "type": 6,
      "value": "minutes"
    }
  ],
  "SXb47U": [
    {
      "type": 1,
      "value": "minutes"
    },
    {
      "type": 0,
      "value": " m"
    }
  ],
  "T8Xqt9": [
    {
      "type": 0,
      "value": "Selhání"
    }
  ],
  "TZv5JE": [
    {
      "type": 0,
      "value": "Název"
    }
  ],
  "Tb2QLA": [
    {
      "type": 0,
      "value": "ID žádosti klienta"
    }
  ],
  "Tz5jTR": [
    {
      "type": 0,
      "value": "Sbalit nebo rozbalit"
    }
  ],
  "UCNM4L": [
    {
      "type": 0,
      "value": "Pokud chcete odkazovat na parametr, použijte seznam dynamického obsahu."
    }
  ],
  "USVffu": [
    {
      "type": 0,
      "value": "Kvůli konfiguraci zabezpečení se obsah nezobrazuje."
    }
  ],
  "V0ZbQO": [
    {
      "type": 0,
      "value": "Zobrazit méně"
    }
  ],
  "VKAk5g": [
    {
      "type": 0,
      "value": "Název běhu pracovního postupu není platný."
    }
  ],
  "VXBWrq": [
    {
      "type": 0,
      "value": "Komentář"
    }
  ],
  "VZHick": [
    {
      "type": 0,
      "value": "Doba trvání"
    }
  ],
  "Vaacox": [
    {
      "type": 0,
      "value": "Historie spuštění"
    }
  ],
  "W070M2": [
    {
      "type": 0,
      "value": "z "
    },
    {
      "type": 1,
      "value": "max"
    }
  ],
  "X8JjjT": [
    {
      "type": 1,
      "value": "days"
    },
    {
      "type": 0,
      "value": " d "
    },
    {
      "type": 1,
      "value": "hours"
    },
    {
      "type": 0,
      "value": " h"
    }
  ],
  "XFFpu/": [
    {
      "type": 0,
      "value": "Zkusit znovu"
    }
  ],
  "XOzn/3": [
    {
      "type": 0,
      "value": "Název připojení"
    }
  ],
  "XTuxmH": [
    {
      "type": 1,
      "value": "minutes"
    },
    {
      "type": 0,
      "value": " m "
    },
    {
      "type": 1,
      "value": "seconds"
    },
    {
      "type": 0,
      "value": " s"
    }
  ],
  "Xnn0uj": [
    {
      "type": 0,
      "value": "Žádost"
    }
  ],
  "Y0H9aX": [
    {
      "type": 0,
      "value": "Další informace"
    }
  ],
  "YIBDSH": [
    {
      "type": 1,
      "value": "days"
    },
    {
      "type": 0,
      "value": " d"
    }
  ],
  "YJJ+gQ": [
    {
      "type": 0,
      "value": "Řetězec"
    }
  ],
  "ZbX8xq": [
    {
      "type": 0,
      "value": "Tato operace už byla odstraněna."
    }
  ],
  "ba9yGJ": [
    {
      "type": 0,
      "value": "Načíst další"
    }
  ],
  "bgfjqS": [
    {
      "type": 0,
<<<<<<< HEAD
      "value": "Label setting"
=======
      "value": "Nastavení popisku"
>>>>>>> 1ab45ee9
    }
  ],
  "ci6ex1": [
    {
      "type": 0,
      "value": "Hodnota"
    }
  ],
  "cj+kyo": [
    {
      "type": 0,
      "value": "Zrušeno"
    }
  ],
  "cmTCsW": [
    {
      "type": 0,
      "value": "Při načítání komponenty došlo k chybě."
    }
  ],
  "cqiqcf": [
    {
      "type": 0,
      "value": "Čas zahájení"
    }
  ],
  "d3bSQA": [
    {
      "type": 0,
      "value": "Odstranit komentář"
    }
  ],
  "e4Onhn": [
    {
      "type": 0,
      "value": "Neuvedeno"
    }
  ],
  "eRvRWs": [
    {
      "type": 0,
      "value": "Čas zahájení"
    }
  ],
  "ftwXvc": [
    {
      "type": 0,
      "value": "Ignorováno"
    }
  ],
  "gCXOd5": [
    {
      "type": 0,
      "value": "Identifikátor URI"
    }
  ],
  "gKq3Jv": [
    {
      "type": 0,
      "value": "Předchozí neúspěšné"
    }
  ],
  "hN7iBP": [
    {
      "offset": 0,
      "options": {
        "few": {
          "value": [
            {
              "type": 7
            },
            {
              "type": 0,
              "value": " sekundy"
            }
          ]
        },
        "many": {
          "value": [
            {
              "type": 7
            },
            {
              "type": 0,
              "value": " sekund"
            }
          ]
        },
        "one": {
          "value": [
            {
              "type": 7
            },
            {
              "type": 0,
              "value": " sekunda"
            }
          ]
        },
        "other": {
          "value": [
            {
              "type": 7
            },
            {
              "type": 0,
              "value": " sekund"
            }
          ]
        }
      },
      "pluralType": "cardinal",
      "type": 6,
      "value": "seconds"
    }
  ],
  "hdnZ9Y": [
    {
      "type": 0,
      "value": "Stisknutí Alt/Option + kliknutím stáhnete "
    },
    {
      "type": 1,
      "value": "displayName"
    }
  ],
  "hrbDu6": [
    {
      "type": 0,
      "value": "Doba trvání"
    }
  ],
  "iBlvhu": [
    {
      "type": 0,
      "value": "Komentář"
    }
  ],
  "iJOIca": [
    {
      "type": 0,
      "value": "Další"
    }
  ],
  "iRjBf4": [
    {
      "type": 0,
      "value": "Tato akce má nakonfigurované testování."
    }
  ],
  "iU1OJh": [
    {
      "type": 0,
      "value": "Rozbalit"
    }
  ],
  "iUs7pv": [
    {
      "type": 0,
      "value": "Zrušit"
    }
  ],
  "iql+jn": [
    {
      "type": 1,
      "value": "seconds"
    },
    {
      "type": 0,
      "value": " s"
    }
  ],
  "jfInxm": [
    {
      "type": 0,
      "value": "Upravit ve formátu JSON"
    }
  ],
  "k41+13": [
    {
      "type": 0,
      "value": "Vynecháno"
    }
  ],
  "kHcCxH": [
    {
      "type": 1,
      "value": "minutes"
    },
    {
      "type": 0,
      "value": " m "
    },
    {
      "type": 1,
      "value": "seconds"
    },
    {
      "type": 0,
      "value": " s"
    }
  ],
  "kYivbS": [
    {
      "type": 0,
      "value": "Stáhnout (Alt/Option + kliknutí)"
    }
  ],
  "l36V56": [
    {
      "type": 1,
      "value": "hours"
    },
    {
      "type": 0,
      "value": " h "
    },
    {
      "type": 1,
      "value": "minutes"
    },
    {
      "type": 0,
      "value": " m"
    }
  ],
  "lPTdSf": [
    {
      "type": 0,
      "value": "Aktivační událost spuštění"
    }
  ],
  "lV77P8": [
    {
      "type": 0,
      "value": "Název"
    }
  ],
  "lgs5sf": [
    {
      "type": 0,
      "value": "Bezstavový režim spuštění:"
    }
  ],
  "lztiwS": [
    {
      "type": 0,
      "value": "Skutečná hodnota"
    }
  ],
  "m7Y6Qf": [
    {
      "type": 0,
      "value": "Testování"
    }
  ],
  "m8Q61y": [
    {
      "type": 0,
      "value": "Název"
    }
  ],
  "o1HOyf": [
    {
      "type": 1,
      "value": "current_page"
    },
    {
      "type": 0,
      "value": " z "
    },
    {
      "type": 1,
      "value": "max_page"
    }
  ],
  "oV0xQ9": [
    {
      "type": 0,
      "value": "Zadejte identifikátor spuštění a spuštění otevřete."
    }
  ],
  "p16/4S": [
    {
      "type": 0,
      "value": "Záhlaví"
    }
  ],
  "pIczsS": [
    {
      "type": 0,
      "value": "Koncový čas"
    }
  ],
  "pRUJff": [
    {
      "type": 0,
      "value": "Parametry"
    }
  ],
  "pr9GwA": [
    {
      "type": 0,
      "value": "Aktualizovat"
    }
  ],
  "qGfwxW": [
    {
      "type": 0,
      "value": "Spravovaná identita"
    }
  ],
  "qSt0Sb": [
    {
      "type": 0,
      "value": "Povinné"
    }
  ],
  "qUWBUX": [
    {
      "offset": 0,
      "options": {
        "few": {
          "value": [
            {
              "type": 7
            },
            {
              "type": 0,
              "value": " dny"
            }
          ]
        },
        "many": {
          "value": [
            {
              "type": 7
            },
            {
              "type": 0,
              "value": " dnů"
            }
          ]
        },
        "one": {
          "value": [
            {
              "type": 7
            },
            {
              "type": 0,
              "value": " den"
            }
          ]
        },
        "other": {
          "value": [
            {
              "type": 7
            },
            {
              "type": 0,
              "value": " dnů"
            }
          ]
        }
      },
      "pluralType": "cardinal",
      "type": 6,
      "value": "days"
    }
  ],
  "r9SVE4": [
    {
      "type": 0,
      "value": "Int"
    }
  ],
  "rCl53e": [
    {
      "type": 0,
      "value": "Název karty"
    }
  ],
  "shF9tZ": [
    {
      "type": 0,
      "value": "Klíč"
    }
  ],
  "ss5JPH": [
    {
      "type": 0,
      "value": "Nový parametr"
    }
  ],
  "tImHz/": [
    {
      "type": 1,
      "value": "days"
    },
    {
      "type": 0,
      "value": " d "
    },
    {
      "type": 1,
      "value": "hours"
    },
    {
      "type": 0,
      "value": " h"
    }
  ],
  "tNoZx2": [
    {
      "type": 0,
      "value": "Typ"
    }
  ],
  "uN4zFU": [
    {
      "type": 0,
      "value": "OK"
    }
  ],
  "ut5Med": [
    {
      "type": 0,
      "value": "Výchozí hodnota"
    }
  ],
  "vSlNPe": [
    {
      "type": 0,
      "value": "Odstranit"
    }
  ],
  "vwH/XV": [
    {
      "type": 0,
      "value": "Vytvořit parametr"
    }
  ],
  "vz2gZC": [
    {
      "type": 0,
      "value": "Vlastnosti pracovního postupu"
    }
  ],
  "wHYQyg": [
    {
      "type": 0,
      "value": "Vypršel časový limit."
    }
  ],
  "woJQhv": [
    {
      "type": 0,
      "value": "Adresa URL pro zpětné volání:"
    }
  ],
  "xt5TeT": [
    {
      "type": 0,
      "value": "Parametry se sdílejí mezi pracovními postupy v aplikaci logiky."
    }
  ],
  "xwEX2/": [
    {
      "type": 0,
      "value": "Hodnota"
    }
  ],
  "z4YYlQ": [
    {
      "type": 0,
      "value": "Zadejte výchozí hodnotu parametru."
    }
  ],
  "ziYCiA": [
    {
      "type": 0,
      "value": "Shrnutí"
    }
  ],
  "zjDJwP": [
    {
      "type": 0,
      "value": "Plovoucí desetinná čárka"
    }
  ]
}<|MERGE_RESOLUTION|>--- conflicted
+++ resolved
@@ -2,11 +2,7 @@
   "+UirjI": [
     {
       "type": 0,
-<<<<<<< HEAD
-      "value": "Setting Label"
-=======
       "value": "Popisek nastavení"
->>>>>>> 1ab45ee9
     }
   ],
   "/I/U8L": [
@@ -706,11 +702,7 @@
   "bgfjqS": [
     {
       "type": 0,
-<<<<<<< HEAD
-      "value": "Label setting"
-=======
       "value": "Nastavení popisku"
->>>>>>> 1ab45ee9
     }
   ],
   "ci6ex1": [
