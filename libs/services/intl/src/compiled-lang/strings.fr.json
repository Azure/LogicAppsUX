{
  "+GSexV": [
    {
      "type": 0,
      "value": "Filtres"
    }
  ],
  "+UirjI": [
    {
      "type": 0,
      "value": "Étiquette de paramètre"
    }
  ],
  "+g+mch": [
    {
      "type": 0,
      "value": "Retourne le corps d'une partie dans une sortie en plusieurs parties d'une action"
    }
  ],
  "+lpuMl": [
    {
      "type": 0,
      "value": "Obligatoire. Valeur à retourner si l'expression est false."
    }
  ],
  "/I/U8L": [
    {
      "type": 0,
      "value": "Corps"
    }
  ],
  "/NDLmg": [
    {
      "type": 0,
      "value": "Attente"
    }
  ],
  "/QqADs": [
    {
      "type": 0,
      "value": "Retourne les éléments du tableau en commençant au niveau du nombre d'index"
    }
  ],
  "/doURb": [
    {
      "type": 0,
      "value": "Convertir l'entrée en tableau"
    }
  ],
  "/qchXQ": [
    {
      "type": 0,
      "value": "Obligatoire. Collection à partir de laquelle joindre des éléments."
    }
  ],
  "/ut0u7": [
    {
      "type": 0,
      "value": "Retourne les premiers éléments Count du tableau ou de la chaîne transmis(e)"
    }
  ],
  "07ZsoY": [
    {
      "type": 0,
      "value": "Retourne le début de l'heure en horodateur de chaîne transmis"
    }
  ],
  "09B9CU": [
    {
      "type": 0,
      "value": "Retourne l'URL pour appeler le déclencheur ou l'action. Remarque : cette fonction peut être utilisée uniquement dans un httpWebhook et un apiConnectionWebhook, et non dans un élément manuel, périodique, HTTP ou apiConnection."
    }
  ],
  "0FzNJV": [
    {
      "type": 0,
      "value": "Obligatoire. Chaîne codée en base64."
    }
  ],
  "0GqNGo": [
    {
      "type": 0,
      "value": "L'URL décode la chaîne d'entrée"
    }
  ],
  "0JTHTZ": [
    {
      "type": 0,
      "value": "Afficher le menu Exécuter"
    }
  ],
  "0R2D5l": [
    {
      "type": 0,
      "value": "Retourne la représentation binaire d'une chaîne encodée sous forme d'URI"
    }
  ],
  "0ZlNtf": [
    {
      "type": 0,
      "value": "Réussi avec nouvelles tentatives"
    }
  ],
  "0i/6TR": [
    {
      "type": 0,
      "value": "Obligatoire. Chaîne à convertir en majuscules. Si un caractère de la chaîne n'a pas d'équivalent en majuscules, le caractère reste inchangé dans la chaîne retournée."
    }
  ],
  "0p+pJq": [
    {
      "type": 0,
      "value": "Retourne le nombre restant après la division de deux nombres (modulo)"
    }
  ],
  "0qV0Qe": [
    {
      "type": 0,
      "value": "Obligatoire. Chaîne pouvant contenir la valeur."
    }
  ],
  "0uj1Li": [
    {
      "type": 0,
      "value": "Retourne la représentation binaire d'une chaîne d'entrée d'URI de données"
    }
  ],
  "0y5eia": [
    {
      "type": 0,
      "value": "Autres commandes"
    }
  ],
  "1+Z8n9": [
    {
      "type": 0,
      "value": "Obligatoire. URI de données à convertir en représentation sous forme de chaîne."
    }
  ],
  "109OPL": [
    {
      "type": 0,
      "value": "Renvoie le port d’un URI. Si le port n’est pas spécifié, renvoie le port par défaut pour le protocole"
    }
  ],
  "1A1P5b": [
    {
      "type": 0,
      "value": "Commentaire"
    }
  ],
  "1D047X": [
    {
      "type": 0,
      "value": "Obligatoire. Valeur à convertir en XML."
    }
  ],
  "1Fn5n+": [
    {
      "type": 0,
      "value": "Obligatoire. Chaîne encodée dans un URI."
    }
  ],
  "1NBvKu": [
    {
      "type": 0,
      "value": "Convertir l'argument de paramètre en nombre à virgule flottante"
    }
  ],
  "1R6Vaa": [
    {
      "offset": 0,
      "options": {
        "=0": {
          "value": [
            {
              "type": 0,
              "value": "aucun élément correspondant."
            }
          ]
        },
        "one": {
          "value": [
            {
              "type": 7
            },
            {
              "type": 0,
              "value": " élément correspondant."
            }
          ]
        },
        "other": {
          "value": [
            {
              "type": 7
            },
            {
              "type": 0,
              "value": " éléments correspondants."
            }
          ]
        }
      },
      "pluralType": "cardinal",
      "type": 6,
      "value": "count"
    }
  ],
  "1TE0e8": [
    {
      "type": 0,
      "value": "Obligatoire. Valeur pour laquelle rechercher l'index."
    }
  ],
  "1jhzOM": [
    {
      "type": 0,
      "value": "Obligatoire. Objet à vérifier pour voir s'il est inférieur à la valeur comparée."
    }
  ],
  "1zgFh1": [
    {
      "type": 0,
      "value": "Ignorer"
    }
  ],
  "23fENy": [
    {
      "type": 0,
      "value": "Retourne la représentation binaire d'une chaîne codée en base 64"
    }
  ],
  "23szE+": [
    {
      "type": 0,
      "value": "Obligatoire. Valeur à convertir en URI de données."
    }
  ],
  "2K2fAj": [
    {
      "type": 0,
      "value": "Heure de fin"
    }
  ],
  "2cVEMV": [
    {
      "type": 0,
      "value": "Retourne une valeur unique correspondant au nom de clé d'une sortie d'action de données de formulaire ou encodée dans un formulaire"
    }
  ],
  "2gzGrJ": [
    {
      "type": 0,
      "value": "Obligatoire. Nom de l'action avec une réponse encodée dans le formulaire ou avec des données de formulaire."
    }
  ],
  "2mnU/w": [
    {
      "type": 0,
      "value": "Inactif"
    }
  ],
  "33+WHG": [
    {
      "type": 0,
      "value": "Identificateur"
    }
  ],
  "3NhwIJ": [
    {
      "type": 0,
      "value": "Obligatoire. Séparateur."
    }
  ],
  "3kI7xF": [
    {
      "type": 0,
      "value": "En échec"
    }
  ],
  "3rtRpE": [
    {
      "type": 0,
      "value": "barre de curseur déplaçable"
    }
  ],
  "3rzrWf": [
    {
      "type": 0,
      "value": "Obligatoire. Objet duquel supprimer la propriété."
    }
  ],
  "3vCCY7": [
    {
      "type": 0,
      "value": "Obligatoire. Nombre correspondant à une unité de temps spécifiée à soustraire."
    }
  ],
  "47kOXr": [
    {
      "type": 0,
      "value": "Obligatoire. Entier le plus bas qui peut être retourné."
    }
  ],
  "4BrA0z": [
    {
      "type": 0,
      "value": "Obligatoire. Nombre de jours à ajouter. Peut être négatif pour soustraire des jours."
    }
  ],
  "4YKQAF": [
    {
      "type": 0,
      "value": "Obligatoire. Unité de temps spécifiée dans l'intervalle."
    }
  ],
  "4c0uPQ": [
    {
      "type": 0,
      "value": "Obligatoire. Nom du paramètre dont vous voulez obtenir les valeurs."
    }
  ],
  "4cVuMw": [
    {
      "type": 0,
      "value": "Des commentaires ne peuvent être ajoutés que lors de la modification des entrées d'une étape."
    }
  ],
  "4vcnOA": [
    {
      "type": 0,
      "value": "Retourne la valeur minimale dans le tableau d'entrée de nombres"
    }
  ],
  "4vmGh0": [
    {
      "type": 0,
      "value": "ID de demande de service"
    }
  ],
  "5J7j9k": [
    {
      "type": 0,
      "value": "Obligatoire. Expression XPath à évaluer."
    }
  ],
  "5aa76N": [
    {
      "type": 0,
      "value": "Retourne le premier élément du tableau ou de la chaîne transmis(e)"
    }
  ],
  "5b0sKi": [
    {
      "type": 0,
      "value": "Retourne true si un objet, un tableau ou une chaîne est vide"
    }
  ],
  "5cPiWA": [
    {
      "type": 0,
      "value": "Obligatoire. Nom de la boucle dont vous voulez l'élément."
    }
  ],
  "5qzZMo": [
    {
      "type": 0,
      "value": "Chargement..."
    }
  ],
  "5rkegy": [
    {
      "type": 0,
      "value": "Supprimer un paramètre"
    }
  ],
  "63/zYN": [
    {
      "type": 0,
      "value": "Obligatoire. Objet à vérifier pour voir s'il est supérieur à la valeur comparée."
    }
  ],
  "6jiO7t": [
    {
      "type": 0,
      "value": "Afficher l'exécution"
    }
  ],
  "6jsWn/": [
    {
      "type": 0,
      "value": "Obligatoire. Collection dans laquelle effectuer la recherche."
    }
  ],
  "6kSpHL": [
    {
      "type": 0,
      "value": "Obligatoire. Nom de l'action avec une réponse en plusieurs parties."
    }
  ],
  "6oqk+A": [
    {
      "type": 0,
      "value": "Précédent"
    }
  ],
  "6qkBwz": [
    {
      "type": 0,
      "value": "Obligatoire. Nombre avec lequel multiplier le multiplicande 2."
    }
  ],
  "7GSk99": [
    {
      "type": 0,
      "value": "OK"
    }
  ],
  "7QymrD": [
    {
      "type": 0,
      "value": "Obligatoire. Chaîne dont la sous-chaîne est extraite."
    }
  ],
  "7aJqIH": [
    {
      "type": 0,
      "value": "Facultatif. Paramètres régionaux à utiliser lors de la mise en forme (par défaut : « en-us »)."
    }
  ],
  "7k9jXx": [
    {
      "type": 0,
      "value": "Code d'état"
    }
  ],
  "7lnElz": [
    {
      "type": 0,
      "value": "Retourne le nombre de cycles (intervalle de 100 nanosecondes) depuis le 1er janvier 0001 00:00:00 UT d'un horodatage de chaîne"
    }
  ],
  "7yEdSt": [
    {
      "type": 0,
      "value": "Afficher plus"
    }
  ],
  "7yFLpB": [
    {
      "type": 0,
      "value": "Copier l'URL"
    }
  ],
  "7zzPsK": [
    {
      "type": 0,
      "value": "Obligatoire. Chaîne pouvant contenir la valeur."
    }
  ],
  "8CWFEh": [
    {
      "type": 0,
      "value": "Obligatoire. Valeur à retourner si l'expression est true."
    }
  ],
  "8DFwxH": [
    {
      "type": 0,
      "value": "Retourne une chaîne numérique mise en forme"
    }
  ],
  "8FjOSh": [
    {
      "type": 0,
      "value": "Obligatoire. Objet à vérifier pour voir s'il est supérieur ou égal à l'objet comparé."
    }
  ],
  "8L+oIz": [
    {
      "type": 0,
      "value": "Impossible d'afficher le concepteur en raison de plusieurs déclencheurs dans la définition."
    }
  ],
  "8U0KPg": [
    {
      "type": 0,
      "value": "Obligatoire. Chaîne à encoder sous forme d'URI."
    }
  ],
  "8wr0zO": [
    {
      "type": 0,
      "value": "Ajoute un nombre entier de jours à un horodateur de chaîne transmis"
    }
  ],
  "9/UeTh": [
    {
      "type": 0,
      "value": "Retourne un objet ou tableau unique qui a des éléments communs avec les tableaux ou objets transmis"
    }
  ],
  "99vsJy": [
    {
      "type": 0,
      "value": "Connecteur"
    }
  ],
  "9JuvQ4": [
    {
      "type": 0,
      "value": "Retourne l'URI de données d'une valeur"
    }
  ],
  "9Jv3+1": [
    {
      "type": 0,
      "value": "Renvoie un objet avec une paire de valeurs de propriété supplémentaires"
    }
  ],
  "9b4xDa": [
    {
      "type": 0,
      "value": "panneau"
    }
  ],
  "9djnqI": [
    {
      "type": 0,
      "value": "Retourne le résultat de l'ajout de deux nombres"
    }
  ],
  "9u/Ae3": [
    {
      "type": 0,
      "value": "Retourne true si les deux paramètres ont la valeur true"
    }
  ],
  "ANbEeQ": [
    {
      "type": 0,
      "value": "Obligatoire. Nom de l'action dont vous voulez obtenir les valeurs."
    }
  ],
  "AO6T9u": [
    {
      "type": 0,
      "value": "Terminé"
    }
  ],
  "ArTh0/": [
    {
      "type": 0,
      "value": "Obligatoire. Chaîne à encoder dans une représentation en base64."
    }
  ],
  "B2s0iG": [
    {
      "type": 0,
      "value": "Obligatoire. Index de la partie à récupérer."
    }
  ],
  "BCAnZP": [
    {
      "type": 0,
      "value": "Caractère de spécificateur de format unique ou modèle de format personnalisé qui indique comment mettre en forme la valeur de cet horodateur. Si aucun format n'est fourni, le format ISO 8601 (« o ») est utilisé."
    }
  ],
  "BHe7qY": [
    {
      "type": 0,
      "value": "Obligatoire. Chaîne encodée dans un URI."
    }
  ],
  "BKL0ZG": [
    {
      "type": 0,
      "value": "Heure de début"
    }
  ],
  "BQCPY7": [
    {
      "type": 0,
      "value": "Obligatoire. Chaîne pour laquelle décoder les caractères d'URL non fiables."
    }
  ],
  "Bn8iTS": [
    {
      "type": 0,
      "value": "Type d'état :"
    }
  ],
  "BuYrD3": [
    {
      "type": 0,
      "value": "Spécificateur de format unique qui indique comment mettre en forme la valeur de ce GUID."
    }
  ],
  "BxITRH": [
    {
      "type": 0,
      "value": "Obligatoire. Objet à vérifier pour voir s'il est supérieur à l'objet comparé."
    }
  ],
  "CG772M": [
    {
      "type": 0,
      "value": "Connexion obligatoire"
    }
  ],
  "D+Ptnq": [
    {
      "type": 0,
      "value": "Renvoie le chemin d’accès et la requête d’un URI"
    }
  ],
  "D1lgsT": [
    {
      "type": 0,
      "value": "Obligatoire. Chaîne de laquelle supprimer les espaces à gauche et à droite."
    }
  ],
  "DFo+mo": [
    {
      "type": 0,
      "value": "Actif"
    }
  ],
  "DZZ3fj": [
    {
      "type": 0,
      "value": "Durée"
    }
  ],
  "ECZC6Y": [
    {
      "type": 0,
      "value": "Convertit le paramètre en nombre décimal"
    }
  ],
  "ERAWZA": [
    {
      "type": 0,
      "value": "Réponse"
    }
  ],
  "EZz5q7": [
    {
      "type": 0,
      "value": "Obligatoire. Index de l’emplacement où commencer l’extraction de la sous-chaîne."
    }
  ],
  "F3IDl8": [
    {
      "type": 0,
      "value": "Obligatoire. Nombre correspondant à une unité de temps spécifiée à ajouter."
    }
  ],
  "FDF4Qb": [
    {
      "type": 0,
      "value": "Retourne une valeur de paramètre définie dans la définition"
    }
  ],
  "FN5zHQ": [
    {
      "type": 0,
      "value": "Retourne une section d’une chaîne définie par l’index de début et l’index de fin"
    }
  ],
  "FS+/Tb": [
    {
      "type": 0,
      "value": "Retourne le corps d'une partie dans une sortie en plusieurs parties du déclencheur"
    }
  ],
  "FVavKy": [
    {
      "type": 0,
      "value": "Retourne le début du jour en horodateur de chaîne transmis"
    }
  ],
  "FXLR5M": [
    {
      "offset": 0,
      "options": {
        "one": {
          "value": [
            {
              "type": 7
            },
            {
              "type": 0,
              "value": " heure"
            }
          ]
        },
        "other": {
          "value": [
            {
              "type": 7
            },
            {
              "type": 0,
              "value": " heures"
            }
          ]
        }
      },
      "pluralType": "cardinal",
      "type": 6,
      "value": "hours"
    }
  ],
  "Fgq3Db": [
    {
      "type": 0,
      "value": "Obligatoire. Collection dans laquelle prendre le dernier objet."
    }
  ],
  "Fh2HDb": [
    {
      "type": 0,
      "value": "Retourne le premier index d'une valeur au sein d'une chaîne (culture invariante qui ne respecte pas la casse)"
    }
  ],
  "FslNgF": [
    {
      "type": 0,
      "value": "État"
    }
  ],
  "G0XYrd": [
    {
      "type": 0,
      "value": "Obligatoire. Chaîne pouvant contenir la valeur."
    }
  ],
  "GAY7b8": [
    {
      "type": 0,
      "value": "Renvoie la requête d’un URI"
    }
  ],
  "GLd3MU": [
    {
      "type": 0,
      "value": "Obligatoire. Objet à trouver dans la collection Within."
    }
  ],
  "GYvF54": [
    {
      "type": 0,
      "value": "Fonctions de références"
    }
  ],
  "GcG0qf": [
    {
      "type": 0,
      "value": "Retourne true si les paramètres ont la valeur false"
    }
  ],
  "Gmya+V": [
    {
      "type": 0,
      "value": "Non disponible"
    }
  ],
  "GreYWQ": [
    {
      "type": 0,
      "value": "Entrez un nom de paramètre."
    }
  ],
  "GzQQqH": [
    {
      "type": 0,
      "value": "Tableau"
    }
  ],
  "H17jEE": [
    {
      "type": 0,
      "value": "Fonctions d’analyse des URI"
    }
  ],
  "H1wnHr": [
    {
      "type": 0,
      "value": "Obligatoire. Chaîne à découper."
    }
  ],
  "H8bEUn": [
    {
      "type": 0,
      "value": "Obligatoire. Nombre dont le plus petit terme est supprimé."
    }
  ],
  "HDqP2g": [
    {
      "type": 0,
      "value": "Obligatoire. Nom de clé de la valeur de données de formulaire à retourner."
    }
  ],
  "HfrUId": [
    {
      "type": 0,
      "value": "Sélectionnez une carte pour voir le contenu"
    }
  ],
  "HymOpF": [
    {
      "type": 0,
      "value": "Valeur de paramètre"
    }
  ],
  "IW2MjQ": [
    {
      "type": 0,
      "value": "Convertit un horodateur de chaîne transmis d'une heure UTC à un fuseau horaire cible"
    }
  ],
  "Ip7Iax": [
    {
      "type": 0,
      "value": "Retourne l’index de la n-ième occurrence d’une valeur dans une chaîne (non sensible à la casse, culture invariante)"
    }
  ],
  "IpVwYT": [
    {
      "type": 0,
      "value": "Retourne le premier objet non-Null dans les arguments transmis"
    }
  ],
  "J5/7vN": [
    {
      "type": 0,
      "value": "Convertit une chaîne en minuscules à l'aide des règles de casse de la culture invariante"
    }
  ],
  "JNQHws": [
    {
      "type": 0,
      "value": "Obligatoire. Chaîne contenant l'heure."
    }
  ],
  "JSfWJ0": [
    {
      "type": 0,
      "value": "Obligatoire. Valeur convertie en booléen."
    }
  ],
  "Jaz3EC": [
    {
      "type": 0,
      "value": "Convertit un horodateur de chaîne transmis d'un fuseau horaire source à un fuseau horaire cible"
    }
  ],
  "JbgTET": [
    {
      "type": 0,
      "value": "Méthode"
    }
  ],
  "Ji6663": [
    {
      "type": 0,
      "value": "Retourne true si un dictionnaire contient une clé, si un tableau contient une valeur ou si une chaîne contient une sous-chaîne"
    }
  ],
  "JjTfC7": [
    {
      "type": 0,
      "value": "Obligatoire. Nombre à mettre en forme."
    }
  ],
  "JnlcZQ": [
    {
      "type": 0,
      "value": "Nom :"
    }
  ],
  "Jq2Y/o": [
    {
      "type": 0,
      "value": "Obligatoire. Chaîne de format numérique."
    }
  ],
  "K50znc": [
    {
      "type": 0,
      "value": "Obligatoire. Objet auquel ajouter une nouvelle propriété."
    }
  ],
  "K90YEU": [
    {
      "type": 0,
      "value": "Retourne un sous-ensemble de caractères à partir d'une chaîne"
    }
  ],
  "L+PY+j": [
    {
      "type": 0,
      "value": "Obligatoire. Nombre d'objets à prendre dans la collection. Doit être un entier positif."
    }
  ],
  "L0UAzs": [
    {
      "type": 0,
      "value": "Retourne le jour du composant Semaine d'un horodateur de chaîne"
    }
  ],
  "LS8rfZ": [
    {
      "type": 0,
      "value": "Renvoie le schéma d’un URI"
    }
  ],
  "LoGUT3": [
    {
      "type": 0,
      "value": "Utilisée dans une boucle for-each, cette fonction retourne l'élément actuel de la boucle spécifiée."
    }
  ],
  "LpPNAD": [
    {
      "type": 0,
      "value": "Ajouter"
    }
  ],
  "Lub7NN": [
    {
      "type": 0,
      "value": "Obligatoire. Expressions qui peuvent être vraies."
    }
  ],
  "M0HMjE": [
    {
      "type": 0,
      "value": "Ajouter un commentaire"
    }
  ],
  "M6U2LE": [
    {
      "type": 0,
      "value": "Les paramètres seront enregistrés lors de l’enregistrement du flux de travail. Vous pouvez le modifier ici avant de l’enregistrer ou le modifier dans la page de paramètres après l’enregistrement."
    }
  ],
  "M8Aqm4": [
    {
      "type": 0,
      "value": "Facultatif. Nom de l'action délimitée dans l'étendue de laquelle vous voulez voir les entrées et les sorties des actions de niveau supérieur."
    }
  ],
  "M9mzP6": [
    {
      "type": 0,
      "value": "Obligatoire. Numéro à ajouter à l'opérande 2."
    }
  ],
  "MDbmMw": [
    {
      "type": 0,
      "value": "Obligatoire. Collections à évaluer. Un objet doit être dans toutes les collections transmises pour apparaître dans le résultat."
    }
  ],
  "MKTdNk": [
    {
      "type": 0,
      "value": "Obligatoire. URI de données à convertir en représentation binaire."
    }
  ],
  "MTR4Vg": [
    {
      "type": 0,
      "value": "Retourne l'horodateur actuel en tant que chaîne"
    }
  ],
  "Mb+Eaq": [
    {
      "type": 0,
      "value": "Bool"
    }
  ],
  "Mb/Vp8": [
    {
      "type": 0,
      "value": "Échec suivant"
    }
  ],
  "MmBfD1": [
    {
      "type": 0,
      "value": "Erreur inattendue"
    }
  ],
  "N2CF0J": [
    {
      "type": 0,
      "value": "Obligatoire. Nom de clé des valeurs de données de formulaire à retourner."
    }
  ],
  "NPUFgH": [
    {
      "type": 0,
      "value": "État"
    }
  ],
  "O+8vRv": [
    {
      "type": 0,
      "value": "Retourne la représentation binaire d'une valeur"
    }
  ],
  "O36+wl": [
    {
      "type": 0,
      "value": "Modifier le paramètre"
    }
  ],
  "OD8igU": [
    {
      "type": 0,
      "value": "Obligatoire. Chaîne contenant le nom du fuseau horaire source. Pour plus d'informations, consultez https://msdn.microsoft.com/fr-fr/library/gg154758.aspx."
    }
  ],
  "OFKZzQ": [
    {
      "type": 0,
      "value": "Options d'opération :"
    }
  ],
  "OSHNZ2": [
    {
      "type": 0,
      "value": "Commentaire"
    }
  ],
  "OVvieE": [
    {
      "type": 0,
      "value": "Retourne les résultats des actions de niveau supérieur dans l'action délimitée spécifiée, par exemple, une action For_each, Until ou Scope."
    }
  ],
  "OfvxaB": [
    {
      "type": 0,
      "value": "Texte de l'étiquette"
    }
  ],
  "Oib1mL": [
    {
      "type": 1,
      "value": "hours"
    },
    {
      "type": 0,
      "value": " h "
    },
    {
      "type": 1,
      "value": "minutes"
    },
    {
      "type": 0,
      "value": " m"
    }
  ],
  "OihxQE": [
    {
      "type": 0,
      "value": "Facultatif. Paramètres régionaux à utiliser lors de l’analyse de la chaîne d’heure de date."
    }
  ],
  "OjGJ8Y": [
    {
      "type": 0,
      "value": "Renvoie l’hôte d’un URI"
    }
  ],
  "OnrO5/": [
    {
      "type": 0,
      "value": "Sélectionner une identité managée"
    }
  ],
  "P2A5dB": [
    {
      "type": 0,
      "value": "Obligatoire. Cette valeur correspond au nombre d'entiers qui se trouvent dans le tableau."
    }
  ],
  "P4rEwD": [
    {
      "type": 0,
      "value": "Fonctions de collection"
    }
  ],
  "P8ZBF9": [
    {
      "type": 0,
      "value": "Obligatoire. Collection dans laquelle prendre le premier objet."
    }
  ],
  "PF87Ew": [
    {
      "type": 0,
      "value": "Réussi"
    }
  ],
  "PKMkb/": [
    {
      "type": 0,
      "value": "Obligatoire. Numéro à ajouter à l'opérande 1."
    }
  ],
  "PP63jY": [
    {
      "type": 0,
      "value": "plus de panneaux"
    }
  ],
  "PQOiAc": [
    {
      "type": 0,
      "value": "Réduire"
    }
  ],
  "PRnqYA": [
    {
      "type": 0,
      "value": "Obligatoire. Nombre de secondes à ajouter. Peut être négatif pour soustraire des secondes."
    }
  ],
  "PaPPLr": [
    {
      "type": 0,
      "value": "Abandonné"
    }
  ],
  "PfCJlN": [
    {
      "type": 0,
      "value": "Fonctions de workflow"
    }
  ],
  "Pvm0xB": [
    {
      "type": 0,
      "value": "Retourne la représentation en base 64 de la chaîne entrée"
    }
  ],
  "Q/7unA": [
    {
      "type": 0,
      "value": "Objet"
    }
  ],
  "Q0xpPQ": [
    {
      "type": 0,
      "value": "Obligatoire. Objet à vérifier pour voir s'il est inférieur ou égal à l'objet comparé."
    }
  ],
  "QEp3C8": [
    {
      "type": 0,
      "value": "Convertir l'entrée en valeur de type JSON"
    }
  ],
  "QQYzHC": [
    {
      "type": 0,
      "value": "Menu contextuel de la carte "
    },
    {
      "type": 1,
      "value": "title"
    }
  ],
  "QZBPUx": [
    {
      "type": 0,
      "value": "Retourne une valeur unique correspondant au nom de clé d'une sortie de déclencheur de données de formulaire ou encodée dans un formulaire"
    }
  ],
  "QZrxUk": [
    {
      "type": 0,
      "value": "Fonctions de chaîne"
    }
  ],
  "QbJDi7": [
    {
      "type": 0,
      "value": "Élément"
    }
  ],
  "QeE0k/": [
    {
      "type": 0,
      "value": "Obligatoire. Valeur convertie en binaire."
    }
  ],
  "QknZQ1": [
    {
      "type": 0,
      "value": "Chargement..."
    }
  ],
  "Qn8qxn": [
    {
      "type": 0,
      "value": "Retourne une chaîne au format de date"
    }
  ],
  "QpRRt3": [
    {
      "type": 0,
      "value": "Obligatoire. Chaîne avec laquelle délimiter les éléments."
    }
  ],
  "QrQDdp": [
    {
      "type": 0,
      "value": "Obligatoire. Chaîne contenant l’unité de temps spécifiée dans l’intervalle à soustraire."
    }
  ],
  "Qu1HkA": [
    {
      "type": 1,
      "value": "hours"
    },
    {
      "type": 0,
      "value": " h"
    }
  ],
  "RX2Shm": [
    {
      "type": 0,
      "value": "Obligatoire. Chaîne fractionnée."
    }
  ],
  "RhH4pF": [
    {
      "offset": 0,
      "options": {
        "one": {
          "value": [
            {
              "type": 7
            },
            {
              "type": 0,
              "value": " minute"
            }
          ]
        },
        "other": {
          "value": [
            {
              "type": 7
            },
            {
              "type": 0,
              "value": " minutes"
            }
          ]
        }
      },
      "pluralType": "cardinal",
      "type": 6,
      "value": "minutes"
    }
  ],
  "S8P4N5": [
    {
      "type": 0,
      "value": "Supprimer"
    }
  ],
  "SKXopi": [
    {
      "type": 0,
      "value": "Convertir le paramètre en entier"
    }
  ],
  "SLZ0n4": [
    {
      "type": 0,
      "value": "Vérifie si la chaîne commence par une valeur (culture invariante qui ne respecte pas la casse)"
    }
  ],
  "SXb47U": [
    {
      "type": 1,
      "value": "minutes"
    },
    {
      "type": 0,
      "value": " m"
    }
  ],
  "SY04wn": [
    {
      "type": 0,
      "value": "Obligatoire. Nom de l'action avec une réponse encodée dans le formulaire ou avec des données de formulaire."
    }
  ],
  "T7zcR6": [
    {
      "type": 0,
      "value": "Obligatoire. Expressions qui doivent être vraies."
    }
  ],
  "T8Xqt9": [
    {
      "type": 0,
      "value": "Échec"
    }
  ],
  "TI44R1": [
    {
      "type": 0,
      "value": "Retourne une chaîne avec chaque élément d'un tableau joint par un délimiteur"
    }
  ],
  "TO7qos": [
    {
      "type": 0,
      "value": "Retourne le début du mois en horodateur de chaîne"
    }
  ],
  "TUaunO": [
    {
      "type": 0,
      "value": "Entrer une valeur"
    }
  ],
  "TZv5JE": [
    {
      "type": 0,
      "value": "Nom"
    }
  ],
  "Tb2QLA": [
    {
      "type": 0,
      "value": "ID de demande de client"
    }
  ],
  "TgcgXE": [
    {
      "type": 0,
      "value": "Étiquettes"
    }
  ],
  "Twfck/": [
    {
      "type": 0,
      "value": "Obligatoire. Nombre avec lequel multiplier le multiplicande 1."
    }
  ],
  "Tz5jTR": [
    {
      "type": 0,
      "value": "Réduire/développer"
    }
  ],
  "U3iWVd": [
    {
      "type": 0,
      "value": "Génère un tableau d'entiers commençant à partir d'un certain nombre"
    }
  ],
  "UCNM4L": [
    {
      "type": 0,
      "value": "Pour référencer un paramètre, utilisez la liste contenu dynamique."
    }
  ],
  "UHCVNK": [
    {
      "type": 0,
      "value": "Remplace une chaîne par une chaîne donnée"
    }
  ],
  "USVffu": [
    {
      "type": 0,
      "value": "Contenu non affiché en raison de la configuration de la sécurité."
    }
  ],
  "V0ZbQO": [
    {
      "type": 0,
      "value": "Afficher moins"
    }
  ],
  "VKAk5g": [
    {
      "type": 0,
      "value": "Le nom d'exécution de workflow fourni n'est pas valide."
    }
  ],
  "VVfYvq": [
    {
      "type": 0,
      "value": "Obligatoire. Nombre à diviser par le diviseur."
    }
  ],
  "VXBWrq": [
    {
      "type": 0,
      "value": "Commentaire"
    }
  ],
  "VZHick": [
    {
      "type": 0,
      "value": "Durée"
    }
  ],
  "Vaacox": [
    {
      "type": 0,
      "value": "Historique d’exécution"
    }
  ],
  "W070M2": [
    {
      "type": 0,
      "value": "sur "
    },
    {
      "type": 1,
      "value": "max"
    }
  ],
  "W6FdMh": [
    {
      "type": 0,
      "value": "Obligatoire. Nom de la nouvelle propriété."
    }
  ],
  "W8cbO8": [
    {
      "type": 0,
<<<<<<< HEAD
      "value": "Clear"
=======
      "value": "Effacer"
>>>>>>> f2099bd0
    }
  ],
  "WS9kXD": [
    {
      "type": 0,
      "value": "Obligatoire. Premier entier du tableau."
    }
  ],
  "WUe3DY": [
    {
      "type": 0,
      "value": "Raccourci pour trigger().outputs"
    }
  ],
  "WgoP7R": [
    {
      "type": 0,
      "value": "Retourne le résultat de la multiplication de deux nombres"
    }
  ],
  "X8JjjT": [
    {
      "type": 1,
      "value": "days"
    },
    {
      "type": 0,
      "value": " jours "
    },
    {
      "type": 1,
      "value": "hours"
    },
    {
      "type": 0,
      "value": " heures"
    }
  ],
  "XCunbR": [
    {
      "type": 0,
      "value": "Raccourci pour actions('actionName').outputs"
    }
  ],
  "XEuptL": [
    {
      "type": 0,
      "value": "Combine un nombre quelconque de chaînes"
    }
  ],
  "XFFpu/": [
    {
      "type": 0,
      "value": "Réessayer"
    }
  ],
  "XOzn/3": [
    {
      "type": 0,
      "value": "Nom de la connexion"
    }
  ],
  "XTuxmH": [
    {
      "type": 1,
      "value": "minutes"
    },
    {
      "type": 0,
      "value": " minutes "
    },
    {
      "type": 1,
      "value": "seconds"
    },
    {
      "type": 0,
      "value": " secondes"
    }
  ],
  "Xnn0uj": [
    {
      "type": 0,
      "value": "Demande"
    }
  ],
  "XtuP5e": [
    {
      "type": 0,
      "value": "Fonctions mathématiques"
    }
  ],
  "Xx/naD": [
    {
      "type": 0,
      "value": "Obligatoire. Nom de l'action dont vous voulez obtenir les sorties de corps."
    }
  ],
  "Y0H9aX": [
    {
      "type": 0,
      "value": "Plus d'informations"
    }
  ],
  "Y9kBz5": [
    {
      "type": 0,
      "value": "Retourne la représentation binaire d'un URI de données"
    }
  ],
  "YHsAKl": [
    {
      "type": 0,
      "value": "Note d'opération"
    }
  ],
  "YIBDSH": [
    {
      "type": 1,
      "value": "days"
    },
    {
      "type": 0,
      "value": "j"
    }
  ],
  "YJJ+gQ": [
    {
      "type": 0,
      "value": "Chaîne"
    }
  ],
  "YKXmKD": [
    {
      "type": 0,
      "value": "Permet à une expression de dériver sa valeur d'autres paires de nom et valeur JSON ou de la sortie du déclencheur de runtime"
    }
  ],
  "YaFjJQ": [
    {
      "type": 0,
      "value": "Retourne un unique tableau ou objet avec tous les éléments qui sont dans l'objet ou tableau transmis à cette fonction. Les paramètres de la fonction peuvent être un ensemble d'objets ou de tableaux (et non un mélange des deux). Si deux objets portent le même nom dans la sortie finale, le dernier objet avec ce nom s'affiche dans l'objet final."
    }
  ],
  "YoQara": [
    {
      "type": 0,
      "value": "Aucun"
    }
  ],
  "ZME5hh": [
    {
      "type": 0,
      "value": "Retourne le jour du composant Mois d'un horodateur de chaîne"
    }
  ],
  "ZUaz3Y": [
    {
      "type": 0,
      "value": "Raccourci pour trigger().outputs.body"
    }
  ],
  "ZaIeDG": [
    {
      "type": 0,
      "value": "Obligatoire. Valeur avec laquelle la chaîne peut commencer."
    }
  ],
  "ZbX8xq": [
    {
      "type": 0,
      "value": "Cette opération a déjà été supprimée."
    }
  ],
  "a7j3gS": [
    {
      "type": 0,
      "value": "Obligatoire. Nombre à diviser par le diviseur."
    }
  ],
  "aAXnqw": [
    {
      "type": 0,
      "value": "Obligatoire. Numéro de l’occurrence de la sous-chaîne à rechercher."
    }
  ],
  "aGyVJT": [
    {
      "type": 0,
      "value": "Obligatoire. Nombre d'objets à supprimer de l'avant de la collection. Doit être un entier positif."
    }
  ],
  "bH5LtI": [
    {
      "type": 0,
      "value": "L'onglet avec le nom "
    },
    {
      "type": 1,
      "value": "tabname"
    },
    {
      "type": 0,
      "value": " est déjà inscrit"
    }
  ],
  "bTrk+S": [
    {
      "type": 0,
      "value": "Obligatoire. Objet à vérifier pour voir s'il est supérieur ou égal à la valeur comparée."
    }
  ],
  "ba9yGJ": [
    {
      "type": 0,
      "value": "Charger plus"
    }
  ],
  "bf7078": [
    {
      "type": 0,
      "value": "Retourne la valeur maximale dans le tableau d'entrée de nombres"
    }
  ],
  "bgfjqS": [
    {
      "type": 0,
      "value": "Paramètre d’étiquette"
    }
  ],
  "bzF/qn": [
    {
      "type": 0,
      "value": "Obligatoire. Collection à partir de laquelle prendre les premiers objets Count."
    }
  ],
  "c2XklE": [
    {
      "type": 0,
      "value": "Rechercher"
    }
  ],
  "c3G/zq": [
    {
      "type": 0,
      "value": "Renvoie un objet avec une propriété définie sur la valeur fournie"
    }
  ],
  "c6XbVI": [
    {
      "type": 0,
      "value": "volet"
    }
  ],
  "cJm+ah": [
    {
      "type": 0,
      "value": "Obligatoire. Valeur pour laquelle rechercher l'index."
    }
  ],
  "ci6ex1": [
    {
      "type": 0,
      "value": "Valeur"
    }
  ],
  "cj+kyo": [
    {
      "type": 0,
      "value": "Annulé"
    }
  ],
  "cmTCsW": [
    {
      "type": 0,
      "value": "Erreur lors du chargement du composant."
    }
  ],
  "cqiqcf": [
    {
      "type": 0,
      "value": "Heure de début"
    }
  ],
  "cscezV": [
    {
      "type": 0,
      "value": "Obligatoire. Collection dans laquelle ignorer les premiers objets Count."
    }
  ],
  "d3bSQA": [
    {
      "type": 0,
      "value": "Supprimer le commentaire"
    }
  ],
  "dDYCuU": [
    {
      "type": 0,
      "value": "En savoir plus"
    }
  ],
  "dFInXP": [
    {
      "type": 0,
      "value": "Sélectionner"
    }
  ],
  "dhvk0u": [
    {
      "type": 0,
      "value": "Retourne la représentation sous forme de chaîne d'une chaîne codée en base 64"
    }
  ],
  "dqgt9y": [
    {
      "type": 0,
      "value": "Convertir le paramètre en valeur booléenne"
    }
  ],
  "drM9Sl": [
    {
      "type": 0,
      "value": "Retourne un tableau de valeurs correspondant au nom de clé d'une sortie d'action de données de formulaire ou encodée dans un formulaire"
    }
  ],
  "dsz+Ae": [
    {
      "type": 0,
      "value": "Fractionne la chaîne à l'aide d'un séparateur"
    }
  ],
  "e4Onhn": [
    {
      "type": 0,
      "value": "Non spécifié"
    }
  ],
  "eHgi14": [
    {
      "type": 0,
      "value": "Obligatoire. Nom de la variable dont vous voulez la valeur."
    }
  ],
  "eRvRWs": [
    {
      "type": 0,
      "value": "Heure de début"
    }
  ],
  "eT+b9W": [
    {
      "type": 0,
      "value": "Obligatoire. Nombre par lequel diviser le dividende."
    }
  ],
  "egLI8P": [
    {
      "type": 0,
      "value": "Obligatoire. Index d'où la sous-chaîne commence dans le paramètre 1."
    }
  ],
  "f/lWTW": [
    {
      "type": 0,
      "value": "Obligatoire. Objets à vérifier pour voir s'ils ont la valeur Null."
    }
  ],
  "f1j0to": [
    {
      "type": 0,
      "value": "Facultatif. Index de l’emplacement où arrêter l’extraction de la sous-chaîne."
    }
  ],
  "fBQBw/": [
    {
      "type": 0,
      "value": "Retourne true si le premier argument est supérieur ou égal à la seconde"
    }
  ],
  "fg/34o": [
    {
      "type": 0,
      "value": "Fonctions logiques"
    }
  ],
  "ftwXvc": [
    {
      "type": 0,
      "value": "Ignoré"
    }
  ],
  "gCXOd5": [
    {
      "type": 0,
      "value": "URI"
    }
  ],
  "gDDfek": [
    {
      "type": 0,
      "value": "Retourne un timestamp qui correspond à l'heure actuelle plus l'intervalle de temps spécifié."
    }
  ],
  "gDY9xk": [
    {
      "type": 0,
      "value": "Retourne le résultat de la division de deux nombres"
    }
  ],
  "gIK0WG": [
    {
      "type": 0,
      "value": "Obligatoire. Valeur booléenne qui détermine la valeur que l'expression doit retourner."
    }
  ],
  "gKq3Jv": [
    {
      "type": 0,
      "value": "Précédent échec"
    }
  ],
  "gMhc5o": [
    {
      "type": 0,
      "value": "Obligatoire. Chaîne à combiner en une seule chaîne."
    }
  ],
  "gQt/0f": [
    {
      "type": 0,
      "value": "Fonctions de conversion"
    }
  ],
  "gu9o9z": [
    {
      "type": 0,
      "value": "Utilisée dans une boucle Until, cette fonction retourne l’index d’itération actuel de la boucle spécifiée."
    }
  ],
  "hN7iBP": [
    {
      "offset": 0,
      "options": {
        "one": {
          "value": [
            {
              "type": 7
            },
            {
              "type": 0,
              "value": " seconde"
            }
          ]
        },
        "other": {
          "value": [
            {
              "type": 7
            },
            {
              "type": 0,
              "value": " secondes"
            }
          ]
        }
      },
      "pluralType": "cardinal",
      "type": 6,
      "value": "seconds"
    }
  ],
  "hPM6iC": [
    {
      "type": 0,
      "value": "Retourne le résultat de la soustraction de deux nombres"
    }
  ],
  "hdnZ9Y": [
    {
      "type": 0,
      "value": "Alt/Option + cliquer pour télécharger « "
    },
    {
      "type": 1,
      "value": "displayName"
    },
    {
      "type": 0,
      "value": " »"
    }
  ],
  "hrbDu6": [
    {
      "type": 0,
      "value": "Durée"
    }
  ],
  "iBlvhu": [
    {
      "type": 0,
      "value": "Commentaire"
    }
  ],
  "iCSHJG": [
    {
      "type": 0,
      "value": "Convertit une chaîne en majuscules à l'aide des règles de casse de la culture invariante"
    }
  ],
  "iJOIca": [
    {
      "type": 0,
      "value": "Suivant"
    }
  ],
  "iMicOQ": [
    {
      "type": 0,
      "value": "Obligatoire. URI à analyser."
    }
  ],
  "iRjBf4": [
    {
      "type": 0,
      "value": "Des tests sont configurés pour cette action."
    }
  ],
  "iU1OJh": [
    {
      "type": 0,
      "value": "Développer"
    }
  ],
  "iU5Fdh": [
    {
      "type": 0,
      "value": "Fonctions de manipulation"
    }
  ],
  "iUs7pv": [
    {
      "type": 0,
      "value": "Annuler"
    }
  ],
  "iql+jn": [
    {
      "type": 1,
      "value": "seconds"
    },
    {
      "type": 0,
      "value": " s"
    }
  ],
  "j2MU0b": [
    {
      "type": 0,
      "value": "Renvoie un objet avec une propriété supprimée"
    }
  ],
  "j39557": [
    {
      "type": 0,
      "value": "Renvoie la valeur de la variable spécifiée."
    }
  ],
  "jHHF/u": [
    {
      "type": 0,
      "value": "Retourne un entier aléatoire d'une plage spécifiée, inclus uniquement au début de la plage."
    }
  ],
  "jKsMS6": [
    {
      "type": 0,
      "value": "Obligatoire. Expression à inverser."
    }
  ],
  "jQ0Aqj": [
    {
      "type": 0,
      "value": "Obligatoire. Valeur convertie en chaîne."
    }
  ],
  "jVpanH": [
    {
      "type": 0,
      "value": "Obligatoire. Chaîne d'entrée en base64."
    }
  ],
  "jcA3Ig": [
    {
      "type": 0,
      "value": "Obligatoire. Nom de clé des valeurs de données de formulaire à retourner."
    }
  ],
  "jfInxm": [
    {
      "type": 0,
      "value": "Modifier dans JSON"
    }
  ],
  "k/oqFL": [
    {
      "type": 0,
      "value": "Obligatoire. Chaîne codée en base64."
    }
  ],
  "k41+13": [
    {
      "type": 0,
      "value": "Ignoré"
    }
  ],
  "k5tGEr": [
    {
      "type": 0,
      "value": "Oui"
    }
  ],
  "kHcCxH": [
    {
      "type": 1,
      "value": "minutes"
    },
    {
      "type": 0,
      "value": " m "
    },
    {
      "type": 1,
      "value": "seconds"
    },
    {
      "type": 0,
      "value": " s"
    }
  ],
  "kN6kce": [
    {
      "type": 0,
      "value": "Retourne la représentation sous forme de chaîne d'une chaîne d'entrée en base 64"
    }
  ],
  "kYivbS": [
    {
      "type": 0,
      "value": "Télécharger (Alt/Option + clic)"
    }
  ],
  "kZuYgD": [
    {
      "type": 0,
      "value": "Retourne true si le premier argument est inférieur à la seconde"
    }
  ],
  "keb4r1": [
    {
      "type": 0,
      "value": "Retourne true si les deux valeurs sont égales"
    }
  ],
  "knylNW": [
    {
      "type": 0,
      "value": "Obligatoire. Cette valeur est l'entier suivant après l'entier le plus grand qui peut être retourné."
    }
  ],
  "l36V56": [
    {
      "type": 1,
      "value": "hours"
    },
    {
      "type": 0,
      "value": " heures "
    },
    {
      "type": 1,
      "value": "minutes"
    },
    {
      "type": 0,
      "value": " minutes"
    }
  ],
  "lPTdSf": [
    {
      "type": 0,
      "value": "Déclencheur d'exécution"
    }
  ],
  "lV77P8": [
    {
      "type": 0,
      "value": "Titre"
    }
  ],
  "lgs5sf": [
    {
      "type": 0,
      "value": "Mode d’exécution sans état :"
    }
  ],
  "ljAOR6": [
    {
      "type": 0,
      "value": "Raccourci pour actions('actionName').outputs.body"
    }
  ],
  "lztiwS": [
    {
      "type": 0,
      "value": "Valeur réelle"
    }
  ],
  "m7Y6Qf": [
    {
      "type": 0,
      "value": "Tests"
    }
  ],
  "m8Q61y": [
    {
      "type": 0,
      "value": "Nom"
    }
  ],
  "mGUdCO": [
    {
      "type": 0,
      "value": "Retourne un timestamp qui correspond à l'heure actuelle moins l'intervalle de temps spécifié."
    }
  ],
  "mGpKsl": [
    {
      "type": 0,
      "value": "Retourne la représentation sous forme de chaîne d'un URI de données"
    }
  ],
  "mPakaD": [
    {
      "type": 0,
      "value": "L'URL encode la chaîne d'entrée"
    }
  ],
  "mZRMD9": [
    {
      "type": 0,
      "value": "Obligatoire. Chaîne à convertir en minuscules. Si un caractère de la chaîne n'a pas d'équivalent en minuscules, le caractère reste inchangé dans la chaîne retournée."
    }
  ],
  "n35O/+": [
    {
      "type": 0,
      "value": "Obligatoire. Valeur convertie en nombre à virgule flottante."
    }
  ],
  "nGds/r": [
    {
      "type": 0,
      "value": "Obligatoire. Objet à vérifier pour voir s'il est inférieur ou égal à la valeur comparée."
    }
  ],
  "nHseED": [
    {
      "type": 0,
      "value": "Obligatoire. Nombre d'unités de temps de l'heure souhaitée dans le futur."
    }
  ],
  "nTA155": [
    {
      "type": 0,
      "value": "Obligatoire. Nom de la propriété à supprimer."
    }
  ],
  "ngsC44": [
    {
      "type": 0,
      "value": "Obligatoire. Objet à vérifier pour voir s'il est inférieur à l'objet comparé."
    }
  ],
  "nkk1mu": [
    {
      "type": 0,
      "value": "Ajoute un nombre entier de minutes à un horodateur de chaîne transmis"
    }
  ],
  "o/0SEj": [
    {
      "type": 0,
      "value": "Retourne le dernier élément du tableau ou de la chaîne transmis(e)"
    }
  ],
  "o14STH": [
    {
      "type": 0,
      "value": "Obligatoire. XML sur lequel évaluer l'expression XPath."
    }
  ],
  "o1HOyf": [
    {
      "type": 1,
      "value": "current_page"
    },
    {
      "type": 0,
      "value": " of "
    },
    {
      "type": 1,
      "value": "max_page"
    }
  ],
  "oAFcW6": [
    {
      "type": 0,
      "value": "Obligatoire. dataURI à décoder en représentation binaire."
    }
  ],
  "oV0xQ9": [
    {
      "type": 0,
      "value": "Entrer l’identificateur d’exécution pour ouvrir l’exécution"
    }
  ],
  "p/0r2N": [
    {
      "type": 0,
      "value": "Obligatoire. Nom de clé de la valeur de données de formulaire à retourner."
    }
  ],
  "p16/4S": [
    {
      "type": 0,
      "value": "En-têtes"
    }
  ],
  "pIczsS": [
    {
      "type": 0,
      "value": "Heure de fin"
    }
  ],
  "pOTcUO": [
    {
      "type": 0,
      "value": "Obligatoire. Valeurs à combiner dans un tableau."
    }
  ],
  "pRUJff": [
    {
      "type": 0,
      "value": "Paramètres"
    }
  ],
  "pXmFGf": [
    {
      "type": 0,
      "value": "Convertir l'entrée en valeur de type XML"
    }
  ],
  "pYtSyE": [
    {
      "type": 0,
      "value": "Obligatoire. Nombre par lequel diviser le dividende. Après la division, le chiffre restant est accepté."
    }
  ],
  "pcuZKB": [
    {
      "type": 0,
      "value": "Retourne un unique tableau ou objet qui a des éléments communs avec les objets ou tableaux transmis. Les paramètres de la fonction peuvent être un ensemble d'objets ou de tableaux (et non un mélange des deux). Si deux objets portent le même nom, le dernier objet avec ce nom s'affiche dans l'objet final."
    }
  ],
  "pozypE": [
    {
      "type": 0,
      "value": "Supprime les espaces de début et de fin d’une chaîne"
    }
  ],
  "pr9GwA": [
    {
      "type": 0,
      "value": "Actualiser"
    }
  ],
  "q/+Uex": [
    {
      "type": 0,
      "value": "Retourne un nœud XML, un jeu de nœuds ou une valeur au format JSON à partir de l'expression XPath fournie"
    }
  ],
  "q2OCEx": [
    {
      "type": 0,
      "value": "Obligatoire. La valeur à assigner à la propriété."
    }
  ],
  "q2w8Sk": [
    {
      "type": 0,
      "value": "Convertir le paramètre en chaîne"
    }
  ],
  "q87X20": [
    {
      "type": 0,
      "value": "Ajoute un nombre entier de secondes à un horodateur de chaîne transmis"
    }
  ],
  "qGfwxW": [
    {
      "type": 0,
      "value": "Identité managée"
    }
  ],
  "qJpnIL": [
    {
      "type": 0,
      "value": "Vérifie si la chaîne se termine par une valeur (culture invariante qui ne respecte pas la casse)"
    }
  ],
  "qSejoi": [
    {
      "type": 0,
      "value": "Retourne true si le premier argument est inférieur ou égal à la seconde"
    }
  ],
  "qSt0Sb": [
    {
      "type": 0,
      "value": "Obligatoire"
    }
  ],
  "qUWBUX": [
    {
      "offset": 0,
      "options": {
        "one": {
          "value": [
            {
              "type": 7
            },
            {
              "type": 0,
              "value": " jour"
            }
          ]
        },
        "other": {
          "value": [
            {
              "type": 7
            },
            {
              "type": 0,
              "value": " jours"
            }
          ]
        }
      },
      "pluralType": "cardinal",
      "type": 6,
      "value": "days"
    }
  ],
  "qc5S69": [
    {
      "type": 0,
      "value": "Retourne le nombre d'éléments d'un tableau ou d'une chaîne"
    }
  ],
  "qnI4Y1": [
    {
      "type": 0,
      "value": "Obligatoire. Valeur convertie en entier."
    }
  ],
  "r8aZXs": [
    {
      "type": 0,
      "value": "Permet à une expression de dériver sa valeur d'autres paires de nom et valeur JSON ou de la sortie de l'action de runtime"
    }
  ],
  "r9SVE4": [
    {
      "type": 0,
      "value": "Int"
    }
  ],
  "rAyuzv": [
    {
      "type": 0,
      "value": "Non"
    }
  ],
  "rCl53e": [
    {
      "type": 0,
      "value": "Titre de carte"
    }
  ],
  "raBiud": [
    {
      "type": 0,
      "value": "Obligatoire. Soit un tableau de valeurs dans lequel rechercher la valeur maximale soit la première valeur d'un ensemble."
    }
  ],
  "rcz4w4": [
    {
      "type": 0,
      "value": "Retourne la représentation encodée sous forme d'URI d'une valeur"
    }
  ],
  "s5RV9B": [
    {
      "type": 0,
      "value": "Retourne le jour du composant Année d'un horodateur de chaîne"
    }
  ],
  "sDkAVZ": [
    {
      "type": 0,
      "value": "Retourne un tableau de valeurs correspondant au nom de clé d'une sortie de déclencheur de données de formulaire ou encodée dans un formulaire"
    }
  ],
  "sZ0G/Z": [
    {
      "type": 0,
      "value": "Obligatoire. Chaîne contenant l'unité de temps spécifiée dans l'intervalle à ajouter."
    }
  ],
  "sbPZ9S": [
    {
      "type": 0,
      "value": "Obligatoire. Collection à vérifier pour voir si elle est vide."
    }
  ],
  "sfJTHV": [
    {
      "type": 0,
      "value": "Obligatoire. Nombre à supprimer du nombre à diminuer."
    }
  ],
  "shF9tZ": [
    {
      "type": 0,
      "value": "Clé"
    }
  ],
  "soqP+Z": [
    {
      "type": 0,
      "value": "Retourne true si l'un des paramètres a la valeur true"
    }
  ],
  "ss5JPH": [
    {
      "type": 0,
      "value": "Nouveau paramètre"
    }
  ],
  "t+XCkg": [
    {
      "type": 0,
      "value": "Obligatoire. Chaîne contenant le nom du fuseau horaire de destination. Pour plus d'informations, consultez https://msdn.microsoft.com/fr-fr/library/gg154758.aspx."
    }
  ],
  "tE7Zam": [
    {
      "type": 0,
      "value": "Retourne l'URL pour appeler le déclencheur ou l'action"
    }
  ],
  "tImHz/": [
    {
      "type": 1,
      "value": "days"
    },
    {
      "type": 0,
      "value": " d "
    },
    {
      "type": 1,
      "value": "hours"
    },
    {
      "type": 0,
      "value": " h"
    }
  ],
  "tLZ9Sh": [
    {
      "type": 0,
      "value": "Obligatoire. Index de la partie à récupérer."
    }
  ],
  "tMRPnG": [
    {
      "type": 0,
      "value": "Cette fonction vous fournit des détails pour le workflow proprement dit au moment du runtime"
    }
  ],
  "tNoZx2": [
    {
      "type": 0,
      "value": "Type"
    }
  ],
  "tVmUCd": [
    {
      "type": 0,
      "value": "Déclencheur"
    }
  ],
  "tZj2Xn": [
    {
      "type": 0,
      "value": "Retourne true si le premier argument est supérieur à la seconde"
    }
  ],
  "taPCmY": [
    {
      "type": 0,
      "value": "Obligatoire. Nombre d'heures à ajouter. Peut être négatif pour soustraire des heures."
    }
  ],
  "tu8I7j": [
    {
      "type": 0,
      "value": "Opérations"
    }
  ],
  "uN4zFU": [
    {
      "type": 0,
      "value": "OK"
    }
  ],
  "uR9WuI": [
    {
      "type": 0,
      "value": "Obligatoire. Collections à évaluer. Un objet qui apparaît dans une des collections s'affiche également dans le résultat."
    }
  ],
  "uUlBZ8": [
    {
      "type": 0,
      "value": "Ajoute un nombre entier d'heures à un horodateur de chaîne transmis"
    }
  ],
  "uc/PoD": [
    {
      "type": 0,
      "value": "Obligatoire. Nombre d'unités de temps de l'heure souhaitée dans le passé."
    }
  ],
  "uczA5c": [
    {
      "type": 0,
      "value": "Obligatoire. Chaîne pouvant contenir la valeur."
    }
  ],
  "ut5Med": [
    {
      "type": 0,
      "value": "Valeur par défaut"
    }
  ],
  "uzsleE": [
    {
      "type": 0,
      "value": "Crée un tableau à partir des paramètres"
    }
  ],
  "v39HKj": [
    {
      "type": 0,
      "value": "Génère un GUID (identificateur global unique)"
    }
  ],
  "vEBhDX": [
    {
      "type": 0,
      "value": "Retourne le dernier index d'une valeur au sein d'une chaîne (culture invariante qui ne respecte pas la casse)"
    }
  ],
  "vQcQkU": [
    {
      "type": 0,
      "value": "Obligatoire. Valeur avec laquelle la chaîne peut se terminer."
    }
  ],
  "vSlNPe": [
    {
      "type": 0,
      "value": "Supprimer"
    }
  ],
  "va40BJ": [
    {
      "type": 0,
      "value": "Obligatoire. Nom de l'action dont vous voulez obtenir les sorties."
    }
  ],
  "vwH/XV": [
    {
      "type": 0,
      "value": "Créer un paramètre"
    }
  ],
  "vz2gZC": [
    {
      "type": 0,
      "value": "Propriétés du flux de travail"
    }
  ],
  "wEaGWn": [
    {
      "type": 0,
      "value": "Soustrait un nombre entier dans une unité de temps spécifiée à partir d'un horodateur de chaîne transmis"
    }
  ],
  "wFCkpM": [
    {
      "type": 0,
      "value": "Obligatoire. Soit un tableau de valeurs dans lequel rechercher la valeur minimale soit la première valeur d'un ensemble."
    }
  ],
  "wHYQyg": [
    {
      "type": 0,
      "value": "Expiré"
    }
  ],
  "wQcEXt": [
    {
      "type": 0,
      "value": "Obligatoire. Chaîne dans laquelle rechercher le paramètre 2 et qui est mise à jour avec le paramètre 3 lorsque le paramètre 2 se trouve dans le paramètre 1."
    }
  ],
  "wQsEwc": [
    {
      "type": 0,
      "value": "Obligatoire. Longueur de la sous-chaîne."
    }
  ],
  "wWVQuK": [
    {
      "type": 0,
      "value": "Retourne une valeur spécifiée en fonction de ce que l'expression a renvoyé : true ou false"
    }
  ],
  "wmDUGV": [
    {
      "type": 0,
      "value": "Convertit un horodateur de chaîne transmis d'un fuseau horaire cible à une heure UTC"
    }
  ],
  "wmw/ai": [
    {
      "type": 0,
      "value": "Retourne un tableau ou objet unique avec tous les éléments qui se trouvent dans le tableau ou l'objet transmis à cette fonction"
    }
  ],
  "woJQhv": [
    {
      "type": 0,
      "value": "URL de rappel :"
    }
  ],
  "x0or2o": [
    {
      "type": 0,
      "value": "Obligatoire. Collection pour laquelle obtenir la longueur."
    }
  ],
  "xJ6vjn": [
    {
      "type": 0,
      "value": "Retourne la représentation sous forme de chaîne d'une chaîne encodée sous forme d'URI"
    }
  ],
  "xOAOHM": [
    {
      "type": 0,
<<<<<<< HEAD
      "value": "Editor Input"
=======
      "value": "Entrée de l’éditeur"
>>>>>>> f2099bd0
    }
  ],
  "xV/oyK": [
    {
      "type": 0,
      "value": "Obligatoire. Nom de la propriété nouvelle ou existante."
    }
  ],
  "xYyPR8": [
    {
      "type": 0,
      "value": "Renvoie le chemin d’accès d’un URI. Si le chemin d’accès n’est pas spécifié, renvoie « / »"
    }
  ],
  "xt5TeT": [
    {
      "type": 0,
      "value": "Les paramètres sont partagés entre les flux de travail d’une Application Logique."
    }
  ],
  "xwEX2/": [
    {
      "type": 0,
      "value": "Valeur"
    }
  ],
  "y3AZQB": [
    {
      "type": 0,
      "value": "Obligatoire. Objet pour comparer l’égalité."
    }
  ],
  "y6BcVN": [
    {
      "type": 0,
      "value": "Obligatoire. Chaîne où il faut ajouter un caractère d'échappement aux caractères d'URL non fiables."
    }
  ],
  "yBrsFJ": [
    {
      "type": 0,
      "value": "Obligatoire. Valeur convertie en tableau."
    }
  ],
  "yOkPGx": [
    {
      "type": 0,
      "value": "logo pour "
    },
    {
      "type": 1,
      "value": "connectorName"
    }
  ],
  "yqRrQ/": [
    {
      "type": 0,
      "value": "Fonctions de date et heure"
    }
  ],
  "z4YYlQ": [
    {
      "type": 0,
      "value": "Entrez une valeur par défaut pour le paramètre."
    }
  ],
  "zBMVKg": [
    {
      "type": 0,
      "value": "Obligatoire. Valeur convertie en nombre à virgule décimal."
    }
  ],
  "zIDVd9": [
    {
      "type": 0,
      "value": "Obligatoire. Chaîne convertie en une valeur de type native."
    }
  ],
  "zcZpHT": [
    {
      "type": 0,
      "value": "Convertit une chaîne, avec éventuellement des paramètres régionaux et un format de date"
    }
  ],
  "ziYCiA": [
    {
      "type": 0,
      "value": "Résumé"
    }
  ],
  "zjDJwP": [
    {
      "type": 0,
      "value": "Flottant"
    }
  ],
  "znGyyU": [
    {
      "type": 0,
      "value": "Ajoute un nombre entier dans une unité de temps spécifiée à un horodateur de chaîne transmis"
    }
  ],
  "zxe9hh": [
    {
      "type": 0,
      "value": "Obligatoire. Nombre de minutes à ajouter. Peut être négatif pour soustraire des minutes."
    }
  ]
}<|MERGE_RESOLUTION|>--- conflicted
+++ resolved
@@ -1448,11 +1448,7 @@
   "W8cbO8": [
     {
       "type": 0,
-<<<<<<< HEAD
-      "value": "Clear"
-=======
       "value": "Effacer"
->>>>>>> f2099bd0
     }
   ],
   "WS9kXD": [
@@ -2742,11 +2738,7 @@
   "xOAOHM": [
     {
       "type": 0,
-<<<<<<< HEAD
-      "value": "Editor Input"
-=======
       "value": "Entrée de l’éditeur"
->>>>>>> f2099bd0
     }
   ],
   "xV/oyK": [
