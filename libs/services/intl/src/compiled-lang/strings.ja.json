{
  "+1GH4O": [
    {
      "type": 0,
      "value": "OK"
    }
  ],
  "+Bh3Qk": [
    {
      "type": 0,
      "value": "動的なコンテンツを追加するボタン"
    }
  ],
  "+W9fkq": [
    {
      "type": 0,
      "value": "(UTC+08:00) クアラルンプール、シンガポール"
    }
  ],
  "+dlOgj": [
    {
      "type": 0,
      "value": "(UTC-05:00) ハイチ"
    }
  ],
  "+g+mch": [
    {
      "type": 0,
      "value": "アクションのマルチパート出力のパートの本文を返します"
    }
  ],
  "+iMTt7": [
    {
      "type": 0,
      "value": "この接続を選択する場合にチェックします"
    }
  ],
  "+lpuMl": [
    {
      "type": 0,
      "value": "必須。式が 'false' の場合に返す値。"
    }
  ],
  "+xiT4Q": [
    {
      "type": 0,
      "value": "改ページ"
    }
  ],
  "/AtN16": [
    {
      "type": 0,
      "value": "(UTC+09:30) ダーウィン"
    }
  ],
  "/B2CTz": [
    {
      "type": 0,
      "value": "(UTC+08:00) 北京、重慶、香港特別行政区、ウルムチ"
    }
  ],
  "/I/U8L": [
    {
      "type": 0,
      "value": "本文"
    }
  ],
  "/Igb36": [
    {
      "type": 0,
      "value": "(UTC+10:00) ブリスベン"
    }
  ],
  "/NDLmg": [
    {
      "type": 0,
      "value": "待機中"
    }
  ],
  "/QqADs": [
    {
      "type": 0,
      "value": "アレイ内の指定したインデックス数以降の要素を返します"
    }
  ],
  "/ULFwg": [
    {
      "type": 0,
      "value": "接続の変更"
    }
  ],
  "/WW7If": [
    {
      "type": 0,
      "value": "True"
    }
  ],
  "/doURb": [
    {
      "type": 0,
      "value": "入力をアレイに変換します"
    }
  ],
  "/qchXQ": [
    {
      "type": 0,
      "value": "必須。結合する項目が含まれているコレクション。"
    }
  ],
  "/qu3zt": [
    {
      "type": 0,
      "value": "0"
    }
  ],
  "/rjP4U": [
    {
      "type": 0,
      "value": "(UTC) 協定世界時"
    }
  ],
  "/sMQhI": [
    {
      "type": 0,
      "value": "(UTC-05:00) インディアナ東部"
    }
  ],
  "/ut0u7": [
    {
      "type": 0,
      "value": "渡されたアレイまたは文字列の先頭から Count で指定した数の要素を返します"
    }
  ],
  "07ZsoY": [
    {
      "type": 0,
      "value": "渡された文字列のタイムスタンプに時刻の開始を返します"
    }
  ],
  "09B9CU": [
    {
      "type": 0,
      "value": "トリガーまたはアクションを呼び出すための URL を返します。注: この関数は、httpWebhook と apiConnectionWebhook のみで使用できます。manual、recurrence、http、または apiConnection では使用できません。"
    }
  ],
  "09oqLb": [
    {
      "type": 0,
      "value": "(UTC+04:00) バクー"
    }
  ],
  "0FzNJV": [
    {
      "type": 0,
      "value": "必須。Base64 でエンコードされた文字列。"
    }
  ],
  "0GqNGo": [
    {
      "type": 0,
      "value": "URL で入力文字列をデコードします"
    }
  ],
  "0JTHTZ": [
    {
      "type": 0,
      "value": "実行メニューの表示"
    }
  ],
  "0KMjv6": [
    {
      "type": 0,
      "value": "追跡"
    }
  ],
  "0R2D5l": [
    {
      "type": 0,
      "value": "URI でエンコードされた文字列のバイナリ表現を返します"
    }
  ],
  "0Vzp0l": [
    {
      "type": 0,
      "value": "折りたたむ"
    }
  ],
  "0ZlNtf": [
    {
      "type": 0,
      "value": "再試行により成功"
    }
  ],
  "0hxr5j": [
    {
      "type": 0,
      "value": "(UTC-05:00) チェトゥマル"
    }
  ],
  "0i/6TR": [
    {
      "type": 0,
      "value": "必須。大文字に変換する文字列。文字列に含まれる文字に大文字に相当するものがない場合、その文字は変更されないまま、返される文字列に含まれます。"
    }
  ],
  "0meqK1": [
    {
      "type": 0,
      "value": "(UTC-05:00) ボゴタ、リマ、キト、リオ ブランコ"
    }
  ],
  "0p+pJq": [
    {
      "type": 0,
      "value": "2 つの数値を除算した余り (剰余) を返します"
    }
  ],
  "0qV0Qe": [
    {
      "type": 0,
      "value": "必須。その値が含まれている可能性のある文字列。"
    }
  ],
  "0uj1Li": [
    {
      "type": 0,
      "value": "入力データの URI 文字列のバイナリ表現を返します"
    }
  ],
  "0y5eia": [
    {
      "type": 0,
      "value": "その他のコマンド"
    }
  ],
  "1+Z8n9": [
    {
      "type": 0,
      "value": "必須。文字列表現に変換するデータ URI。"
    }
  ],
  "109OPL": [
    {
      "type": 0,
      "value": "URI からポートを返します。ポートが指定されていない場合は、プロトコルの既定のポートを返します"
    }
  ],
  "14lYtE": [
    {
      "type": 0,
      "value": "18"
    }
  ],
  "1A1P5b": [
    {
      "type": 0,
      "value": "コメント"
    }
  ],
  "1D047X": [
    {
      "type": 0,
      "value": "必須。XML に変換する値。"
    }
  ],
  "1ED/HW": [
    {
      "type": 0,
      "value": "すべてのバージョンを表示"
    }
  ],
  "1Fn5n+": [
    {
      "type": 0,
      "value": "必須。URI でエンコードされた文字列。"
    }
  ],
  "1NBvKu": [
    {
      "type": 0,
      "value": "パラメーターの引数を浮動小数点数に変換します"
    }
  ],
  "1Ogj/V": [
    {
      "type": 0,
      "value": "(UTC+02:00) エルサレム"
    }
  ],
  "1R6Vaa": [
    {
      "offset": 0,
      "options": {
        "=0": {
          "value": [
            {
              "type": 0,
              "value": "一致する項目はありません。"
            }
          ]
        },
        "other": {
          "value": [
            {
              "type": 7
            },
            {
              "type": 0,
              "value": " 個の項目が一致しました。"
            }
          ]
        }
      },
      "pluralType": "cardinal",
      "type": 6,
      "value": "count"
    }
  ],
  "1TE0e8": [
    {
      "type": 0,
      "value": "必須。インデックスを検索する値。"
    }
  ],
  "1VRGCF": [
    {
      "type": 0,
      "value": "トリガーを起動するために true にすべき 1 つまたは複数の式を指定します。"
    }
  ],
  "1X4U/1": [
    {
      "type": 0,
      "value": "コード ビューの表示"
    }
  ],
  "1ejxkP": [
    {
      "type": 0,
      "value": "セキュリティで保護された入力"
    }
  ],
  "1htSs7": [
    {
      "type": 0,
      "value": "オフ"
    }
  ],
  "1jhzOM": [
    {
      "type": 0,
      "value": "必須。比較される値より小さいかどうかを調べるオブジェクト。"
    }
  ],
  "1uGBLP": [
    {
      "type": 0,
      "value": "5"
    }
  ],
  "1zgFh1": [
    {
      "type": 0,
      "value": "無視"
    }
  ],
  "1zmMYu": [
    {
      "type": 0,
      "value": "(UTC-04:00) カラカス"
    }
  ],
  "23fENy": [
    {
      "type": 0,
      "value": "Base 64 でエンコードされた文字列のバイナリ表現を返します"
    }
  ],
  "23szE+": [
    {
      "type": 0,
      "value": "必須。データ URI に変換する値。"
    }
  ],
  "23uZn1": [
    {
      "type": 0,
      "value": "グローバル検索"
    }
  ],
  "2Cdt4p": [
    {
      "type": 0,
      "value": "選択したアレイの各項目のワークフローのインスタンスを開始するために分割を有効にします。各インスタンスには、個別の追跡 ID がある場合もあります。"
    }
  ],
  "2K2fAj": [
    {
      "type": 0,
      "value": "終了時刻"
    }
  ],
  "2NYPLt": [
    {
      "type": 0,
      "value": "(UTC-03:30) ニューファンドランド"
    }
  ],
  "2Noh96": [
    {
      "type": 0,
      "value": "17"
    }
  ],
  "2b1yD3": [
    {
      "type": 0,
      "value": "(UTC+12:00) オークランド、ウェリントン"
    }
  ],
  "2cVEMV": [
    {
      "type": 0,
      "value": "form-data または form-encoded アクション出力のキー名と一致する単一の値を返します"
    }
  ],
  "2gzGrJ": [
    {
      "type": 0,
      "value": "必須。form-data または form-encoded 応答を含むアクションの名前。"
    }
  ],
  "2ri1Kf": [
    {
      "type": 0,
      "value": "(UTC+02:00) ダマスカス"
    }
  ],
  "2tTQ0A": [
    {
      "type": 0,
      "value": "オン"
    }
  ],
  "2xhbE1": [
    {
      "type": 0,
      "value": "(UTC+11:00) マガダン"
    }
  ],
  "33+WHG": [
    {
      "type": 0,
      "value": "識別子"
    }
  ],
  "3BZnxY": [
    {
      "type": 0,
      "value": "動的なコンテンツの追加"
    }
  ],
  "3FoqCK": [
    {
      "type": 0,
      "value": "(UTC+04:00) トビリシ"
    }
  ],
  "3NhwIJ": [
    {
      "type": 0,
      "value": "必須。区切り記号。"
    }
  ],
  "3PgHCT": [
    {
      "type": 0,
      "value": "(UTC+02:00) キシナウ"
    }
  ],
  "3TD2V5": [
    {
      "type": 0,
      "value": "(UTC+06:00) ダッカ"
    }
  ],
  "3X/ZDK": [
    {
      "type": 0,
      "value": "マップに使用する出力スキーマをアップロードまたは選択します。"
    }
  ],
  "3afjx+": [
    {
      "type": 0,
      "value": "(UTC+09:00) チタ"
    }
  ],
  "3jlz+B": [
    {
      "type": 0,
      "value": "(UTC+03:30) テヘラン"
    }
  ],
  "3kI7xF": [
    {
      "type": 0,
      "value": "エラー"
    }
  ],
  "3qG1VT": [
    {
      "type": 0,
      "value": "追跡対象プロパティ"
    }
  ],
  "3rzrWf": [
    {
      "type": 0,
      "value": "必須。プロパティを削除するオブジェクト。"
    }
  ],
  "3vCCY7": [
    {
      "type": 0,
      "value": "必須。減算する、指定された時間単位の数です。"
    }
  ],
  "3vqfeV": [
    {
      "type": 0,
      "value": "3"
    }
  ],
  "3wagjT": [
    {
      "type": 0,
      "value": "入力の選択"
    }
  ],
  "4/kJ8D": [
    {
      "type": 0,
      "value": "(UTC+04:00) エレバン"
    }
  ],
  "47kOXr": [
    {
      "type": 0,
      "value": "必須。返される可能性のある最も小さい整数。"
    }
  ],
  "4BrA0z": [
    {
      "type": 0,
      "value": "必須。追加する日数。負の値を指定すると、日数を減算できます。"
    }
  ],
  "4Q7WzU": [
    {
      "type": 0,
      "value": "新しい接続の追加"
    }
  ],
  "4RQAXv": [
    {
      "type": 0,
      "value": "Choose which view to browse from"
    }
  ],
  "4XdZNj": [
    {
      "type": 0,
      "value": "(UTC+01:00) 西中央アフリカ"
    }
  ],
  "4YKQAF": [
    {
      "type": 0,
      "value": "必須。間隔で指定される時間単位です。"
    }
  ],
  "4c0uPQ": [
    {
      "type": 0,
      "value": "必須。値を求める対象のパラメーターの名前。"
    }
  ],
  "4cVuMw": [
    {
      "type": 0,
      "value": "コメントを追加できるのは、ステップの入力を編集している間だけです。"
    }
  ],
  "4j2MEv": [
    {
      "type": 0,
      "value": "ミニマップの切り替え"
    }
  ],
  "4vcnOA": [
    {
      "type": 0,
      "value": "入力された数値アレイ内の最小値を返します"
    }
  ],
  "4vmGh0": [
    {
      "type": 0,
      "value": "サービス要求 ID"
    }
  ],
  "4wavwk": [
    {
      "type": 0,
      "value": "ツアーおよびチュートリアル"
    }
  ],
  "4wjJs0": [
    {
      "type": 0,
      "value": "14"
    }
  ],
  "53PSgA": [
    {
      "type": 0,
      "value": "入力スキーマが置き換えられ、以前の変更に戻ることはできなくなります。入力スキーマの変更を続行しますか?"
    }
  ],
  "5J7j9k": [
    {
      "type": 0,
      "value": "必須。評価する XPath 式。"
    }
  ],
  "5Yi8Jj": [
    {
      "type": 0,
      "value": "Connectors"
    }
  ],
  "5aa76N": [
    {
      "type": 0,
      "value": "渡されたアレイまたは文字列の最初の要素を返します"
    }
  ],
  "5b0sKi": [
    {
      "type": 0,
      "value": "オブジェクト、アレイ、または文字列が空の場合は true を返します"
    }
  ],
  "5cPiWA": [
    {
      "type": 0,
      "value": "必須。項目を求める対象のループの名前。"
    }
  ],
  "5qzZMo": [
    {
      "type": 0,
      "value": "読み込んでいます..."
    }
  ],
  "5rkegy": [
    {
      "type": 0,
      "value": "パラメーターの削除"
    }
  ],
  "63/zYN": [
    {
      "type": 0,
      "value": "必須。比較される値より大きいかどうかを調べるオブジェクト。"
    }
  ],
  "65FlWi": [
    {
      "type": 0,
      "value": "(UTC+08:45) ユークラ"
    }
  ],
  "6XR3FS": [
    {
      "type": 0,
      "value": "(UTC+09:30) アデレード"
    }
  ],
  "6jiO7t": [
    {
      "type": 0,
      "value": "実行を表示"
    }
  ],
  "6jsWn/": [
    {
      "type": 0,
      "value": "必須。その中で検索を行うコレクション。"
    }
  ],
  "6kSpHL": [
    {
      "type": 0,
      "value": "必須。マルチパート応答を含むアクションの名前。"
    }
  ],
  "6oqk+A": [
    {
      "type": 0,
      "value": "前へ"
    }
  ],
  "6pd1bE": [
    {
      "type": 0,
      "value": "(UTC-07:00) アリゾナ"
    }
  ],
  "6qkBwz": [
    {
      "type": 0,
      "value": "必須。Multiplicand 2 と乗算する数値。"
    }
  ],
  "7GSk99": [
    {
      "type": 0,
      "value": "OK"
    }
  ],
  "7KxCGX": [
    {
      "type": 0,
      "value": "(UTC+10:30) ロードハウ島"
    }
  ],
  "7QymrD": [
    {
      "type": 0,
      "value": "必須。取得する部分文字列が含まれる文字列。"
    }
  ],
  "7aJqIH": [
    {
      "type": 0,
      "value": "省略可能。書式設定時に使用されるロケール (既定値は 'en-us')。"
    }
  ],
  "7k9jXx": [
    {
      "type": 0,
      "value": "状態コード"
    }
  ],
  "7lnElz": [
    {
      "type": 0,
      "value": "文字列のタイムスタンプの、0001 年 1 月 1 日 00:00:00 UTC からのティック数 (100 ナノ秒間隔) を返します"
    }
  ],
  "7lvqST": [
    {
      "type": 0,
      "value": "無効"
    }
  ],
  "7yEdSt": [
    {
      "type": 0,
      "value": "表示数を増やす"
    }
  ],
  "7yFLpB": [
    {
      "type": 0,
      "value": "URL のコピー"
    }
  ],
  "7zzPsK": [
    {
      "type": 0,
      "value": "必須。その値が含まれている可能性のある文字列。"
    }
  ],
  "8CWFEh": [
    {
      "type": 0,
      "value": "必須。式が 'true' の場合に返す値。"
    }
  ],
  "8DFwxH": [
    {
      "type": 0,
      "value": "書式設定された数値の文字列を返します"
    }
  ],
  "8FjOSh": [
    {
      "type": 0,
      "value": "必須。比較するオブジェクト以上であるかどうかを調べるオブジェクト。"
    }
  ],
  "8JEHiY": [
    {
      "type": 0,
      "value": "土曜日"
    }
  ],
  "8JFxmV": [
    {
      "type": 0,
      "value": "出力スキーマの追加"
    }
  ],
  "8L+oIz": [
    {
      "type": 0,
      "value": "定義に複数のトリガーが含まれているため、デザイナーをレンダリングできません。"
    }
  ],
  "8U0KPg": [
    {
      "type": 0,
      "value": "必須。URI でエンコードする文字列。"
    }
  ],
  "8Y5xpK": [
    {
      "type": 0,
      "value": "木曜日"
    }
  ],
  "8j+a0n": [
    {
      "type": 0,
      "value": "非同期パターンでは、202 (Accepted) 応答で処理要求が受領されていることをリモート サーバーが示す場合、Logic Apps エンジンは、最終状態になるまで、応答の場所ヘッダーで指定された URL をポーリングし続けます。"
    }
  ],
  "8pPivj": [
    {
      "type": 0,
      "value": "(UTC+11:00) ノーフォーク島"
    }
  ],
  "8to63i": [
    {
      "type": 0,
      "value": "入力スキーマ"
    }
  ],
  "8ubEPi": [
    {
      "type": 0,
      "value": "要求のオプション"
    }
  ],
  "8wlfdo": [
    {
      "type": 0,
      "value": "応答時のワークフロー ヘッダーを抑制する"
    }
  ],
  "8wr0zO": [
    {
      "type": 0,
      "value": "渡された文字列のタイムスタンプに日数を表す整数を加算します"
    }
  ],
  "9/UeTh": [
    {
      "type": 0,
      "value": "渡されたアレイまたはオブジェクト間で共通の要素を含む単一のアレイまたはオブジェクトを返します"
    }
  ],
  "9/vdrb": [
    {
      "type": 0,
      "value": "(UTC+07:00) ホブド"
    }
  ],
  "949s+r": [
    {
      "type": 0,
      "value": "(UTC+08:00) ウランバートル"
    }
  ],
  "99vsJy": [
    {
      "type": 0,
      "value": "コネクタ"
    }
  ],
  "9EmN2M": [
    {
      "type": 0,
      "value": "キャンセル"
    }
  ],
  "9JuvQ4": [
    {
      "type": 0,
      "value": "値のデータ URI を返します"
    }
  ],
  "9Jv3+1": [
    {
      "type": 0,
      "value": "追加のプロパティ値ペアが含まれるオブジェクトを返します"
    }
  ],
  "9SuA/E": [
    {
      "type": 0,
      "value": "12"
    }
  ],
  "9b4xDa": [
    {
      "type": 0,
      "value": "パネル"
    }
  ],
  "9djnqI": [
    {
      "type": 0,
      "value": "2 つの数値を加算した結果を返します"
    }
  ],
  "9mWdNA": [
    {
      "type": 0,
      "value": "出力スキーマの選択"
    }
  ],
  "9pdXmX": [
    {
      "type": 0,
      "value": "(UTC+01:00) アムステルダム、ベルリン、ベルン、ローマ、ストックホルム、ウィーン"
    }
  ],
  "9pl7QP": [
    {
      "type": 0,
      "value": "(UTC-04:00) 大西洋標準時 (カナダ)"
    }
  ],
  "9u/Ae3": [
    {
      "type": 0,
      "value": "両方のパラメーターが true の場合は true を返します"
    }
  ],
  "AIL7WX": [
    {
      "type": 0,
      "value": "(UTC+02:00) ガザ、ヘブロン"
    }
  ],
  "ALImBL": [
    {
      "type": 0,
      "value": "(UTC+00:00) モンロビア、レイキャビク"
    }
  ],
  "ANbEeQ": [
    {
      "type": 0,
      "value": "必須。値を求める対象のアクションの名前。"
    }
  ],
  "AO6T9u": [
    {
      "type": 0,
      "value": "完了"
    }
  ],
  "AYaqW/": [
    {
      "type": 0,
      "value": "(UTC+06:30) ヤンゴン (ラングーン)"
    }
  ],
  "ArTh0/": [
    {
      "type": 0,
      "value": "必須。base64 表現にエンコードする文字列。"
    }
  ],
  "B/JzwK": [
    {
      "offset": 0,
      "options": {
        "=0": {
          "value": [
            {
              "type": 0,
              "value": "0 件のアクション"
            }
          ]
        },
        "other": {
          "value": [
            {
              "type": 7
            },
            {
              "type": 0,
              "value": " 件のアクション"
            }
          ]
        }
      },
      "pluralType": "cardinal",
      "type": 6,
      "value": "actionCount"
    }
  ],
  "B2s0iG": [
    {
      "type": 0,
      "value": "必須。取得するパートのインデックス。"
    }
  ],
  "BAgRzO": [
    {
      "type": 0,
      "value": "(UTC-08:00) 協定世界時-08"
    }
  ],
  "BBD8Em": [
    {
      "type": 0,
      "value": "キー"
    }
  ],
  "BCAnZP": [
    {
      "type": 0,
      "value": "このタイムスタンプの値の書式を設定する方法を示す、1 文字の有効な書式指定子またはカスタム書式パターン。書式が指定されていない場合は、ISO 8601 形式 ('o') が使用されます。"
    }
  ],
  "BHe7qY": [
    {
      "type": 0,
      "value": "必須。URI でエンコードされた文字列。"
    }
  ],
  "BKL0ZG": [
    {
      "type": 0,
      "value": "開始時刻"
    }
  ],
  "BQCPY7": [
    {
      "type": 0,
      "value": "必須。URL の安全でない文字をデコードする文字列。"
    }
  ],
  "BSHFiw": [
    {
      "type": 0,
      "value": "(UTC+08:00) パース"
    }
  ],
  "BVOUxP": [
    {
      "type": 0,
      "value": "(UTC-05:00) ハバナ"
    }
  ],
  "Bn8iTS": [
    {
      "type": 0,
      "value": "状態の種類:"
    }
  ],
  "BuYrD3": [
    {
      "type": 0,
      "value": "この GUID の値の書式設定方法を示す単一の書式指定子。"
    }
  ],
  "BxITRH": [
    {
      "type": 0,
      "value": "必須。比較するオブジェクトより大きいかどうかを調べるオブジェクト。"
    }
  ],
  "C4NQ1J": [
    {
      "type": 0,
      "value": "継続トークンに従い、指定されたしきい値を満たすように項目を取得します。コネクタのページ サイズにより、返される数がしきい値を超える場合があります。"
    }
  ],
  "CG772M": [
    {
      "type": 0,
      "value": "接続が必要"
    }
  ],
  "Cy9qeQ": [
    {
      "type": 0,
      "value": "(UTC+02:00) ヘルシンキ、キエフ、リガ、ソフィア、タリン、ビリニュス"
    }
  ],
  "D+Ptnq": [
    {
      "type": 0,
      "value": "URI からパスとクエリを返します"
    }
  ],
  "D1lgsT": [
    {
      "type": 0,
      "value": "必須。先頭と末尾の空白が削除される文字列です。"
    }
  ],
  "DGMwU4": [
    {
      "type": 0,
      "value": "サンプルのペイロードを使用してスキーマを生成する"
    }
  ],
  "DZZ3fj": [
    {
      "type": 0,
      "value": "期間"
    }
  ],
  "DfS13/": [
    {
      "type": 0,
      "value": "(UTC-10:00) アリューシャン諸島"
    }
  ],
  "DuXV2M": [
    {
      "type": 0,
      "value": "(UTC-01:00) アゾレス諸島"
    }
  ],
  "DysO/Q": [
    {
      "type": 0,
      "value": "Ctrl + Y"
    }
  ],
  "E9OS+9": [
    {
      "type": 0,
      "value": "(UTC-09:00) 協定世界時-09"
    }
  ],
  "ECZC6Y": [
    {
      "type": 0,
      "value": "パラメーターを 10 進数に変換します"
    }
  ],
  "ERAWZA": [
    {
      "type": 0,
      "value": "応答"
    }
  ],
  "EYqGxA": [
    {
      "type": 0,
      "value": "(UTC+02:00) アテネ、ブカレスト"
    }
  ],
  "EZz5q7": [
    {
      "type": 0,
      "value": "必須。部分文字列の抽出を開始する位置のインデックスです。"
    }
  ],
  "EdzoIs": [
    {
      "type": 0,
      "value": "1"
    }
  ],
  "Eqgm4v": [
    {
      "type": 0,
      "value": "(UTC-05:00) 東部標準時 (米国およびカナダ)"
    }
  ],
  "ExaACE": [
    {
      "type": 0,
      "value": "接続の表示名"
    }
  ],
  "F3IDl8": [
    {
      "type": 0,
      "value": "必須。加算する、指定された時間単位の数です。"
    }
  ],
  "F489Vg": [
    {
      "type": 0,
      "value": "(UTC+08:00) イルクーツク"
    }
  ],
  "FDF4Qb": [
    {
      "type": 0,
      "value": "定義で定義されているパラメーター値を返します"
    }
  ],
  "FDWfqM": [
    {
      "type": 0,
      "value": "セキュリティで保護された出力"
    }
  ],
  "FGS2fS": [
    {
      "type": 0,
      "value": "に失敗しました"
    }
  ],
  "FHsP9y": [
    {
      "type": 0,
      "value": "(UTC+05:45) カトマンズ"
    }
  ],
  "FIT7i0": [
    {
      "type": 0,
      "value": "20"
    }
  ],
  "FN5zHQ": [
    {
      "type": 0,
      "value": "開始インデックスと終了インデックスで定義される文字列のセクションを返します"
    }
  ],
  "FNbA9+": [
    {
      "type": 0,
      "value": "展開"
    }
  ],
  "FS+/Tb": [
    {
      "type": 0,
      "value": "トリガーのマルチパート出力のパートの本文を返します"
    }
  ],
  "FUhNu4": [
    {
      "type": 0,
      "value": "分割"
    }
  ],
  "FUuFlC": [
    {
      "type": 0,
      "value": "既定"
    }
  ],
  "FVavKy": [
    {
      "type": 0,
      "value": "渡された文字列のタイムスタンプに 1日の開始を返します"
    }
  ],
  "FXC0Zi": [
    {
      "type": 0,
      "value": "(UTC+03:00) バグダッド"
    }
  ],
  "FXLR5M": [
    {
      "offset": 0,
      "options": {
        "other": {
          "value": [
            {
              "type": 7
            },
            {
              "type": 0,
              "value": " 時間"
            }
          ]
        }
      },
      "pluralType": "cardinal",
      "type": 6,
      "value": "hours"
    }
  ],
  "FemgEF": [
    {
      "type": 0,
      "value": "キャンセル"
    }
  ],
  "Fgq3Db": [
    {
      "type": 0,
      "value": "必須。最後のオブジェクトの取得元となるコレクション。"
    }
  ],
  "Fh2HDb": [
    {
      "type": 0,
      "value": "文字列内の値の最初のインデックスを返します (大文字と小文字は区別されません、インバリアント カルチャ)"
    }
  ],
  "FiyQjU": [
    {
      "type": 0,
      "value": "2"
    }
  ],
  "FslNgF": [
    {
      "type": 0,
      "value": "状態"
    }
  ],
  "G0XYrd": [
    {
      "type": 0,
      "value": "必須。その値が含まれている可能性のある文字列。"
    }
  ],
  "GAY7b8": [
    {
      "type": 0,
      "value": "URI からクエリを返します"
    }
  ],
  "GLd3MU": [
    {
      "type": 0,
      "value": "必須。Within collection 内で検索するオブジェクト。"
    }
  ],
  "GYvF54": [
    {
      "type": 0,
      "value": "参照関数"
    }
  ],
  "GcG0qf": [
    {
      "type": 0,
      "value": "パラメーターが false の場合は true を返します"
    }
  ],
  "Gmya+V": [
    {
      "type": 0,
      "value": "利用できません"
    }
  ],
  "GreYWQ": [
    {
      "type": 0,
      "value": "パラメーター名を入力してください。"
    }
  ],
  "GtDOFg": [
    {
      "type": 0,
      "value": "選択を取り消します"
    }
  ],
  "GzQQqH": [
    {
      "type": 0,
      "value": "アレイ"
    }
  ],
  "H17jEE": [
    {
      "type": 0,
      "value": "URI 解析関数"
    }
  ],
  "H1wnHr": [
    {
      "type": 0,
      "value": "必須。スライスする文字列。"
    }
  ],
  "H8bEUn": [
    {
      "type": 0,
      "value": "必須。Subtrahend を減算する数値。"
    }
  ],
  "HDqP2g": [
    {
      "type": 0,
      "value": "必須。取得するフォーム データ値のキー名。"
    }
  ],
  "HXLutF": [
    {
      "type": 0,
      "value": "キー"
    }
  ],
  "HfrUId": [
    {
      "type": 0,
      "value": "コンテンツを表示するには、カードを選択してください"
    }
  ],
  "IA+Ogm": [
    {
      "type": 0,
      "value": "22"
    }
  ],
  "IPbBB2": [
    {
      "type": 0,
      "value": "(UTC+12:00) フィジー"
    }
  ],
  "IUE/lQ": [
    {
      "type": 0,
      "value": "(UTC-01:00) カーボベルデ諸島"
    }
  ],
  "IW2MjQ": [
    {
      "type": 0,
      "value": "渡される文字列タイムスタンプを UTC からターゲット タイム ゾーンに変換します"
    }
  ],
  "IjZFjQ": [
    {
      "type": 0,
      "value": "(UTC+07:00) バルナウル、ゴルノ・アルタイスク"
    }
  ],
  "IngtMG": [
    {
      "type": 0,
      "value": "入力スキーマの選択"
    }
  ],
  "Ip7Iax": [
    {
      "type": 0,
      "value": "文字列内で値が n 番目に出現する位置のインデックスを返します (大文字と小文字は区別されません。インバリアント カルチャ)"
    }
  ],
  "IpVwYT": [
    {
      "type": 0,
      "value": "渡された引数のうち null 以外の最初のオブジェクトを返します"
    }
  ],
  "J/Kz1j": [
    {
      "type": 0,
      "value": "非同期パターン"
    }
  ],
  "J5/7vN": [
    {
      "type": 0,
      "value": "インバリアント カルチャの大文字小文字の規則を使用して文字列を小文字に変換します"
    }
  ],
  "JErLDT": [
    {
      "type": 0,
      "value": "削除"
    }
  ],
  "JNQHws": [
    {
      "type": 0,
      "value": "必須。時刻を含む文字列。"
    }
  ],
  "JSfWJ0": [
    {
      "type": 0,
      "value": "必須。ブール値に変換される値。"
    }
  ],
  "JWl/LD": [
    {
      "type": 0,
      "value": "新しい項目の追加"
    }
  ],
  "Jaz3EC": [
    {
      "type": 0,
      "value": "渡される文字列タイムスタンプを変換元のタイム ゾーンからターゲット タイム ゾーンに変換します"
    }
  ],
  "JbgTET": [
    {
      "type": 0,
      "value": "メソッド"
    }
  ],
  "Ji6663": [
    {
      "type": 0,
      "value": "辞書にキーが含まれている場合、アレイに値が含まれている場合、または文字列に部分文字列が含まれている場合は true を返します"
    }
  ],
  "JjTfC7": [
    {
      "type": 0,
      "value": "必須。書式設定する数値。"
    }
  ],
  "JnlcZQ": [
    {
      "type": 0,
      "value": "名前:"
    }
  ],
  "JpthWY": [
    {
      "type": 0,
      "value": "(UTC-03:00) モンテビデオ"
    }
  ],
  "Jq2Y/o": [
    {
      "type": 0,
      "value": "必須。数値形式の文字列。"
    }
  ],
  "JzqgNM": [
    {
      "type": 0,
      "value": "実行の追跡 ID を設定します。分割の場合、この追跡 ID は開始要求用です。"
    }
  ],
  "K50znc": [
    {
      "type": 0,
      "value": "必須。新しいプロパティを追加するオブジェクト。"
    }
  ],
  "K5FFic": [
    {
      "type": 0,
      "value": "アップロードするファイルを選択します"
    }
  ],
  "K90YEU": [
    {
      "type": 0,
      "value": "文字列から文字のサブセットを返します"
    }
  ],
  "KUw9iC": [
    {
      "type": 0,
      "value": "出力スキーマ"
    }
  ],
  "KX1poC": [
    {
      "offset": 0,
      "options": {
        "=0": {
          "value": [
            {
              "type": 0,
              "value": "0 件のケース"
            }
          ]
        },
        "other": {
          "value": [
            {
              "type": 7
            },
            {
              "type": 0,
              "value": " 件のケース"
            }
          ]
        }
      },
      "pluralType": "cardinal",
      "type": 6,
      "value": "actionCount"
    }
  ],
  "Khc8lS": [
    {
      "type": 0,
      "value": "(UTC-09:30) マルキーズ諸島"
    }
  ],
  "KlvTze": [
    {
      "type": 0,
      "value": "(UTC+05:30) スリジャヤワルダナプラコッテ"
    }
  ],
  "KoBDbT": [
    {
      "type": 0,
      "value": "(UTC-02:00) 協定世界時-02"
    }
  ],
  "Kw3bWO": [
    {
      "type": 0,
      "value": "(UTC+02:00) イスタンブール"
    }
  ],
  "L+PY+j": [
    {
      "type": 0,
      "value": "必須。Collection から取得するオブジェクトの数。正の整数にする必要があります。"
    }
  ],
  "L0UAzs": [
    {
      "type": 0,
      "value": "文字列のタイムスタンプの曜日部分を返します"
    }
  ],
  "LCUU5q": [
    {
      "type": 0,
      "value": "警告"
    }
  ],
  "LMB8am": [
    {
      "type": 0,
      "value": "作成中..."
    }
  ],
  "LS8rfZ": [
    {
      "type": 0,
      "value": "URI からスキームを返します"
    }
  ],
  "Lft/is": [
    {
      "type": 0,
      "value": "新規追加"
    }
  ],
  "LoGUT3": [
    {
      "type": 0,
      "value": "for-each ループ内で使用すると、この関数は指定されたループの現在の項目を返します。"
    }
  ],
  "LpPNAD": [
    {
      "type": 0,
      "value": "追加"
    }
  ],
  "Lub7NN": [
    {
      "type": 0,
      "value": "必須。true となる可能性のある式です。"
    }
  ],
  "LvpxiA": [
    {
      "type": 0,
      "value": "ゲートウェイ"
    }
  ],
  "Lwe7tQ": [
    {
      "type": 0,
      "value": "(UTC+00:00) ダブリン、エジンバラ、リスボン、ロンドン"
    }
  ],
  "M0HMjE": [
    {
      "type": 0,
      "value": "コメントの追加"
    }
  ],
  "M48CGd": [
    {
      "type": 0,
      "value": "(UTC+11:00) ソロモン諸島、ニューカレドニア"
    }
  ],
  "M6U2LE": [
    {
      "type": 0,
      "value": "ワークフローを保存すると、パラメーターが保存されます。保存前にこちらで編集するか、保存後にパラメーター ページで編集することができます。"
    }
  ],
  "M8Aqm4": [
    {
      "type": 0,
      "value": "省略可能。スコープ アクションの名前です。トップレベルのアクションからの入力と出力がこのスコープに含まれます。"
    }
  ],
  "M9mzP6": [
    {
      "type": 0,
      "value": "必須。Summand 2 に加算する数値。"
    }
  ],
  "MCQODe": [
    {
      "type": 0,
      "value": "出力プロパティの操作と参照のセキュリティ保護された出力。"
    }
  ],
  "MDbmMw": [
    {
      "type": 0,
      "value": "必須。評価するコレクション。結果にオブジェクトが含まれるようにするには、渡されるすべてのコレクションにそのオブジェクトが存在する必要があります。"
    }
  ],
  "MKTdNk": [
    {
      "type": 0,
      "value": "必須。バイナリ表現に変換するデータ URI。"
    }
  ],
  "MTR4Vg": [
    {
      "type": 0,
      "value": "現在のタイムスタンプを文字列として返します"
    }
  ],
  "Mb+Eaq": [
    {
      "type": 0,
      "value": "ブール値"
    }
  ],
  "Mb/Vp8": [
    {
      "type": 0,
      "value": "次の失敗"
    }
  ],
  "MmBfD1": [
    {
      "type": 0,
      "value": "予期しないエラー"
    }
  ],
  "N2CF0J": [
    {
      "type": 0,
      "value": "必須。取得するフォーム データ値のキー名。"
    }
  ],
  "NPUFgH": [
    {
      "type": 0,
      "value": "状態"
    }
  ],
  "NeyUAh": [
    {
      "type": 0,
      "value": "(UTC-03:00) ブエノスアイレス"
    }
  ],
  "NkUgXU": [
    {
      "type": 0,
      "value": "(UTC+03:00) ミンスク"
    }
  ],
  "NvANon": [
    {
      "type": 0,
      "value": "(UTC-09:00) アラスカ"
    }
  ],
  "NvJDn/": [
    {
      "type": 0,
      "value": "火曜日"
    }
  ],
  "O+8vRv": [
    {
      "type": 0,
      "value": "値のバイナリ表現を返します"
    }
  ],
  "O36+wl": [
    {
      "type": 0,
      "value": "パラメーターの編集"
    }
  ],
  "OD8igU": [
    {
      "type": 0,
      "value": "必須。変換元のタイムゾーンのタイム ゾーン名を含む文字列です。詳しくは、https://msdn.microsoft.com/ja-jp/library/gg154758.aspx をご覧ください。"
    }
  ],
  "OFKZzQ": [
    {
      "type": 0,
      "value": "操作オプション:"
    }
  ],
  "OGUVGd": [
    {
      "type": 0,
      "value": "(UTC+11:00) ブーゲンビル島"
    }
  ],
  "OH9xlX": [
    {
      "type": 0,
      "value": "10"
    }
  ],
  "OKszbi": [
    {
      "type": 0,
      "value": "接続名"
    }
  ],
  "OSHNZ2": [
    {
      "type": 0,
      "value": "コメント"
    }
  ],
  "OVvieE": [
    {
      "type": 0,
      "value": "指定されたスコープ アクション内のトップレベルのアクション (For_each、Until、Scope のアクションなど) の結果を返します。"
    }
  ],
  "OcJdKG": [
    {
      "type": 0,
      "value": "未保存の作業はすべて失われます。すべて破棄する操作を続行しますか?"
    }
  ],
  "Oib1mL": [
    {
      "type": 1,
      "value": "hours"
    },
    {
      "type": 0,
      "value": " 時間 "
    },
    {
      "type": 1,
      "value": "minutes"
    },
    {
      "type": 0,
      "value": " 分"
    }
  ],
  "OihxQE": [
    {
      "type": 0,
      "value": "オプション。日時文字列の解析時に使用されるロケールです。"
    }
  ],
  "OjGJ8Y": [
    {
      "type": 0,
      "value": "URI からホストを返します"
    }
  ],
  "OnrO5/": [
    {
      "type": 0,
      "value": "マネージド ID を選択してください"
    }
  ],
  "P2A5dB": [
    {
      "type": 0,
      "value": "必須。この値は、アレイに含まれる整数の数です。"
    }
  ],
  "P4rEwD": [
    {
      "type": 0,
      "value": "コレクション関数"
    }
  ],
  "P8ZBF9": [
    {
      "type": 0,
      "value": "必須。最初のオブジェクトの取得元となるコレクション。"
    }
  ],
  "PBvR9Q": [
    {
      "type": 0,
      "value": "(UTC-03:00) アラグァイナ"
    }
  ],
  "PF87Ew": [
    {
      "type": 0,
      "value": "成功"
    }
  ],
  "PKMkb/": [
    {
      "type": 0,
      "value": "必須。Summand 1 に加算する数値。"
    }
  ],
  "PP63jY": [
    {
      "type": 0,
      "value": "その他のパネル"
    }
  ],
  "PQOiAc": [
    {
      "type": 0,
      "value": "折りたたむ"
    }
  ],
  "PRnqYA": [
    {
      "type": 0,
      "value": "必須。追加する秒数。負の値を指定すると、秒数を減算できます。"
    }
  ],
  "PXa0D4": [
    {
      "type": 0,
      "value": "False"
    }
  ],
  "PaPPLr": [
    {
      "type": 0,
      "value": "中止"
    }
  ],
  "PeLrFb": [
    {
      "type": 0,
      "value": "(UTC+03:00) モスクワ、サンクトペテルブルク、ボルゴグラード"
    }
  ],
  "PfCJlN": [
    {
      "type": 0,
      "value": "ワークフロー関数"
    }
  ],
  "PmB0J7": [
    {
      "type": 0,
      "value": "(UTC-04:00) タークス・カイコス諸島"
    }
  ],
  "Pvm0xB": [
    {
      "type": 0,
      "value": "入力文字列の Base 64 表現を返します"
    }
  ],
  "Q+oELo": [
    {
      "type": 0,
      "value": "(UTC+04:00) イジェフスク、サマーラ"
    }
  ],
  "Q/7unA": [
    {
      "type": 0,
      "value": "オブジェクト"
    }
  ],
  "Q0xpPQ": [
    {
      "type": 0,
      "value": "必須。比較するオブジェクト以下であるかどうかを調べるオブジェクト。"
    }
  ],
  "Q4TUFX": [
    {
      "type": 0,
      "value": "破棄"
    }
  ],
  "QEp3C8": [
    {
      "type": 0,
      "value": "入力を JSON 型の値に変換します"
    }
  ],
  "QQYzHC": [
    {
      "type": 1,
      "value": "title"
    },
    {
      "type": 0,
      "value": " カードのコンテキスト メニュー"
    }
  ],
  "QZBPUx": [
    {
      "type": 0,
      "value": "form-data または form-encoded トリガー出力のキー名と一致する単一の値を返します"
    }
  ],
  "QZrxUk": [
    {
      "type": 0,
      "value": "文字列関数"
    }
  ],
  "QbJDi7": [
    {
      "type": 0,
      "value": "項目"
    }
  ],
  "QeE0k/": [
    {
      "type": 0,
      "value": "必須。バイナリに変換される値。"
    }
  ],
  "QknZQ1": [
    {
      "type": 0,
      "value": "読み込んでいます..."
    }
  ],
  "Qn8qxn": [
    {
      "type": 0,
      "value": "文字列を日付形式で返します"
    }
  ],
  "QpRRt3": [
    {
      "type": 0,
      "value": "必須。項目を区切るために使用する文字列。"
    }
  ],
  "QrQDdp": [
    {
      "type": 0,
      "value": "必須。減算する、間隔で指定される時間単位を含む文字列です。"
    }
  ],
  "Qu1HkA": [
    {
      "type": 1,
      "value": "hours"
    },
    {
      "type": 0,
      "value": " 時間"
    }
  ],
  "RX2Shm": [
    {
      "type": 0,
      "value": "必須。分割される文字列。"
    }
  ],
  "RZ1MIN": [
    {
      "type": 0,
      "value": "アレイ全体の入力に切り替える"
    }
  ],
  "RhH4pF": [
    {
      "offset": 0,
      "options": {
        "other": {
          "value": [
            {
              "type": 7
            },
            {
              "type": 0,
              "value": " 分"
            }
          ]
        }
      },
      "pluralType": "cardinal",
      "type": 6,
      "value": "minutes"
    }
  ],
  "RkgScy": [
    {
      "type": 0,
      "value": "6"
    }
  ],
  "S8P4N5": [
    {
      "type": 0,
      "value": "削除"
    }
  ],
  "SADSSs": [
    {
      "type": 0,
      "value": "(UTC+12:00) ペトロパブロフスク-カムチャツキー - 廃止"
    }
  ],
  "SKXopi": [
    {
      "type": 0,
      "value": "パラメーターを整数に変換します"
    }
  ],
  "SLZ0n4": [
    {
      "type": 0,
      "value": "文字列の先頭が値かどうかを確認します (大文字と小文字は区別されません、インバリアント カルチャ)"
    }
  ],
  "SXb47U": [
    {
      "type": 1,
      "value": "minutes"
    },
    {
      "type": 0,
      "value": " 分"
    }
  ],
  "SY04wn": [
    {
      "type": 0,
      "value": "必須。form-data または form-encoded 応答を含むアクションの名前。"
    }
  ],
  "Sh10cw": [
    {
      "type": 0,
      "value": "保存"
    }
  ],
  "SmCQys": [
    {
      "type": 0,
      "value": "カスタムの追跡 ID"
    }
  ],
  "SvQyvs": [
    {
      "type": 0,
      "value": "完了"
    }
  ],
  "T0BFpC": [
    {
      "type": 0,
      "value": "実行の追跡 ID を設定します。分割の場合、この追跡 ID は開始要求用です。"
    }
  ],
  "T6VIym": [
    {
      "type": 0,
      "value": "名前"
    }
  ],
  "T7zcR6": [
    {
      "type": 0,
      "value": "必須。true となる必要がある式です。"
    }
  ],
  "T8Xqt9": [
    {
      "type": 0,
      "value": "失敗"
    }
  ],
  "TEN+cR": [
    {
      "type": 0,
      "value": "フィードバックの送信"
    }
  ],
  "TI44R1": [
    {
      "type": 0,
      "value": "アレイの各項目が区切り記号で結合されている文字列を返します"
    }
  ],
  "TNEttQ": [
    {
      "type": 0,
      "value": "金曜日"
    }
  ],
  "TNzcrv": [
    {
      "type": 0,
      "value": "(UTC+10:00) ウラジオストク"
    }
  ],
  "TO7qos": [
    {
      "type": 0,
      "value": "文字列のタイムスタンプの月の開始を返します"
    }
  ],
  "TUaunO": [
    {
      "type": 0,
      "value": "値を入力してください"
    }
  ],
  "TX4Kdr": [
    {
      "type": 0,
      "value": "新しい接続の作成"
    }
  ],
  "TZv5JE": [
    {
      "type": 0,
      "value": "名前"
    }
  ],
  "Tb2QLA": [
    {
      "type": 0,
      "value": "クライアント要求 ID"
    }
  ],
  "TgcgXE": [
    {
      "type": 0,
      "value": "タグ"
    }
  ],
  "ToPmjE": [
    {
      "type": 0,
      "value": "(UTC-04:00) クイアバ"
    }
  ],
  "TqPfth": [
    {
      "type": 0,
      "value": "(UTC+01:00) ブリュッセル、コペンハーゲン、マドリード、パリ"
    }
  ],
  "Twfck/": [
    {
      "type": 0,
      "value": "必須。Multiplicand 1 と乗算する数値。"
    }
  ],
  "Tz5jTR": [
    {
      "type": 0,
      "value": "折りたたむまたは展開する"
    }
  ],
  "U1NiVg": [
    {
      "type": 0,
      "value": "(UTC-06:00) 中央アメリカ"
    }
  ],
  "U3iWVd": [
    {
      "type": 0,
      "value": "特定の数値から始まる整数のアレイを生成します"
    }
  ],
  "U56j9a": [
    {
      "type": 0,
      "value": "(UTC-06:00) イースター島"
    }
  ],
  "UCNM4L": [
    {
      "type": 0,
      "value": "パラメーターを参照するには、動的コンテンツ リストを使用してください。"
    }
  ],
  "UHCVNK": [
    {
      "type": 0,
      "value": "文字列を指定の文字列に置き換えます"
    }
  ],
  "USVffu": [
    {
      "type": 0,
      "value": "セキュリティ構成のため、コンテンツは表示されません。"
    }
  ],
  "Ur+wph": [
    {
      "type": 0,
      "value": "クリックして項目を削除してください"
    }
  ],
  "UtyRCH": [
    {
      "type": 0,
      "value": "接続の名前を入力してください"
    }
  ],
  "V+/c21": [
    {
      "type": 0,
      "value": "全般"
    }
  ],
  "V0ZbQO": [
    {
      "type": 0,
      "value": "表示数を少なくする"
    }
  ],
  "VE3cxq": [
    {
      "type": 0,
      "value": "(UTC-07:00) 山地標準時 (米国およびカナダ)"
    }
  ],
  "VKAk5g": [
    {
      "type": 0,
      "value": "指定されたワークフロー実行名が無効です。"
    }
  ],
  "VUH9aj": [
    {
      "type": 0,
      "value": "23"
    }
  ],
  "VVfYvq": [
    {
      "type": 0,
      "value": "必須。Divisor で除算される数値。"
    }
  ],
  "VXBWrq": [
    {
      "type": 0,
      "value": "コメント"
    }
  ],
  "VXQbMw": [
    {
      "type": 0,
      "value": "アレイ項目の詳細の入力に切り替える"
    }
  ],
  "VZHick": [
    {
      "type": 0,
      "value": "期間"
    }
  ],
  "Vaacox": [
    {
      "type": 0,
      "value": "実行履歴"
    }
  ],
  "VptXzY": [
    {
      "type": 0,
      "value": "\""
    },
    {
      "type": 1,
      "value": "value"
    },
    {
      "type": 0,
      "value": "\" をカスタム値として使用する"
    }
  ],
  "W070M2": [
    {
      "type": 0,
      "value": "/"
    },
    {
      "type": 1,
      "value": "max"
    }
  ],
  "W6FdMh": [
    {
      "type": 0,
      "value": "必須。新しいプロパティの名前。"
    }
  ],
  "WGwH45": [
    {
      "type": 0,
      "value": "クリア"
    }
  ],
  "WS9kXD": [
    {
      "type": 0,
      "value": "必須。アレイ内の最初の整数。"
    }
  ],
  "WUe3DY": [
    {
      "type": 0,
      "value": "trigger().outputs の短縮形"
    }
  ],
  "WgoP7R": [
    {
      "type": 0,
      "value": "2 つの数値を乗算した結果を返します"
    }
  ],
  "Wy/bhW": [
    {
      "type": 0,
      "value": "既存のスキーマを置き換える。"
    }
  ],
  "X8JjjT": [
    {
      "type": 1,
      "value": "days"
    },
    {
      "type": 0,
      "value": " 日 "
    },
    {
      "type": 1,
      "value": "hours"
    },
    {
      "type": 0,
      "value": " 時間"
    }
  ],
  "XCunbR": [
    {
      "type": 0,
      "value": "actions('actionName').outputs の短縮形"
    }
  ],
  "XEuptL": [
    {
      "type": 0,
      "value": "任意の数の文字列を結合します"
    }
  ],
  "XFFpu/": [
    {
      "type": 0,
      "value": "再試行"
    }
  ],
  "XN9RvJ": [
    {
      "type": 0,
      "value": "(UTC-08:00) バハカリフォルニア"
    }
  ],
  "XOzn/3": [
    {
      "type": 0,
      "value": "接続名"
    }
  ],
  "XTYYks": [
    {
      "type": 0,
      "value": "(UTC+09:00) ソウル"
    }
  ],
  "XTuxmH": [
    {
      "type": 1,
      "value": "minutes"
    },
    {
      "type": 0,
      "value": " 分 "
    },
    {
      "type": 1,
      "value": "seconds"
    },
    {
      "type": 0,
      "value": " 秒"
    }
  ],
  "XX1ioe": [
    {
      "type": 0,
      "value": "(UTC+03:00) クウェート、リヤド"
    }
  ],
  "XaS4ds": [
    {
      "type": 0,
      "value": "(UTC-08:00) 太平洋標準時 (米国およびカナダ)"
    }
  ],
  "Xnn0uj": [
    {
      "type": 0,
      "value": "要求"
    }
  ],
  "XoICyH": [
    {
      "type": 0,
      "value": "参照"
    }
  ],
  "XqamWZ": [
    {
      "type": 0,
      "value": "削除"
    }
  ],
  "XsktQ/": [
    {
      "type": 0,
      "value": "応答にワークフロー メタデータ ヘッダーを含めないように Logic Apps を制限します。"
    }
  ],
  "XtuP5e": [
    {
      "type": 0,
      "value": "数学関数"
    }
  ],
  "Xx/naD": [
    {
      "type": 0,
      "value": "必須。本文出力を求める対象のアクションの名前。"
    }
  ],
  "Y0H9aX": [
    {
      "type": 0,
      "value": "詳細情報"
    }
  ],
  "Y9kBz5": [
    {
      "type": 0,
      "value": "データ URI のバイナリ表現を返します"
    }
  ],
  "YHsAKl": [
    {
      "type": 0,
      "value": "操作メモ"
    }
  ],
  "YIBDSH": [
    {
      "type": 1,
      "value": "days"
    },
    {
      "type": 0,
      "value": " 日"
    }
  ],
  "YJJ+gQ": [
    {
      "type": 0,
      "value": "文字列"
    }
  ],
  "YKXmKD": [
    {
      "type": 0,
      "value": "式で、他の JSON の名前と値のペアまたは実行時トリガーの出力から値を導出できるようにします"
    }
  ],
  "YaFjJQ": [
    {
      "type": 0,
      "value": "この関数に渡されるアレイまたはオブジェクト内にあるすべての要素を含む単一のアレイまたはオブジェクトを返します。この関数のパラメーターには、一連のオブジェクトまたは一連のアレイを指定できます (混在させることはできません)。最終的な出力に同じ名前のオブジェクトが 2 つある場合は、その名前の付いた最後のオブジェクトが最終的なオブジェクトに表示されます。"
    }
  ],
  "YoQara": [
    {
      "type": 0,
      "value": "なし"
    }
  ],
  "Yuu5CD": [
    {
      "type": 0,
      "value": "Zoom out"
    }
  ],
  "Z4QLEf": [
    {
      "type": 0,
      "value": "構成"
    }
  ],
  "ZM1mRy": [
    {
      "type": 0,
      "value": "コンカレンシーの制御"
    }
  ],
  "ZME5hh": [
    {
      "type": 0,
      "value": "文字列のタイムスタンプの日付部分を返します"
    }
  ],
  "ZQ4lji": [
    {
      "type": 0,
      "value": "(UTC+10:00) キャンベラ、メルボルン、シドニー"
    }
  ],
  "ZUaz3Y": [
    {
      "type": 0,
      "value": "trigger().outputs.body の短縮形"
    }
  ],
  "ZaIeDG": [
    {
      "type": 0,
      "value": "必須。文字列の先頭に使用される可能性のある値。"
    }
  ],
  "ZbX8xq": [
    {
      "type": 0,
      "value": "この操作は既に削除されています。"
    }
  ],
  "ZnGRMP": [
    {
      "type": 0,
      "value": "(UTC+07:00) トムスク"
    }
  ],
  "a3QJzO": [
    {
      "type": 0,
      "value": "出力スキーマが置き換えられ、以前の変更に戻ることはできなくなります。出力スキーマの変更を続行しますか?"
    }
  ],
  "a64zhX": [
    {
      "type": 0,
      "value": "破棄"
    }
  ],
  "a7j3gS": [
    {
      "type": 0,
      "value": "必須。Divisor で除算される数値。"
    }
  ],
  "a7x6VI": [
    {
      "type": 0,
      "value": "(UTC+08:00) 台北"
    }
  ],
  "aAXnqw": [
    {
      "type": 0,
      "value": "必須。検索する部分文字列の出現回数です。"
    }
  ],
  "aGyVJT": [
    {
      "type": 0,
      "value": "必須。Collection の先頭から除去するオブジェクトの数。正の整数にする必要があります。"
    }
  ],
  "aH9SV7": [
    {
      "type": 0,
      "value": "(UTC+05:00) アシハバード、タシケント"
    }
  ],
  "aK4iLW": [
    {
      "type": 0,
      "value": "データ処理"
    }
  ],
  "aL0Uut": [
    {
      "type": 0,
      "value": "関数"
    }
  ],
  "ajAro8": [
    {
      "type": 0,
      "value": "追加"
    }
  ],
  "b9/1dK": [
    {
      "type": 0,
      "value": "値"
    }
  ],
  "bS5DyV": [
    {
      "type": 0,
      "value": "(UTC+02:00) カリーニングラード"
    }
  ],
  "bTrk+S": [
    {
      "type": 0,
      "value": "必須。比較される値以上であるかどうかを調べるオブジェクト。"
    }
  ],
  "bWBMhe": [
    {
      "type": 0,
      "value": "既定では、ロジック アプリ インスタンスは同時に、つまり並列で実行されます。このコントロールでは、新たな実行がキューに登録される方法が変わるため、有効にした後で変更することはできません。可能な限り多くの並列インスタンスを実行するには、このコントロールをオフのままにします。並列実行の数を制限するには、このコントロールを有効にして制限数を選択します。順に実行するには、制限数として 1 を選択します。"
    }
  ],
  "ba9yGJ": [
    {
      "type": 0,
      "value": "さらに読み込む"
    }
  ],
  "bf7078": [
    {
      "type": 0,
      "value": "入力された数値アレイ内の最大値を返します"
    }
  ],
  "bnStSJ": [
    {
      "type": 0,
      "value": "(UTC+05:30) チェンナイ、コルカタ、ムンバイ、ニューデリー"
    }
  ],
  "bx3qeC": [
    {
      "type": 0,
      "value": "(UTC-03:00) ブラジリア"
    }
  ],
  "bzF/qn": [
    {
      "type": 0,
      "value": "必須。最初の Count 個のオブジェクトを取得するコレクション。"
    }
  ],
  "c/+j08": [
    {
      "type": 0,
      "value": "実行"
    }
  ],
  "c1XmvN": [
    {
      "type": 0,
      "value": "(UTC+13:00) ヌクアロファ"
    }
  ],
  "c2XklE": [
    {
      "type": 0,
      "value": "検索"
    }
  ],
  "c3G/zq": [
    {
      "type": 0,
      "value": "指定された値に設定されたプロパティが含まれるオブジェクトを返します"
    }
  ],
  "c5/wGq": [
    {
      "type": 0,
      "value": "出力の選択"
    }
  ],
  "c6XbVI": [
    {
      "type": 0,
      "value": "パネル"
    }
  ],
  "cCYmTK": [
    {
      "type": 0,
      "value": "構成"
    }
  ],
  "cJm+ah": [
    {
      "type": 0,
      "value": "必須。インデックスを検索する値。"
    }
  ],
  "cT2MlP": [
    {
      "type": 0,
      "value": "(UTC+11:00) チョクルダフ"
    }
  ],
  "cVIZTQ": [
    {
      "type": 0,
      "value": "(UTC+02:00) トリポリ"
    }
  ],
  "ci6ex1": [
    {
      "type": 0,
      "value": "値"
    }
  ],
  "cj+kyo": [
    {
      "type": 0,
      "value": "取り消し済み"
    }
  ],
  "cmTCsW": [
    {
      "type": 0,
      "value": "コンポーネントの読み込みでエラーが発生しました。"
    }
  ],
  "cqiqcf": [
    {
      "type": 0,
      "value": "開始時刻"
    }
  ],
  "cr0UnG": [
    {
      "type": 0,
      "value": "9"
    }
  ],
  "cscezV": [
    {
      "type": 0,
      "value": "必須。最初の Count 個のオブジェクトをスキップするコレクション。"
    }
  ],
  "d3bSQA": [
    {
      "type": 0,
      "value": "コメントの削除"
    }
  ],
  "d4xMIx": [
    {
      "type": 0,
      "value": "(UTC+02:00) ハラーレ、プレトリア"
    }
  ],
  "dDYCuU": [
    {
      "type": 0,
      "value": "詳細情報"
    }
  ],
  "dFInXP": [
    {
      "type": 0,
      "value": "選択"
    }
  ],
  "dSTRb/": [
    {
      "type": 0,
      "value": "HTTP 経由でコンテンツを転送するための動作と機能を指定します。大きなメッセージは、大きなメッセージのアップロードを許可するために、コネクタに対する小さな要求に分割される可能性があります。詳細については、http://aka.ms/logicapps-chunk#upload-content-in-chunks を参照してください"
<<<<<<< HEAD
=======
    }
  ],
  "dUZi34": [
    {
      "type": 0,
      "value": "(UTC+12:45) チャタム諸島"
>>>>>>> 7edaa497
    }
  ],
  "dWFyfN": [
    {
      "type": 0,
      "value": "操作のセキュリティで保護された入力。"
    }
  ],
  "dWeRGU": [
    {
      "type": 0,
      "value": "鉛筆のアイコン"
    }
  ],
  "dWx21B": [
    {
      "type": 0,
      "value": "(UTC+11:00) サハリン"
    }
  ],
  "daoo3l": [
    {
      "type": 0,
      "value": "Connected to "
    },
    {
      "type": 1,
      "value": "connectionName"
    },
    {
      "type": 0,
      "value": "."
    }
  ],
  "dgAu27": [
    {
      "type": 0,
      "value": "(UTC-03:00) グリーンランド"
    }
  ],
  "dhvk0u": [
    {
      "type": 0,
      "value": "Base 64 でエンコードされた文字列の文字列表現を返します"
    }
  ],
  "dqgt9y": [
    {
      "type": 0,
      "value": "パラメーターをブール値に変換します"
    }
  ],
  "drM9Sl": [
    {
      "type": 0,
      "value": "form-data または form-encoded アクション出力のキー名と一致する値のアレイを返します"
    }
  ],
  "dsz+Ae": [
    {
      "type": 0,
      "value": "区切り記号を使用して文字列を分割します"
    }
  ],
  "e00zot": [
    {
      "type": 0,
      "value": "項目を確認する頻度"
    }
  ],
  "e4Onhn": [
    {
      "type": 0,
      "value": "指定なし"
    }
  ],
  "eGa1Wa": [
    {
      "type": 0,
      "value": "(UTC+05:00) エカテリンブルク"
    }
  ],
  "eHgi14": [
    {
      "type": 0,
      "value": "必須。値を求める対象の変数の名前。"
    }
  ],
  "eRvRWs": [
    {
      "type": 0,
      "value": "開始時刻"
    }
  ],
  "eT+b9W": [
    {
      "type": 0,
      "value": "必須。Dividend を除算する数値。"
    }
  ],
  "egLI8P": [
    {
      "type": 0,
      "value": "必須。パラメーター 1 で部分文字列の開始位置を示すインデックス。"
    }
  ],
  "esOQ5p": [
    {
      "type": 0,
      "value": "検索に一致する値がありません"
    }
  ],
  "euC/DV": [
    {
      "type": 0,
      "value": "アレイ"
    }
  ],
  "f/lWTW": [
    {
      "type": 0,
      "value": "必須。null かどうかを調べるオブジェクト。"
    }
  ],
  "f1j0to": [
    {
      "type": 0,
      "value": "オプション。部分文字列の抽出を停止する位置のインデックスです。"
    }
  ],
  "fBQBw/": [
    {
      "type": 0,
      "value": "1 番目の引数が 2 番目の引数以上の場合は true を返します"
    }
  ],
  "faSDuD": [
    {
      "type": 0,
      "value": "(UTC+04:00) ポートルイス"
    }
  ],
  "fg/34o": [
    {
      "type": 0,
      "value": "論理関数"
    }
  ],
  "froV/0": [
    {
      "type": 0,
      "value": "(UTC+04:30) カブール"
    }
  ],
  "ftwXvc": [
    {
      "type": 0,
      "value": "無視"
    }
  ],
  "g0a4Qe": [
    {
      "type": 0,
      "value": "値"
    }
  ],
  "g1zwch": [
    {
      "type": 0,
      "value": "Zoom in"
    }
  ],
  "g4igOR": [
    {
      "type": 0,
      "value": "公開"
    }
  ],
  "g5mMuM": [
    {
      "type": 0,
      "value": "(UTC-03:00) サンピエール・ミクロン"
    }
  ],
  "gCXOd5": [
    {
      "type": 0,
      "value": "URI"
    }
  ],
  "gDDfek": [
    {
      "type": 0,
      "value": "現在の時刻に、指定した時間間隔を加算したタイムスタンプを返します。"
    }
  ],
  "gDY9xk": [
    {
      "type": 0,
      "value": "2 つの数値を除算した結果を返します"
    }
  ],
  "gF+0/N": [
    {
      "type": 0,
      "value": "(UTC+02:00) アンマン"
    }
  ],
  "gIK0WG": [
    {
      "type": 0,
      "value": "必須。式がどちらの値を返す必要があるかを決定するブール値。"
    }
  ],
  "gIc0YJ": [
    {
      "type": 0,
      "value": "接続名"
    }
  ],
  "gKq3Jv": [
    {
      "type": 0,
      "value": "前の失敗"
    }
  ],
  "gMhc5o": [
    {
      "type": 0,
      "value": "必須。1 つの文字列に結合する文字列。"
    }
  ],
  "gQt/0f": [
    {
      "type": 0,
      "value": "変換関数"
    }
  ],
  "gWRF8m": [
    {
      "type": 0,
      "value": "トリガー条件"
    }
  ],
  "gg0j4S": [
    {
      "type": 0,
      "value": "(UTC-06:00) サスカチェワン"
    }
  ],
  "gu9o9z": [
    {
      "type": 0,
      "value": "until ループ内で使用すると、この関数は指定されたループの現在のイテレーション インデックスを返します。"
    }
  ],
  "h1lQDa": [
    {
      "type": 0,
      "value": "サンプルの JSON ペイロードを入力するか、貼り付けます。"
    }
  ],
  "hBLPXK": [
    {
      "type": 0,
      "value": "(UTC-04:00) ジョージタウン、ラパス、マナウス、サンフアン"
    }
  ],
  "hN7iBP": [
    {
      "offset": 0,
      "options": {
        "other": {
          "value": [
            {
              "type": 7
            },
            {
              "type": 0,
              "value": " 秒"
            }
          ]
        }
      },
      "pluralType": "cardinal",
      "type": 6,
      "value": "seconds"
    }
  ],
  "hPM6iC": [
    {
      "type": 0,
      "value": "2 つの数値を減算した結果を返します"
    }
  ],
  "hdnZ9Y": [
    {
      "type": 0,
      "value": "Alt または Option キーを押しながらクリックして {displayName} をダウンロードします"
    }
  ],
  "hrbDu6": [
    {
      "type": 0,
      "value": "期間"
    }
  ],
  "i/b3Ko": [
    {
      "type": 0,
      "value": "非同期応答"
    }
  ],
  "i1cwra": [
    {
      "type": 0,
      "value": "やり直し"
    }
  ],
  "i4C4aB": [
    {
      "type": 0,
      "value": "ネットワーク"
    }
  ],
  "iBlvhu": [
    {
      "type": 0,
      "value": "コメント"
    }
  ],
  "iCSHJG": [
    {
      "type": 0,
      "value": "インバリアント カルチャの大文字小文字の規則を使用して文字列を大文字に変換します"
    }
  ],
  "iJOIca": [
    {
      "type": 0,
      "value": "次へ"
    }
  ],
  "iMicOQ": [
    {
      "type": 0,
      "value": "必須。解析対象の URI。"
    }
  ],
  "iRe/g7": [
    {
      "type": 0,
      "value": "21"
    }
  ],
  "iRjBf4": [
    {
      "type": 0,
      "value": "このアクションにはテストが構成されています。"
    }
  ],
  "iU1OJh": [
    {
      "type": 0,
      "value": "展開"
    }
  ],
  "iU5Fdh": [
    {
      "type": 0,
      "value": "操作関数"
    }
  ],
  "iUs7pv": [
    {
      "type": 0,
      "value": "キャンセル"
    }
  ],
  "iq+tiv": [
    {
      "type": 0,
      "value": "11"
    }
  ],
  "iql+jn": [
    {
      "type": 1,
      "value": "seconds"
    },
    {
      "type": 0,
      "value": " 秒"
    }
  ],
  "iy8rNf": [
    {
      "type": 0,
      "value": "テスト"
    }
  ],
  "j1VU25": [
    {
      "type": 0,
      "value": "(UTC+14:00) クリスマス島"
    }
  ],
  "j2MU0b": [
    {
      "type": 0,
      "value": "削除されたプロパティが含まれるオブジェクトを返します"
    }
  ],
  "j39557": [
    {
      "type": 0,
      "value": "指定された変数の値を返します。"
    }
  ],
  "jHHF/u": [
    {
      "type": 0,
      "value": "指定された範囲からランダムな整数値を返します。これは、最初の値のみ含みます。"
    }
  ],
  "jKsMS6": [
    {
      "type": 0,
      "value": "必須。負数化される式。"
    }
  ],
  "jMLmag": [
    {
      "type": 0,
      "value": "新規作成"
    }
  ],
  "jQ0Aqj": [
    {
      "type": 0,
      "value": "必須。文字列に変換される値。"
    }
  ],
  "jVpanH": [
    {
      "type": 0,
      "value": "必須。base64 の入力文字列。"
    }
  ],
  "jcA3Ig": [
    {
      "type": 0,
      "value": "必須。取得するフォーム データ値のキー名。"
    }
  ],
  "jfInxm": [
    {
      "type": 0,
      "value": "JSON 内で編集"
    }
  ],
  "jgOaTX": [
    {
      "type": 0,
      "value": "スキーマを生成できません"
    }
  ],
  "jjYA4u": [
    {
      "type": 0,
      "value": "サポートされていないマニフェスト接続参照形式: {referenceKeyFormat}"
    }
  ],
  "jsEMSu": [
    {
      "type": 0,
      "value": "ツールボックス"
    }
  ],
  "juR40n": [
    {
      "type": 0,
      "value": "期間"
    }
  ],
  "k/oqFL": [
    {
      "type": 0,
      "value": "必須。Base64 でエンコードされた文字列。"
    }
  ],
  "k41+13": [
    {
      "type": 0,
      "value": "スキップ"
    }
  ],
  "k5tGEr": [
    {
      "type": 0,
      "value": "はい"
    }
  ],
  "kBw1WQ": [
    {
      "type": 0,
      "value": "入力スキーマの追加"
    }
  ],
  "kDsud+": [
    {
      "type": 0,
      "value": "(UTC-03:00) カイエンヌ、フォルタレザ"
    }
  ],
  "kHcCxH": [
    {
      "type": 1,
      "value": "minutes"
    },
    {
      "type": 0,
      "value": " 分 "
    },
    {
      "type": 1,
      "value": "seconds"
    },
    {
      "type": 0,
      "value": " 秒"
    }
  ],
  "kN6kce": [
    {
      "type": 0,
      "value": "入力の base64 文字列の文字列表現を返します"
    }
  ],
  "kV/U0C": [
    {
      "type": 0,
      "value": "Display mini map"
    }
  ],
  "kYivbS": [
    {
      "type": 0,
      "value": "ダウンロード (Alt/Option + クリック)"
    }
  ],
  "kZCX7t": [
    {
      "type": 0,
      "value": "月曜日"
    }
  ],
  "kZuYgD": [
    {
      "type": 0,
      "value": "1 番目の引数が 2 番目の引数より小さい場合は true を返します"
    }
  ],
  "kc5Mui": [
    {
      "type": 0,
      "value": "(UTC-02:00) 中央大西洋 - 廃止"
    }
  ],
  "keb4r1": [
    {
      "type": 0,
      "value": "2 つの値が等しい場合は true を返します"
    }
  ],
  "kneb9/": [
    {
      "type": 0,
      "value": "(UTC-12:00) 国際日付変更線 西側"
    }
  ],
  "knylNW": [
    {
      "type": 0,
      "value": "必須。この値は、返される可能性のある最も大きい整数の次の整数です。"
    }
  ],
  "l36V56": [
    {
      "type": 1,
      "value": "hours"
    },
    {
      "type": 0,
      "value": " 時間 "
    },
    {
      "type": 1,
      "value": "minutes"
    },
    {
      "type": 0,
      "value": " 分"
    }
  ],
  "lFve22": [
    {
      "type": 0,
      "value": "(UTC+01:00) サラエボ、スコピエ、ワルシャワ、ザグレブ"
    }
  ],
  "lIPWQ6": [
    {
      "type": 0,
      "value": "(UTC+07:00) バンコク、ハノイ、ジャカルタ"
    }
  ],
  "lPTdSf": [
    {
      "type": 0,
      "value": "トリガーの実行"
    }
  ],
  "lV77P8": [
    {
      "type": 0,
      "value": "タイトル"
    }
  ],
  "lWjfm3": [
    {
      "type": 0,
      "value": "戻る"
    }
  ],
  "lcVG4C": [
    {
      "type": 0,
      "value": "がスキップされます"
    }
  ],
  "lfHj+F": [
    {
      "type": 0,
      "value": "有効なアレイを入力してください"
    }
  ],
  "lgs5sf": [
    {
      "type": 0,
      "value": "ステートレス実行モード:"
    }
  ],
  "ljAOR6": [
    {
      "type": 0,
      "value": "actions('actionName').outputs.body の短縮形"
    }
  ],
  "lztiwS": [
    {
      "type": 0,
      "value": "実績値"
    }
  ],
  "m7Y6Qf": [
    {
      "type": 0,
      "value": "テスト"
    }
  ],
  "m8Q61y": [
    {
      "type": 0,
      "value": "名前"
    }
  ],
  "mGUdCO": [
    {
      "type": 0,
      "value": "現在の時刻から、指定した時間間隔を減算したタイムスタンプを返します。"
    }
  ],
  "mGpKsl": [
    {
      "type": 0,
      "value": "データ URI の文字列表現を返します"
    }
  ],
  "mOr9ll": [
    {
      "type": 0,
      "value": "このアクションからの単一の送信要求での最長期間。再試行の実行後にこの制限内で要求が完了しない場合、アクションは失敗します。"
    }
  ],
  "mPakaD": [
    {
      "type": 0,
      "value": "URL で入力文字列をエンコードします"
    }
  ],
  "mZCHKf": [
    {
      "type": 0,
      "value": "(UTC+12:00) アナディリ、ペトロパブロフスク・カムチャツキー"
    }
  ],
  "mZRMD9": [
    {
      "type": 0,
      "value": "必須。小文字に変換する文字列。文字列に含まれる文字に小文字に相当するものがない場合、その文字は変更されないまま、返される文字列に含まれます。"
    }
  ],
  "mjS/k1": [
    {
      "type": 0,
      "value": "送信要求にワークフロー メタデータ ヘッダーを含めないように Logic Apps を制限します。"
    }
  ],
  "mx2IMJ": [
    {
      "type": 0,
      "value": "13"
    }
  ],
  "n+F7e2": [
    {
      "type": 0,
      "value": "15"
    }
  ],
  "n20T2h": [
    {
      "type": 0,
      "value": "7"
    }
  ],
  "n35O/+": [
    {
      "type": 0,
      "value": "必須。浮動小数点数に変換される値。"
    }
  ],
  "nGds/r": [
    {
      "type": 0,
      "value": "必須。比較される値以下であるかどうかを調べるオブジェクト。"
    }
  ],
  "nHseED": [
    {
      "type": 0,
      "value": "必須。時間単位数は希望する将来の時間です。"
    }
  ],
  "nTA155": [
    {
      "type": 0,
      "value": "必須。削除するプロパティの名前。"
    }
  ],
  "nZ4nLn": [
    {
      "type": 0,
      "value": "ワークフロー ヘッダーの抑制"
    }
  ],
  "ngsC44": [
    {
      "type": 0,
      "value": "必須。比較するオブジェクトより小さいかどうかを調べるオブジェクト。"
    }
  ],
  "nkk1mu": [
    {
      "type": 0,
      "value": "渡された文字列のタイムスタンプに分数を表す整数を加算します"
    }
  ],
  "ntiOaL": [
    {
      "type": 0,
      "value": "閉じる"
    }
  ],
  "nx25nq": [
    {
      "type": 0,
      "value": "19"
    }
  ],
  "o/0SEj": [
    {
      "type": 0,
      "value": "渡されたアレイまたは文字列の最後の要素を返します"
    }
  ],
  "o14STH": [
    {
      "type": 0,
      "value": "必須。XPath 式の評価対象となる XML。"
    }
  ],
  "o1HOyf": [
    {
      "type": 1,
      "value": "max_page"
    },
    {
      "type": 0,
      "value": " 中の "
    },
    {
      "type": 1,
      "value": "current_page"
    }
  ],
  "oAFcW6": [
    {
      "type": 0,
      "value": "必須。バイナリ表現にデコードする dataURI。"
    }
  ],
  "oLtwMw": [
    {
      "type": 0,
      "value": "コンテンツ転送"
    }
  ],
  "oRvVIW": [
    {
      "type": 0,
      "value": "(UTC+07:00) クラスノヤルスク"
    }
  ],
  "oV0xQ9": [
    {
      "type": 0,
      "value": "実行を開く実行識別子を入力してください"
    }
  ],
  "ol+TkT": [
    {
      "type": 0,
      "value": "(UTC-03:00) サルバドル"
    }
  ],
  "orhWzV": [
    {
      "type": 0,
      "value": "スキーマの読み込みに失敗しました。もう一度やり直してください。"
    }
  ],
  "oxH1L/": [
    {
      "type": 0,
      "value": "(UTC-07:00) チワワ、ラパス、マサトラン"
    }
  ],
  "p/0r2N": [
    {
      "type": 0,
      "value": "必須。取得するフォーム データ値のキー名。"
    }
  ],
  "p16/4S": [
    {
      "type": 0,
      "value": "ヘッダー"
    }
  ],
  "p5tz8/": [
    {
      "type": 0,
      "value": "(UTC+13:00) サモア"
    }
  ],
  "pIczsS": [
    {
      "type": 0,
      "value": "終了時刻"
    }
  ],
  "pOTcUO": [
    {
      "type": 0,
      "value": "必須。1 つのアレイに結合する値。"
    }
  ],
  "pRUJff": [
    {
      "type": 0,
      "value": "パラメーター"
    }
  ],
  "pUeUDw": [
    {
      "type": 0,
      "value": "(UTC+09:00) 大阪、札幌、東京"
    }
  ],
  "pXmFGf": [
    {
      "type": 0,
      "value": "入力を Xml 型の値に変換します"
    }
  ],
  "pYtSyE": [
    {
      "type": 0,
      "value": "必須。Dividend を除算する数値。この除算の後、剰余が取得されます。"
    }
  ],
  "pcuZKB": [
    {
      "type": 0,
      "value": "渡されるアレイまたはオブジェクト間で共通の要素を含む単一のアレイまたはオブジェクトを返します。この関数のパラメーターには、一連のオブジェクトまたは一連のアレイを指定できます (両方を混在させることはできません)。同じ名前のオブジェクトが 2 つある場合は、その名前の付いた最後のオブジェクトが最終的なオブジェクトに表示されます。"
    }
  ],
  "pozypE": [
    {
      "type": 0,
      "value": "先頭と末尾の空白文字を文字列からトリミングします"
    }
  ],
  "pr9GwA": [
    {
      "type": 0,
      "value": "最新の情報に更新"
    }
  ],
  "ptkf0D": [
    {
      "type": 0,
      "value": "セキュリティ"
    }
  ],
  "q/+Uex": [
    {
      "type": 0,
      "value": "指定された XPath 式から XML ノード、ノードセット、または値を JSON として返します"
    }
  ],
  "q2OCEx": [
    {
      "type": 0,
      "value": "必須。プロパティに代入する値。"
    }
  ],
  "q2w8Sk": [
    {
      "type": 0,
      "value": "パラメーターを文字列に変換します"
    }
  ],
  "q87X20": [
    {
      "type": 0,
      "value": "渡された文字列のタイムスタンプに秒数を表す整数を加算します"
    }
  ],
  "q9hf8i": [
    {
      "type": 0,
      "value": "(UTC+04:00) アストラハン、ウリヤノフスク"
    }
  ],
  "qGfwxW": [
    {
      "type": 0,
      "value": "マネージド ID"
    }
  ],
  "qJpnIL": [
    {
      "type": 0,
      "value": "文字列の末尾が値かどうかを確認します (大文字と小文字は区別されません、インバリアント カルチャ)"
    }
  ],
  "qPUX59": [
    {
      "type": 0,
      "value": "に成功しました"
    }
  ],
  "qQoQFv": [
    {
      "type": 0,
      "value": "接続が無効です。"
    }
  ],
  "qSejoi": [
    {
      "type": 0,
      "value": "1 番目の引数が 2 番目の引数以下の場合は true を返します"
    }
  ],
  "qSt0Sb": [
    {
      "type": 0,
      "value": "必須"
    }
  ],
  "qUWBUX": [
    {
      "offset": 0,
      "options": {
        "other": {
          "value": [
            {
              "type": 7
            },
            {
              "type": 0,
              "value": " 日"
            }
          ]
        }
      },
      "pluralType": "cardinal",
      "type": 6,
      "value": "days"
    }
  ],
  "qc5S69": [
    {
      "type": 0,
      "value": "アレイまたは文字列内の要素の数を返します"
    }
  ],
  "qnI4Y1": [
    {
      "type": 0,
      "value": "必須。整数に変換される値。"
    }
  ],
  "qq/bq0": [
    {
      "type": 0,
      "value": "(UTC+09:00) ヤクーツク"
    }
  ],
  "qrxi0L": [
    {
      "type": 0,
      "value": "非同期応答により、ロジック アプリは、処理要求が受理されたことを示す 202 (受理されました) で応答することができます。場所ヘッダーは、最終状態を取得するために提供されます。"
    }
  ],
  "r1FQhf": [
    {
      "type": 0,
      "value": "(UTC+01:00) ウィントフック"
    }
  ],
  "r43nMc": [
    {
      "type": 0,
      "value": "元に戻す"
    }
  ],
  "r8aZXs": [
    {
      "type": 0,
      "value": "式で、他の JSON の名前と値のペアまたは実行時アクションの出力から値を導出できるようにします"
    }
  ],
  "r9SVE4": [
    {
      "type": 0,
      "value": "INT"
    }
  ],
  "rAyuzv": [
    {
      "type": 0,
      "value": "いいえ"
    }
  ],
  "rCl53e": [
    {
      "type": 0,
      "value": "カード タイトル"
    }
  ],
  "rDt4Iu": [
    {
      "type": 0,
      "value": "接続が無効です"
    }
  ],
  "raBiud": [
    {
      "type": 0,
      "value": "必須。最大値を検索する値のアレイ、またはセットの最初の値。"
    }
  ],
  "rcz4w4": [
    {
      "type": 0,
      "value": "値の URI でエンコードされた表現を返します"
    }
  ],
  "rstpaK": [
    {
      "type": 0,
      "value": "(UTC-06:00) 中部標準時 (米国およびカナダ)"
    }
  ],
  "s5RV9B": [
    {
      "type": 0,
      "value": "文字列のタイムスタンプの年間通算日数部分を返します"
    }
  ],
  "s7nGyC": [
    {
      "type": 0,
      "value": "削除"
    }
  ],
  "sDkAVZ": [
    {
      "type": 0,
      "value": "form-data または form-encoded トリガー出力のキー名と一致する値のアレイを返します"
    }
  ],
  "sFwHQc": [
    {
      "type": 0,
      "value": "接続の作成を取り消します"
    }
  ],
  "sW47JR": [
    {
      "type": 0,
      "value": "並列処理の次数"
    }
  ],
  "sZ0G/Z": [
    {
      "type": 0,
      "value": "必須。加算する、間隔で指定される時間単位を含む文字列です。"
    }
  ],
  "sbPZ9S": [
    {
      "type": 0,
      "value": "必須。空かどうかを確認するコレクション。"
    }
  ],
  "scmyvO": [
    {
      "type": 0,
      "value": "アクションのタイムアウト"
    }
  ],
  "sfJTHV": [
    {
      "type": 0,
      "value": "必須。Minuend から減算する数値。"
    }
  ],
  "shF9tZ": [
    {
      "type": 0,
      "value": "キー"
    }
  ],
  "siYGSo": [
    {
      "type": 0,
      "value": "(UTC+02:00) ベイルート"
    }
  ],
  "soqP+Z": [
    {
      "type": 0,
      "value": "いずれかのパラメーターが true の場合は true を返します"
    }
  ],
  "ss5JPH": [
    {
      "type": 0,
      "value": "新しいパラメーター"
    }
  ],
  "t+XCkg": [
    {
      "type": 0,
      "value": "必須。変換先のタイム ゾーンのタイム ゾーン名を含む文字列です。詳しくは、https://msdn.microsoft.com/ja-jp/library/gg154758.aspx をご覧ください。"
    }
  ],
  "t5CdhT": [
    {
      "type": 0,
      "value": "マップに使用する入力スキーマをアップロードまたは選択します。"
    }
  ],
  "tE7Zam": [
    {
      "type": 0,
      "value": "トリガーまたはアクションを呼び出すための URL を返します"
    }
  ],
  "tELkSC": [
    {
      "type": 0,
      "value": "(UTC-06:00) グアダラハラ、メキシコシティ、モンテレー"
    }
  ],
  "tImHz/": [
    {
      "type": 1,
      "value": "days"
    },
    {
      "type": 0,
      "value": " 日 "
    },
    {
      "type": 1,
      "value": "hours"
    },
    {
      "type": 0,
      "value": " 時間"
    }
  ],
  "tLZ9Sh": [
    {
      "type": 0,
      "value": "必須。取得するパートのインデックス。"
    }
  ],
  "tMRPnG": [
    {
      "type": 0,
      "value": "この関数は、実行時のワークフロー自体の詳細を返します"
    }
  ],
  "tNoZx2": [
    {
      "type": 0,
      "value": "タイプ"
    }
  ],
  "tP+5fA": [
    {
      "type": 0,
      "value": "(UTC+06:00) ノボシビルスク"
    }
  ],
  "tVmUCd": [
    {
      "type": 0,
      "value": "トリガー"
    }
  ],
  "tZj2Xn": [
    {
      "type": 0,
      "value": "1 番目の引数が 2 番目の引数より大きい場合は true を返します"
    }
  ],
  "taPCmY": [
    {
      "type": 0,
      "value": "必須。追加する時間数。負の値を指定すると、時間数を減算できます。"
    }
  ],
  "teZwo6": [
    {
      "type": 0,
      "value": "(UTC+10:00) ホバート"
    }
  ],
  "tsmuoF": [
    {
      "type": 0,
      "value": "表示名"
    }
  ],
  "tu8I7j": [
    {
      "type": 0,
      "value": "操作"
    }
  ],
  "u/KSPz": [
    {
      "type": 0,
      "value": "(UTC-04:00) サンティアゴ"
    }
  ],
  "u6Gdft": [
    {
      "type": 0,
      "value": "(UTC+04:00) アブダビ、マスカット"
    }
  ],
  "uN4zFU": [
    {
      "type": 0,
      "value": "OK"
    }
  ],
  "uR9WuI": [
    {
      "type": 0,
      "value": "必須。評価するコレクション。コレクションのいずれかに存在するオブジェクトは、結果にも含まれます。"
    }
  ],
  "uRurmg": [
    {
      "type": 0,
      "value": "(UTC+10:00) グアム、ポートモレスビー"
    }
  ],
  "uUlBZ8": [
    {
      "type": 0,
      "value": "渡された文字列のタイムスタンプに時間数を表す整数を加算します"
    }
  ],
  "uZH8Qs": [
    {
      "type": 0,
      "value": "このアクションの再試行と非同期応答の間の最長期間を制限します。注: 単一の要求の要求タイムアウトは変更されません。"
    }
  ],
  "uc/PoD": [
    {
      "type": 0,
      "value": "必須。時間単位数は希望する過去の時間です。"
    }
  ],
  "uczA5c": [
    {
      "type": 0,
      "value": "必須。その値が含まれている可能性のある文字列。"
    }
  ],
  "udNlco": [
    {
      "type": 0,
      "value": "(UTC-11:00) 協定世界時-11"
    }
  ],
  "ui7GCl": [
    {
      "type": 0,
      "value": "16"
    }
  ],
  "urAHv1": [
    {
      "type": 0,
      "value": "4"
    }
  ],
  "ut5Med": [
    {
      "type": 0,
      "value": "既定値"
    }
  ],
  "uzsleE": [
    {
      "type": 0,
      "value": "パラメーターからアレイを作成します"
    }
  ],
  "v39HKj": [
    {
      "type": 0,
      "value": "グローバルに一意の文字列 (GUID) を生成します"
    }
  ],
  "vD2lQy": [
    {
      "type": 0,
      "value": "(UTC-04:00) アスンシオン"
    }
  ],
  "vEBhDX": [
    {
      "type": 0,
      "value": "文字列内の値の最後のインデックスを返します (大文字と小文字は区別されません、インバリアント カルチャ)"
    }
  ],
  "vQcQkU": [
    {
      "type": 0,
      "value": "必須。文字列の末尾に使用される可能性のある値。"
    }
  ],
  "vSlNPe": [
    {
      "type": 0,
      "value": "削除"
    }
  ],
  "vXwYXe": [
    {
      "type": 0,
      "value": "(UTC+06:00) アスタナ"
    }
  ],
  "va40BJ": [
    {
      "type": 0,
      "value": "必須。出力を求める対象のアクションの名前。"
    }
  ],
  "vb/okJ": [
    {
      "type": 0,
      "value": "(UTC+02:00) カイロ"
    }
  ],
  "vcBAuU": [
    {
      "type": 0,
      "value": "がタイムアウトしました"
    }
  ],
  "vr70Gn": [
    {
      "type": 1,
      "value": "connectorName"
    },
    {
      "type": 0,
      "value": " の接続を作成します。"
    }
  ],
  "vrYqUF": [
    {
      "type": 0,
      "value": "カスタム値の入力"
    }
  ],
  "vwH/XV": [
    {
      "type": 0,
      "value": "パラメーターの作成"
    }
  ],
  "vz2gZC": [
    {
      "type": 0,
      "value": "ワークフローのプロパティ"
    }
  ],
  "w5Hhig": [
    {
      "type": 0,
      "value": "日曜日"
    }
  ],
  "w9OL8U": [
    {
      "type": 0,
      "value": "Page fit"
    }
  ],
  "wEaGWn": [
    {
      "type": 0,
      "value": "渡される文字列タイムスタンプから、指定された時間単位の整数を減算します"
    }
  ],
  "wF7C+h": [
    {
      "type": 0,
      "value": "キャンセル"
    }
  ],
  "wFCkpM": [
    {
      "type": 0,
      "value": "必須。最小値を検索する値のアレイ、またはセットの最初の値。"
    }
  ],
  "wHYQyg": [
    {
      "type": 0,
      "value": "タイムアウト"
    }
  ],
  "wQcEXt": [
    {
      "type": 0,
      "value": "必須。パラメーター 1 でパラメーター 2 を検索し、パラメーター 2 が見つかったときにパラメーター 3 で更新される文字列。"
    }
  ],
  "wQsEwc": [
    {
      "type": 0,
      "value": "必須。部分文字列の長さ。"
    }
  ],
  "wWVQuK": [
    {
      "type": 0,
      "value": "式の結果が true と false のどちらになったかに基づいて、指定された値を返します"
    }
  ],
  "wmDUGV": [
    {
      "type": 0,
      "value": "渡される文字列タイムスタンプを変換元のタイムゾーンから UTC に変換します"
    }
  ],
  "wmw/ai": [
    {
      "type": 0,
      "value": "この関数に渡されたアレイまたはオブジェクト内にあるすべての要素を含む単一のアレイまたはオブジェクトを返します"
    }
  ],
  "woJQhv": [
    {
      "type": 0,
      "value": "コールバック URL"
    }
  ],
  "x+6ccf": [
    {
      "type": 0,
      "value": "水曜日"
    }
  ],
  "x0or2o": [
    {
      "type": 0,
      "value": "必須。長さを取得する対象のコレクション。"
    }
  ],
  "xFQXAI": [
    {
      "type": 0,
      "value": "Ctrl + Z"
    }
  ],
  "xJ6vjn": [
    {
      "type": 0,
      "value": "URI でエンコードされた文字列の文字列表現を返します"
    }
  ],
  "xOAOHM": [
    {
      "type": 0,
      "value": "エディター入力"
    }
  ],
  "xQQ9ko": [
    {
      "type": 0,
      "value": "しきい値"
    }
  ],
  "xV/oyK": [
    {
      "type": 0,
      "value": "必須。新規または既存のプロパティの名前。"
    }
  ],
  "xYyPR8": [
    {
      "type": 0,
      "value": "URI からパスを返します。パスが指定されていない場合は、'/' を返します"
    }
  ],
  "xZhieP": [
    {
      "type": 0,
      "value": "(UTC+05:00) イスラマバード、カラチ"
    }
  ],
  "xb/DIr": [
    {
      "type": 0,
      "value": "(UTC+12:00) 協定世界時+12"
    }
  ],
  "xt5TeT": [
    {
      "type": 0,
      "value": "ロジック アプリ内で、パラメーターはワークフロー間で共有されています。"
    }
  ],
  "xwEX2/": [
    {
      "type": 0,
      "value": "値"
    }
  ],
  "y3AZQB": [
    {
      "type": 0,
      "value": "必須。等値性を比較するオブジェクトです。"
    }
  ],
  "y6BcVN": [
    {
      "type": 0,
      "value": "必須。URL の安全でない文字をエスケープする文字列。"
    }
  ],
  "yBrsFJ": [
    {
      "type": 0,
      "value": "必須。アレイに変換される値。"
    }
  ],
  "yIZP4R": [
    {
      "type": 0,
      "value": "(UTC-10:00) ハワイ"
    }
  ],
  "yOkPGx": [
    {
      "type": 1,
      "value": "connectorName"
    },
    {
      "type": 0,
      "value": " のロゴ"
    }
  ],
  "yVh9kr": [
    {
      "type": 0,
      "value": "8"
    }
  ],
  "yoCi15": [
    {
      "type": 0,
      "value": "既存の接続を選択するか、新規作成してください。"
    }
  ],
  "yph4eq": [
    {
      "type": 0,
      "value": "(UTC+01:00) ベオグラード、ブラチスラバ、ブダペスト、リュブリャナ、プラハ"
    }
  ],
  "yqRrQ/": [
    {
      "type": 0,
      "value": "日付と時刻関数"
    }
  ],
  "yxsn7s": [
    {
      "type": 0,
      "value": "(UTC+00:00) カサブランカ"
    }
  ],
  "yyYtZV": [
    {
      "type": 0,
      "value": "接続ゲートウェイ"
    }
  ],
  "z3VuE+": [
    {
      "type": 0,
      "value": "メニュー"
    }
  ],
  "z4YYlQ": [
    {
      "type": 0,
      "value": "パラメーターの既定値を入力してください。"
    }
  ],
  "zBMVKg": [
    {
      "type": 0,
      "value": "必須。10 進数に変換される値。"
    }
  ],
  "zIDVd9": [
    {
      "type": 0,
      "value": "必須。ネイティブな型の値に変換される文字列。"
    }
  ],
  "zUgja+": [
    {
      "type": 0,
      "value": "カスタム値のクリア"
    }
  ],
  "zbtUQ/": [
    {
      "type": 0,
      "value": "(UTC+08:30) 平壌"
    }
  ],
  "zcZpHT": [
    {
      "type": 0,
      "value": "文字列を日付に変換します。オプションで、ロケールと形式を指定できます"
    }
  ],
  "zggBvC": [
    {
      "type": 0,
      "value": "(UTC+03:00) ナイロビ"
    }
  ],
  "ziYCiA": [
    {
      "type": 0,
      "value": "概要"
    }
  ],
  "zjDJwP": [
    {
      "type": 0,
      "value": "浮動"
    }
  ],
  "znGyyU": [
    {
      "type": 0,
      "value": "渡された文字列タイムスタンプに、指定された時間単位の整数を加算します"
    }
  ],
  "zxe9hh": [
    {
      "type": 0,
      "value": "必須。追加する分数。負の値を指定すると、分数を減算できます。"
    }
  ]
}<|MERGE_RESOLUTION|>--- conflicted
+++ resolved
@@ -2926,15 +2926,12 @@
     {
       "type": 0,
       "value": "HTTP 経由でコンテンツを転送するための動作と機能を指定します。大きなメッセージは、大きなメッセージのアップロードを許可するために、コネクタに対する小さな要求に分割される可能性があります。詳細については、http://aka.ms/logicapps-chunk#upload-content-in-chunks を参照してください"
-<<<<<<< HEAD
-=======
     }
   ],
   "dUZi34": [
     {
       "type": 0,
       "value": "(UTC+12:45) チャタム諸島"
->>>>>>> 7edaa497
     }
   ],
   "dWFyfN": [
