{
  "+UirjI": [
    {
      "type": 0,
<<<<<<< HEAD
      "value": "Setting Label"
=======
      "value": "ラベルの設定"
>>>>>>> 1ab45ee9
    }
  ],
  "/I/U8L": [
    {
      "type": 0,
      "value": "本文"
    }
  ],
  "/NDLmg": [
    {
      "type": 0,
      "value": "待機中"
    }
  ],
  "0JTHTZ": [
    {
      "type": 0,
      "value": "実行メニューの表示"
    }
  ],
  "0ZlNtf": [
    {
      "type": 0,
      "value": "再試行により成功"
    }
  ],
  "0y5eia": [
    {
      "type": 0,
      "value": "その他のコマンド"
    }
  ],
  "1A1P5b": [
    {
      "type": 0,
      "value": "コメント"
    }
  ],
  "1R6Vaa": [
    {
      "offset": 0,
      "options": {
        "=0": {
          "value": [
            {
              "type": 0,
              "value": "一致する項目はありません。"
            }
          ]
        },
        "other": {
          "value": [
            {
              "type": 7
            },
            {
              "type": 0,
              "value": " 個の項目が一致しました。"
            }
          ]
        }
      },
      "pluralType": "cardinal",
      "type": 6,
      "value": "count"
    }
  ],
  "2K2fAj": [
    {
      "type": 0,
      "value": "終了時刻"
    }
  ],
  "2mnU/w": [
    {
      "type": 0,
      "value": "オフ"
    }
  ],
  "33+WHG": [
    {
      "type": 0,
      "value": "識別子"
    }
  ],
  "3kI7xF": [
    {
      "type": 0,
      "value": "エラー"
    }
  ],
  "4cVuMw": [
    {
      "type": 0,
      "value": "コメントを追加できるのは、ステップの入力を編集している間だけです。"
    }
  ],
  "4vmGh0": [
    {
      "type": 0,
      "value": "サービス要求 ID"
    }
  ],
  "5qzZMo": [
    {
      "type": 0,
      "value": "Loading..."
    }
  ],
  "5rkegy": [
    {
      "type": 0,
      "value": "パラメーターの削除"
    }
  ],
  "6jiO7t": [
    {
      "type": 0,
      "value": "実行を表示"
    }
  ],
  "6oqk+A": [
    {
      "type": 0,
      "value": "前へ"
    }
  ],
  "7GSk99": [
    {
      "type": 0,
      "value": "OK"
    }
  ],
  "7k9jXx": [
    {
      "type": 0,
      "value": "状態コード"
    }
  ],
  "7yEdSt": [
    {
      "type": 0,
      "value": "表示数を増やす"
    }
  ],
  "7yFLpB": [
    {
      "type": 0,
      "value": "URL のコピー"
    }
  ],
  "8L+oIz": [
    {
      "type": 0,
      "value": "定義に複数のトリガーが含まれているため、デザイナーをレンダリングできません。"
    }
  ],
  "BKL0ZG": [
    {
      "type": 0,
      "value": "開始時刻"
    }
  ],
  "Bn8iTS": [
    {
      "type": 0,
      "value": "状態の種類:"
    }
  ],
  "CG772M": [
    {
      "type": 0,
      "value": "接続が必要"
    }
  ],
  "DFo+mo": [
    {
      "type": 0,
      "value": "オン"
    }
  ],
  "DZZ3fj": [
    {
      "type": 0,
      "value": "期間"
    }
  ],
  "ERAWZA": [
    {
      "type": 0,
      "value": "応答"
    }
  ],
  "FXLR5M": [
    {
      "offset": 0,
      "options": {
        "other": {
          "value": [
            {
              "type": 7
            },
            {
              "type": 0,
              "value": " 時間"
            }
          ]
        }
      },
      "pluralType": "cardinal",
      "type": 6,
      "value": "hours"
    }
  ],
  "FslNgF": [
    {
      "type": 0,
      "value": "状態"
    }
  ],
  "GreYWQ": [
    {
      "type": 0,
      "value": "パラメーター名を入力してください。"
    }
  ],
  "GzQQqH": [
    {
      "type": 0,
      "value": "アレイ"
    }
  ],
  "HfrUId": [
    {
      "type": 0,
      "value": "コンテンツを表示するには、カードを選択してください"
    }
  ],
  "HymOpF": [
    {
      "type": 0,
      "value": "設定値"
    }
  ],
  "JbgTET": [
    {
      "type": 0,
      "value": "メソッド"
    }
  ],
  "JnlcZQ": [
    {
      "type": 0,
      "value": "名前:"
    }
  ],
  "M0HMjE": [
    {
      "type": 0,
      "value": "コメントの追加"
    }
  ],
  "M6U2LE": [
    {
      "type": 0,
      "value": "ワークフローを保存すると、パラメーターが保存されます。保存前にこちらで編集するか、保存後にパラメーター ページで編集することができます。"
    }
  ],
  "Mb+Eaq": [
    {
      "type": 0,
      "value": "ブール値"
    }
  ],
  "Mb/Vp8": [
    {
      "type": 0,
      "value": "次の失敗"
    }
  ],
  "MmBfD1": [
    {
      "type": 0,
      "value": "予期しないエラー"
    }
  ],
  "NPUFgH": [
    {
      "type": 0,
      "value": "状態"
    }
  ],
  "O36+wl": [
    {
      "type": 0,
      "value": "パラメーターの編集"
    }
  ],
  "OFKZzQ": [
    {
      "type": 0,
      "value": "操作オプション:"
    }
  ],
  "OSHNZ2": [
    {
      "type": 0,
      "value": "コメント"
    }
  ],
  "Oib1mL": [
    {
      "type": 1,
      "value": "hours"
    },
    {
      "type": 0,
      "value": " 時間 "
    },
    {
      "type": 1,
      "value": "minutes"
    },
    {
      "type": 0,
      "value": " 分"
    }
  ],
  "OnrO5/": [
    {
      "type": 0,
      "value": "マネージド ID を選択してください"
    }
  ],
  "PF87Ew": [
    {
      "type": 0,
      "value": "成功"
    }
  ],
  "PP63jY": [
    {
      "type": 0,
      "value": "その他のパネル"
    }
  ],
  "PQOiAc": [
    {
      "type": 0,
      "value": "折りたたむ"
    }
  ],
  "PaPPLr": [
    {
      "type": 0,
      "value": "中止"
    }
  ],
  "Q/7unA": [
    {
      "type": 0,
      "value": "オブジェクト"
    }
  ],
  "QQYzHC": [
    {
      "type": 1,
      "value": "title"
    },
    {
      "type": 0,
      "value": " カードのコンテキスト メニュー"
    }
  ],
  "QknZQ1": [
    {
      "type": 0,
      "value": "読み込んでいます..."
    }
  ],
  "Qu1HkA": [
    {
      "type": 1,
      "value": "hours"
    },
    {
      "type": 0,
      "value": " 時間"
    }
  ],
  "RhH4pF": [
    {
      "offset": 0,
      "options": {
        "other": {
          "value": [
            {
              "type": 7
            },
            {
              "type": 0,
              "value": " 分"
            }
          ]
        }
      },
      "pluralType": "cardinal",
      "type": 6,
      "value": "minutes"
    }
  ],
  "SXb47U": [
    {
      "type": 1,
      "value": "minutes"
    },
    {
      "type": 0,
      "value": " 分"
    }
  ],
  "T8Xqt9": [
    {
      "type": 0,
      "value": "失敗"
    }
  ],
  "TZv5JE": [
    {
      "type": 0,
      "value": "名前"
    }
  ],
  "Tb2QLA": [
    {
      "type": 0,
      "value": "クライアント要求 ID"
    }
  ],
  "Tz5jTR": [
    {
      "type": 0,
      "value": "折りたたむまたは展開する"
    }
  ],
  "UCNM4L": [
    {
      "type": 0,
      "value": "パラメーターを参照するには、動的コンテンツ リストを使用してください。"
    }
  ],
  "USVffu": [
    {
      "type": 0,
      "value": "セキュリティ構成のため、コンテンツは表示されません。"
    }
  ],
  "V0ZbQO": [
    {
      "type": 0,
      "value": "表示数を少なくする"
    }
  ],
  "VKAk5g": [
    {
      "type": 0,
      "value": "指定されたワークフロー実行名が無効です。"
    }
  ],
  "VXBWrq": [
    {
      "type": 0,
      "value": "コメント"
    }
  ],
  "VZHick": [
    {
      "type": 0,
      "value": "期間"
    }
  ],
  "Vaacox": [
    {
      "type": 0,
      "value": "実行履歴"
    }
  ],
  "W070M2": [
    {
      "type": 0,
      "value": "/"
    },
    {
      "type": 1,
      "value": "max"
    }
  ],
  "X8JjjT": [
    {
      "type": 1,
      "value": "days"
    },
    {
      "type": 0,
      "value": " 日 "
    },
    {
      "type": 1,
      "value": "hours"
    },
    {
      "type": 0,
      "value": " 時間"
    }
  ],
  "XFFpu/": [
    {
      "type": 0,
      "value": "再試行"
    }
  ],
  "XOzn/3": [
    {
      "type": 0,
      "value": "接続名"
    }
  ],
  "XTuxmH": [
    {
      "type": 1,
      "value": "minutes"
    },
    {
      "type": 0,
      "value": " 分 "
    },
    {
      "type": 1,
      "value": "seconds"
    },
    {
      "type": 0,
      "value": " 秒"
    }
  ],
  "Xnn0uj": [
    {
      "type": 0,
      "value": "要求"
    }
  ],
  "Y0H9aX": [
    {
      "type": 0,
      "value": "詳細情報"
    }
  ],
  "YIBDSH": [
    {
      "type": 1,
      "value": "days"
    },
    {
      "type": 0,
      "value": " 日"
    }
  ],
  "YJJ+gQ": [
    {
      "type": 0,
      "value": "文字列"
    }
  ],
  "ZbX8xq": [
    {
      "type": 0,
      "value": "この操作は既に削除されています。"
    }
  ],
  "ba9yGJ": [
    {
      "type": 0,
      "value": "さらに読み込む"
    }
  ],
  "bgfjqS": [
    {
      "type": 0,
<<<<<<< HEAD
      "value": "Label setting"
=======
      "value": "ラベル設定"
>>>>>>> 1ab45ee9
    }
  ],
  "ci6ex1": [
    {
      "type": 0,
      "value": "値"
    }
  ],
  "cj+kyo": [
    {
      "type": 0,
      "value": "取り消し済み"
    }
  ],
  "cmTCsW": [
    {
      "type": 0,
      "value": "コンポーネントの読み込みでエラーが発生しました。"
    }
  ],
  "cqiqcf": [
    {
      "type": 0,
      "value": "開始時刻"
    }
  ],
  "d3bSQA": [
    {
      "type": 0,
      "value": "コメントの削除"
    }
  ],
  "e4Onhn": [
    {
      "type": 0,
      "value": "指定なし"
    }
  ],
  "eRvRWs": [
    {
      "type": 0,
      "value": "開始時刻"
    }
  ],
  "ftwXvc": [
    {
      "type": 0,
      "value": "無視"
    }
  ],
  "gCXOd5": [
    {
      "type": 0,
      "value": "URI"
    }
  ],
  "gKq3Jv": [
    {
      "type": 0,
      "value": "前の失敗"
    }
  ],
  "hN7iBP": [
    {
      "offset": 0,
      "options": {
        "other": {
          "value": [
            {
              "type": 7
            },
            {
              "type": 0,
              "value": " 秒"
            }
          ]
        }
      },
      "pluralType": "cardinal",
      "type": 6,
      "value": "seconds"
    }
  ],
  "hdnZ9Y": [
    {
      "type": 0,
      "value": "Alt または Option キーを押しながらクリックして {displayName} をダウンロードします"
    }
  ],
  "hrbDu6": [
    {
      "type": 0,
      "value": "期間"
    }
  ],
  "iBlvhu": [
    {
      "type": 0,
      "value": "コメント"
    }
  ],
  "iJOIca": [
    {
      "type": 0,
      "value": "次へ"
    }
  ],
  "iRjBf4": [
    {
      "type": 0,
      "value": "このアクションにはテストが構成されています。"
    }
  ],
  "iU1OJh": [
    {
      "type": 0,
      "value": "展開"
    }
  ],
  "iUs7pv": [
    {
      "type": 0,
      "value": "キャンセル"
    }
  ],
  "iql+jn": [
    {
      "type": 1,
      "value": "seconds"
    },
    {
      "type": 0,
      "value": " 秒"
    }
  ],
  "jfInxm": [
    {
      "type": 0,
      "value": "JSON 内で編集"
    }
  ],
  "k41+13": [
    {
      "type": 0,
      "value": "スキップ"
    }
  ],
  "kHcCxH": [
    {
      "type": 1,
      "value": "minutes"
    },
    {
      "type": 0,
      "value": " 分 "
    },
    {
      "type": 1,
      "value": "seconds"
    },
    {
      "type": 0,
      "value": " 秒"
    }
  ],
  "kYivbS": [
    {
      "type": 0,
      "value": "ダウンロード (Alt/Option + クリック)"
    }
  ],
  "l36V56": [
    {
      "type": 1,
      "value": "hours"
    },
    {
      "type": 0,
      "value": " 時間 "
    },
    {
      "type": 1,
      "value": "minutes"
    },
    {
      "type": 0,
      "value": " 分"
    }
  ],
  "lPTdSf": [
    {
      "type": 0,
      "value": "トリガーの実行"
    }
  ],
  "lV77P8": [
    {
      "type": 0,
      "value": "タイトル"
    }
  ],
  "lgs5sf": [
    {
      "type": 0,
      "value": "ステートレス実行モード:"
    }
  ],
  "lztiwS": [
    {
      "type": 0,
      "value": "実績値"
    }
  ],
  "m7Y6Qf": [
    {
      "type": 0,
      "value": "テスト"
    }
  ],
  "m8Q61y": [
    {
      "type": 0,
      "value": "名前"
    }
  ],
  "o1HOyf": [
    {
      "type": 1,
      "value": "max_page"
    },
    {
      "type": 0,
      "value": " 中の "
    },
    {
      "type": 1,
      "value": "current_page"
    }
  ],
  "oV0xQ9": [
    {
      "type": 0,
      "value": "実行を開く実行識別子を入力してください"
    }
  ],
  "p16/4S": [
    {
      "type": 0,
      "value": "ヘッダー"
    }
  ],
  "pIczsS": [
    {
      "type": 0,
      "value": "終了時刻"
    }
  ],
  "pRUJff": [
    {
      "type": 0,
      "value": "パラメーター"
    }
  ],
  "pr9GwA": [
    {
      "type": 0,
      "value": "最新の情報に更新"
    }
  ],
  "qGfwxW": [
    {
      "type": 0,
      "value": "マネージド ID"
    }
  ],
  "qSt0Sb": [
    {
      "type": 0,
      "value": "必須"
    }
  ],
  "qUWBUX": [
    {
      "offset": 0,
      "options": {
        "other": {
          "value": [
            {
              "type": 7
            },
            {
              "type": 0,
              "value": " 日"
            }
          ]
        }
      },
      "pluralType": "cardinal",
      "type": 6,
      "value": "days"
    }
  ],
  "r9SVE4": [
    {
      "type": 0,
      "value": "INT"
    }
  ],
  "rCl53e": [
    {
      "type": 0,
      "value": "カード タイトル"
    }
  ],
  "shF9tZ": [
    {
      "type": 0,
      "value": "キー"
    }
  ],
  "ss5JPH": [
    {
      "type": 0,
      "value": "新しいパラメーター"
    }
  ],
  "tImHz/": [
    {
      "type": 1,
      "value": "days"
    },
    {
      "type": 0,
      "value": " 日 "
    },
    {
      "type": 1,
      "value": "hours"
    },
    {
      "type": 0,
      "value": " 時間"
    }
  ],
  "tNoZx2": [
    {
      "type": 0,
      "value": "タイプ"
    }
  ],
  "uN4zFU": [
    {
      "type": 0,
      "value": "OK"
    }
  ],
  "ut5Med": [
    {
      "type": 0,
      "value": "既定値"
    }
  ],
  "vSlNPe": [
    {
      "type": 0,
      "value": "削除"
    }
  ],
  "vwH/XV": [
    {
      "type": 0,
      "value": "パラメーターの作成"
    }
  ],
  "vz2gZC": [
    {
      "type": 0,
      "value": "ワークフローのプロパティ"
    }
  ],
  "wHYQyg": [
    {
      "type": 0,
      "value": "タイムアウト"
    }
  ],
  "woJQhv": [
    {
      "type": 0,
      "value": "コールバック URL"
    }
  ],
  "xt5TeT": [
    {
      "type": 0,
      "value": "ロジック アプリ内で、パラメーターはワークフロー間で共有されています。"
    }
  ],
  "xwEX2/": [
    {
      "type": 0,
      "value": "値"
    }
  ],
  "z4YYlQ": [
    {
      "type": 0,
      "value": "パラメーターの既定値を入力してください。"
    }
  ],
  "ziYCiA": [
    {
      "type": 0,
      "value": "概要"
    }
  ],
  "zjDJwP": [
    {
      "type": 0,
      "value": "浮動"
    }
  ]
}<|MERGE_RESOLUTION|>--- conflicted
+++ resolved
@@ -2,11 +2,7 @@
   "+UirjI": [
     {
       "type": 0,
-<<<<<<< HEAD
-      "value": "Setting Label"
-=======
       "value": "ラベルの設定"
->>>>>>> 1ab45ee9
     }
   ],
   "/I/U8L": [
@@ -595,11 +591,7 @@
   "bgfjqS": [
     {
       "type": 0,
-<<<<<<< HEAD
-      "value": "Label setting"
-=======
       "value": "ラベル設定"
->>>>>>> 1ab45ee9
     }
   ],
   "ci6ex1": [
