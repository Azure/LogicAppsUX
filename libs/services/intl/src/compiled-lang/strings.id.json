{
  "++ZVe/": [
    {
      "type": 0,
      "value": "Menguji"
    }
  ],
  "+0H8Or": [
    {
      "type": 0,
      "value": "Peringatan: tipe node input tidak cocok dengan tipe node skema"
    }
  ],
  "+0cO6t": [
    {
      "type": 0,
      "value": "Buat referensi koneksi"
    }
  ],
  "+0yxlR": [
    {
      "type": 0,
      "value": "Tampilan fungsi"
    }
  ],
  "+FcXe9": [
    {
      "type": 0,
      "value": "Bermasalah"
    }
  ],
  "+Jryh+": [
    {
      "type": 0,
      "value": "Pemicu"
    }
  ],
  "+Uvo/p": [
    {
      "type": 0,
      "value": "Teks alternatif untuk chevron bawah"
    }
  ],
  "+ZSBrq": [
    {
      "type": 0,
      "value": "Menu konteks untuk kartu "
    },
    {
      "type": 1,
      "value": "title"
    }
  ],
  "+mAJR3": [
    {
      "type": 0,
      "value": "(UTC+08:00) Kuala Lumpur, Singapura"
    }
  ],
  "+oelX4": [
    {
      "type": 0,
      "value": "Diperlukan. String yang akan diperiksa."
    }
  ],
  "+powfX": [
    {
      "type": 0,
      "value": "Zona waktu"
    }
  ],
  "+v1RlQ": [
    {
      "type": 0,
      "value": "Abaikan Header Alur Kerja pada Respons"
    }
  ],
  "+xXHdp": [
    {
      "type": 0,
      "value": "Tidak ada output"
    }
  ],
  "/2V8bQ": [
    {
      "type": 0,
      "value": "Waktu habis"
    }
  ],
  "/EU/oJ": [
    {
      "type": 0,
      "value": "Diperlukan. String yang berisi nama zona waktu dari zona waktu sumber. Lihat 'Zona Waktu Default' di 'https://go.microsoft.com/fwlink/?linkid=2238292'."
    }
  ],
  "/I/U8L": [
    {
      "type": 0,
      "value": "Isi"
    }
  ],
  "/KRvvg": [
    {
      "type": 0,
      "value": "Tidak ada nilai yang cocok dengan pencarian Anda."
    }
  ],
  "/NtebP": [
    {
      "type": 0,
      "value": "(UTC+05:00) Islamabad, Karachi"
    }
  ],
  "/QqADs": [
    {
      "type": 0,
      "value": "Menampilkan elemen dalam array yang dimulai dari indeks Count"
    }
  ],
  "/RS9F7": [
    {
      "type": 0,
      "value": "(UTC-06.00) Saskatchewan"
    }
  ],
  "/ULFwg": [
    {
      "type": 0,
      "value": "Ubah koneksi"
    }
  ],
  "/VcZ9g": [
    {
      "type": 0,
      "value": "Konektor ini memiliki beberapa versi, bawaan dan yang dihosting Azure. Gunakan bawaan untuk mendapatkan performa terbaik, autentikasi koneksi-string, dan fitur lainnya. Gunakan yang dihosting Azure untuk opsi autentikasi lainnya."
    }
  ],
  "/WW7If": [
    {
      "type": 0,
      "value": "True"
    }
  ],
  "/doURb": [
    {
      "type": 0,
      "value": "Konversikan input menjadi array"
    }
  ],
  "/km5eO": [
    {
      "type": 0,
      "value": "(UTC-04.00) Asuncion"
    }
  ],
  "/mjH84": [
    {
      "type": 0,
      "value": "Tampilkan output mentah"
    }
  ],
  "/n13VL": [
    {
      "type": 0,
      "value": "Properti"
    }
  ],
  "/qchXQ": [
    {
      "type": 0,
      "value": "Harus diisi. Koleksi untuk menggabungkan item."
    }
  ],
  "/qu3zt": [
    {
      "type": 0,
      "value": "0"
    }
  ],
  "/ut0u7": [
    {
      "type": 0,
      "value": "Menampilkan elemen Count pertama dari array atau string yang diberikan"
    }
  ],
  "/vWMKW": [
    {
      "type": 0,
      "value": "Input yang diperlukan tidak ada"
    }
  ],
  "/yYyOq": [
    {
      "type": 0,
      "value": "Grup Sumber Daya"
    }
  ],
  "00xlpa": [
    {
      "type": 0,
      "value": "Dibagikan"
    }
  ],
  "02vyBk": [
    {
      "type": 0,
      "value": "Pemicu"
    }
  ],
  "03RO5d": [
    {
      "type": 0,
      "value": "Edit parameter"
    }
  ],
  "04AwK7": [
    {
      "type": 0,
      "value": "Kode kesalahan: '"
    },
    {
      "type": 1,
      "value": "errorCode"
    },
    {
      "type": 0,
      "value": "', Pesan: '"
    },
    {
      "type": 1,
      "value": "message"
    },
    {
      "type": 0,
      "value": "'."
    }
  ],
  "06zKZg": [
    {
      "type": 0,
      "value": "(UTC+04.00) Tbilisi"
    }
  ],
  "07ZsoY": [
    {
      "type": 0,
      "value": "Menampilkan permulaan jam ke tanda waktu string yang diberikan"
    }
  ],
  "07oZoX": [
    {
      "type": 0,
      "value": "(UTC+12:00) Anadyr, Petropavlovsk-Kamchatsky"
    }
  ],
  "08e2rO": [
    {
      "type": 0,
      "value": "Identitas terkelola yang digunakan dengan operasi ini tidak lagi ada. Untuk melanjutkan, siapkan identitas atau ubah koneksi."
    }
  ],
  "09B9CU": [
    {
      "type": 0,
      "value": "Mengembalikan URL untuk memanggil pemicu atau tindakan. Catatan: Fungsi ini hanya bisa digunakan di httpWebhook dan apiConnectionWebhook, bukan di manual, perulangan, http, atau apiConnection."
    }
  ],
  "0B5xDu": [
    {
      "type": 0,
      "value": "(UTC+05:30) Sri Jayawardenepura"
    }
  ],
  "0CvRZW": [
    {
      "type": 0,
      "value": "Simpan"
    }
  ],
  "0F6jmK": [
    {
      "type": 0,
      "value": "Input atau output aman diaktifkan."
    }
  ],
  "0FzNJV": [
    {
      "type": 0,
      "value": "Wajib. String dengtan pengodean base64."
    }
  ],
  "0GT0SI": [
    {
      "type": 0,
      "value": "Batal"
    }
  ],
  "0GqNGo": [
    {
      "type": 0,
      "value": "Url mendekodekan string input"
    }
  ],
  "0IRUjM": [
    {
      "type": 0,
      "value": "Pilih node skema target untuk memulai pemetaan"
    }
  ],
  "0JTHTZ": [
    {
      "type": 0,
      "value": "Tampilkan menu eksekusi"
    }
  ],
  "0KMjv6": [
    {
      "type": 0,
      "value": "Pelacakan"
    }
  ],
  "0R2D5l": [
    {
      "type": 0,
      "value": "Menampilkan representasi biner dari string dengan pengodean URI"
    }
  ],
  "0SSwxD": [
    {
      "type": 0,
      "value": "Tutup panel"
    }
  ],
  "0Vzp0l": [
    {
      "type": 0,
      "value": "Ciutkan"
    }
  ],
  "0i/6TR": [
    {
      "type": 0,
      "value": "Harus diisi. String untuk dikonversi ke huruf besar. Jika karakter dalam string tidak memiliki huruf besar yang ekuivalen, karakter meliputi string yang tidak berubah dalam string yang belum dikembalikan."
    }
  ],
  "0m2Y1/": [
    {
      "type": 0,
      "value": "Nilai"
    }
  ],
  "0oebOm": [
    {
      "type": 0,
      "value": "Output"
    }
  ],
  "0p+pJq": [
    {
      "type": 0,
      "value": "Menampilkan sisa setelah membagi dua angka tersebut (modulo)"
    }
  ],
  "0qV0Qe": [
    {
      "type": 0,
      "value": "Harus diisi. String yang dapat berisi nilai."
    }
  ],
  "0uj1Li": [
    {
      "type": 0,
      "value": "Menampilkan representasi biner dari string input URI data"
    }
  ],
  "0upuCv": [
    {
      "type": 0,
      "value": "Jam"
    }
  ],
  "0vfdFS": [
    {
      "type": 0,
      "value": "setiap hari"
    }
  ],
  "0xLWzG": [
    {
      "type": 0,
      "value": "Nama sudah ada atau tidak valid. Perbarui nama sebelum melanjutkan."
    }
  ],
  "0y5eia": [
    {
      "type": 0,
      "value": "Perintah lainnya"
    }
  ],
  "1+Z8n9": [
    {
      "type": 0,
      "value": "Wajib. URI data yang dikonversi menjadi representasi String."
    }
  ],
  "109OPL": [
    {
      "type": 0,
      "value": "Menghasilkan port dari URI. Jika port tidak ditentukan, akan menghasilkan port default untuk protokol"
    }
  ],
  "11qu8f": [
    {
      "type": 0,
      "value": "Masukkan bilangan bulat yang valid."
    }
  ],
  "14lYtE": [
    {
      "type": 0,
      "value": "18"
    }
  ],
  "1A1P5b": [
    {
      "type": 0,
      "value": "Komentar"
    }
  ],
  "1D047X": [
    {
      "type": 0,
      "value": "Harus diisi. Nilai untuk dikonversi ke XML."
    }
  ],
  "1Fn5n+": [
    {
      "type": 0,
      "value": "Wajib. String dengan pengodean URI."
    }
  ],
  "1KFpTX": [
    {
      "type": 0,
      "value": "(UTC+03.00) Minsk"
    }
  ],
  "1NBvKu": [
    {
      "type": 0,
      "value": "Konversikan argumen parameter menjadi angka titik mengambang"
    }
  ],
  "1REk6u": [
    {
      "type": 0,
      "value": "Masukkan email yang valid."
    }
  ],
  "1ZSzl6": [
    {
      "type": 0,
      "value": "Setiap eksekusi setelah konfigurasi harus memiliki setidaknya satu status yang diperiksa"
    }
  ],
  "1dlfUe": [
    {
      "type": 0,
      "value": "Tindakan melakukan operasi pada data, berkomunikasi antara sistem, atau menjalankan tugas lain."
    }
  ],
  "1eKQwo": [
    {
      "type": 0,
      "value": "(UTC+08.00) Perth"
    }
  ],
  "1ejxkP": [
    {
      "type": 0,
      "value": "Input Aman"
    }
  ],
  "1hHFdx": [
    {
      "type": 0,
      "value": "(UTC-01.00) Azores"
    }
  ],
  "1hPZqe": [
    {
      "type": 0,
      "value": "Jumlah percobaan ulang permintaan dilakukan"
    }
  ],
  "1htSs7": [
    {
      "type": 0,
      "value": "Tidak Aktif"
    }
  ],
  "1jhzOM": [
    {
      "type": 0,
      "value": "Harus diisi. Objek untuk diperiksa kurang dari nilai yang dibandingkan."
    }
  ],
  "1nODUD": [
    {
      "type": 0,
      "value": "Sembunyikan fungsi"
    }
  ],
  "1nvvw1": [
    {
      "type": 0,
      "value": "Masukkan nilai header Otorisasi"
    }
  ],
  "1pjO9s": [
    {
      "type": 0,
      "value": "Sembunyikan skema sumber"
    }
  ],
  "1uGBLP": [
    {
      "type": 0,
      "value": "5"
    }
  ],
  "1zgFh1": [
    {
      "type": 0,
      "value": "Tutup"
    }
  ],
  "20oqsp": [
    {
      "type": 0,
      "value": "Tambahkan turunan (rekursif)"
    }
  ],
  "23fENy": [
    {
      "type": 0,
      "value": "Menampilkan representasi biner dari string dengan pengodean base 64"
    }
  ],
  "23szE+": [
    {
      "type": 0,
      "value": "Wajib. Nilai yang dikonversi menjadi URI data."
    }
  ],
  "23uZn1": [
    {
      "type": 0,
      "value": "Pencarian global"
    }
  ],
  "27Nhhv": [
    {
      "type": 0,
      "value": "Pilih API dari instans API Management"
    }
  ],
  "2CXCOt": [
    {
      "type": 0,
      "value": "Pilih file yang akan diunggah"
    }
  ],
  "2JA3gY": [
    {
      "type": 0,
      "value": "Luaskan node pohon"
    }
  ],
  "2K2fAj": [
    {
      "type": 0,
      "value": "Waktu berakhir"
    }
  ],
  "2MOA1x": [
    {
      "type": 0,
      "value": "Kontrol cara eksekusi baru diantrekan"
    }
  ],
  "2NXYYu": [
    {
      "type": 0,
      "value": "Cari"
    }
  ],
  "2Noh96": [
    {
      "type": 0,
      "value": "17"
    }
  ],
  "2TMGk7": [
    {
      "type": 0,
      "value": "Identitas terkelola"
    }
  ],
  "2ZfzaY": [
    {
      "type": 0,
      "value": "Pilih yang ada"
    }
  ],
  "2cVEMV": [
    {
      "type": 0,
      "value": "Menampilkan nilai tunggal yang cocok dengan nama kunci dari data formulir atau output tindakan dengan pengodean formulir"
    }
  ],
  "2gOfQI": [
    {
      "type": 0,
      "value": "Skema yang ada dari"
    }
  ],
  "2gzGrJ": [
    {
      "type": 0,
      "value": "Wajib. Nama tindakan dengan data formulir atau respons dengan pengodean formulir."
    }
  ],
  "2hrQOL": [
    {
      "type": 0,
      "value": "(UTC+00:00) Dublin, Edinburgh, Lisbon, London"
    }
  ],
  "2kWLLc": [
    {
      "type": 0,
      "value": "Waktu Mulai"
    }
  ],
  "2pCFsW": [
    {
      "type": 0,
      "value": "Jumlah halaman tidak valid. Nilai harus berupa angka yang lebih besar dari 0."
    }
  ],
  "2pRsUf": [
    {
      "type": 0,
      "value": "Masukkan array yang valid."
    }
  ],
  "2r30S9": [
    {
      "type": 0,
      "value": "Sisipkan langkah baru setelah "
    },
    {
      "type": 1,
      "value": "parentName"
    }
  ],
  "2tTQ0A": [
    {
      "type": 0,
      "value": "Aktif"
    }
  ],
  "2uINs9": [
    {
      "type": 0,
      "value": "Default"
    }
  ],
  "2vnYre": [
    {
      "type": 0,
      "value": "Tambahkan Tindakan"
    }
  ],
  "2y24a/": [
    {
      "type": 0,
      "value": "Simpan"
    }
  ],
  "2z5HGT": [
    {
      "type": 0,
      "value": "Opsional. Kode lokal RFC 4646 yang akan digunakan. Jika tidak ditentukan, akan menggunakan lokal default. Jika lokal bukan merupakan nilai yang valid, akan menghasilkan kesalahan bahwa lokal yang diberikan tidak valid atau tidak memiliki lokal terkait."
    }
  ],
  "3+TQMa": [
    {
      "type": 0,
      "value": "Memuat koneksi..."
    }
  ],
  "33+WHG": [
    {
      "type": 0,
      "value": "Pengidentifikasi"
    }
  ],
  "34Nt/B": [
    {
      "type": 0,
      "value": "teks alternatif untuk ikon tombol"
    }
  ],
  "36RiST": [
    {
      "type": 0,
      "value": "Identitas terkelola yang ditetapkan sistem"
    }
  ],
  "3AWwVl": [
    {
      "type": 0,
      "value": "Kode"
    }
  ],
  "3BZnxY": [
    {
      "type": 0,
      "value": "Tambahkan konten dinamis"
    }
  ],
  "3ERi+E": [
    {
      "type": 0,
      "value": "Ketentuan Layanan"
    }
  ],
  "3GINhd": [
    {
      "type": 0,
      "value": "Pemicu"
    }
  ],
  "3KPLpx": [
    {
      "type": 0,
      "value": "Hapus semua pemetaan di dalam elemen sumber {nodeName} terlebih dahulu."
    }
  ],
  "3MTSYZ": [
    {
      "type": 0,
      "value": "(UTC-03.00) Salvador"
    }
  ],
  "3NhwIJ": [
    {
      "type": 0,
      "value": "Diperlukan. Pemisah."
    }
  ],
  "3O0i4j": [
    {
      "type": 0,
      "value": "Konten tidak tersedia"
    }
  ],
  "3PJZH0": [
    {
      "type": 0,
      "value": "Diperlukan. String yang akan diperiksa."
    }
  ],
  "3QXY3z": [
    {
      "type": 0,
      "value": "Mengganti skema yang ada dengan skema yang tidak kompatibel dapat membuat kesalahan di dalam peta Anda."
    }
  ],
  "3RoD4h": [
    {
      "type": 0,
      "value": "Menghasilkan koleksi dalam urutan terbalik"
    }
  ],
  "3X4FHS": [
    {
      "type": 0,
      "value": "Pilih jenis input pengguna"
    }
  ],
  "3Y8a6G": [
    {
      "type": 0,
      "value": "Parameter yang diperlukan "
    },
    {
      "type": 1,
      "value": "parameters"
    },
    {
      "type": 0,
      "value": " tidak diatur atau tidak valid"
    }
  ],
  "3cZZKj": [
    {
      "type": 0,
      "value": "Pemisah"
    }
  ],
  "3eeli7": [
    {
      "type": 0,
      "value": "Pilih skema sumber"
    }
  ],
  "3ewBbk": [
    {
      "type": 0,
      "value": "Identitas yang dimasukkan tidak terkait dengan Aplikasi Logika ini."
    }
  ],
  "3jwMBm": [
    {
      "type": 0,
      "value": "Format json tidak valid. Tidak ada awalan "
    },
    {
      "type": 1,
      "value": "openingBracket"
    },
    {
      "type": 0,
      "value": " atau akhiran "
    },
    {
      "type": 1,
      "value": "closingBracket"
    },
    {
      "type": 0,
      "value": "."
    }
  ],
  "3n5pnv": [
    {
      "type": 0,
      "value": "(UTC+10:30) Pulau Lord Howe"
    }
  ],
  "3rzrWf": [
    {
      "type": 0,
      "value": "Diperlukan. Objek yang propertinya akan dihapus."
    }
  ],
  "3sJlV+": [
    {
      "type": 0,
      "value": "Tutup tampilan kode"
    }
  ],
  "3vCCY7": [
    {
      "type": 0,
      "value": "Wajib. Jumlah unit waktu yang ditentukan untuk mengurangi."
    }
  ],
  "3vqfeV": [
    {
      "type": 0,
      "value": "3"
    }
  ],
  "3z6rhG": [
    {
      "type": 0,
      "value": "Diperlukan. Nilai ini adalah bilangan bulat berikutnya setelah bilangan bulat tertinggi yang dapat ditampilkan."
    }
  ],
  "41eMpW": [
    {
      "type": 0,
      "value": "Menunggu"
    }
  ],
  "43xObP": [
    {
      "type": 0,
      "value": "(UTC+10:00) Canberra, Melbourne, Sydney"
    }
  ],
  "45ubha": [
    {
      "type": 0,
      "value": "Autentikasi"
    }
  ],
  "47kOXr": [
    {
      "type": 0,
      "value": "Wajib. Bilangan bulat terendah yang dapat ditampilkan."
    }
  ],
  "49YUXK": [
    {
      "type": 0,
      "value": "'"
    },
    {
      "type": 1,
      "value": "parameterName"
    },
    {
      "type": 0,
      "value": "' diperlukan."
    }
  ],
  "4BH9uU": [
    {
      "type": 0,
      "value": "Kesalahan"
    }
  ],
  "4BrA0z": [
    {
      "type": 0,
      "value": "Wajib. Jumlah hari yang akan ditambahkan. Dapat berupa nilai negatif untuk mengurangi hari."
    }
  ],
  "4D7H4R": [
    {
      "type": 0,
      "value": "Dijalankan "
    },
    {
      "type": 1,
      "value": "onDays"
    }
  ],
  "4Ekn9t": [
    {
      "type": 0,
      "value": "Batalkan"
    }
  ],
  "4IS4yp": [
    {
      "type": 0,
      "value": "Kebijakan Percobaan Kembali"
    }
  ],
  "4Q7WzU": [
    {
      "type": 0,
      "value": "Tambahkan koneksi baru"
    }
  ],
  "4YKQAF": [
    {
      "type": 0,
      "value": "Wajib. Unit waktu yang ditentukan dalam interval."
    }
  ],
  "4aaixN": [
    {
      "type": 0,
      "value": "Tur"
    }
  ],
  "4c0uPQ": [
    {
      "type": 0,
      "value": "Wajib. Nama parameter yang nilainya Anda inginkan."
    }
  ],
  "4hi3ks": [
    {
      "type": 0,
      "value": "Alur Anda telah diperbarui."
    }
  ],
  "4j2MEv": [
    {
      "type": 0,
      "value": "Hidupkan/Matikan Peta Mini"
    }
  ],
  "4pm5yw": [
    {
      "type": 0,
      "value": "Tombol untuk menambahkan konten dinamis jika TokenPicker disembunyikan"
    }
  ],
  "4vcnOA": [
    {
      "type": 0,
      "value": "Menampilkan nilai minimum dalam array input angka"
    }
  ],
  "4vmGh0": [
    {
      "type": 0,
      "value": "ID permintaan layanan"
    }
  ],
  "4wjJs0": [
    {
      "type": 0,
      "value": "14"
    }
  ],
  "5+P3ef": [
    {
      "type": 0,
      "value": "(UTC+08.45) Eucla"
    }
  ],
  "50W8FI": [
    {
      "type": 0,
      "value": "Jelaskan tindakan"
    }
  ],
  "53MgCQ": [
    {
      "type": 0,
      "value": "Buka panel"
    }
  ],
  "595Baw": [
    {
      "type": 0,
      "value": "(UTC+09:00) Osaka, Sapporo, Tokyo"
    }
  ],
  "5H+8Sb": [
    {
      "type": 0,
      "value": "Tambahkan kondisi"
    }
  ],
  "5J9jne": [
    {
      "type": 0,
      "value": "Beri tahu Microsoft apa yang Anda sukai dari fitur ini"
    }
  ],
  "5OvGgn": [
    {
      "type": 0,
      "value": "Isi"
    }
  ],
  "5Ow9mX": [
    {
      "type": 0,
      "value": "Ikon konektor "
    },
    {
      "type": 1,
      "value": "connectorName"
    }
  ],
  "5SAQOb": [
    {
      "type": 0,
      "value": "Otoritas"
    }
  ],
  "5WhTmH": [
    {
      "type": 0,
      "value": "Memuat..."
    }
  ],
  "5akc1Q": [
    {
      "type": 0,
      "value": "Nilai 'in' yang tidak didukung: '"
    },
    {
      "type": 1,
      "value": "value"
    },
    {
      "type": 0,
      "value": "' di dalam Parameter"
    }
  ],
  "5b0sKi": [
    {
      "type": 0,
      "value": "Menampilkan true jika objek, array, atau string kosong"
    }
  ],
  "5cPiWA": [
    {
      "type": 0,
      "value": "Diperlukan. Nama perulangan yang itemnya Anda inginkan."
    }
  ],
  "5dCAjy": [
    {
      "type": 0,
      "value": "Hari"
    }
  ],
  "5fmV2Q": [
    {
      "type": 0,
      "value": "Parameter yang digunakan dalam Aplikasi Logika akan dikonversi menjadi templat Azure Resource Manager selama pembuatan templat penerapan."
    }
  ],
  "5hWg4V": [
    {
      "type": 0,
      "value": "Pilih elemen"
    }
  ],
  "5qzZMo": [
    {
      "type": 0,
      "value": "Memuat..."
    }
  ],
  "5rkegy": [
    {
      "type": 0,
      "value": "Hapus Parameter"
    }
  ],
  "5ytHcK": [
    {
      "type": 0,
      "value": "Memuat..."
    }
  ],
  "6+RwRp": [
    {
      "type": 0,
      "value": "Konektor Hibrid"
    }
  ],
  "61iT9C": [
    {
      "type": 0,
      "value": "Sisipkan data dari langkah sebelumnya (Anda juga dapat menambahkannya dengan mengetik Alt + / di editor)"
    }
  ],
  "62Ypnr": [
    {
      "type": 0,
      "value": "Kesalahan saat memuat data operasi"
    }
  ],
  "63/zYN": [
    {
      "type": 0,
      "value": "Harus diisi. Objek untuk diperiksa jika lebih besar dari nilai yang dibandingkan."
    }
  ],
  "632t9E": [
    {
      "type": 0,
      "value": "Mengamankan input operasi"
    }
  ],
  "63CC7M": [
    {
      "type": 0,
      "value": "Kesalahan saat memuat input"
    }
  ],
  "63fQWE": [
    {
      "type": 0,
      "value": "Tampilkan semua parameter tingkat lanjut"
    }
  ],
  "6OSgRP": [
    {
      "type": 0,
      "value": "Uji peta"
    }
  ],
  "6PdOcy": [
    {
      "type": 0,
      "value": "Batal"
    }
  ],
  "6VV7OY": [
    {
      "type": 0,
      "value": "Nilai batas waktu tidak valid, harus cocok dengan format durasi ISO 8601"
    }
  ],
  "6ZviI7": [
    {
      "type": 0,
      "value": "Pilih referensi koneksi"
    }
  ],
  "6fDYzG": [
    {
      "type": 0,
      "value": "Gagal memuat skema. Coba lagi."
    }
  ],
  "6gZ4I3": [
    {
      "type": 0,
      "value": "Fungsi '"
    },
    {
      "type": 1,
      "value": "functionName"
    },
    {
      "type": 0,
      "value": "' memiliki terlalu banyak input yang ditetapkan"
    }
  ],
  "6gblzt": [
    {
      "type": 0,
      "value": "Memperbarui tindakan ini"
    }
  ],
  "6jiO7t": [
    {
      "type": 0,
      "value": "Tampilkan eksekusi"
    }
  ],
  "6jsWn/": [
    {
      "type": 0,
      "value": "Harus diisi. Koleksi untuk mencari objek di dalamnya."
    }
  ],
  "6kSpHL": [
    {
      "type": 0,
      "value": "Wajib. Nama tindakan dengan respons beberapa bagian."
    }
  ],
  "6lLsi+": [
    {
      "type": 0,
      "value": "Langkah ini akan dihapus dari aplikasi logika."
    }
  ],
  "6oqk+A": [
    {
      "type": 0,
      "value": "Sebelumnya"
    }
  ],
  "6pISgk": [
    {
      "type": 0,
      "value": "Untuk menyiapkan alur kerja ini, selesaikan penyetelan tindakan ini:"
    }
  ],
  "6qkBwz": [
    {
      "type": 0,
      "value": "Wajib. Nomor untuk mengalikan Multiplicand 2."
    }
  ],
  "6sGj3J": [
    {
      "type": 0,
      "value": "Buat alur"
    }
  ],
  "6u6CS+": [
    {
      "type": 0,
      "value": "Diperlukan. Nilai untuk menemukan indeks."
    }
  ],
  "6uCEoM": [
    {
      "type": 0,
      "value": "Masukkan nilai yang valid untuk '"
    },
    {
      "type": 1,
      "value": "parameterName"
    },
    {
      "type": 0,
      "value": "'."
    }
  ],
  "6ueRYm": [
    {
      "type": 0,
      "value": "Waktu mulai"
    }
  ],
  "6xRvni": [
    {
      "type": 0,
      "value": "Tipe data"
    }
  ],
  "70eoQu": [
    {
      "type": 0,
      "value": "Pilih fungsi dari"
    }
  ],
  "73iM9+": [
    {
      "type": 0,
      "value": "Perbarui skema sumber"
    }
  ],
  "78Vggn": [
    {
      "type": 0,
      "value": "Masukkan nama pengguna"
    }
  ],
  "7EZ2oY": [
    {
      "type": 0,
      "value": "(UTC-04:00) Turks dan Caicos"
    }
  ],
  "7Fyq1F": [
    {
      "type": 0,
      "value": "Tidak ada input"
    }
  ],
  "7GSk99": [
    {
      "type": 0,
      "value": "OK"
    }
  ],
  "7LmpNN": [
    {
      "type": 0,
      "value": "Parameter \""
    },
    {
      "type": 1,
      "value": "parameterName"
    },
    {
      "type": 0,
      "value": "\" tidak dapat ditemukan untuk operasi ini"
    }
  ],
  "7PtWvu": [
    {
      "type": 0,
      "value": "(UTC-05:00) Eastern Time (AS & Kanada)"
    }
  ],
  "7QymrD": [
    {
      "type": 0,
      "value": "Harus diisi. String dari substring yang diambil."
    }
  ],
  "7S2wtE": [
    {
      "type": 0,
      "value": "Validasi Skema"
    }
  ],
  "7WVgiU": [
    {
      "type": 0,
      "value": "Konfigurasikan"
    }
  ],
  "7ZR1xr": [
    {
      "type": 0,
      "value": "Tambahkan tindakan"
    }
  ],
  "7aJqIH": [
    {
      "type": 0,
      "value": "Opsional. Lokal yang akan digunakan saat pemformatan (default ke 'id-id')."
    }
  ],
  "7gUE8h": [
    {
      "type": 0,
      "value": "Ini akan mengembalikan alur kerja Anda ke status sebelum Copilot diedit. Jika Anda membuat pengeditan tambahan pada alur kerja setelah Copilot, perubahannya akan hilang. Tindakan ini tidak dapat dibatalkan. Anda ingin melanjutkan?"
    }
  ],
  "7k9jXx": [
    {
      "type": 0,
      "value": "Kode status"
    }
  ],
  "7ku9t+": [
    {
      "type": 0,
      "value": "Laporkan bug"
    }
  ],
  "7lnElz": [
    {
      "type": 0,
      "value": "Menampilkan jumlah tanda (interval 100 nanodetik) mulai tanggal 1 Januari 0001 00:00:00 UT dari tanda waktu string"
    }
  ],
  "7lvqST": [
    {
      "type": 0,
      "value": "Tidak valid"
    }
  ],
  "7yEdSt": [
    {
      "type": 0,
      "value": "Tampilkan lebih banyak"
    }
  ],
  "7yFLpB": [
    {
      "type": 0,
      "value": "Salin URL"
    }
  ],
  "7zDk9N": [
    {
      "type": 0,
      "value": "Interval Eksponensial"
    }
  ],
  "7zsUT3": [
    {
      "type": 0,
      "value": "Tipe autentikasi '"
    },
    {
      "type": 1,
      "value": "authType"
    },
    {
      "type": 0,
      "value": "' tidak didukung."
    }
  ],
  "7zzPsK": [
    {
      "type": 0,
      "value": "Harus diisi. String yang dapat berisi nilai."
    }
  ],
  "8+0teU": [
    {
      "type": 0,
      "value": "Nama parameter sudah ada."
    }
  ],
  "83G5rr": [
    {
      "type": 0,
      "value": "Tentukan interval."
    }
  ],
  "83PYuA": [
    {
      "type": 0,
      "value": "(UTC-06:00) Central Time (AS & Kanada)"
    }
  ],
  "84D91Y": [
    {
      "type": 0,
      "value": "Pfx"
    }
  ],
  "8BoVtZ": [
    {
      "type": 0,
      "value": "Kesalahan saat menjalankan API - "
    },
    {
      "type": 1,
      "value": "url"
    }
  ],
  "8CWFEh": [
    {
      "type": 0,
      "value": "Harus diisi. Nilai untuk dikembalikan jika ekspresi adalah 'true'."
    }
  ],
  "8DFwxH": [
    {
      "type": 0,
      "value": "Menghasilkan string angka yang diformat"
    }
  ],
  "8FjOSh": [
    {
      "type": 0,
      "value": "Harus diisi. Objek untuk diperiksa jika lebih dari atau sama dengan objek yang sedang dibandingkan."
    }
  ],
  "8JEHiY": [
    {
      "type": 0,
      "value": "Sabtu"
    }
  ],
  "8L+oIz": [
    {
      "type": 0,
      "value": "Tidak dapat merender perancang karena terdapat beberapa pemicu dalam definisi."
    }
  ],
  "8LhQeL": [
    {
      "type": 0,
      "value": "Alihkan ke mode tampilan kode"
    }
  ],
  "8ND+Yc": [
    {
      "type": 0,
      "value": "Harap aktifkan identitas yang dikelola untuk aplikasi logika."
    }
  ],
  "8NFfuB": [
    {
      "type": 0,
      "value": "Tindakan"
    }
  ],
  "8NUqpR": [
    {
      "type": 0,
      "value": "Jelaskan bagaimana alur Anda harus diubah. Tambahkan detail jika memungkinkan, termasuk konektor yang akan digunakan dan jika ada konten yang harus disertakan."
    }
  ],
  "8Q7ns/": [
    {
      "type": 0,
      "value": "Edit alur ini untuk"
    }
  ],
  "8SxNQC": [
    {
      "type": 0,
      "value": "Gambaran umum"
    }
  ],
  "8U0KPg": [
    {
      "type": 0,
      "value": "Wajib. String dengan pengodean URI."
    }
  ],
  "8UfIAk": [
    {
      "type": 0,
      "value": "Masukkan kunci rahasia sebagai teks biasa atau gunakan parameter yang aman"
    }
  ],
  "8Y5xpK": [
    {
      "type": 0,
      "value": "Kamis"
    }
  ],
  "8ZfbyZ": [
    {
      "type": 0,
      "value": "(UTC+06.00) Astana"
    }
  ],
  "8baaNC": [
    {
      "type": 0,
      "value": "Tipe Token yang Tidak Didukung: "
    },
    {
      "type": 1,
      "value": "expressions"
    }
  ],
  "8eKf/c": [
    {
      "type": 0,
      "value": "(UTC+08.00) Irkutsk"
    }
  ],
  "8eTWaf": [
    {
      "type": 0,
      "value": "Ubah nama"
    }
  ],
  "8j+a0n": [
    {
      "type": 0,
      "value": "Dengan pola asinkron, jika server jarak jauh menunjukkan bahwa permintaan diterima untuk diproses dengan respons 202 (Diterima), mesin Logic Apps akan terus membuat polling URL yang ditentukan di header lokasi respons hingga mencapai status terminal."
    }
  ],
  "8mDG0V": [
    {
      "type": 0,
      "value": "Alur kerja memiliki kesalahan validasi parameter pada operasi berikut: "
    },
    {
      "type": 1,
      "value": "invalidNodes"
    }
  ],
  "8wr0zO": [
    {
      "type": 0,
      "value": "Menambahkan jumlah bilangan bulat hari ke tanda waktu string yang diberikan"
    }
  ],
  "8zkvmc": [
    {
      "type": 0,
      "value": "Pengujian"
    }
  ],
  "9/UeTh": [
    {
      "type": 0,
      "value": "Menampilkan array atau objek tunggal yang memiliki elemen umum antara array atau objek yang diberikan"
    }
  ],
  "90Q7Pw": [
    {
      "type": 0,
      "value": "Nilai"
    }
  ],
  "90o7sB": [
    {
      "type": 0,
      "value": "File"
    }
  ],
  "93Gj/n": [
    {
      "type": 0,
      "value": "Posisi Baris"
    }
  ],
  "93svjx": [
    {
      "type": 0,
      "value": "Identitas pengguna tidak didukung bila Aplikasi Logika mengaktifkan identitas terkelola yang ditetapkan sistem."
    }
  ],
  "99vsJy": [
    {
      "type": 0,
      "value": "Konektor"
    }
  ],
  "9EmN2M": [
    {
      "type": 0,
      "value": "Batalkan"
    }
  ],
  "9IDWMU": [
    {
      "type": 0,
      "value": "Tutup"
    }
  ],
  "9JuvQ4": [
    {
      "type": 0,
      "value": "Menampilkan URI data nilai"
    }
  ],
  "9Jv3+1": [
    {
      "type": 0,
      "value": "Menghasilkan objek dengan pasangan nilai properti tambahan"
    }
  ],
  "9LLnyJ": [
    {
      "type": 0,
      "value": "(UTC-03.00) Brasilia"
    }
  ],
  "9QNZSj": [
    {
      "type": 0,
      "value": "Kembalikan alur Anda"
    }
  ],
  "9SuA/E": [
    {
      "type": 0,
      "value": "12"
    }
  ],
  "9W0lck": [
    {
      "type": 0,
      "value": "Pemisahan tidak valid pada nilai '"
    },
    {
      "type": 1,
      "value": "splitOn"
    },
    {
      "type": 0,
      "value": "', tidak dapat menemukan dalam output."
    }
  ],
  "9W3giy": [
    {
      "type": 0,
      "value": "Dalam Pengembangan"
    }
  ],
  "9YGcT2": [
    {
      "type": 0,
      "value": "ChildErrors"
    }
  ],
  "9YZ873": [
    {
      "type": 0,
      "value": "Teks"
    }
  ],
  "9aj+el": [
    {
      "type": 0,
      "value": "Default"
    }
  ],
  "9atGYe": [
    {
      "type": 0,
      "value": "Tambahkan"
    }
  ],
  "9djnqI": [
    {
      "type": 0,
      "value": "Menampilkan hasil penambahan dua angka tersebut"
    }
  ],
  "9u/Ae3": [
    {
      "type": 0,
      "value": "Menampilkan true jika kedua parameter benar"
    }
  ],
  "9wX3u9": [
    {
      "type": 0,
      "value": "Kirimkan umpan balik"
    }
  ],
  "9x8hg8": [
    {
      "type": 0,
      "value": "Edit di mode dasar"
    }
  ],
  "A5Ferh": [
    {
      "type": 0,
      "value": "Elemen sumber dihapus dari tampilan."
    }
  ],
  "A8l+k7": [
    {
      "type": 0,
      "value": "Terjadi kesalahan saat menjalankan parameter API berikut: '"
    },
    {
      "type": 1,
      "value": "parameters"
    },
    {
      "type": 0,
      "value": "'"
    }
  ],
  "ADM1Z8": [
    {
      "type": 0,
      "value": "Tipe Autentikasi"
    }
  ],
  "AEguAy": [
    {
      "type": 0,
      "value": "Nilai kosong"
    }
  ],
  "AGCm1p": [
    {
      "type": 0,
      "value": "Nama"
    }
  ],
  "AHB418": [
    {
      "type": 0,
      "value": "Filter Tindakan"
    }
  ],
  "AO6T9u": [
    {
      "type": 0,
      "value": "Selesai"
    }
  ],
  "AQ7Zxc": [
    {
      "type": 0,
      "value": "Menghasilkan indeks kejadian ke-n dari nilai dalam string (tidak peka huruf besar/kecil, kultur invarian)."
    }
  ],
  "Af+Ve0": [
    {
      "type": 0,
      "value": "(UTC+11:00) Pulau Bougainville"
    }
  ],
  "AheXMN": [
    {
      "type": 0,
      "value": "Pilih frekuensi."
    }
  ],
  "AhvQ7r": [
    {
      "type": 0,
      "value": "Hapus dan bersihkan semua parameter tingkat lanjut beserta nilainya"
    }
  ],
  "Ak2Lka": [
    {
      "type": 0,
      "value": "Tidak tersambung ke"
    }
  ],
  "AnX5yC": [
    {
      "type": 0,
      "value": "Nama pengguna"
    }
  ],
  "AoalgS": [
    {
      "type": 0,
      "value": "Memuat hasil lainnya..."
    }
  ],
  "ArTh0/": [
    {
      "type": 0,
      "value": "Wajib. String yang dikodekan menjadi representasi base64."
    }
  ],
  "AsqIUa": [
    {
      "type": 0,
      "value": "Interval Maksimum"
    }
  ],
  "Az0QvG": [
    {
      "type": 0,
      "value": "Otomatis"
    }
  ],
  "B/JzwK": [
    {
      "offset": 0,
      "options": {
        "=0": {
          "value": [
            {
              "type": 0,
              "value": "0 Tindakan"
            }
          ]
        },
        "other": {
          "value": [
            {
              "type": 7
            },
            {
              "type": 0,
              "value": " Tindakan"
            }
          ]
        }
      },
      "pluralType": "cardinal",
      "type": 6,
      "value": "actionCount"
    }
  ],
  "B/gCWM": [
    {
      "type": 0,
      "value": "Kesalahan"
    }
  ],
  "B2s0iG": [
    {
      "type": 0,
      "value": "Wajib. Indeks bagian yang akan diambil."
    }
  ],
  "B59BCg": [
    {
      "type": 0,
      "value": "Konten dinamis tidak tersedia"
    }
  ],
  "B999mz": [
    {
      "type": 0,
      "value": "Baris dihapus."
    }
  ],
  "BBD8Em": [
    {
      "type": 0,
      "value": "Kunci"
    }
  ],
  "BCAnZP": [
    {
      "type": 0,
      "value": "Karakter penentu pemformatan tunggal atau pola format khusus yang menunjukkan cara memformat nilai tanda waktu ini. Jika format tidak diberikan, format ISO 8601 ('o') digunakan."
    }
  ],
  "BCgiRh": [
    {
      "type": 0,
      "value": "Peringatan: nilai kustom tidak cocok dengan salah satu tipe yang diizinkan untuk input ini"
    }
  ],
  "BFTwRN": [
    {
      "type": 0,
      "value": "Berhasil dengan percobaan ulang"
    }
  ],
  "BHe7qY": [
    {
      "type": 0,
      "value": "Wajib. String dengan pengodean URI."
    }
  ],
  "BIzX3S": [
    {
      "type": 0,
      "value": "Pelajari selengkapnya tentang operasi batalkan"
    }
  ],
  "BJNUxN": [
    {
      "type": 0,
      "value": "Parameter Jalur"
    }
  ],
  "BKL0ZG": [
    {
      "type": 0,
      "value": "Waktu mulai"
    }
  ],
  "BPYdTX": [
    {
      "type": 0,
      "value": "Tidak ditentukan"
    }
  ],
  "BQCPY7": [
    {
      "type": 0,
      "value": "Wajib. String untuk mengodekan karakter URL yang dapat berubah."
    }
  ],
  "BQSRV0": [
    {
      "type": 0,
      "value": "Masukkan kata sandi sebagai teks biasa atau gunakan parameter yang aman"
    }
  ],
  "BS3gy8": [
    {
      "type": 0,
      "value": "Maaf, ada yang tidak beres. Coba lagi."
    }
  ],
  "BSgavq": [
    {
      "type": 0,
      "value": "Contoh: Senin, Jumat"
    }
  ],
  "BUutcC": [
    {
      "type": 0,
      "value": "Luaskan daftar elemen saudara"
    }
  ],
  "BYrP8F": [
    {
      "type": 0,
      "value": "Angka"
    }
  ],
  "BeqBP7": [
    {
      "type": 0,
      "value": "Dekompresi Otomatis"
    }
  ],
  "Bewmet": [
    {
      "type": 0,
      "value": "Array"
    }
  ],
  "Bl4Iv0": [
    {
      "type": 0,
      "value": "(UTC+08.00) Ulaanbaatar"
    }
  ],
  "Bn8iTS": [
    {
      "type": 0,
      "value": "Tipe status:"
    }
  ],
  "BoMvF2": [
    {
      "type": 0,
      "value": "Ciutkan"
    }
  ],
  "BogxJl": [
    {
      "type": 0,
      "value": "(UTC+04:00) Izhevsk, Samara"
    }
  ],
  "BrWQ0Z": [
    {
      "type": 0,
      "value": "Pilih identitas terkelola"
    }
  ],
  "BtL7UI": [
    {
      "type": 0,
      "value": "Tidak dibutuhkan informasi tambahan untuk langkah ini. Anda akan dapat menggunakan output ini dalam langkah-langkah berikutnya."
    }
  ],
  "BuYrD3": [
    {
      "type": 0,
      "value": "Format tunggal penentu yang menunjukkan cara memformat nilai dari Guid ini."
    }
  ],
  "BvCnOv": [
    {
      "type": 0,
      "value": "Atur id pelacakan untuk eksekusi. Untuk pemisahan, id pelacakan ini untuk memulai permintaan"
    }
  ],
  "BxITRH": [
    {
      "type": 0,
      "value": "Harus diisi. Objek untuk diperiksa jika lebih besar dari objek yang dibandingkan."
    }
  ],
  "BynK4X": [
    {
      "type": 0,
      "value": "Ajukan pertanyaan"
    }
  ],
  "C1cy54": [
    {
      "type": 0,
      "value": "Isi"
    }
  ],
  "C4NQ1J": [
    {
      "type": 0,
      "value": "Ambil item untuk memenuhi ambang yang ditetapkan dengan mengikuti token terusan. Karena ukuran halaman konektor, angka yang dihasilkan dapat melebihi ambang."
    }
  ],
  "CBzSJo": [
    {
      "type": 0,
      "value": "True"
    }
  ],
  "CFOUe3": [
    {
      "type": 0,
      "value": "Tambahkan tindakan yang mengirim email"
    }
  ],
  "CG772M": [
    {
      "type": 0,
      "value": "Koneksi diperlukan"
    }
  ],
  "CPm+OG": [
    {
      "type": 0,
      "value": "Buat koneksi"
    }
  ],
  "CaajcD": [
    {
      "type": 0,
      "value": "(UTC+13.00) Samoa"
    }
  ],
  "CafOCn": [
    {
      "type": 0,
      "value": "Properti '"
    },
    {
      "type": 1,
      "value": "invalidProperties"
    },
    {
      "type": 0,
      "value": "' tidak valid untuk tipe autentikasi '"
    },
    {
      "type": 1,
      "value": "convertedAuthType"
    },
    {
      "type": 0,
      "value": "'."
    }
  ],
  "Cb6IEq": [
    {
      "type": 0,
      "value": "(UTC-05.00) Havana"
    }
  ],
  "Cb8pv0": [
    {
      "type": 0,
      "value": "(UTC-02:00) Mid-Atlantic - Lama"
    }
  ],
  "Ci41Od": [
    {
      "type": 0,
      "value": "(UTC+12:00) Auckland, Wellington"
    }
  ],
  "Ciol6I": [
    {
      "type": 0,
      "value": "Output"
    }
  ],
  "Cj3/LJ": [
    {
      "type": 0,
      "value": "Harus memberikan nama parameter."
    }
  ],
  "ClZW2r": [
    {
      "type": 0,
      "value": "Nilai"
    }
  ],
  "CsPY74": [
    {
      "type": 0,
      "value": "Tipe Kredensial"
    }
  ],
  "CvoqQ6": [
    {
      "type": 0,
      "value": "Masukkan atau pilih tanggal (YYYY-MM-DD)"
    }
  ],
  "Cy0pyB": [
    {
      "type": 0,
      "value": "(UTC+09.30) Adelaide"
    }
  ],
  "CyT8H7": [
    {
      "type": 0,
      "value": "Accepts 'Number', 'Integer', and 'Decimal' types."
    }
  ],
  "CypYLs": [
    {
      "type": 0,
      "value": "Sisipkan langkah baru antara "
    },
    {
      "type": 1,
      "value": "parentName"
    },
    {
      "type": 0,
      "value": " dan "
    },
    {
      "type": 1,
      "value": "childName"
    }
  ],
  "Czt6YV": [
    {
      "type": 0,
      "value": "pada "
    },
    {
      "type": 1,
      "value": "times"
    }
  ],
  "D+Ptnq": [
    {
      "type": 0,
      "value": "Menghasilkan jalur dan kueri dari URI"
    }
  ],
  "D/xTXV": [
    {
      "type": 0,
      "value": "Tampilkan skema sumber"
    }
  ],
  "D1lgsT": [
    {
      "type": 0,
      "value": "Diperlukan. String untuk menghapus spasi awal dan akhir."
    }
  ],
  "D5FIKL": [
    {
      "type": 0,
      "value": "Tempel dari sampel"
    }
  ],
  "DDIIAQ": [
    {
      "type": 0,
      "value": "Node"
    }
  ],
  "DEKsll": [
    {
      "type": 0,
      "value": "Interval Kebijakan Percobaan Ulang tidak valid, harus cocok dengan format durasi ISO 8601"
    }
  ],
  "DEu7oK": [
    {
      "type": 0,
      "value": "(UTC-07.00) Arizona"
    }
  ],
  "DGMwU4": [
    {
      "type": 0,
      "value": "Gunakan payload contoh untuk membuat skema"
    }
  ],
  "DJW8RE": [
    {
      "type": 0,
      "value": "Pilih nilai"
    }
  ],
  "DMuwuJ": [
    {
      "type": 0,
      "value": "Tanggal"
    }
  ],
  "DQV7aK": [
    {
      "type": 0,
      "value": "Alt/Option + klik untuk mengunduh '"
    },
    {
      "type": 1,
      "value": "displayName"
    },
    {
      "type": 0,
      "value": "'"
    }
  ],
  "DWd9vy": [
    {
      "type": 0,
      "value": "setiap minggu"
    }
  ],
  "DWsh56": [
    {
      "type": 0,
      "value": "Masukkan ID klien"
    }
  ],
  "DYXoEM": [
    {
      "type": 0,
      "value": "(UTC+02.00) Chisinau"
    }
  ],
  "DZZ3fj": [
    {
      "type": 0,
      "value": "Durasi"
    }
  ],
  "Dhu3IS": [
    {
      "type": 0,
      "value": "Tampilkan peta mini"
    }
  ],
  "DjbVKU": [
    {
      "type": 0,
      "value": "OAuth"
    }
  ],
  "DkF25I": [
    {
      "type": 0,
      "value": "Luaskan Hasil Statik"
    }
  ],
  "Dm0zAO": [
    {
      "type": 0,
      "value": "Durasi maksimum untuk satu permintaan keluar dari tindakan ini. Jika permintaan tidak selesai dalam batas ini setelah menjalankan percobaan ulang, tindakan gagal"
    }
  ],
  "DsPDVB": [
    {
      "type": 0,
      "value": "Kondisi pemicu tidak boleh kosong"
    }
  ],
  "DuoHXI": [
    {
      "type": 0,
      "value": "Tambahkan input"
    }
  ],
  "DyYcJZ": [
    {
      "type": 0,
      "value": "Jalankan Setelah"
    }
  ],
  "DysO/Q": [
    {
      "type": 0,
      "value": "Ctrl + Y"
    }
  ],
  "E+HsWF": [
    {
      "type": 0,
      "value": "Masuk..."
    }
  ],
  "E+iim4": [
    {
      "type": 0,
      "value": "Pilih zona waktu."
    }
  ],
  "E3+TAA": [
    {
      "type": 0,
      "value": "Node skema '"
    },
    {
      "type": 1,
      "value": "nodeName"
    },
    {
      "type": 0,
      "value": "' memiliki input dengan tipe yang tidak cocok"
    }
  ],
  "E8iqLl": [
    {
      "type": 0,
      "value": "(UTC+11.00) Sakhalin"
    }
  ],
  "ECZC6Y": [
    {
      "type": 0,
      "value": "Mengonversi parameter menjadi angka desimal"
    }
  ],
  "EKjaix": [
    {
      "type": 0,
      "value": "Periksa tindakan alur untuk melihat apakah ada parameter yang perlu ditetapkan. Jangan lupa untuk menyimpan bila Anda sudah selesai!"
    }
  ],
  "ERAWZA": [
    {
      "type": 0,
      "value": "Respons"
    }
  ],
  "ERVorY": [
    {
      "type": 0,
      "value": "Buat Grup"
    }
  ],
  "ESZXfC": [
    {
      "type": 0,
      "value": "Pada menit berikut ini"
    }
  ],
  "EUQDM6": [
    {
      "type": 0,
      "value": "Tambahkan tindakan"
    }
  ],
  "EZz5q7": [
    {
      "type": 0,
      "value": "Wajib. Indeks tempat untuk mulai mengekstrak substring."
    }
  ],
  "Ea/fr+": [
    {
      "type": 0,
      "value": "Setiap "
    },
    {
      "type": 1,
      "value": "interval"
    },
    {
      "type": 0,
      "value": " hari"
    }
  ],
  "EaTGcN": [
    {
      "type": 0,
      "value": "(UTC+01:00) Afrika Tengah Bagian Barat"
    }
  ],
  "EdeHLs": [
    {
      "type": 0,
      "value": "Beralih ke input seluruh array"
    }
  ],
  "EdzoIs": [
    {
      "type": 0,
      "value": "1"
    }
  ],
  "EiRMD4": [
    {
      "type": 0,
      "value": "Masuk untuk membuat koneksi ke "
    },
    {
      "type": 1,
      "value": "connectorDisplayName"
    },
    {
      "type": 0,
      "value": "."
    }
  ],
  "EjXdAm": [
    {
      "type": 0,
      "value": "Kata Sandi"
    }
  ],
  "Ek0mSE": [
    {
      "type": 0,
      "value": "Lihat riwayat permintaan untuk operasi ini"
    }
  ],
  "EqX3Mi": [
    {
      "type": 0,
      "value": "Siapkan koneksi ini untuk menggunakannya dalam alur Anda."
    }
  ],
  "EurkzL": [
    {
      "type": 0,
      "value": "Silakan pilih ya atau tidak"
    }
  ],
  "ExaACE": [
    {
      "type": 0,
      "value": "Nama tampilan koneksi"
    }
  ],
  "F3IDl8": [
    {
      "type": 0,
      "value": "Wajib. Jumlah unit waktu tertentu yang akan ditambahkan."
    }
  ],
  "F6+icQ": [
    {
      "type": 0,
      "value": "Interval Maksimum Kebijakan Percobaan Ulang tidak valid, harus cocok dengan format durasi ISO 8601"
    }
  ],
  "F9dR1Q": [
    {
      "type": 0,
      "value": "Tambahkan"
    }
  ],
  "FBNevf": [
    {
      "type": 0,
      "value": "Buka Operasi"
    }
  ],
  "FDF4Qb": [
    {
      "type": 0,
      "value": "Menampilkan nilai parameter yang ditetapkan dalam definisi"
    }
  ],
  "FDWfqM": [
    {
      "type": 0,
      "value": "Output Aman"
    }
  ],
  "FIL1Nt": [
    {
      "type": 0,
      "value": "Kondisi terlalu kompleks atau tidak valid. Tidak dapat mengalihkan ke mode dasar"
    }
  ],
  "FIT7i0": [
    {
      "type": 0,
      "value": "20"
    }
  ],
  "FL/0Zp": [
    {
      "type": 0,
      "value": "(UTC-07:00) Chihuahua, La Paz, Mazatlan"
    }
  ],
  "FMA0Q0": [
    {
      "type": 0,
      "value": "Alur Anda telah diperbarui."
    }
  ],
  "FN5zHQ": [
    {
      "type": 0,
      "value": "Menghasilkan bagian string yang ditentukan oleh indeks awal dan indeks akhir"
    }
  ],
  "FOiBk/": [
    {
      "type": 0,
      "value": "Kesalahan"
    }
  ],
  "FT3jt6": [
    {
      "type": 0,
      "value": "Informasi referensi webhook"
    }
  ],
  "FUhNu4": [
    {
      "type": 0,
      "value": "Pisahkan Saat"
    }
  ],
  "FUuFlC": [
    {
      "type": 0,
      "value": "Default"
    }
  ],
  "FXLR5M": [
    {
      "offset": 0,
      "options": {
        "other": {
          "value": [
            {
              "type": 7
            },
            {
              "type": 0,
              "value": " jam"
            }
          ]
        }
      },
      "pluralType": "cardinal",
      "type": 6,
      "value": "hours"
    }
  ],
  "FYtDP0": [
    {
      "type": 0,
      "value": "Masukkan alamat email."
    }
  ],
  "FaBEfQ": [
    {
      "type": 0,
      "value": "Properti yang dilacak"
    }
  ],
  "Fcvgvg": [
    {
      "type": 0,
      "value": "Cari"
    }
  ],
  "FiyQjU": [
    {
      "type": 0,
      "value": "2"
    }
  ],
  "FslNgF": [
    {
      "type": 0,
      "value": "Status"
    }
  ],
  "FxQ2Ts": [
    {
      "type": 0,
      "value": "(UTC+02.00) Tripoli"
    }
  ],
  "G+XvKn": [
    {
      "type": 0,
      "value": "Menampilkan string dengan setiap item dari array yang bergabung dengan pemisah"
    }
  ],
  "G/CC5/": [
    {
      "type": 0,
      "value": "pemisahan tidak valid pada format {splitOn}."
    }
  ],
  "G0XYrd": [
    {
      "type": 0,
      "value": "Harus diisi. String yang dapat berisi nilai."
    }
  ],
  "GAY7b8": [
    {
      "type": 0,
      "value": "Menghasilkan permintaan dari URI"
    }
  ],
  "GD3m4X": [
    {
      "type": 0,
      "value": "Diluaskan"
    }
  ],
  "GDUGlm": [
    {
      "type": 0,
      "value": "Masukkan otoritas"
    }
  ],
  "GE14Xd": [
    {
      "type": 0,
      "value": "(UTC-03:00) Buenos Aires"
    }
  ],
  "GEB1on": [
    {
      "type": 0,
      "value": "Ini berisi nilai yang bukan antara 0 dan 59"
    }
  ],
  "GIUSQs": [
    {
      "type": 0,
      "value": "Filter berdasarkan tipe data"
    }
  ],
  "GLd3MU": [
    {
      "type": 0,
      "value": "Harus diisi. Objek untuk dicari Di dalam koleksi."
    }
  ],
  "GQnN3U": [
    {
      "type": 0,
      "value": "Jelaskan alur"
    }
  ],
  "GXXLuT": [
    {
      "type": 0,
      "value": "Masukkan boolean yang valid."
    }
  ],
  "GYvF54": [
    {
      "type": 0,
      "value": "Fungsi referensi"
    }
  ],
  "GZ8MDP": [
    {
      "type": 1,
      "value": "s1"
    },
    {
      "type": 0,
      "value": " dari "
    },
    {
      "type": 1,
      "value": "s2"
    }
  ],
  "GcG0qf": [
    {
      "type": 0,
      "value": "Menampilkan true jika parameter salah"
    }
  ],
  "GdGm4T": [
    {
      "type": 0,
      "value": "Perintah lainnya"
    }
  ],
  "Ggkf4s": [
    {
      "type": 0,
      "value": "Memulai"
    }
  ],
  "Gi72X5": [
    {
      "type": 0,
      "value": "Lihat Lebih Sedikit"
    }
  ],
  "Gi7czD": [
    {
      "type": 0,
      "value": "Elemen skema sumber"
    }
  ],
  "Gl5khw": [
    {
      "type": 0,
      "value": "Pada jam berikut ini"
    }
  ],
  "Gmya+V": [
    {
      "type": 0,
      "value": "Tidak tersedia"
    }
  ],
  "GreYWQ": [
    {
      "type": 0,
      "value": "Masukkan nama parameter."
    }
  ],
  "GtDOFg": [
    {
      "type": 0,
      "value": "Batalkan pilihan"
    }
  ],
  "GyUe4C": [
    {
      "type": 0,
      "value": "Ubah opsi terkait fungsi"
    }
  ],
  "GzQQqH": [
    {
      "type": 0,
      "value": "Larik"
    }
  ],
  "Gziyq8": [
    {
      "type": 0,
      "value": "Konten File"
    }
  ],
  "H/QVod": [
    {
      "type": 0,
      "value": "Alur kerja memiliki kesalahan validasi pengaturan pada operasi berikut: "
    },
    {
      "type": 1,
      "value": "invalidNodes"
    }
  ],
  "H17jEE": [
    {
      "type": 0,
      "value": "Fungsi penguraian URI"
    }
  ],
  "H1wnHr": [
    {
      "type": 0,
      "value": "Wajib. String yang akan diiris."
    }
  ],
  "H2WdiZ": [
    {
      "type": 0,
      "value": "Masukkan nilai menit yang valid (dari 0 sampai 59) yang dipisahkan dengan koma, misalnya 15,30"
    }
  ],
  "H5VikC": [
    {
      "type": 0,
      "value": "Koneksi tidak valid, pemetaan tidak boleh membentuk pengulangan tertutup."
    }
  ],
  "H8bEUn": [
    {
      "type": 0,
      "value": "Wajib. Nomor yang akan dihapus dari Subtrahend."
    }
  ],
  "HDqP2g": [
    {
      "type": 0,
      "value": "Wajib. Nama kunci nilai data formulir yang akan ditampilkan."
    }
  ],
  "HH970i": [
    {
      "type": 0,
      "value": "Bulan"
    }
  ],
  "HILmmE": [
    {
      "type": 0,
      "value": "Diperlukan. Koleksi yang akan diurutkan."
    }
  ],
  "HMiE+4": [
    {
      "type": 0,
      "value": "Keluar dari mode layar penuh"
    }
  ],
  "HOchry": [
    {
      "type": 0,
      "value": "Pilih referensi koneksi yang sudah ada atau buat baru."
    }
  ],
  "HQ8/tk": [
    {
      "type": 0,
      "value": "Tombol untuk menambahkan konten dinamis jika TokenPicker ditampilkan"
    }
  ],
  "HSJLCu": [
    {
      "type": 0,
      "value": "Header"
    }
  ],
  "HYhDYB": [
    {
      "type": 0,
      "value": "(UTC-02:00) Waktu Universal Terkoordinasi-02"
    }
  ],
  "Hbqlzk": [
    {
      "type": 0,
      "value": "Sisipkan Ekspresi"
    }
  ],
  "HfinO2": [
    {
      "type": 0,
      "value": "Beralih ke input detail untuk item array"
    }
  ],
  "HfmDk9": [
    {
      "type": 0,
      "value": "Edit Alur"
    }
  ],
  "HfrUId": [
    {
      "type": 0,
      "value": "Pilih kartu untuk melihat konten"
    }
  ],
  "HmcHoE": [
    {
      "type": 0,
      "value": "Kesalahan saat mengambil manifes"
    }
  ],
  "HoQiVa": [
    {
      "type": 0,
      "value": "Masukkan tanggalwaktu yang valid."
    }
  ],
  "HsO1Rd": [
    {
      "type": 1,
      "value": "addIcon"
    },
    {
      "type": 0,
      "value": " Instal Gateway"
    }
  ],
  "HzS2gJ": [
    {
      "type": 0,
      "value": "Konten dinamis tidak didukung sebagai properti dalam autentikasi."
    }
  ],
  "I3mifR": [
    {
      "type": 0,
      "value": "Dilewati"
    }
  ],
  "I41vZ/": [
    {
      "type": 0,
      "value": "(UTC-11:00) Waktu Universal Terkoordinasi-11"
    }
  ],
  "I7/+er": [
    {
      "type": 0,
      "value": "Tampilan global"
    }
  ],
  "IA+Ogm": [
    {
      "type": 0,
      "value": "22"
    }
  ],
  "IAmvpa": [
    {
      "type": 0,
      "value": "(UTC-08:00) Waktu Universal Terkoordinasi-08"
    }
  ],
  "IHMd3X": [
    {
      "type": 0,
      "value": "Contoh: "
    },
    {
      "type": 1,
      "value": "url"
    }
  ],
  "IPbMdl": [
    {
      "type": 0,
      "value": "Tampilan Kode"
    }
  ],
  "IPwWgu": [
    {
      "type": 0,
      "value": "(UTC+02.00) Yerusalem"
    }
  ],
  "IQyOth": [
    {
      "type": 0,
      "value": "Jika tersedia, konten dinamis secara otomatis dibuat dari konektor dan tindakan yang dipilih untuk alur Anda."
    }
  ],
  "IS4vNX": [
    {
      "type": 0,
      "value": "(UTC-12:00) Batas Penanggalan Internasional Bagian Barat"
    }
  ],
  "ISaPr+": [
    {
      "type": 0,
      "value": "Buat, kelola parameter Aplikasi Logika, berikan nilai default."
    }
  ],
  "IW2MjQ": [
    {
      "type": 0,
      "value": "Mengonversi tanda waktu string yang diberikan dari UTC ke zona waktu target"
    }
  ],
  "IXy91L": [
    {
      "type": 0,
      "value": "Tambahkan skema target"
    }
  ],
  "IdOhPY": [
    {
      "type": 1,
      "value": "label"
    },
    {
      "type": 0,
      "value": " Untuk menambahkan data dinamis, tekan tombol Alt + '/'."
    }
  ],
  "If+p6C": [
    {
      "type": 0,
      "value": "(UTC+09.00) Yakutsk"
    }
  ],
  "IsVhkH": [
    {
      "type": 0,
      "value": "Tidak ada properti"
    }
  ],
  "IuHdCO": [
    {
      "type": 0,
      "value": "Berikut adalah alur Anda. Jika Anda ingin agar saya mengubahnya, cukup katakan apa yang Anda inginkan. Misalnya:"
    }
  ],
  "IxWip7": [
    {
      "type": 0,
      "value": "(UTC+03:00) Moskow, St. Petersburg, Volgograd"
    }
  ],
  "J/Kz1j": [
    {
      "type": 0,
      "value": "Pola Asinkron"
    }
  ],
  "J2Su6x": [
    {
      "type": 0,
      "value": "Opsi pemformatan untuk ukuran font"
    }
  ],
  "J5/7vN": [
    {
      "type": 0,
      "value": "Mengonversi string ke huruf kecil menggunakan aturan huruf besar/kecil kultur invarian"
    }
  ],
  "J55HA9": [
    {
      "type": 0,
      "value": "Operasi tidak valid. Jumlah item: "
    },
    {
      "type": 1,
      "value": "length"
    },
    {
      "type": 0,
      "value": "."
    }
  ],
  "J5TTF6": [
    {
      "type": 0,
      "value": "Accepted data types: "
    },
    {
      "type": 1,
      "value": "type"
    }
  ],
  "J62n9E": [
    {
      "type": 0,
      "value": "Gagal"
    }
  ],
  "J9wWry": [
    {
      "type": 0,
      "value": "Parameter"
    }
  ],
  "JAIV0h": [
    {
      "type": 0,
      "value": "Peta saat ini berisi "
    },
    {
      "type": 1,
      "value": "numOfIssues"
    },
    {
      "type": 0,
      "value": " "
    },
    {
      "type": 1,
      "value": "issue"
    },
    {
      "type": 0,
      "value": "."
    }
  ],
  "JErLDT": [
    {
      "type": 0,
      "value": "Hapus"
    }
  ],
  "JJyT88": [
    {
      "type": 0,
      "value": "Tindakan dibatalkan"
    }
  ],
  "JNQHws": [
    {
      "type": 0,
      "value": "Wajib. String yang berisi waktu."
    }
  ],
  "JSfWJ0": [
    {
      "type": 0,
      "value": "Harus diisi. Nilai dikonversi ke boolean."
    }
  ],
  "JWl/LD": [
    {
      "type": 0,
      "value": "Tambahkan item baru"
    }
  ],
  "Jaz3EC": [
    {
      "type": 0,
      "value": "Mengonversi stempel waktu string yang diberikan dari zona waktu sumber ke zona waktu target"
    }
  ],
  "JbgTET": [
    {
      "type": 0,
      "value": "Metode"
    }
  ],
  "Ji6663": [
    {
      "type": 0,
      "value": "Menampilkan true jika kamus berisi kunci, jika array berisi nilai, atau jika string berisi substring"
    }
  ],
  "Jil/Wa": [
    {
      "type": 0,
      "value": "Pengaturan tidak valid"
    }
  ],
  "JjTfC7": [
    {
      "type": 0,
      "value": "Wajib. Angka yang akan diformat."
    }
  ],
  "JnlcZQ": [
    {
      "type": 0,
      "value": "Nama:"
    }
  ],
  "Jq2Y/o": [
    {
      "type": 0,
      "value": "Wajib. String format numerik."
    }
  ],
  "JzRzVp": [
    {
      "type": 0,
      "value": "(UTC-09.00) Alaska"
    }
  ],
  "K50znc": [
    {
      "type": 0,
      "value": "Diperlukan. Objek untuk ditambahi properti baru."
    }
  ],
  "K7/DnZ": [
    {
      "type": 0,
      "value": "Output"
    }
  ],
  "KBaGkS": [
    {
      "type": 0,
      "value": "Ubah referensi koneksi"
    }
  ],
  "KNDVnN": [
    {
      "type": 0,
      "value": "Ganti \""
    },
    {
      "type": 1,
      "value": "selectedOperation"
    },
    {
      "type": 0,
      "value": "\" dengan"
    }
  ],
  "KP0Rr2": [
    {
      "type": 0,
      "value": "Masukkan Nomor ganda yang valid."
    }
  ],
  "KV4uky": [
    {
      "type": 0,
      "value": "Saat item baru..."
    }
  ],
  "KX1poC": [
    {
      "offset": 0,
      "options": {
        "=0": {
          "value": [
            {
              "type": 0,
              "value": "0 Kasus"
            }
          ]
        },
        "other": {
          "value": [
            {
              "type": 7
            },
            {
              "type": 0,
              "value": " Kasus"
            }
          ]
        }
      },
      "pluralType": "cardinal",
      "type": 6,
      "value": "actionCount"
    }
  ],
  "KYX5Do": [
    {
      "type": 0,
      "value": "Garis bawah (⌘U)"
    }
  ],
  "KZOa5l": [
    {
      "type": 0,
      "value": "Batal"
    }
  ],
  "KlDW+5": [
    {
      "type": 0,
      "value": "(UTC+02.00) Beirut"
    }
  ],
  "KnjcUV": [
    {
      "type": 0,
      "value": "Diabaikan"
    }
  ],
  "KwGA+K": [
    {
      "type": 0,
      "value": "Pilih sumber daya Aplikasi Fungsi"
    }
  ],
  "L+PY+j": [
    {
      "type": 0,
      "value": "Harus diisi. Jumlah objek untuk diambil dari Koleksi. Harus bilangan bulat positif."
    }
  ],
  "L0UAzs": [
    {
      "type": 0,
      "value": "Menampilkan komponen jumlah hari dalam seminggu dari tanda waktu string"
    }
  ],
  "L4RJF0": [
    {
      "type": 0,
      "value": "Tidak ada hasil untuk pencarian Anda"
    }
  ],
  "LBH8UV": [
    {
      "type": 0,
      "value": "Luaskan"
    }
  ],
  "LBbhCu": [
    {
      "type": 0,
      "value": "Hapus Grafik Alur Kerja"
    }
  ],
  "LCRHQ9": [
    {
      "type": 0,
      "value": "(UTC+12.00) Fiji"
    }
  ],
  "LCXZLM": [
    {
      "type": 0,
      "value": "Memuat Aplikasi Fungsi..."
    }
  ],
  "LElaX3": [
    {
      "type": 0,
      "value": "Saran alur berikutnya"
    }
  ],
  "LJmfmK": [
    {
      "type": 0,
      "value": "Lihat Lainnya"
    }
  ],
  "LMB8am": [
    {
      "type": 0,
      "value": "Membuat..."
    }
  ],
  "LR/3Lr": [
    {
      "type": 0,
      "value": "Konfigurasikan"
    }
  ],
  "LRAhSA": [
    {
      "type": 0,
      "value": "Ketika diaktifkan, tindakan ini akan dijalankan dengan pengguna dari pengaturan \"Jalankan sebagai\" di pemicu Dataverse"
    }
  ],
  "LS8rfZ": [
    {
      "type": 0,
      "value": "Menghasilkan skema dari URI"
    }
  ],
  "LTTgWN": [
    {
      "type": 0,
      "value": "Diperlukan. Koleksi untuk mengambil objek pertama."
    }
  ],
  "LV/BTE": [
    {
      "type": 0,
      "value": "Memuat instans layanan Api Management..."
    }
  ],
  "LV3k48": [
    {
      "type": 0,
      "value": "(UTC+01:00) Belgrade, Bratislava, Budapest, Ljubljana, Praha"
    }
  ],
  "LZm3ze": [
    {
      "type": 0,
      "value": "Tambahkan cabang paralel"
    }
  ],
  "LaFlFh": [
    {
      "type": 0,
      "value": "Menghapus tindakan ini"
    }
  ],
  "LdITnG": [
    {
      "type": 0,
      "value": "(UTC-03:00) Cayenne, Fortaleza"
    }
  ],
  "Lft/is": [
    {
      "type": 0,
      "value": "Tambah baru"
    }
  ],
  "LlYz9c": [
    {
      "type": 0,
      "value": "Lihat lainnya"
    }
  ],
  "Lm9bnN": [
    {
      "type": 0,
      "value": "Daftar Poin"
    }
  ],
  "Lnqh6h": [
    {
      "type": 0,
      "value": "Tebal (Ctrl+B)"
    }
  ],
  "LoGUT3": [
    {
      "type": 0,
      "value": "Ketika digunakan di dalam loop for-each, fungsi ini menghasilkan item saat ini dari loop yang ditentukan."
    }
  ],
  "LpPNAD": [
    {
      "type": 0,
      "value": "Tambahkan"
    }
  ],
  "LtbkS7": [
    {
      "type": 0,
      "value": "Menampilkan permulaan hari untuk stempel waktu string yang diberikan."
    }
  ],
  "Lub7NN": [
    {
      "type": 0,
      "value": "Diperlukan. Ekspresi pertama yang mungkin true."
    }
  ],
  "LvLksz": [
    {
      "type": 0,
      "value": "Memuat output"
    }
  ],
  "LvpxiA": [
    {
      "type": 0,
      "value": "Gateway"
    }
  ],
  "Lx8HRl": [
    {
      "type": 0,
      "value": "(UTC+02.00) Damaskus"
    }
  ],
  "M/gUE8": [
    {
      "type": 0,
      "value": "Tentang"
    }
  ],
  "M0xrm+": [
    {
      "type": 0,
      "value": "Tampilan kode"
    }
  ],
  "M3kJsI": [
    {
      "type": 0,
      "value": "Setiap minggu pada hari Senin"
    }
  ],
  "M4H0gh": [
    {
      "type": 0,
      "value": "Hapus"
    }
  ],
  "M6U2LE": [
    {
      "type": 0,
      "value": "Parameter akan disimpan bila alur kerja disimpan. Anda dapat mengeditnya di sini sebelum disimpan atau mengeditnya di halaman parameter setelah disimpan."
    }
  ],
  "M8Aqm4": [
    {
      "type": 0,
      "value": "Opsional. Nama tindakan tercakup tempat Anda menginginkan input dan output dari tindakan tingkat atas dalam cakupan tersebut."
    }
  ],
  "MCzWDc": [
    {
      "type": 0,
      "value": "Pratinjau"
    }
  ],
  "MDbmMw": [
    {
      "type": 0,
      "value": "Harus diisi. Koleksi untuk evaluasi. Sebuah objek harus ada dalam semua koleksi yang dilewati agar muncul dalam hasil."
    }
  ],
  "MGZRu4": [
    {
      "type": 0,
      "value": "Tambahkan tindakan"
    }
  ],
  "MIX4f9": [
    {
      "type": 0,
      "value": "Bahasa pemrogram yang tidak didukung."
    }
  ],
  "MKTdNk": [
    {
      "type": 0,
      "value": "Wajib. URI data yang dikonversi menjadi representasi biner."
    }
  ],
  "MLCQzX": [
    {
      "type": 0,
      "value": "Identitas terkelola"
    }
  ],
  "MLckJz": [
    {
      "type": 0,
      "value": "Diperlukan. String yang berisi waktu mulai."
    }
  ],
  "MOsuw2": [
    {
      "type": 0,
      "value": "(UTC+10:00) Guam, Port Moresby"
    }
  ],
  "MPPyI6": [
    {
      "type": 0,
      "value": "(UTC+04.00) Baku"
    }
  ],
  "MTR4Vg": [
    {
      "type": 0,
      "value": "Menampilkan tanda waktu saat ini sebagai string"
    }
  ],
  "MVrv+N": [
    {
      "type": 0,
      "value": "Masukkan array yang valid."
    }
  ],
  "MYgKHu": [
    {
      "type": 0,
      "value": "Tindakan"
    }
  ],
  "Mb+Eaq": [
    {
      "type": 0,
      "value": "Bool"
    }
  ],
  "Mb/Vp8": [
    {
      "type": 0,
      "value": "Selanjutnya gagal"
    }
  ],
  "Mc6ITJ": [
    {
      "type": 0,
      "value": "Cari"
    }
  ],
  "MfAdfx": [
    {
      "type": 0,
      "value": "Edit di mode lanjutan"
    }
  ],
  "Mgcs5s": [
    {
      "type": 0,
      "value": "Masukkan nomor yang valid."
    }
  ],
  "MirIsS": [
    {
      "type": 0,
      "value": "Tampilkan kode"
    }
  ],
  "MmBfD1": [
    {
      "type": 0,
      "value": "Kesalahan tidak terduga"
    }
  ],
  "MnThTq": [
    {
      "type": 0,
      "value": "Sisipkan fungsi"
    }
  ],
  "MsCHhQ": [
    {
      "type": 0,
      "value": "Waktu Habis"
    }
  ],
  "N0pS6Y": [
    {
      "type": 0,
      "value": "Skema target"
    }
  ],
  "N2CF0J": [
    {
      "type": 0,
      "value": "Wajib. Nama kunci nilai data formulir yang akan ditampilkan."
    }
  ],
  "N4dEVo": [
    {
      "type": 0,
      "value": "Header"
    }
  ],
  "N7E9hd": [
    {
      "type": 0,
      "value": "(UTC+02:00) Helsinki, Kyiv, Riga, Sofia, Tallinn, Vilnius"
    }
  ],
  "NGJ00e": [
    {
      "type": 0,
      "value": "(UTC-04:00) Georgetown, La Paz, Manaus, San Juan"
    }
  ],
  "NHnG2S": [
    {
      "type": 0,
      "value": "XSLT yang dihasilkan tidak cocok dengan pemetaan saat ini."
    }
  ],
  "NMpFs6": [
    {
      "type": 0,
      "value": "(UTC-03.00) Araguaina"
    }
  ],
  "NPUFgH": [
    {
      "type": 0,
      "value": "Status"
    }
  ],
  "NWxGWN": [
    {
      "type": 0,
      "value": "Masukkan nama properti unik"
    }
  ],
  "Nh91qA": [
    {
      "type": 0,
      "value": "Menampilkan nilai dari variabel yang ditentukan."
    }
  ],
  "NnD8gF": [
    {
      "type": 0,
      "value": "Nilai input jalur operasi tidak valid. Nilai jalur - "
    },
    {
      "type": 1,
      "value": "pathValue"
    },
    {
      "type": 0,
      "value": " Templat jalur - "
    },
    {
      "type": 1,
      "value": "pathTemplate"
    }
  ],
  "NnrHK3": [
    {
      "type": 0,
      "value": "(UTC+10.00) Vladivostok"
    }
  ],
  "No6CS+": [
    {
      "type": 0,
      "value": "Masukkan penyewa"
    }
  ],
  "NoXs0l": [
    {
      "type": 0,
      "value": "Silakan pilih identitas"
    }
  ],
  "NvJDn/": [
    {
      "type": 0,
      "value": "Selasa"
    }
  ],
  "O+3Y9f": [
    {
      "type": 0,
      "value": "Gagal"
    }
  ],
  "O+8vRv": [
    {
      "type": 0,
      "value": "Menampilkan representasi biner dari nilai"
    }
  ],
  "O/fh9A": [
    {
      "type": 0,
      "value": "Prinsipal Layanan"
    }
  ],
  "O1tedM": [
    {
      "type": 0,
      "value": "Tidak menemukan kesalahan."
    }
  ],
  "O27gKq": [
    {
      "type": 0,
      "value": "Memuat File..."
    }
  ],
  "O7HhyP": [
    {
      "type": 0,
      "value": "untuk mengonfigurasinya"
    }
  ],
  "O9ZExg": [
    {
      "type": 0,
      "value": "OK"
    }
  ],
  "ODQCKj": [
    {
      "type": 0,
      "value": "Konversikan input menjadi nilai jenis JSON."
    }
  ],
  "OEEuUu": [
    {
      "type": 0,
      "value": "Rahasia"
    }
  ],
  "OFKZzQ": [
    {
      "type": 0,
      "value": "Opsi operasi:"
    }
  ],
  "OH9xlX": [
    {
      "type": 0,
      "value": "10"
    }
  ],
  "OIOexo": [
    {
      "type": 0,
      "value": "Pada hari berikut ini"
    }
  ],
  "OKszbi": [
    {
      "type": 0,
      "value": "Nama Koneksi"
    }
  ],
  "OOUSLP": [
    {
      "type": 0,
      "value": "Fungsi ini tidak memerlukan input apa pun."
    }
  ],
  "OOUTdW": [
    {
      "type": 0,
      "value": "Memuat semua konektor..."
    }
  ],
  "OQud51": [
    {
      "type": 0,
      "value": "Beri tahu saya selengkapnya tentang"
    }
  ],
  "OSHNZ2": [
    {
      "type": 0,
      "value": "Komentar"
    }
  ],
  "OSP9JY": [
    {
      "type": 0,
      "value": "Masukkan audiens."
    }
  ],
  "OVvieE": [
    {
      "type": 0,
      "value": "Menghasilkan hasil dari tindakan tingkat atas dalam tindakan tercakup yang ditentukan, seperti tindakan For_each, Until, atau Scope."
    }
  ],
  "OYWZE4": [
    {
      "type": 0,
      "value": "Simpan alur kerja ini"
    }
  ],
  "OdNhwc": [
    {
      "type": 0,
      "value": "Pisahkan"
    }
  ],
  "OdoUEu": [
    {
      "type": 0,
      "value": "Aktifkan Hasil Statik"
    }
  ],
  "Oep6va": [
    {
      "type": 0,
      "value": "Kirim"
    }
  ],
  "OgJ9eG": [
    {
      "type": 0,
      "value": "(UTC+08.00) Taipei"
    }
  ],
  "OhbvXz": [
    {
      "type": 0,
      "value": "(UTC+11:00) Kepulauan Norfolk"
    }
  ],
  "Oib1mL": [
    {
      "type": 1,
      "value": "jam"
    },
    {
      "type": 0,
      "value": "j "
    },
    {
      "type": 1,
      "value": "menit"
    },
    {
      "type": 0,
      "value": "m"
    }
  ],
  "OihxQE": [
    {
      "type": 0,
      "value": "Opsional. Lokal yang akan digunakan saat mengurai string tanggal waktu."
    }
  ],
  "OjGJ8Y": [
    {
      "type": 0,
      "value": "Menghasilkan host dari URI"
    }
  ],
  "OnrO5/": [
    {
      "type": 0,
      "value": "Tetapkan identitas terkelola"
    }
  ],
  "Os0h2Y": [
    {
      "type": 0,
      "value": "Properti '"
    },
    {
      "type": 1,
      "value": "missingProperties"
    },
    {
      "type": 0,
      "value": "' yang diperlukan untuk tipe autentikasi '"
    },
    {
      "type": 1,
      "value": "convertedAuthType"
    },
    {
      "type": 0,
      "value": "' tidak ada"
    }
  ],
  "P+7G62": [
    {
      "type": 0,
      "value": "Judul 3"
    }
  ],
  "P+mWgV": [
    {
      "type": 0,
      "value": "Pfx"
    }
  ],
  "P/S+q5": [
    {
      "type": 0,
      "value": "Diperlukan. Salah satu string yang akan digabungkan menjadi string tunggal."
    }
  ],
  "P/dnfK": [
    {
      "type": 0,
      "value": "(UTC+06.00) Dhaka"
    }
  ],
  "P2A5dB": [
    {
      "type": 0,
      "value": "Wajib. Nilai ini adalah nomor bilangan bulat yang ada dalam array."
    }
  ],
  "P4rEwD": [
    {
      "type": 0,
      "value": "Fungsi pengumpulan"
    }
  ],
  "P6I90y": [
    {
      "type": 0,
      "value": "Input"
    }
  ],
  "PNk3n4": [
    {
      "type": 0,
      "value": "Dijalankan "
    },
    {
      "type": 1,
      "value": "onTime"
    }
  ],
  "PORNMZ": [
    {
      "type": 0,
      "value": "Input"
    }
  ],
  "PP63jY": [
    {
      "type": 0,
      "value": "panel lainnya"
    }
  ],
  "PQOiAc": [
    {
      "type": 0,
      "value": "Ciutkan"
    }
  ],
  "PRnqYA": [
    {
      "type": 0,
      "value": "Wajib. Jumlah detik yang akan ditambahkan. Dapat berupa nilai negatif untuk mengurangi detik."
    }
  ],
  "PSrCNL": [
    {
      "type": 0,
      "value": "Fungsi"
    }
  ],
  "PXa0D4": [
    {
      "type": 0,
      "value": "False"
    }
  ],
  "PZgHf/": [
    {
      "type": 0,
      "value": "Uri Skema"
    }
  ],
  "Peg6ZT": [
    {
      "type": 0,
      "value": "Kesalahan pengaturan"
    }
  ],
  "PfCJlN": [
    {
      "type": 0,
      "value": "Fungsi alur kerja"
    }
  ],
  "PjBcG3": [
    {
      "type": 0,
      "value": "(UTC+02.00) Amman"
    }
  ],
  "Pk4cb+": [
    {
      "type": 0,
      "value": "Properti yang dilacak"
    }
  ],
  "Pl/fcn": [
    {
      "type": 0,
      "value": "Id Pelacakan Pemisahan"
    }
  ],
  "Pq+4a+": [
    {
      "type": 0,
      "value": "(UTC+02.00) Kairo"
    }
  ],
  "PqUAbF": [
    {
      "type": 0,
      "value": "Dekompresi isi permintaan jika dikompresi menggunakan GZip atau Deflate. Pengaturan ini hanya berlaku untuk pemicu HTTP"
    }
  ],
  "PsmHyH": [
    {
      "type": 0,
      "value": "Kesalahan koneksi"
    }
  ],
  "Pudllg": [
    {
      "type": 0,
      "value": "(UTC+07.00) Hovd"
    }
  ],
  "PvWTxR": [
    {
      "type": 0,
      "value": "Tampilkan fungsi"
    }
  ],
  "Pvm0xB": [
    {
      "type": 0,
      "value": "Menampilkan representasi base 64 dari string input"
    }
  ],
  "Px7S/2": [
    {
      "type": 0,
      "value": "Tutup"
    }
  ],
  "PytMJ0": [
    {
      "type": 0,
      "value": "Jalankan setelah "
    },
    {
      "type": 1,
      "value": "sourceNodeId"
    }
  ],
  "Q+ZZHI": [
    {
      "type": 0,
      "value": "(UTC-10.00) Hawaii"
    }
  ],
  "Q/7unA": [
    {
      "type": 0,
      "value": "Objek"
    }
  ],
  "Q0xpPQ": [
    {
      "type": 0,
      "value": "Harus diisi. Objek untuk diperiksa jika kurang dari dari atau sama dengan objek yang dibandingkan."
    }
  ],
  "Q4TUFX": [
    {
      "type": 0,
      "value": "Buang"
    }
  ],
  "Q5w4Do": [
    {
      "type": 0,
      "value": "Tambahkan data atau ekspresi dinamis dengan menyisipkan /"
    }
  ],
  "Q8HCYK": [
    {
      "type": 0,
      "value": "Tidak ada item"
    }
  ],
  "Q8zxeb": [
    {
      "type": 0,
      "value": "Kunci "
    },
    {
      "type": 1,
      "value": "name"
    }
  ],
  "QGbUXX": [
    {
      "type": 0,
      "value": "Kode status"
    }
  ],
  "QKWoVr": [
    {
      "type": 0,
      "value": "Properti '"
    },
    {
      "type": 1,
      "value": "missingProperties"
    },
    {
      "type": 0,
      "value": "' yang diperlukan untuk tipe autentikasi '"
    },
    {
      "type": 1,
      "value": "convertedAuthType"
    },
    {
      "type": 0,
      "value": "' tidak ada"
    }
  ],
  "QZBPUx": [
    {
      "type": 0,
      "value": "Menampilkan nilai tunggal yang cocok dengan nama kunci dari data formulir atau output pemicu dengan pengodean formulir"
    }
  ],
  "QZrxUk": [
    {
      "type": 0,
      "value": "Fungsi string"
    }
  ],
  "QbJDi7": [
    {
      "type": 0,
      "value": "Item"
    }
  ],
  "QdJUaS": [
    {
      "type": 0,
      "value": "Ikon pensil"
    }
  ],
  "QdhS3y": [
    {
      "type": 0,
      "value": "Parameter Alur Kerja"
    }
  ],
  "QhKk80": [
    {
      "type": 0,
      "value": "Jumlah halaman melebihi nilai maksimum "
    },
    {
      "type": 1,
      "value": "max"
    }
  ],
  "Qn8qxn": [
    {
      "type": 0,
      "value": "Menampilkan string dalam format tanggal"
    }
  ],
  "QoPTod": [
    {
      "type": 0,
      "value": "Inilah yang akan dilakukan alur"
    }
  ],
  "QpRRt3": [
    {
      "type": 0,
      "value": "Harus diisi. String untuk membatasi item."
    }
  ],
  "QpX2+j": [
    {
      "type": 0,
      "value": "Lokasi"
    }
  ],
  "QrQDdp": [
    {
      "type": 0,
      "value": "Diperlukan. String berisi unit waktu yang ditentukan dalam interval yang akan dikurangi."
    }
  ],
  "Qu1HkA": [
    {
      "type": 1,
      "value": "hours"
    },
    {
      "type": 0,
      "value": "j"
    }
  ],
  "Qy0Kha": [
    {
      "type": 0,
      "value": "Pemicu tidak dapat dihapus."
    }
  ],
  "R/aiRy": [
    {
      "type": 0,
      "value": "(UTC+12:00) Waktu Universal Terkoordinasi+12"
    }
  ],
  "RFjYpH": [
    {
      "type": 0,
      "value": "Nama"
    }
  ],
  "RJ3DuE": [
    {
      "type": 0,
      "value": "Pratinjau"
    }
  ],
  "RJes1w": [
    {
      "type": 0,
      "value": "(UTC+04.00) Yerevan"
    }
  ],
  "RX2Shm": [
    {
      "type": 0,
      "value": "Harus diisi. String yang dipisahkan."
    }
  ],
  "RbJNVk": [
    {
      "type": 0,
      "value": "Skema"
    }
  ],
  "RhH4pF": [
    {
      "offset": 0,
      "options": {
        "other": {
          "value": [
            {
              "type": 7
            },
            {
              "type": 0,
              "value": " menit"
            }
          ]
        }
      },
      "pluralType": "cardinal",
      "type": 6,
      "value": "minutes"
    }
  ],
  "RkgScy": [
    {
      "type": 0,
      "value": "6"
    }
  ],
  "RnBddN": [
    {
      "type": 0,
      "value": "masalah"
    }
  ],
  "Ro4+PC": [
    {
      "type": 0,
      "value": "Anda hanya dapat menambahkan catatan saat mengedit input langkah."
    }
  ],
  "Rp5pHU": [
    {
      "type": 0,
      "value": "(UTC+00:00) Monrovia, Reykjavik"
    }
  ],
  "Rq2U5n": [
    {
      "type": 0,
      "value": "Ekspresi '"
    },
    {
      "type": 1,
      "value": "expression"
    },
    {
      "type": 0,
      "value": "' tidak dikenali"
    }
  ],
  "Rs7j3V": [
    {
      "type": 0,
      "value": "Diperlukan. Ekspresi yang harus true."
    }
  ],
  "RvpHdu": [
    {
      "type": 0,
      "value": "(UTC+11:00) Kep. Solomon, Kaledonia Baru"
    }
  ],
  "RxGxr+": [
    {
      "type": 0,
      "value": "Nomor baris"
    }
  ],
  "S138/4": [
    {
      "type": 0,
      "value": "Format teks sebagai tebal. Pintasan: ⌘B"
    }
  ],
  "SCCE6s": [
    {
      "type": 0,
      "value": "Kata Sandi"
    }
  ],
  "SGnTpt": [
    {
      "type": 0,
      "value": "Judul 2"
    }
  ],
  "SHXdzU": [
    {
      "type": 0,
      "value": "Konten yang dibuat AI mungkin salah"
    }
  ],
  "SJFVxf": [
    {
      "type": 0,
      "value": "masalah"
    }
  ],
  "SKXopi": [
    {
      "type": 0,
      "value": "Konversikan parameter menjadi bilangan bulat"
    }
  ],
  "SLJkRn": [
    {
      "type": 0,
      "value": "Hapus input"
    }
  ],
  "SLZ0n4": [
    {
      "type": 0,
      "value": "Memeriksa apakah string dimulai dengan nilai (tidak peka huruf besar/kecil, kultur invarian)"
    }
  ],
  "SToblZ": [
    {
      "type": 0,
      "value": "Konfigurasikan parameter untuk node ini"
    }
  ],
  "SXb47U": [
    {
      "type": 1,
      "value": "minutes"
    },
    {
      "type": 0,
      "value": "m"
    }
  ],
  "SY04wn": [
    {
      "type": 0,
      "value": "Wajib. Nama tindakan dengan data formulir atau respons dengan pengodean formulir."
    }
  ],
  "SenWwt": [
    {
      "type": 0,
      "value": "Tentukan perilaku dan kemampuan untuk mentransfer konten melalui HTTP. Pesan berukuran besar dapat dibagi menjadi permintaan yang lebih kecil ke konektor untuk memungkinkan pengunggahan pesan berukuran besar."
    }
  ],
  "SgiTAh": [
    {
      "type": 0,
      "value": "Masukkan input Anda"
    }
  ],
  "Sh10cw": [
    {
      "type": 0,
      "value": "Simpan"
    }
  ],
  "SmCQys": [
    {
      "type": 0,
      "value": "Id Pelacakan Kustom"
    }
  ],
  "Sr8PcK": [
    {
      "type": 0,
      "value": "Tidak menemukan operasi"
    }
  ],
  "SvQyvs": [
    {
      "type": 0,
      "value": "Selesai"
    }
  ],
  "SyFXM3": [
    {
      "type": 0,
      "value": "Baca lebih sedikit"
    }
  ],
  "Sz8KN3": [
    {
      "type": 0,
      "value": "Uji"
    }
  ],
  "T6VIym": [
    {
      "type": 0,
      "value": "Nama"
    }
  ],
  "TEN+cR": [
    {
      "type": 0,
      "value": "Berikan tanggapan"
    }
  ],
  "TLMkrg": [
    {
      "type": 0,
      "value": "Jelaskan apa fungsi tindakan"
    }
  ],
  "TNEttQ": [
    {
      "type": 0,
      "value": "Jumat"
    }
  ],
  "TNH/nK": [
    {
      "type": 0,
      "value": "Cari Tindakan Alur Kerja"
    }
  ],
  "TO7qos": [
    {
      "type": 0,
      "value": "Menampilkan permulaan bulan pada tanda waktu string"
    }
  ],
  "TRpSCQ": [
    {
      "type": 0,
      "value": "Tipe Tindakan"
    }
  ],
  "TX4Kdr": [
    {
      "type": 0,
      "value": "Buat koneksi baru"
    }
  ],
  "TY4HzZ": [
    {
      "type": 0,
      "value": "Tambahkan atau ganti skema Anda."
    }
  ],
  "TZh8nV": [
    {
      "type": 0,
      "value": "di "
    },
    {
      "type": 1,
      "value": "weekDays"
    },
    {
      "type": 0,
      "value": " "
    },
    {
      "type": 1,
      "value": "frequencyDesc"
    }
  ],
  "Tayrub": [
    {
      "type": 0,
      "value": "Mentah"
    }
  ],
  "Tb2QLA": [
    {
      "type": 0,
      "value": "ID permintaan klien"
    }
  ],
  "TgcgXE": [
    {
      "type": 0,
      "value": "Tag"
    }
  ],
  "Tiqnir": [
    {
      "type": 0,
      "value": "Kustom"
    }
  ],
  "TjMkDP": [
    {
      "type": 0,
      "value": "(UTC-06:00) Pulau Paskah"
    }
  ],
  "TlX98E": [
    {
      "type": 0,
      "value": "(UTC+02.00) Kaliningrad"
    }
  ],
  "Tla33B": [
    {
      "type": 0,
      "value": "Diperlukan. Nilai untuk menemukan indeks."
    }
  ],
  "Tmr/9e": [
    {
      "type": 0,
      "value": "Parameter tidak valid"
    }
  ],
  "To3RNy": [
    {
      "type": 0,
      "value": "Kesalahan parameter alur kerja"
    }
  ],
  "Ts5Pzr": [
    {
      "type": 0,
      "value": "Catatan"
    }
  ],
  "Ttc0SM": [
    {
      "type": 0,
      "value": "Judul 1"
    }
  ],
  "Twfck/": [
    {
      "type": 0,
      "value": "Wajib. Nomor untuk mengalikan Multiplicand 1."
    }
  ],
  "Tz5jTR": [
    {
      "type": 0,
      "value": "Ciutkan/Luaskan"
    }
  ],
  "U086AA": [
    {
      "type": 0,
      "value": "Elemen skema target"
    }
  ],
  "U0I10w": [
    {
      "type": 0,
      "value": "(UTC+05.00) Ekaterinburg"
    }
  ],
  "U3guPp": [
    {
      "type": 0,
      "value": "Kelompokkan berdasarkan Konektor"
    }
  ],
  "U3iWVd": [
    {
      "type": 0,
      "value": "Menghasilkan array bilangan bulat yang dimulai dari angka tertentu"
    }
  ],
  "U4zovj": [
    {
      "type": 0,
      "value": "Dijalankan "
    },
    {
      "type": 1,
      "value": "onTime"
    },
    {
      "type": 0,
      "value": " "
    },
    {
      "type": 1,
      "value": "onDays"
    }
  ],
  "U7yRwM": [
    {
      "type": 0,
      "value": "Kesalahan Validasi"
    }
  ],
  "UCNM4L": [
    {
      "type": 0,
      "value": "Untuk mereferensikan parameter, gunakan daftar konten dinamis."
    }
  ],
  "UEryJE": [
    {
      "type": 0,
      "value": "Hapus Tindakan Alur Kerja"
    }
  ],
  "UF3KjL": [
    {
      "type": 0,
      "value": "Try using a Conversion function such as: "
    },
    {
      "type": 1,
      "value": "conversionFunctions"
    }
  ],
  "UHCVNK": [
    {
      "type": 0,
      "value": "Mengganti string dengan string yang diberikan"
    }
  ],
  "UIWX6p": [
    {
      "type": 0,
      "value": "Nama Logis"
    }
  ],
  "UMPuUJ": [
    {
      "type": 0,
      "value": "Hapus "
    },
    {
      "type": 1,
      "value": "expressionValue"
    }
  ],
  "UR1CS5": [
    {
      "type": 0,
      "value": "Sembunyikan kode"
    }
  ],
  "USVffu": [
    {
      "type": 0,
      "value": "Konten tidak ditampilkan karena konfigurasi keamanan."
    }
  ],
  "UT2ozj": [
    {
      "type": 0,
      "value": "(UTC-07:00) Mountain Time (AS & Kanada)"
    }
  ],
  "UVAfYj": [
    {
      "type": 0,
      "value": "Harus diisi. Koleksi untuk mengambil objek terakhir."
    }
  ],
  "UW+fkB": [
    {
      "type": 0,
      "value": "Kirimi saya email juga saat"
    }
  ],
  "UYRIS/": [
    {
      "type": 1,
      "value": "fileName"
    },
    {
      "type": 0,
      "value": " (file name)"
    }
  ],
  "UZiXVh": [
    {
      "type": 0,
      "value": "Output"
    }
  ],
  "Ufv5m9": [
    {
      "type": 0,
      "value": "Node skema '"
    },
    {
      "type": 1,
      "value": "nodeName"
    },
    {
      "type": 0,
      "value": "' memiliki rantai koneksi tanpa henti"
    }
  ],
  "Ug4sWZ": [
    {
      "type": 0,
      "value": "Luaskan"
    }
  ],
  "UgaIRz": [
    {
      "type": 0,
      "value": "Diperlukan. Panjang setiap potongan."
    }
  ],
  "Umpr3z": [
    {
      "type": 0,
      "value": "Setiap "
    },
    {
      "type": 1,
      "value": "interval"
    },
    {
      "type": 0,
      "value": " minggu"
    }
  ],
  "Unc2tG": [
    {
      "type": 0,
      "value": "Menampilkan true jika kedua nilai sama."
    }
  ],
  "UnrrzF": [
    {
      "type": 0,
      "value": "Skema sumber"
    }
  ],
  "UnytRl": [
    {
      "type": 0,
      "value": "Tipe untuk '"
    },
    {
      "type": 1,
      "value": "authenticationKey"
    },
    {
      "type": 0,
      "value": "' adalah '"
    },
    {
      "type": 1,
      "value": "propertyType"
    },
    {
      "type": 0,
      "value": "'."
    }
  ],
  "Ur+wph": [
    {
      "type": 0,
      "value": "Klik untuk menghapus item"
    }
  ],
  "UtyRCH": [
    {
      "type": 0,
      "value": "Masukkan nama untuk koneksi"
    }
  ],
  "Uxckds": [
    {
      "type": 0,
      "value": "Alur yang disarankan"
    }
  ],
  "V+/c21": [
    {
      "type": 0,
      "value": "Umum"
    }
  ],
  "V+xi3c": [
    {
      "type": 0,
      "value": "Detail lebih lanjut dapat ditemukan di http://aka.ms/logicapps-chunk#upload-content-in-chunks"
    }
  ],
  "V0ZbQO": [
    {
      "type": 0,
      "value": "Tampilkan lebih sedikit"
    }
  ],
  "V0le5X": [
    {
      "type": 0,
      "value": "Masukkan JSON yang valid."
    }
  ],
  "V3vpin": [
    {
      "type": 0,
      "value": "'"
    },
    {
      "type": 1,
      "value": "parameterName"
    },
    {
      "type": 0,
      "value": "' tidak lagi ada dalam skema operasi. Alur kerja harus dihapus sebelum alur kerja disimpan kembali."
    }
  ],
  "V5f3ha": [
    {
      "type": 0,
      "value": "Minggu"
    }
  ],
  "V8A+1J": [
    {
      "type": 0,
      "value": "Interval"
    }
  ],
  "VA7M1u": [
    {
      "type": 0,
      "value": "Dalam Aplikasi"
    }
  ],
  "VEbE93": [
    {
      "type": 0,
      "value": "Jelaskan apa fungsi tindakan \""
    },
    {
      "type": 1,
      "value": "selectedOperation"
    },
    {
      "type": 0,
      "value": "\" dalam alur ini"
    }
  ],
  "VHm1Sr": [
    {
      "type": 0,
      "value": "Pilih sumber daya App Service"
    }
  ],
  "VI5Sa8": [
    {
      "type": 0,
      "value": "Luaskan"
    }
  ],
  "VI7EqG": [
    {
      "type": 0,
      "value": "Tidak menemukan hasil untuk "
    },
    {
      "type": 1,
      "value": "searchTerm"
    }
  ],
  "VIN7lB": [
    {
      "type": 0,
      "value": "Alur dimulai saat hal ini terjadi"
    }
  ],
  "VKAk5g": [
    {
      "type": 0,
      "value": "Nama eksekusi alur kerja yang diberikan tidak valid."
    }
  ],
  "VL9wOu": [
    {
      "type": 0,
      "value": "Harus memberikan nilai untuk parameter."
    }
  ],
  "VLc3FV": [
    {
      "type": 0,
      "value": "Skema sumber"
    }
  ],
  "VPh9Jo": [
    {
      "type": 0,
      "value": "(UTC+06.00) Novosibirsk"
    }
  ],
  "VUH9aj": [
    {
      "type": 0,
      "value": "23"
    }
  ],
  "VVfYvq": [
    {
      "type": 0,
      "value": "Wajib. Nomor yang akan dibagi Divisor."
    }
  ],
  "VXBWrq": [
    {
      "type": 0,
      "value": "Komentar"
    }
  ],
  "VZHick": [
    {
      "type": 0,
      "value": "Durasi"
    }
  ],
  "Vaacox": [
    {
      "type": 0,
      "value": "Riwayat Eksekusi"
    }
  ],
  "VbMYd8": [
    {
      "type": 0,
      "value": "Pemicu memberi tahu aplikasi Anda kapan harus mulai berjalan. Setiap alur kerja memerlukan setidaknya satu pemicu."
    }
  ],
  "Vfce7b": [
    {
      "type": 0,
      "value": "Jenis Kesalahan"
    }
  ],
  "VlvlX1": [
    {
      "type": 0,
      "value": "Sertifikat"
    }
  ],
  "VptXzY": [
    {
      "type": 0,
      "value": "Gunakan \""
    },
    {
      "type": 1,
      "value": "value"
    },
    {
      "type": 0,
      "value": "\" sebagai nilai kustom"
    }
  ],
  "Vqs8hE": [
    {
      "type": 0,
      "value": "Tindakan"
    }
  ],
  "Vx6fwP": [
    {
      "type": 0,
      "value": "Menambahkan tindakan ini"
    }
  ],
  "W+mUyI": [
    {
      "type": 0,
      "value": "Berikutnya"
    }
  ],
  "W070M2": [
    {
      "type": 0,
      "value": "dari "
    },
    {
      "type": 1,
      "value": "max"
    }
  ],
  "W6FdMh": [
    {
      "type": 0,
      "value": "Diperlukan. Nama properti baru."
    }
  ],
  "WCASt1": [
    {
      "type": 0,
      "value": "Jelaskan sesuatu dalam alur Anda yang harus diganti, serta apa yang harus menggantikannya. Tambahkan detail jika memungkinkan, termasuk konektor yang akan digunakan dan jika ada konten yang harus disertakan."
    }
  ],
  "WGwH45": [
    {
      "type": 0,
      "value": "Bersihkan"
    }
  ],
  "WK6hZX": [
    {
      "type": 0,
      "value": "Pilih semua teks dalam "
    },
    {
      "type": 1,
      "value": "label"
    }
  ],
  "WR1K3z": [
    {
      "type": 0,
      "value": "(UTC+04:00) Astrakhan, Ulyanovsk"
    }
  ],
  "WS55UF": [
    {
      "type": 0,
      "value": "Tentukan durasinya dalam format ISO 8601"
    }
  ],
  "WS9kXD": [
    {
      "type": 0,
      "value": "Wajib. Bilangan bulat pertama dalam array."
    }
  ],
  "WTZvGW": [
    {
      "type": 0,
      "value": "Alur kerja memiliki koneksi yang tidak valid pada operasi berikut: "
    },
    {
      "type": 1,
      "value": "invalidNodes"
    }
  ],
  "WToL/O": [
    {
      "type": 0,
      "value": "Masukkan pernyataan kondisi yang valid."
    }
  ],
  "WUe3DY": [
    {
      "type": 0,
      "value": "Pintasan untuk pemicu().outputs"
    }
  ],
  "WaTsxR": [
    {
      "type": 0,
      "value": "Riwayat Permintaan"
    }
  ],
  "Wb/cBR": [
    {
      "type": 0,
      "value": "Interval Tetap"
    }
  ],
  "WcnIF8": [
    {
      "type": 0,
      "value": "Hapus"
    }
  ],
  "WgChTm": [
    {
      "type": 0,
      "value": "(Nilai kustom)"
    }
  ],
  "WgoP7R": [
    {
      "type": 0,
      "value": "Menampilkan hasil perkalian dua angka tersebut"
    }
  ],
  "WnU9v0": [
    {
      "type": 0,
      "value": "Identitas terkelola tidak dikonfigurasi di aplikasi logika."
    }
  ],
  "X/7je+": [
    {
      "type": 0,
      "value": "Menit"
    }
  ],
  "X2idLs": [
    {
      "type": 0,
      "value": "(UTC-03.00) Montevideo"
    }
  ],
  "X4SuNU": [
    {
      "type": 0,
      "value": "Interval Minimum Kebijakan Percobaan Ulang tidak valid, harus cocok dengan format durasi ISO 8601"
    }
  ],
  "X4gDhV": [
    {
      "type": 0,
      "value": "Penyewa"
    }
  ],
  "X7X5ew": [
    {
      "type": 0,
      "value": "Parameter"
    }
  ],
  "X8JjjT": [
    {
      "type": 1,
      "value": "days"
    },
    {
      "type": 0,
      "value": " hari "
    },
    {
      "type": 1,
      "value": "hours"
    },
    {
      "type": 0,
      "value": " jam"
    }
  ],
  "XCunbR": [
    {
      "type": 0,
      "value": "Pintasan untuk tindakan('actionName').outputs"
    }
  ],
  "XEuptL": [
    {
      "type": 0,
      "value": "Menggabungkan sejumlah string"
    }
  ],
  "XFFpu/": [
    {
      "type": 0,
      "value": "Coba lagi"
    }
  ],
  "XFzzaw": [
    {
      "type": 0,
      "value": "Parameter tingkat lanjut"
    }
  ],
  "XH94im": [
    {
      "type": 0,
      "value": "Pastikan kata dieja dengan benar."
    }
  ],
  "XJkBrZ": [
    {
      "type": 0,
      "value": "Tentukan satu atau beberapa ekspresi yang harus benar untuk diaktifkan oleh pemicu"
    }
  ],
  "XKDZXi": [
    {
      "type": 0,
      "value": "Batas Waktu Tindakan"
    }
  ],
  "XLUs2P": [
    {
      "type": 0,
      "value": "Tipe Token yang Tidak Didukung: "
    },
    {
      "type": 1,
      "value": "var"
    }
  ],
  "XOAcjQ": [
    {
      "type": 0,
      "value": "(UTC+03.00) Nairobi"
    }
  ],
  "XOzn/3": [
    {
      "type": 0,
      "value": "Nama koneksi"
    }
  ],
  "XQ4OCV": [
    {
      "type": 0,
      "value": "(UTC+03.00) Baghdad"
    }
  ],
  "XR4Sd/": [
    {
      "type": 0,
      "value": "Suka"
    }
  ],
  "XRK+gt": [
    {
      "type": 0,
      "value": "Fungsi '"
    },
    {
      "type": 1,
      "value": "functionName"
    },
    {
      "type": 0,
      "value": "' memiliki rantai koneksi tanpa henti"
    }
  ],
  "XTeLIw": [
    {
      "type": 0,
      "value": "(UTC+07.00) Krasnoyarsk"
    }
  ],
  "XTuxmH": [
    {
      "type": 1,
      "value": "minutes"
    },
    {
      "type": 0,
      "value": " menit "
    },
    {
      "type": 1,
      "value": "seconds"
    },
    {
      "type": 0,
      "value": " detik"
    }
  ],
  "XVTQT6": [
    {
      "type": 0,
      "value": "Interval"
    }
  ],
  "XbtEq9": [
    {
      "type": 0,
      "value": "Jumlah"
    }
  ],
  "Xew1Df": [
    {
      "type": 0,
      "value": "Informasi diagnostik lainnya: x-ms-client-request-id is '"
    },
    {
      "type": 1,
      "value": "clientRequestId"
    },
    {
      "type": 0,
      "value": "'."
    }
  ],
  "Xj0Gr/": [
    {
      "type": 0,
      "value": "Elemen skema target tidak dapat dihapus."
    }
  ],
  "Xj4xwI": [
    {
      "type": 0,
      "value": "Identitas terkelola yang digunakan dengan operasi ini sudah tidak ada. Untuk melanjutkan, pilih identitas yang tersedia atau ubah koneksi."
    }
  ],
  "XkBxv5": [
    {
      "type": 0,
      "value": "Pilih skema target"
    }
  ],
  "Xkt2vD": [
    {
      "type": 0,
      "value": "Pilih fungsi aplikasi fungsi"
    }
  ],
  "Xnn0uj": [
    {
      "type": 0,
      "value": "Permintaan"
    }
  ],
  "XqamWZ": [
    {
      "type": 0,
      "value": "Hapus"
    }
  ],
  "XsktQ/": [
    {
      "type": 0,
      "value": "Batasi Logic Apps agar tidak menyertakan header metadata alur kerja dalam respons."
    }
  ],
  "XtuP5e": [
    {
      "type": 0,
      "value": "Fungsi matematika"
    }
  ],
  "Xv5CGN": [
    {
      "type": 0,
      "value": "(UTC-05:00) Indiana (Timur)"
    }
  ],
  "Xx/naD": [
    {
      "type": 0,
      "value": "Wajib. Nama tindakan yang tubuh output isinya Anda inginkan."
    }
  ],
  "Y/bcmG": [
    {
      "type": 0,
      "value": "Kata Sandi"
    }
  ],
  "Y04+GH": [
    {
      "type": 0,
      "value": "Tambahkan tindakan"
    }
  ],
  "Y0H9aX": [
    {
      "type": 0,
      "value": "Info Selengkapnya"
    }
  ],
  "Y5XAbg": [
    {
      "type": 0,
      "value": "Pilih sumber daya Aplikasi Fungsi Swagger"
    }
  ],
  "Y9kBz5": [
    {
      "type": 0,
      "value": "Menampilkan representasi biner dari URI data"
    }
  ],
  "YABOLz": [
    {
      "type": 0,
      "value": "Item Isi"
    }
  ],
  "YCDF7A": [
    {
      "type": 0,
      "value": "Semua parameter yang diperlukan sudah diatur"
    }
  ],
  "YCFhzp": [
    {
      "type": 0,
      "value": "Tambahkan turunan"
    }
  ],
  "YDoc9z": [
    {
      "type": 0,
      "value": "Kondisi pemicu"
    }
  ],
  "YF1yZk": [
    {
      "type": 0,
      "value": "chat-session-id:"
    }
  ],
  "YHsAKl": [
    {
      "type": 0,
      "value": "Catatan operasi"
    }
  ],
  "YIBDSH": [
    {
      "type": 1,
      "value": "days"
    },
    {
      "type": 0,
      "value": "h"
    }
  ],
  "YJJ+gQ": [
    {
      "type": 0,
      "value": "String"
    }
  ],
  "YJlS8E": [
    {
      "type": 0,
      "value": "Format teks sebagai garis bawah. Pintasan: Ctrl+U"
    }
  ],
  "YKXmKD": [
    {
      "type": 0,
      "value": "Memungkinkan ekspresi untuk memperoleh nilai dari nama JSON lain dan nilai pasangan atau output pemicu runtime"
    }
  ],
  "YOUfNf": [
    {
      "type": 0,
      "value": "Masukkan Pfx"
    }
  ],
  "YR1uWE": [
    {
      "type": 0,
      "value": "Format teks sebagai tebal. Pintasan: Ctrl+B"
    }
  ],
  "YRk271": [
    {
      "type": 0,
      "value": "Autentikasi"
    }
  ],
  "YUbSFS": [
    {
      "type": 0,
      "value": "Ya/Tidak"
    }
  ],
  "YWOKlU": [
    {
      "type": 0,
      "value": "Daftar Bernomor"
    }
  ],
  "YZ5Kwe": [
    {
      "type": 0,
      "value": "(UTC-04:00) Waktu Atlantik (Kanada)"
    }
  ],
  "YaFjJQ": [
    {
      "type": 0,
      "value": "Mengembalikan array tunggal atau objek tunggal dengan semua elemen yang ada dalam array atau objek yang dilewati. Parameter untuk fungsi dapat berupa sekumpulan objek atau sekumpulan susunan (bukan gabungan keduanya). Jika ada dua objek dengan nama yang sama, objek terakhir dengan nama tersebut muncul di objek akhir."
    }
  ],
  "Ybzoim": [
    {
      "type": 0,
      "value": "Diperlukan. Nama tindakan dengan nilai yang Anda inginkan."
    }
  ],
  "YdQw4/": [
    {
      "type": 0,
      "value": "Format teks sebagai miring. Pintasan: ⌘I"
    }
  ],
  "YfwZJO": [
    {
      "type": 0,
      "value": "Tips Pencarian"
    }
  ],
  "YgU88A": [
    {
      "type": 0,
      "value": "(UTC+05:30) Chennai, Kolkata, Mumbai, New Delhi"
    }
  ],
  "YiOybp": [
    {
      "type": 0,
      "value": "(UTC+01:00) Brussel, Kopenhagen, Madrid, Paris"
    }
  ],
  "YlesUQ": [
    {
      "type": 0,
      "value": "Peta Anda dalam kondisi sempurna"
    }
  ],
  "YoQara": [
    {
      "type": 0,
      "value": "Tidak ada"
    }
  ],
  "Yuu5CD": [
    {
      "type": 0,
      "value": "Perkecil tampilan"
    }
  ],
  "Yw7Nfl": [
    {
      "type": 0,
      "value": "Nonaktifkan Hasil Statik"
    }
  ],
  "Z9PWl/": [
    {
      "type": 0,
      "value": "Jumlah Kebijakan Coba Ulang tidak valid (Harus dari "
    },
    {
      "type": 1,
      "value": "min"
    },
    {
      "type": 0,
      "value": " hingga "
    },
    {
      "type": 1,
      "value": "max"
    },
    {
      "type": 0,
      "value": ")"
    }
  ],
  "ZBJiuD": [
    {
      "type": 0,
      "value": "Status"
    }
  ],
  "ZCFMoe": [
    {
      "type": 0,
      "value": "Isi"
    }
  ],
  "ZM1mRy": [
    {
      "type": 0,
      "value": "Kontrol Konkurensi"
    }
  ],
  "ZME5hh": [
    {
      "type": 0,
      "value": "Menampilkan komponen jumlah hari dalam sebulan dari tanda waktu string"
    }
  ],
  "ZRdkFN": [
    {
      "type": 0,
      "value": "Ciutkan Hasil Statik"
    }
  ],
  "ZUaz3Y": [
    {
      "type": 0,
      "value": "Pintasan untuk pemicu().outputs.body"
    }
  ],
  "ZXoHXd": [
    {
      "type": 0,
      "value": "Berikut adalah alur Anda."
    }
  ],
  "ZaIeDG": [
    {
      "type": 0,
      "value": "Harus diisi. Kemungkinan nilai awal string."
    }
  ],
  "ZbCS4a": [
    {
      "type": 0,
      "value": "Baca selengkapnya"
    }
  ],
  "ZbX8xq": [
    {
      "type": 0,
      "value": "Operasi ini sudah dihapus."
    }
  ],
  "Zg3IjD": [
    {
      "type": 0,
      "value": "Tutup"
    }
  ],
  "Zi9gQK": [
    {
      "type": 0,
      "value": "Tambahkan item baru"
    }
  ],
  "ZkjTbp": [
    {
      "type": 0,
      "value": "Pelajari selengkapnya tentang konten dinamis."
    }
  ],
  "ZyDq4/": [
    {
      "type": 0,
      "value": "Tampilkan saran lain"
    }
  ],
  "a7j3gS": [
    {
      "type": 0,
      "value": "Wajib. Nomor yang akan dibagi Divisor."
    }
  ],
  "aAXnqw": [
    {
      "type": 0,
      "value": "Wajib. Jumlah kejadian substring yang akan ditemukan."
    }
  ],
  "aE+2gr": [
    {
      "type": 0,
      "value": "False"
    }
  ],
  "aGyVJT": [
    {
      "type": 0,
      "value": "Harus diisi. Jumlah objek untuk dihapus dari bagian depan Koleksi. Harus bilangan bulat positif."
    }
  ],
  "aK4iLW": [
    {
      "type": 0,
      "value": "Penanganan Data"
    }
  ],
  "aP1wk9": [
    {
      "type": 0,
      "value": "Menghasilkan indeks pertama dari nilai dalam string (tidak peka huruf besar/kecil, kultur invarian)"
    }
  ],
  "aSnCCB": [
    {
      "type": 0,
      "value": "Lokasi"
    }
  ],
  "aV/nLS": [
    {
      "type": 0,
      "value": "Detik"
    }
  ],
  "aYTy7X": [
    {
      "type": 0,
      "value": "Dibatalkan"
    }
  ],
  "ae7W0a": [
    {
      "type": 0,
      "value": "Layar Penuh"
    }
  ],
  "ahFd/S": [
    {
      "type": 0,
      "value": "Id Pelacakan Berbeda untuk setiap instans yang dibagi"
    }
  ],
  "ahW8Iv": [
    {
      "type": 0,
      "value": "Copilot"
    }
  ],
  "ahsVI/": [
    {
      "type": 0,
      "value": "Masukkan Pfx"
    }
  ],
  "amRYtC": [
    {
      "type": 0,
      "value": "Masukkan float yang valid."
    }
  ],
  "aoUT/3": [
    {
      "type": 0,
      "value": "Memuat sumber daya..."
    }
  ],
  "auUI93": [
    {
      "type": 0,
      "value": "Tambahkan atau pilih skema sumber yang akan digunakan untuk peta Anda."
    }
  ],
  "b9/1dK": [
    {
      "type": 0,
      "value": "Nilai"
    }
  ],
  "b9P8SA": [
    {
      "type": 0,
      "value": "Tipe Token yang Tidak Didukung: "
    },
    {
      "type": 1,
      "value": "controls"
    }
  ],
  "b9Rvl9": [
    {
      "type": 0,
      "value": "Isi"
    }
  ],
  "bG9rjv": [
    {
      "type": 0,
      "value": "Tindakan"
    }
  ],
  "bGtEPd": [
    {
      "type": 0,
      "value": "Hapus"
    }
  ],
  "bIyTi7": [
    {
      "type": 0,
      "value": "Langganan"
    }
  ],
  "bJ7DWe": [
    {
      "type": 0,
      "value": "Wajib. Nilai yang dikonversi menjadi biner."
    }
  ],
  "bJEJoL": [
    {
      "type": 0,
      "value": "Opsional. Kunci yang akan digunakan untuk mengurutkan objek di dalam koleksi."
    }
  ],
  "bSZ0lL": [
    {
      "type": 0,
      "value": "Url panggilan balik"
    }
  ],
  "bTrk+S": [
    {
      "type": 0,
      "value": "Harus diisi. Objek untuk diperiksa jika lebih besar dari atau sama dengan nilai yang dibandingkan."
    }
  ],
  "bWBMhe": [
    {
      "type": 0,
      "value": "Secara default, instans Aplikasi Logika berjalan secara bersamaan, atau secara paralel. Kontrol ini mengubah bagaimana eksekusi baru diantrekan dan tidak dapat diubah setelah diaktifkan. Untuk menjalankan instans paralel sebanyak mungkin, biarkan kontrol ini dinonaktifkan. Untuk membatasi jumlah eksekusi paralel, aktifkan kontrol ini, lalu pilih batas. Untuk menjalankannya secara berurutan, pilih 1 sebagai batas."
    }
  ],
  "bWOsvo": [
    {
      "type": 0,
      "value": "Gunakan Koneksi Pemanggil"
    }
  ],
  "bXFGpe": [
    {
      "type": 0,
      "value": "Info"
    }
  ],
  "ba9yGJ": [
    {
      "type": 0,
      "value": "Muat lainnya"
    }
  ],
  "bf7078": [
    {
      "type": 0,
      "value": "Menampilkan nilai maksimal dalam array input angka"
    }
  ],
  "blRFVt": [
    {
      "type": 0,
      "value": "Siapkan koneksi ini untuk menggunakannya dalam alur Anda."
    }
  ],
  "bldzuj": [
    {
      "type": 0,
      "value": "Coba Ulang Riwayat"
    }
  ],
  "bt2CaQ": [
    {
      "type": 0,
      "value": "Hapus semua"
    }
  ],
  "bwlAWn": [
    {
      "type": 0,
      "value": "Buka operasi"
    }
  ],
  "byRkj+": [
    {
      "type": 0,
      "value": "Operasi ini memiliki input atau output aman yang diaktifkan."
    }
  ],
  "byTBrn": [
    {
      "type": 0,
      "value": "Kustom"
    }
  ],
  "c/+j08": [
    {
      "type": 0,
      "value": "Lakukan"
    }
  ],
  "c2XklE": [
    {
      "type": 0,
      "value": "Cari"
    }
  ],
  "c3FLox": [
    {
      "type": 0,
      "value": "(UTC+10.00) Hobart"
    }
  ],
  "c3G/zq": [
    {
      "type": 0,
      "value": "Menghasilkan objek dengan properti yang diatur ke nilai yang disediakan"
    }
  ],
  "c4GQZE": [
    {
      "type": 0,
      "value": "Pilih skema untuk menu menurun"
    }
  ],
  "c6XbVI": [
    {
      "type": 0,
      "value": "panel"
    }
  ],
  "c7kfkV": [
    {
      "type": 0,
      "value": "Masukkan JSON yang valid."
    }
  ],
  "c8UPLp": [
    {
      "type": 0,
      "value": "Konten dinamis juga dapat ditambahkan dari sumber lain."
    }
  ],
  "cHiBAn": [
    {
      "type": 0,
      "value": "(UTC+09.00) Seoul"
    }
  ],
  "cJkSrD": [
    {
      "type": 0,
      "value": "Ambil hasil lainnya hingga batas penomoran halaman"
    }
  ],
  "cK2A/V": [
    {
      "type": 0,
      "value": "Lihat Dokumentasi"
    }
  ],
  "cR9RtV": [
    {
      "type": 0,
      "value": "Buang perubahan"
    }
  ],
  "cUW5m8": [
    {
      "type": 0,
      "value": "Pilih kotak centang untuk memilih koneksi ini."
    }
  ],
  "ca/QIc": [
    {
      "type": 0,
      "value": "Pesan Kesalahan"
    }
  ],
  "ceVB5l": [
    {
      "type": 0,
      "value": "Menampilkan isi dari sebagian output beberapa bagian dari tindakan."
    }
  ],
  "cfUHfs": [
    {
      "type": 0,
      "value": "Menghasilkan selisih antara dua tanggal sebagai string rentang waktu"
    }
  ],
  "cgq/+y": [
    {
      "type": 0,
      "value": "Silakan pilih identitas"
    }
  ],
  "ciLkfU": [
    {
      "type": 0,
      "value": "Tebal (⌘B)"
    }
  ],
  "cmTCsW": [
    {
      "type": 0,
      "value": "Kesalahan memuat komponen."
    }
  ],
  "cqiqcf": [
    {
      "type": 0,
      "value": "Waktu mulai"
    }
  ],
  "cr0UnG": [
    {
      "type": 0,
      "value": "9"
    }
  ],
  "cscezV": [
    {
      "type": 0,
      "value": "Harus diisi. Koleksi untuk melompati objek Hitungan pertama."
    }
  ],
  "ctI9Pp": [
    {
      "type": 0,
      "value": "Buat XSLT terlebih dahulu sebelum mencoba menguji pemetaan."
    }
  ],
  "cvp9VP": [
    {
      "type": 0,
      "value": "Kode kesalahan"
    }
  ],
  "cyEBus": [
    {
      "type": 0,
      "value": "(UTC-04.00) Cuiaba"
    }
  ],
  "d020eg": [
    {
      "type": 0,
      "value": "Menampilkan elemen pertama dari array atau string yang diberikan."
    }
  ],
  "d4Ddhp": [
    {
      "type": 0,
      "value": "Unduh (Alt atau Option + pilih)"
    }
  ],
  "dBWIjR": [
    {
      "type": 0,
      "value": "Skema tidak memiliki input yang diperlukan"
    }
  ],
  "dBxX0M": [
    {
      "type": 0,
      "value": "Tambahkan pemicu"
    }
  ],
  "dD8y1n": [
    {
      "type": 0,
      "value": "Beralih ke mode nilai kunci"
    }
  ],
  "dDYCuU": [
    {
      "type": 0,
      "value": "Pelajari selengkapnya"
    }
  ],
  "dL9V5t": [
    {
      "type": 0,
      "value": "Identitas terkelola"
    }
  ],
  "dMAC4C": [
    {
      "type": 0,
      "value": "Ganti tindakan"
    }
  ],
  "dNpnmn": [
    {
      "type": 0,
      "value": "Selamat datang kembali! Jika Anda ingin agar saya mengubah alur Anda, cukup katakan apa yang Anda inginkan. Misalnya:"
    }
  ],
  "dOpdsP": [
    {
      "type": 0,
      "value": "Perbarui"
    }
  ],
  "dPa7+6": [
    {
      "type": 0,
      "value": "Buat"
    }
  ],
  "dQmi91": [
    {
      "type": 0,
      "value": "Frekuensi"
    }
  ],
  "dUbKuK": [
    {
      "type": 0,
      "value": "Lompati"
    }
  ],
  "daoo3l": [
    {
      "type": 0,
      "value": "Tersambung ke "
    },
    {
      "type": 1,
      "value": "connectionName"
    },
    {
      "type": 0,
      "value": "."
    }
  ],
  "dfNjw1": [
    {
      "type": 0,
      "value": "Tutup"
    }
  ],
  "dfmH55": [
    {
      "type": 0,
      "value": "Miring (Ctrl+I)"
    }
  ],
  "dhvk0u": [
    {
      "type": 0,
      "value": "Menampilkan representasi string dari string dengan pengodean base 64"
    }
  ],
  "dqgt9y": [
    {
      "type": 0,
      "value": "Konversikan parameter menjadi Boolean"
    }
  ],
  "drM9Sl": [
    {
      "type": 0,
      "value": "Menampilkan array nilai yang cocok dengan nama kunci dari data formulir atau output tindakan dengan pengodean formulir"
    }
  ],
  "dsz+Ae": [
    {
      "type": 0,
      "value": "Membagi string menggunakan pemisah"
    }
  ],
  "dwrqEc": [
    {
      "type": 0,
      "value": "Peringatan"
    }
  ],
  "e+GuGo": [
    {
      "type": 0,
      "value": "Input"
    }
  ],
  "e00zot": [
    {
      "type": 0,
      "value": "Seberapa sering Anda ingin memeriksa item?"
    }
  ],
  "e4JZEY": [
    {
      "type": 0,
      "value": "(UTC+07.00) Tomsk"
    }
  ],
  "e9OvzW": [
    {
      "type": 0,
      "value": "Bersihkan"
    }
  ],
  "e9bIKh": [
    {
      "type": 0,
      "value": "Gagal membuat XSLT."
    }
  ],
  "eESljX": [
    {
      "type": 0,
      "value": "Kembalikan"
    }
  ],
  "eFet4K": [
    {
      "type": 0,
      "value": "ID Pelacakan Tindakan"
    }
  ],
  "eFnLWK": [
    {
      "type": 0,
      "value": "(UTC-06:00) Amerika Tengah"
    }
  ],
  "eHgfpz": [
    {
      "type": 0,
      "value": "Harap masukkan URL yang valid"
    }
  ],
  "eHgi14": [
    {
      "type": 0,
      "value": "Diperlukan. Nama variabel yang nilainya Anda inginkan."
    }
  ],
  "eRvRWs": [
    {
      "type": 0,
      "value": "Waktu mulai"
    }
  ],
  "eT+b9W": [
    {
      "type": 0,
      "value": "Wajib. Nomor untuk membagi Dividend."
    }
  ],
  "egLI8P": [
    {
      "type": 0,
      "value": "Harus diisi. Indeks substring awal dalam parameter 1."
    }
  ],
  "ehIBkh": [
    {
      "type": 0,
      "value": "Masukkan bilangan bulat"
    }
  ],
  "elD6+N": [
    {
      "type": 0,
      "value": "Miring (⌘I)"
    }
  ],
  "eo1YKX": [
    {
      "type": 0,
      "value": "Aktifkan pemisahan untuk memulai instans alur kerja setiap item dalam array yang dipilih. Setiap instans juga dapat memiliki id pelacakan yang berbeda"
    }
  ],
  "epOMnV": [
    {
      "type": 0,
      "value": "Dibagikan"
    }
  ],
  "eqAUdj": [
    {
      "type": 0,
      "value": "Saat item baru"
    }
  ],
  "f/lWTW": [
    {
      "type": 0,
      "value": "Wajib. Objek untuk memeriksa null."
    }
  ],
  "f1j0to": [
    {
      "type": 0,
      "value": "Opsional. Indeks tempat untuk berhenti mengekstrak substring."
    }
  ],
  "f7Janv": [
    {
      "type": 0,
      "value": "Contoh: PT1S"
    }
  ],
  "f81ClO": [
    {
      "type": 0,
      "value": "Ikon konten dinamis kosong"
    }
  ],
  "fBQBw/": [
    {
      "type": 0,
      "value": "Menampilkan true jika argumen pertama lebih besar atau sama dengan yang kedua"
    }
  ],
  "fDisLL": [
    {
      "type": 0,
      "value": "Pembuatan Acl gagal karena koneksi. Menghapus koneksi."
    }
  ],
  "fElufw": [
    {
      "type": 0,
      "value": "Pilih sumber daya API Management"
    }
  ],
  "fKYuwf": [
    {
      "type": 0,
      "value": "Pilih file atau gambar"
    }
  ],
  "fVG5aD": [
    {
      "type": 0,
      "value": "(UTC-05.00) Haiti"
    }
  ],
  "faUrud": [
    {
      "type": 0,
      "value": "Memuat data koneksi..."
    }
  ],
  "fc1AV8": [
    {
      "type": 0,
      "value": "URL "
    },
    {
      "type": 1,
      "value": "method"
    },
    {
      "type": 0,
      "value": " HTTP"
    }
  ],
  "fg/34o": [
    {
      "type": 0,
      "value": "Fungsi logis"
    }
  ],
  "fifSPb": [
    {
      "type": 0,
      "value": "(UTC-03.30) Newfoundland"
    }
  ],
  "fmm7Ik": [
    {
      "type": 0,
      "value": "Fungsi"
    }
  ],
  "fp8Ry3": [
    {
      "type": 0,
      "value": "(UTC+08:00) Beijing, Chongqing, Hong Kong, Urumqi"
    }
  ],
  "g/7QyT": [
    {
      "type": 0,
      "value": "Pilih koneksi"
    }
  ],
  "g076bL": [
    {
      "type": 0,
      "value": "Email"
    }
  ],
  "g1zwch": [
    {
      "type": 0,
      "value": "Perbesar tampilan"
    }
  ],
  "g4igOR": [
    {
      "type": 0,
      "value": "Terbitkan"
    }
  ],
  "g5A6Bn": [
    {
      "type": 0,
      "value": "Runtime"
    }
  ],
  "g7/EKC": [
    {
      "type": 0,
      "value": "Batas"
    }
  ],
  "g7my78": [
    {
      "type": 0,
      "value": "Jalankan pengujian"
    }
  ],
  "gCXOd5": [
    {
      "type": 0,
      "value": "URI"
    }
  ],
  "gDDfek": [
    {
      "type": 0,
      "value": "Mengembalikan tanda waktu yang merupakan waktu saat ini ditambah interval waktu tertentu."
    }
  ],
  "gDY9xk": [
    {
      "type": 0,
      "value": "Menampilkan hasil pembagian dua angka tersebut"
    }
  ],
  "gIK0WG": [
    {
      "type": 0,
      "value": "Harus diisi. Nilai boolean yang menentukan nilai ekspresi yang harus dikembalikan."
    }
  ],
  "gIc0YJ": [
    {
      "type": 0,
      "value": "Nama koneksi"
    }
  ],
  "gIx5ys": [
    {
      "type": 0,
      "value": "Format teks sebagai miring. Pintasan: Ctrl+I"
    }
  ],
  "gKEaXI": [
    {
      "type": 0,
      "value": "Salin nilai {label} ke clipboard"
    }
  ],
  "gKq3Jv": [
    {
      "type": 0,
      "value": "Sebelumnya gagal"
    }
  ],
  "gL4rVQ": [
    {
      "type": 0,
      "value": "Tidak ada"
    }
  ],
  "gQt/0f": [
    {
      "type": 0,
      "value": "Fungsi konversi"
    }
  ],
  "gRUmiA": [
    {
      "type": 0,
      "value": "Info"
    }
  ],
  "gWyYg0": [
    {
      "type": 0,
      "value": "(UTC+05:00) Ashgabat, Tashkent"
    }
  ],
  "gc6v4X": [
    {
      "type": 0,
      "value": "Identitas terkelola yang ditetapkan sistem"
    }
  ],
  "gfBWfH": [
    {
      "type": 0,
      "value": "Email"
    }
  ],
  "ginGIZ": [
    {
      "type": 0,
      "value": "(UTC-06:00) Guadalajara, Mexico City, Monterrey"
    }
  ],
  "gkY5ya": [
    {
      "type": 0,
      "value": "Hapus"
    }
  ],
  "gpUphl": [
    {
      "type": 0,
      "value": "Masukkan audiens."
    }
  ],
  "gtQYgr": [
    {
      "type": 0,
      "value": "Menghasilkan boolean yang menunjukkan apakah string merupakan angka titik mengambang"
    }
  ],
  "gu9o9z": [
    {
      "type": 0,
      "value": "Ketika digunakan di dalam until loop, fungsi ini menghasilkan indeks perulangan saat ini dari perulangan yang ditentukan."
    }
  ],
  "gvDMuq": [
    {
      "type": 0,
      "value": "Pilih sumber daya Alur Kerja Batch"
    }
  ],
  "gwEKLM": [
    {
      "type": 0,
      "value": "Memuat..."
    }
  ],
  "h+W3VW": [
    {
      "type": 0,
      "value": "Angka"
    }
  ],
  "h1lQDa": [
    {
      "type": 0,
      "value": "Masukkan atau tempel payload JSON contoh."
    }
  ],
  "h40rpg": [
    {
      "type": 0,
      "value": "Tentukan interval dalam format ISO 8601."
    }
  ],
  "h6vVbX": [
    {
      "type": 0,
      "value": "Tambahkan skema sumber terlebih dahulu, lalu pilih elemen untuk membuat peta Anda"
    }
  ],
<<<<<<< HEAD
=======
  "hH/wAd": [
    {
      "type": 0,
      "value": "Kirim ulang eksekusi alur kerja dari tindakan ini"
    }
  ],
  "hMf2TA": [
    {
      "type": 0,
      "value": "Izinkan pembuatan gugusan"
    }
  ],
>>>>>>> 6e54011b
  "hN7iBP": [
    {
      "offset": 0,
      "options": {
        "other": {
          "value": [
            {
              "type": 7
            },
            {
              "type": 0,
              "value": " detik"
            }
          ]
        }
      },
      "pluralType": "cardinal",
      "type": 6,
      "value": "seconds"
    }
  ],
  "hPM6iC": [
    {
      "type": 0,
      "value": "Menampilkan hasil pengurangan dua angka tersebut"
    }
  ],
  "hRVVdR": [
    {
      "type": 0,
      "value": "Batalkan"
    }
  ],
  "hZqQdt": [
    {
      "type": 0,
      "value": "(UTC+02:00) Gaza, Hebron"
    }
  ],
  "hbOvB4": [
    {
      "type": 0,
      "value": "Ini bukan yang saya cari"
    }
  ],
  "hic23z": [
    {
      "type": 0,
      "value": "Nilai terlalu besar."
    }
  ],
  "hq1mk6": [
    {
      "type": 0,
      "value": "Nilai jalur operasi tidak cocok dengan templat untuk segmen. Jalur "
    },
    {
      "type": 1,
      "value": "pathValue"
    },
    {
      "type": 0,
      "value": ", Templat "
    },
    {
      "type": 1,
      "value": "pathTemplate"
    }
  ],
  "hrbDu6": [
    {
      "type": 0,
      "value": "Durasi"
    }
  ],
  "htj+eZ": [
    {
      "type": 0,
      "value": "Perbarui skema target"
    }
  ],
  "hvbclb": [
    {
      "type": 0,
      "value": "Audiens"
    }
  ],
  "hza/cT": [
    {
      "type": 0,
      "value": "(UTC+00.00) Casablanca"
    }
  ],
  "i/SguY": [
    {
      "type": 0,
      "value": "Identitas terkelola yang ditetapkan sistem"
    }
  ],
  "i/b3Ko": [
    {
      "type": 0,
      "value": "Respons Asinkron"
    }
  ],
  "i0XjL5": [
    {
      "type": 0,
      "value": "Cari operasi"
    }
  ],
  "i1EQYm": [
    {
      "type": 0,
      "value": "(UTC+02:00) Harare, Pretoria"
    }
  ],
  "i1Tufp": [
    {
      "type": 0,
      "value": "Berikan data input untuk menguji peta"
    }
  ],
  "i1cwra": [
    {
      "type": 0,
      "value": "Ulangi"
    }
  ],
  "i4C4aB": [
    {
      "type": 0,
      "value": "Jaringan"
    }
  ],
  "i4Om5O": [
    {
      "type": 0,
      "value": "Berisi nilai yang tidak valid"
    }
  ],
  "i8xPfO": [
    {
      "type": 0,
      "value": "No actions"
    }
  ],
  "iB8YKD": [
    {
      "type": 0,
      "value": "Tentang Tab"
    }
  ],
  "iCSHJG": [
    {
      "type": 0,
      "value": "Mengonversi string ke huruf besar menggunakan aturan huruf besar/kecil kultur invarian"
    }
  ],
  "iEy9pT": [
    {
      "type": 0,
      "value": "Konten dinamis"
    }
  ],
  "iHVVTl": [
    {
      "type": 0,
      "value": "Yakin ingin menghapus "
    },
    {
      "type": 1,
      "value": "nodeId"
    },
    {
      "type": 0,
      "value": "?"
    }
  ],
  "iJOIca": [
    {
      "type": 0,
      "value": "Berikutnya"
    }
  ],
  "iMicOQ": [
    {
      "type": 0,
      "value": "Diperlukan. URI untuk mengurai."
    }
  ],
  "iRe/g7": [
    {
      "type": 0,
      "value": "21"
    }
  ],
  "iRjBf4": [
    {
      "type": 0,
      "value": "Tindakan ini memiliki pengujian yang dikonfigurasi."
    }
  ],
  "iSb/hp": [
    {
      "type": 0,
      "value": "Identitas Terkelola"
    }
  ],
  "iSiVB0": [
    {
      "type": 0,
      "value": "Mengamankan output dari operasi dan referensi properti output"
    }
  ],
  "iTKrs8": [
    {
      "type": 0,
      "value": "Penomoran halaman"
    }
  ],
  "iU1OJh": [
    {
      "type": 0,
      "value": "Luaskan"
    }
  ],
  "iU5Fdh": [
    {
      "type": 0,
      "value": "Fungsi manipulasi"
    }
  ],
  "iUs7pv": [
    {
      "type": 0,
      "value": "Batalkan"
    }
  ],
  "iVMVAt": [
    {
      "type": 0,
      "value": "Contoh: 0, 10"
    }
  ],
  "id4DBb": [
    {
      "type": 0,
      "value": "Setelah Anda meninjau saran alur yang dibuat oleh AI ini, pilih"
    }
  ],
  "idQjOP": [
    {
      "type": 0,
      "value": "Properti"
    }
  ],
  "ifnOUI": [
    {
      "type": 0,
      "value": "Tab Tampilan Kode"
    }
  ],
  "ihCdw4": [
    {
      "type": 0,
      "value": "Wajib. Nomor yang akan ditambahkan ke Summand 2."
    }
  ],
  "iq+tiv": [
    {
      "type": 0,
      "value": "11"
    }
  ],
  "iql+jn": [
    {
      "type": 1,
      "value": "seconds"
    },
    {
      "type": 0,
      "value": "d"
    }
  ],
  "ixutP5": [
    {
      "type": 0,
      "value": "Masukkan tabel yang valid."
    }
  ],
  "iy8rNf": [
    {
      "type": 0,
      "value": "Uji"
    }
  ],
  "j5z8Vd": [
    {
      "type": 0,
      "value": "Mengulangi"
    }
  ],
  "jA6Wrp": [
    {
      "type": 0,
      "value": "Tambahkan atau pilih skema target yang akan digunakan untuk peta Anda."
    }
  ],
  "jHHF/u": [
    {
      "type": 0,
      "value": "Menghasilkan bilangan bulat acak dari rentang yang ditentukan, yang inklusif hanya pada akhir awal."
    }
  ],
  "jHKc3w": [
    {
      "type": 0,
      "value": "Lainnya"
    }
  ],
  "jKsMS6": [
    {
      "type": 0,
      "value": "Harus diisi. Ekspresi yang akan ditiadakan."
    }
  ],
  "jMLmag": [
    {
      "type": 0,
      "value": "Buat Baru"
    }
  ],
  "jN0YES": [
    {
      "type": 0,
      "value": "Beri tahu Microsoft bagaimana fitur ini dapat ditingkatkan"
    }
  ],
  "jO5Fet": [
    {
      "type": 0,
      "value": "Opsi Permintaan - Batas Waktu"
    }
  ],
  "jQ0Aqj": [
    {
      "type": 0,
      "value": "Harus diisi. Nilai yang dikonversi ke string."
    }
  ],
  "jQ7UzV": [
    {
      "type": 0,
      "value": "(UTC-10:00) Kepulauan Aleutian"
    }
  ],
  "jQjteB": [
    {
      "type": 0,
      "value": "Tambahkan skema sumber"
    }
  ],
  "jTHUFb": [
    {
      "type": 0,
      "value": "Menampilkan "
    },
    {
      "type": 1,
      "value": "countShowing"
    },
    {
      "type": 0,
      "value": " dari "
    },
    {
      "type": 1,
      "value": "countTotal"
    }
  ],
  "jUDhbs": [
    {
      "type": 0,
      "value": "Skema target"
    }
  ],
  "jVIgz1": [
    {
      "type": 0,
      "value": "Diperlukan. String atau array yang akan dipisah."
    }
  ],
  "jVpanH": [
    {
      "type": 0,
      "value": "Wajib. String input base64."
    }
  ],
  "jZjgYZ": [
    {
      "type": 0,
      "value": "Tidak ada sumber dari jenis ini yang ditemukan di bawah langganan ini."
    }
  ],
  "jcA3Ig": [
    {
      "type": 0,
      "value": "Wajib. Nama kunci nilai data formulir yang akan ditampilkan."
    }
  ],
  "jfInxm": [
    {
      "type": 0,
      "value": "Edit di JSON"
    }
  ],
  "jfU6pn": [
    {
      "type": 0,
      "value": "Mengaktifkan input aman akan mengamankan output secara otomatis."
    }
  ],
  "jgOaTX": [
    {
      "type": 0,
      "value": "Tidak dapat membuat skema"
    }
  ],
  "jlcMGg": [
    {
      "type": 0,
      "value": "Jelaskan hal yang harus dilakukan alur Anda. Tambahkan detail jika memungkinkan, termasuk konektor yang akan digunakan dan jika ada konten yang harus disertakan."
    }
  ],
  "juvF+0": [
    {
      "type": 0,
      "value": "Gateway"
    }
  ],
  "k/oqFL": [
    {
      "type": 0,
      "value": "Wajib. String dengtan pengodean base64."
    }
  ],
  "k5tGEr": [
    {
      "type": 0,
      "value": "Ya"
    }
  ],
  "k8cbQ1": [
    {
      "type": 0,
      "value": "Kesalahan parameter"
    }
  ],
  "kBOAkT": [
    {
      "type": 0,
      "value": "Pilih Bidang"
    }
  ],
  "kBSLfu": [
    {
      "type": 0,
      "value": "Nama properti duplikat"
    }
  ],
  "kEI2xx": [
    {
      "type": 0,
      "value": "Pesan"
    }
  ],
  "kHcCxH": [
    {
      "type": 1,
      "value": "menit"
    },
    {
      "type": 0,
      "value": "m "
    },
    {
      "type": 1,
      "value": "detik"
    },
    {
      "type": 0,
      "value": "d"
    }
  ],
  "kHs5R4": [
    {
      "type": 0,
      "value": "Periksa tindakan ini untuk melihat apakah ada parameter yang perlu ditetapkan."
    }
  ],
  "kKJMeM": [
    {
      "type": 0,
      "value": "Setiap minggu pada hari Senin..."
    }
  ],
  "kM+Mr0": [
    {
      "type": 0,
      "value": "Memuat..."
    }
  ],
  "kN6kce": [
    {
      "type": 0,
      "value": "Menampilkan representasi string dari string input base 64"
    }
  ],
  "kSK9Pq": [
    {
      "type": 0,
      "value": "(UTC-05:00) Bogota, Lima, Quito, Rio Branco"
    }
  ],
  "kVwJXt": [
    {
      "type": 0,
      "value": "(UTC+04:00) Abu Dhabi, Muscat"
    }
  ],
  "kZCX7t": [
    {
      "type": 0,
      "value": "Senin"
    }
  ],
  "kcOhfh": [
    {
      "type": 0,
      "value": "Elemen dan pemetaan yang tidak tersambung ke elemen target telah dihapus."
    }
  ],
  "klY9UN": [
    {
      "offset": 0,
      "options": {
        "=0": {
          "value": [
            {
              "type": 0,
              "value": "tidak ada item cocok."
            }
          ]
        },
        "other": {
          "value": [
            {
              "type": 7
            },
            {
              "type": 0,
              "value": " item cocok."
            }
          ]
        }
      },
      "pluralType": "cardinal",
      "type": 6,
      "value": "count"
    }
  ],
  "kuFK3E": [
    {
      "type": 0,
      "value": "Tidak ada properti tipe autentikasi: 'type'."
    }
  ],
  "kxMDyM": [
    {
      "type": 0,
      "value": "Masukkan json yang valid."
    }
  ],
  "l/9YHQ": [
    {
      "type": 0,
      "value": "(UTC+01.00) Windhoek"
    }
  ],
  "l2YXln": [
    {
      "type": 0,
      "value": "Ganti tindakan dengan"
    }
  ],
  "l36V56": [
    {
      "type": 1,
      "value": "hours"
    },
    {
      "type": 0,
      "value": " jam "
    },
    {
      "type": 1,
      "value": "minutes"
    },
    {
      "type": 0,
      "value": " menit"
    }
  ],
  "l536iI": [
    {
      "type": 0,
      "value": "Tab Pemantauan"
    }
  ],
  "l72gf4": [
    {
      "type": 0,
      "value": "Identitas Terkelola"
    }
  ],
  "lM9qrG": [
    {
      "type": 0,
      "value": "(UTC+13.00) Nuku'alofa"
    }
  ],
  "lPTdSf": [
    {
      "type": 0,
      "value": "Jalankan Pemicu"
    }
  ],
  "lQNKUB": [
    {
      "type": 0,
      "value": "Baris untuk elemen induk ditambahkan secara otomatis."
    }
  ],
  "lR7V87": [
    {
      "type": 0,
      "value": "Fungsi"
    }
  ],
  "lUm6fl": [
    {
      "type": 0,
      "value": "Kembalikan"
    }
  ],
  "lZT0JI": [
    {
      "type": 0,
      "value": "Tambahkan Grup"
    }
  ],
  "lckgnb": [
    {
      "type": 0,
      "value": "Diperlukan. Koleksi yang akan dibalik."
    }
  ],
  "lexzgJ": [
    {
      "type": 0,
      "value": "Hapus semua referensi ke elemen ' "
    },
    {
      "type": 1,
      "value": "nodeName"
    },
    {
      "type": 0,
      "value": " ' sebelum Anda menghapus elemen."
    }
  ],
  "lgs5sf": [
    {
      "type": 0,
      "value": "Mode eksekusi tanpaa status:"
    }
  ],
  "lh0TuF": [
    {
      "type": 0,
      "value": "Daftar menurun untuk memilih jalur file"
    }
  ],
  "lhL/KL": [
    {
      "type": 0,
      "value": "Normal"
    }
  ],
  "ljAOR6": [
    {
      "type": 0,
      "value": "Pintasan untuk tindakan('actionName').outputs.body"
    }
  ],
  "lkgjxD": [
    {
      "type": 0,
      "value": "Diperlukan. String yang berisi waktu selesai."
    }
  ],
  "loxzZD": [
    {
      "type": 0,
      "value": "Sisipkan Ekspresi (Anda juga dapat menambahkannya dengan mengetik / di editor)"
    }
  ],
  "lsH37F": [
    {
      "type": 0,
      "value": "Validasi isi permintaan dengan skema yang disediakan. Jika terdapat ketidakcocokan, HTTP 400 akan dikembalikan"
    }
  ],
  "lsKVU6": [
    {
      "type": 0,
      "value": "Pilih jenis tindakan"
    }
  ],
  "lwlg2K": [
    {
      "type": 0,
      "value": "Garis bawah (Ctrl+U)"
    }
  ],
  "lztiwS": [
    {
      "type": 0,
      "value": "Nilai Aktual"
    }
  ],
  "m/jJ/5": [
    {
      "type": 0,
      "value": "Pemeriksa peta"
    }
  ],
  "m7Y6Qf": [
    {
      "type": 0,
      "value": "Menguji"
    }
  ],
  "m8Q61y": [
    {
      "type": 0,
      "value": "Nama"
    }
  ],
  "m8z4Yr": [
    {
      "type": 0,
      "value": "Ambang dari item yang akan dikembalikan"
    }
  ],
  "mAuMD+": [
    {
      "type": 0,
      "value": "Masukkan Array"
    }
  ],
  "mCKsFw": [
    {
      "type": 0,
      "value": "(UTC+07:00) Barnaul, Gorno-Altaysk"
    }
  ],
  "mCzkXX": [
    {
      "type": 0,
      "value": "Tambahkan tindakan"
    }
  ],
  "mE7w9G": [
    {
      "type": 0,
      "value": "Fungsi dihapus."
    }
  ],
  "mGUdCO": [
    {
      "type": 0,
      "value": "Mengembalikan tanda waktu yang merupakan waktu saat ini dikurangi interval waktu tertentu."
    }
  ],
  "mGpKsl": [
    {
      "type": 0,
      "value": "Menampilkan representasi string dari URI data"
    }
  ],
  "mPakaD": [
    {
      "type": 0,
      "value": "Url mengkodekan string input"
    }
  ],
  "mPuXlv": [
    {
      "type": 0,
      "value": "Tipe pemisahan tidak valid pada nilai '"
    },
    {
      "type": 1,
      "value": "splitOn"
    },
    {
      "type": 0,
      "value": "', pemisahan tidak dalam array."
    }
  ],
  "mYQFtf": [
    {
      "type": 0,
      "value": "Tidak ada properti 'secret' atau 'pfx' dan 'password' yang diperlukan untuk tipe autentikasi 'ActiveDirectoryOAuth'."
    }
  ],
  "mZQYLv": [
    {
      "type": 0,
      "value": "Harus diisi. Ekspresi Xpath untuk dievaluasi."
    }
  ],
  "mZRMD9": [
    {
      "type": 0,
      "value": "Harus diisi. String untuk dikonversi ke huruf kecil. Jika karakter dalam string tidak memiliki huruf kecil yang ekuivalen, karakter meliputi string yang tidak berubah dalam string yang belum dikembalikan."
    }
  ],
  "mca3Ml": [
    {
      "type": 0,
      "value": "Masuk ke konektor"
    }
  ],
  "meVkB6": [
    {
      "type": 0,
      "value": "Nama properti kosong"
    }
  ],
  "mej02C": [
    {
      "type": 0,
      "value": "(UTC+08.30) Pyongyang"
    }
  ],
  "mjS/k1": [
    {
      "type": 0,
      "value": "Batasi Logic Apps agar tidak menyertakan header metadata alur kerja dalam permintaan keluar."
    }
  ],
  "mkd0Jx": [
    {
      "type": 0,
      "value": "Ajukan pertanyaan atau jelaskan bagaimana Anda ingin mengubah alur ini"
    }
  ],
  "mvrlkP": [
    {
      "type": 0,
      "value": "Masukkan kata sandi sebagai teks biasa atau gunakan parameter yang aman"
    }
  ],
  "mvu5xN": [
    {
      "type": 0,
      "value": "Nilai "
    },
    {
      "type": 1,
      "value": "name"
    }
  ],
  "mwEHSX": [
    {
      "type": 0,
      "value": "Fungsi"
    }
  ],
  "mx2IMJ": [
    {
      "type": 0,
      "value": "13"
    }
  ],
  "n+F7e2": [
    {
      "type": 0,
      "value": "15"
    }
  ],
  "n20T2h": [
    {
      "type": 0,
      "value": "7"
    }
  ],
  "n35O/+": [
    {
      "type": 0,
      "value": "Harus diisi. Nilai yang dikonversi ke angka titik mengambang."
    }
  ],
  "n42uAO": [
    {
      "type": 0,
      "value": "(UTC-04.00) Santiago"
    }
  ],
  "n4V2Hi": [
    {
      "type": 0,
      "value": "OAuth Active Directory"
    }
  ],
  "n7wxxN": [
    {
      "type": 0,
      "value": "Coba kata kunci yang kurang spesifik."
    }
  ],
  "nCa0KG": [
    {
      "type": 0,
      "value": "Kesalahan Internal"
    }
  ],
  "nGds/r": [
    {
      "type": 0,
      "value": "Harus diisi. Objek untuk diperiksa jika kurang dari atau sama dengan nilai yang sedang dibandingkan."
    }
  ],
  "nHIeXp": [
    {
      "type": 0,
      "value": "Dilewati"
    }
  ],
  "nHseED": [
    {
      "type": 0,
      "value": "Wajib. Jumlah unit waktu yang diinginkan adalah di masa depan."
    }
  ],
  "nNWAAh": [
    {
      "type": 0,
      "value": "Tidak ada skema yang ditambahkan."
    }
  ],
  "nOWGAV": [
    {
      "type": 0,
      "value": "Waktu selesai"
    }
  ],
  "nOhve4": [
    {
      "type": 0,
      "value": "Ya/Tidak"
    }
  ],
  "nPgYuI": [
    {
      "type": 0,
      "value": "Parameter baru"
    }
  ],
  "nRpM02": [
    {
      "type": 0,
      "value": "Kustom"
    }
  ],
  "nSan4V": [
    {
      "type": 0,
      "value": "Atur ulang"
    }
  ],
  "nTA155": [
    {
      "type": 0,
      "value": "Diperlukan. Nama properti yang akan dihapus."
    }
  ],
  "nVDG00": [
    {
      "type": 0,
      "value": "(UTC+14:00) Kiritimati Island"
    }
  ],
  "nZ4nLn": [
    {
      "type": 0,
      "value": "Sembunyikan header alur kerja"
    }
  ],
  "ngsC44": [
    {
      "type": 0,
      "value": "Harus diisi. Objek untuk diperiksa jika kurang dari objek yang dibandingkan."
    }
  ],
  "njGstq": [
    {
      "type": 0,
      "value": "(UTC+05.45) Kathmandu"
    }
  ],
  "nkk1mu": [
    {
      "type": 0,
      "value": "Menambahkan jumlah bilangan bulat menit ke tanda waktu string yang diberikan"
    }
  ],
  "nmFupX": [
    {
      "type": 0,
      "value": "Waktu habis"
    }
  ],
  "no/SMg": [
    {
      "type": 0,
      "value": "(UTC+10.00) Brisbane"
    }
  ],
  "nx25nq": [
    {
      "type": 0,
      "value": "19"
    }
  ],
  "ny75Ly": [
    {
      "type": 0,
      "value": "Masukkan nilai default untuk parameter."
    }
  ],
  "o/0SEj": [
    {
      "type": 0,
      "value": "Menampilkan elemen terakhir dalam array atau string yang diberikan"
    }
  ],
  "o/FgET": [
    {
      "type": 0,
      "value": "Fungsi telah dihapus dari lokasi saat ini dan saat ini ada di tempat lain."
    }
  ],
  "o14STH": [
    {
      "type": 0,
      "value": "Harus diisi. XML untuk mengevaluasi ekspresi Xpath."
    }
  ],
  "o1HOyf": [
    {
      "type": 1,
      "value": "current_page"
    },
    {
      "type": 0,
      "value": " dari "
    },
    {
      "type": 1,
      "value": "max_page"
    }
  ],
  "o2Cmny": [
    {
      "type": 0,
      "value": "Masukkan uri yang valid."
    }
  ],
  "o3SfI4": [
    {
      "type": 0,
      "value": "Zoom hingga pas"
    }
  ],
  "o7bd1o": [
    {
      "type": 0,
      "value": "(UTC+03.30) Tehran"
    }
  ],
  "o8ohVV": [
    {
      "type": 0,
      "value": "Id Skema"
    }
  ],
  "oAFcW6": [
    {
      "type": 0,
      "value": "Wajib. Ini adalah dataURI yang dikodekan menjadi representasi biner."
    }
  ],
  "oDHXKh": [
    {
      "type": 0,
      "value": "Item"
    }
  ],
  "oLtwMw": [
    {
      "type": 0,
      "value": "Transfer Konten"
    }
  ],
  "oMphsh": [
    {
      "type": 0,
      "value": "Pengaturan"
    }
  ],
  "oO12r6": [
    {
      "type": 0,
      "value": "(UTC-08:00) Baja California"
    }
  ],
  "oQjIWf": [
    {
      "type": 0,
      "value": "Kesalahan"
    }
  ],
  "oR2x4N": [
    {
      "type": 0,
      "value": "Nilai bilangan bulat tidak valid"
    }
  ],
  "oTBkbU": [
    {
      "type": 0,
      "value": "Output"
    }
  ],
  "oV0xQ9": [
    {
      "type": 0,
      "value": "Masukkan pengidentifikasi eksekusi untuk membuka eksekusi"
    }
  ],
  "oVVPst": [
    {
      "type": 0,
      "value": "Apakah Anda ingin membuang semua perubahan yang tidak disimpan?"
    }
  ],
  "odQ554": [
    {
      "type": 0,
      "value": "Isi respons"
    }
  ],
  "onXUu0": [
    {
      "type": 0,
      "value": "Tambahkan catatan"
    }
  ],
  "ox2Ou7": [
    {
      "type": 0,
      "value": "Masukkan JSON yang valid"
    }
  ],
  "oxXV4+": [
    {
      "type": 0,
      "value": "Menampilkan objek non-null pertama di nilai argumen yang diberikan."
    }
  ],
  "p/0r2N": [
    {
      "type": 0,
      "value": "Wajib. Nama kunci nilai data formulir yang akan ditampilkan."
    }
  ],
  "p16/4S": [
    {
      "type": 0,
      "value": "Header"
    }
  ],
  "p1IEXb": [
    {
      "type": 0,
      "value": "Masukkan data dari langkah sebelumnya. Anda juga dapat menambahkan data dengan mengetik karakter '/'."
    }
  ],
  "p1Qtm5": [
    {
      "type": 0,
      "value": "Dalam Aplikasi"
    }
  ],
  "p5ZID0": [
    {
      "type": 0,
      "value": "(UTC+03:00) Kuwait, Riyadh"
    }
  ],
  "pC2nr2": [
    {
      "type": 0,
      "value": "Masukkan kunci"
    }
  ],
  "pH2uak": [
    {
      "type": 0,
      "value": "Ciutkan"
    }
  ],
  "pIczsS": [
    {
      "type": 0,
      "value": "Waktu berakhir"
    }
  ],
  "pMms92": [
    {
      "type": 0,
      "value": "Sisipkan Konten Dinamis"
    }
  ],
  "pOTcUO": [
    {
      "type": 0,
      "value": "Wajib. Nilai yang dikombinasikan menjadi array."
    }
  ],
  "pXmFGf": [
    {
      "type": 0,
      "value": "Konversikan input menjadi nilai jenis Xml"
    }
  ],
  "pYNzbj": [
    {
      "type": 0,
      "value": "Jalur"
    }
  ],
  "pYtSyE": [
    {
      "type": 0,
      "value": "Wajib. Nomor untuk membagi Dividen. Setelah dibagi, sisanya diambil."
    }
  ],
  "pcGqoB": [
    {
      "type": 0,
      "value": "Kesalahan saat memuat output"
    }
  ],
  "pcuZKB": [
    {
      "type": 0,
      "value": "Mengembalikan array tunggal atau objek tunggal yang memiliki elemen umum di antara array atau objek yang dilewati. Parameter untuk fungsi dapat berupa sekumpulan objek atau sekumpulan susunan (bukan gabungan keduanya). Jika ada dua objek dengan nama yang sama, objek terakhir dengan nama tersebut muncul di objek akhir."
    }
  ],
  "piaRy6": [
    {
      "type": 0,
      "value": "Pemicu"
    }
  ],
  "pozypE": [
    {
      "type": 0,
      "value": "Menghapus spasi awal dan akhir dari string"
    }
  ],
  "pr9GwA": [
    {
      "type": 0,
      "value": "Refresh"
    }
  ],
  "ptkf0D": [
    {
      "type": 0,
      "value": "Keamanan"
    }
  ],
  "q+ZZjX": [
    {
      "type": 0,
      "value": "Coba Ulang Riwayat"
    }
  ],
  "q/+Uex": [
    {
      "type": 0,
      "value": "Menghasilkan node XML, kumpulan node atau nilai sebagai JSON dari ekspresi JalurX yang disediakan"
    }
  ],
  "q1gfIs": [
    {
      "type": 0,
      "value": "Tambahkan pemicu"
    }
  ],
  "q2OCEx": [
    {
      "type": 0,
      "value": "Diperlukan. Nilai yang akan ditetapkan ke properti."
    }
  ],
  "q2w8Sk": [
    {
      "type": 0,
      "value": "Konversikan parameter menjadi string"
    }
  ],
  "q4ChjK": [
    {
      "type": 0,
      "value": "Pilih alur kerja dengan pemicu 'manual'"
    }
  ],
  "q5TkqE": [
    {
      "type": 0,
      "value": "Diperlukan. Nilai untuk dikembalikan jika ekspresi adalah false."
    }
  ],
  "q87X20": [
    {
      "type": 0,
      "value": "Menambahkan jumlah bilangan bulat detik ke tanda waktu string yang diberikan"
    }
  ],
  "qAlTD5": [
    {
      "type": 0,
      "value": "Format referensi koneksi manifes tidak didukung: '"
    },
    {
      "type": 1,
      "value": "referenceKeyFormat"
    },
    {
      "type": 0,
      "value": "'"
    }
  ],
  "qBNM3e": [
    {
      "type": 0,
      "value": "Menyambungkan ke aplikasi dan layanan"
    }
  ],
  "qBkxGU": [
    {
      "type": 0,
      "value": "Format teks sebagai garis bawah. Pintasan: ⌘U"
    }
  ],
  "qGfwxW": [
    {
      "type": 0,
      "value": "Identitas terkelola"
    }
  ],
  "qJpnIL": [
    {
      "type": 0,
      "value": "Memeriksa apakah string berakhir dengan nilai (tidak peka huruf besar/kecil, kultur invarian)"
    }
  ],
  "qQoQFv": [
    {
      "type": 0,
      "value": "Koneksi tidak valid."
    }
  ],
  "qSejoi": [
    {
      "type": 0,
      "value": "Menampilkan true jika argumen pertama kurang dari atau sama dengan yang kedua"
    }
  ],
  "qSt0Sb": [
    {
      "type": 0,
      "value": "Wajib diisi"
    }
  ],
  "qUMXpq": [
    {
      "type": 0,
      "value": "Titik Akhir Swagger"
    }
  ],
  "qUWBUX": [
    {
      "offset": 0,
      "options": {
        "other": {
          "value": [
            {
              "type": 7
            },
            {
              "type": 0,
              "value": " hari"
            }
          ]
        }
      },
      "pluralType": "cardinal",
      "type": 6,
      "value": "days"
    }
  ],
  "qVgQfW": [
    {
      "type": 0,
      "value": "Cari"
    }
  ],
  "qc5S69": [
    {
      "type": 0,
      "value": "Menampilkan jumlah elemen dalam array atau string"
    }
  ],
  "qiIs4V": [
    {
      "type": 0,
      "value": "Contoh: "
    },
    {
      "type": 1,
      "value": "example"
    }
  ],
  "qij+Vf": [
    {
      "type": 0,
      "value": "Alihkan ke mode tampilan default"
    }
  ],
  "qnI4Y1": [
    {
      "type": 0,
      "value": "Harus diisi. Nilai yang dikonversi ke bilangan bulat."
    }
  ],
  "qr1lLG": [
    {
      "type": 0,
      "value": "Fungsi '"
    },
    {
      "type": 1,
      "value": "nodeName"
    },
    {
      "type": 0,
      "value": "' memiliki input dengan tipe yang tidak cocok"
    }
  ],
  "qrxi0L": [
    {
      "type": 0,
      "value": "Respons asinkron memungkinkan Aplikasi Logika merespons dengan 202 (Diterima) untuk menunjukkan bahwa permintaan telah diterima untuk diproses. Header lokasi akan disediakan untuk menerima keadaan akhir."
    }
  ],
  "qs9D+A": [
    {
      "type": 0,
      "value": "Properti '"
    },
    {
      "type": 1,
      "value": "invalidProperties"
    },
    {
      "type": 0,
      "value": "' untuk tipe autentikasi '"
    },
    {
      "type": 1,
      "value": "convertedAuthType"
    },
    {
      "type": 0,
      "value": "' tidak valid."
    }
  ],
  "qy5WqY": [
    {
      "type": 0,
      "value": "Saran alur sebelumnya"
    }
  ],
  "qzaoRR": [
    {
      "type": 0,
      "value": "Batasi durasi maksimum antara percobaan ulang dan respons asinkron untuk tindakan ini. Catatan: Ini tidak mengubah batas waktu permintaan dari permintaan tunggal"
    }
  ],
  "r/n6/9": [
    {
      "type": 0,
      "value": "Masukkan nilai"
    }
  ],
  "r43nMc": [
    {
      "type": 0,
      "value": "Batalkan"
    }
  ],
  "r7vZ5a": [
    {
      "type": 0,
      "value": "Interval Minimum"
    }
  ],
  "r8aZXs": [
    {
      "type": 0,
      "value": "Memungkinkan ekspresi untuk memperoleh nilai dari nama JSON lain dan nilai pasangan atau output tindakan runtime"
    }
  ],
  "r9SVE4": [
    {
      "type": 0,
      "value": "Int"
    }
  ],
  "rAwCdh": [
    {
      "type": 0,
      "value": "Sambungkan melalui gateway data lokal"
    }
  ],
  "rAyuzv": [
    {
      "type": 0,
      "value": "Tidak"
    }
  ],
  "rCl53e": [
    {
      "type": 0,
      "value": "Judul Kartu"
    }
  ],
  "rDDPpJ": [
    {
      "type": 0,
      "value": "Rahasia"
    }
  ],
  "rDt4Iu": [
    {
      "type": 0,
      "value": "Apakah koneksi tidak valid"
    }
  ],
  "rNi5Y3": [
    {
      "type": 0,
      "value": "Pilih kotak centang ini jika Anda sedang menyiapkan koneksi lokal."
    }
  ],
  "rSIBjh": [
    {
      "type": 0,
      "value": "Masukkan nilai untuk parameter."
    }
  ],
  "rSa1Id": [
    {
      "type": 0,
      "value": "Tidak ada file yang ditemukan di "
    },
    {
      "type": 1,
      "value": "filePath"
    },
    {
      "type": 0,
      "value": ", simpan XSLT ke jalur yang ditentukan untuk menggunakan fungsi ini"
    }
  ],
  "raBiud": [
    {
      "type": 0,
      "value": "Wajib. Array nilai untuk mencari nilai maksimum atau nilai pertama kumpulan."
    }
  ],
  "rcz4w4": [
    {
      "type": 0,
      "value": "Menampilkan representasi dengan pengodean URI dari nilai"
    }
  ],
  "rd6fai": [
    {
      "type": 0,
      "value": "Gunakan tombol panah kiri dan kanan untuk menavigasi antarperintah"
    }
  ],
  "rh5g4p": [
    {
      "type": 0,
      "value": "Berhasil"
    }
  ],
  "rn5IsW": [
    {
      "type": 0,
      "value": "Maaf, saya tidak dapat memahami permintaan Anda. Rumuskan ulang permintaan Anda dan coba lagi."
    }
  ],
  "rsdJcV": [
    {
      "type": 0,
      "value": "Pilih elemen skema sumber untuk membuat peta Anda"
    }
  ],
  "rv0Pn+": [
    {
      "type": 0,
      "value": "Tambah baru"
    }
  ],
  "rxIJfD": [
    {
      "type": 0,
      "value": "(UTC+09.30) Darwin"
    }
  ],
  "rxMXmZ": [
    {
      "type": 0,
      "value": "(UTC+04:00) Port Louis"
    }
  ],
  "s+4LEa": [
    {
      "type": 0,
      "value": "Buka folder"
    }
  ],
  "s5RV9B": [
    {
      "type": 0,
      "value": "Menampilkan komponen jumlah hari dalam setahun dari tanda waktu string"
    }
  ],
  "s7nGyC": [
    {
      "type": 0,
      "value": "Hapus"
    }
  ],
  "sBBLuh": [
    {
      "type": 0,
      "value": "Untuk menyimpan alur kerja ini, selesaikan penyetelan tindakan ini:"
    }
  ],
  "sDkAVZ": [
    {
      "type": 0,
      "value": "Menampilkan array nilai yang cocok dengan nama kunci dari data formulir atau output pemicu dengan pengodean formulir"
    }
  ],
  "sEqLTV": [
    {
      "type": 0,
      "value": "Tab Pengujian"
    }
  ],
  "sFbnCs": [
    {
      "type": 0,
      "value": "(UTC-05.00) Chetumal"
    }
  ],
  "sFwHQc": [
    {
      "type": 0,
      "value": "Batalkan pembuatan koneksi"
    }
  ],
  "sQ2vRs": [
    {
      "type": 0,
      "value": "Tambahkan Kasus"
    }
  ],
  "sRpETS": [
    {
      "type": 0,
      "value": "Peringatan: nilai kustom tidak cocok dengan tipe node skema"
    }
  ],
  "sVQe34": [
    {
      "type": 0,
      "value": "Berikan parameter untuk menguji output."
    }
  ],
  "sW47JR": [
    {
      "type": 0,
      "value": "Tingkat Paralelisme"
    }
  ],
  "sYQDN+": [
    {
      "type": 0,
      "value": "Opsi pemformatan untuk keluarga font"
    }
  ],
  "sZ0G/Z": [
    {
      "type": 0,
      "value": "Wajib. String berisi unit waktu tertentu dalam interval yang akan ditambahkan."
    }
  ],
  "sZHTQV": [
    {
      "type": 0,
      "value": "(UTC+09.00) Chita"
    }
  ],
  "sbPZ9S": [
    {
      "type": 0,
      "value": "Harus diisi. Koleksi untuk diperiksa jika kosong."
    }
  ],
  "sfJTHV": [
    {
      "type": 0,
      "value": "Wajib. Nomor yang akan dihapus dari Minuend."
    }
  ],
  "shF9tZ": [
    {
      "type": 0,
      "value": "Kunci"
    }
  ],
  "soqP+Z": [
    {
      "type": 0,
      "value": "Menampilkan true jika salah satu parameter benar"
    }
  ],
  "srMbm9": [
    {
      "type": 0,
      "value": "Batal"
    }
  ],
  "srpZD2": [
    {
      "type": 0,
      "value": "ID Klien"
    }
  ],
  "ss5JPH": [
    {
      "type": 0,
      "value": "Parameter baru"
    }
  ],
  "sv+IcU": [
    {
      "type": 0,
      "value": "Tidak dapat membuat definisi peta data"
    }
  ],
  "sw6EXK": [
    {
      "type": 0,
      "value": "Status"
    }
  ],
  "syiNc+": [
    {
      "type": 0,
      "value": "Telusuri"
    }
  ],
  "sys5gu": [
    {
      "type": 0,
      "value": "Sertifikat Klien"
    }
  ],
  "sytRna": [
    {
      "type": 0,
      "value": "Gagal mengambil input dinamis. Detail kesalahan: '"
    },
    {
      "type": 1,
      "value": "message"
    },
    {
      "type": 0,
      "value": "'"
    }
  ],
  "t+XCkg": [
    {
      "type": 0,
      "value": "Wajib. String berisi nama zona waktu dari zona waktu tempat tujuan. Lihat https://msdn.microsoft.com/en-us/library/gg154758.aspx untuk rinciannya."
    }
  ],
  "tAbbH8": [
    {
      "type": 0,
      "value": "Menetapkan terlalu banyak input"
    }
  ],
  "tAeKNh": [
    {
      "type": 0,
      "value": "Sederhana"
    }
  ],
  "tE7Zam": [
    {
      "type": 0,
      "value": "Menampilkan URL untuk memanggil pemicu atau tindakan"
    }
  ],
  "tH2pT1": [
    {
      "type": 0,
      "value": "Kembali ke pencarian"
    }
  ],
  "tImHz/": [
    {
      "type": 1,
      "value": "hari"
    },
    {
      "type": 0,
      "value": "h "
    },
    {
      "type": 1,
      "value": "jam"
    },
    {
      "type": 0,
      "value": "j"
    }
  ],
  "tLZ9Sh": [
    {
      "type": 0,
      "value": "Wajib. Indeks bagian yang akan diambil."
    }
  ],
  "tMRPnG": [
    {
      "type": 0,
      "value": "Fungsi ini menyediakan detail untuk alur kerja itu sendiri pada runtime"
    }
  ],
  "tMdcE1": [
    {
      "type": 0,
      "value": "Koneksi tidak valid, perbarui koneksi Anda untuk memuat detail lengkap"
    }
  ],
  "tNoZx2": [
    {
      "type": 0,
      "value": "Tipe"
    }
  ],
  "tTIsTX": [
    {
      "type": 0,
      "value": "Uji alur kerja ini"
    }
  ],
  "tUCptx": [
    {
      "type": 0,
      "value": "Sisipkan Tautan"
    }
  ],
  "tUU4ak": [
    {
      "type": 0,
      "value": "(UTC+11.00) Chokurdakh"
    }
  ],
  "tUYXRA": [
    {
      "type": 0,
      "value": "Contoh: 2017-03-24T15:00:00Z"
    }
  ],
  "tUlRzr": [
    {
      "type": 0,
      "value": "Dasar"
    }
  ],
  "tWV2mC": [
    {
      "type": 0,
      "value": "pada "
    },
    {
      "type": 1,
      "value": "times"
    },
    {
      "type": 0,
      "value": " setiap jam"
    }
  ],
  "tZIlCA": [
    {
      "type": 0,
      "value": "(UTC-08:00) Pacific Time (US & Kanada)"
    }
  ],
  "tZj2Xn": [
    {
      "type": 0,
      "value": "Menampilkan true jika argumen pertama lebih besar dari yang kedua"
    }
  ],
  "taPCmY": [
    {
      "type": 0,
      "value": "Wajib. Jumlah jam yang akan ditambahkan. Dapat berupa nilai negatif untuk mengurangi jam."
    }
  ],
  "tarDYT": [
    {
      "type": 0,
      "value": "Menampilkan true jika argumen pertama kurang dari argumen kedua."
    }
  ],
  "td5//c": [
    {
      "type": 0,
      "value": "Ciutkan node pohon"
    }
  ],
  "ti5TEd": [
    {
      "type": 0,
      "value": "Batal"
    }
  ],
  "tqqUHX": [
    {
      "type": 0,
      "value": "(UTC+12:45) Kepulauan Chatham"
    }
  ],
  "tsmuoF": [
    {
      "type": 0,
      "value": "Nama Tampilan"
    }
  ],
  "u81zB9": [
    {
      "type": 0,
      "value": "(UTC-09:00) Waktu Universal Terkoordinasi-09"
    }
  ],
  "u9tr3k": [
    {
      "type": 0,
      "value": "Pilih elemen untuk mulai mengonfigurasi"
    }
  ],
  "uDI1Um": [
    {
      "type": 0,
      "value": "Kode Status"
    }
  ],
  "uE0A0s": [
    {
      "type": 0,
      "value": "(UTC) Waktu Universal Terkoordinasi"
    }
  ],
  "uIurld": [
    {
      "type": 0,
      "value": "Simpan"
    }
  ],
  "uM1i27": [
    {
      "type": 0,
      "value": "Tentukan jumlah percobaan ulang dari 1 sampai 90"
    }
  ],
  "uN4zFU": [
    {
      "type": 0,
      "value": "OK"
    }
  ],
  "uNHpGB": [
    {
      "type": 0,
      "value": "(UTC+07:00) Bangkok, Hanoi, Jakarta"
    }
  ],
  "uOWkHS": [
    {
      "type": 0,
      "value": "Gagal mengambil output dinamis. Akibatnya, output operasi ini mungkin tidak terlihat dalam tindakan berikutnya. Detail kesalahan: "
    },
    {
      "type": 1,
      "value": "message"
    }
  ],
  "uR9WuI": [
    {
      "type": 0,
      "value": "Harus diisi. Koleksi untuk dievaluasi. Sebuah objek yang muncul di koleksi juga muncul dalam hasil."
    }
  ],
  "uUlBZ8": [
    {
      "type": 0,
      "value": "Menambahkan jumlah bilangan bulat jam ke tanda waktu string yang diberikan"
    }
  ],
  "uWf/I5": [
    {
      "type": 0,
      "value": "Tampilkan"
    }
  ],
  "uZpzqY": [
    {
      "type": 0,
      "value": "Maaf, kapasitas Copilot sedang penuh dan sementara tidak tersedia — coba beberapa saat lagi."
    }
  ],
  "uanMWm": [
    {
      "type": 0,
      "value": "Berhasil"
    }
  ],
  "uc/PoD": [
    {
      "type": 0,
      "value": "Wajib. Jumlah unit waktu yang diinginkan adalah di masa lalu."
    }
  ],
  "uc3ytS": [
    {
      "type": 0,
      "value": "Pilih runtime"
    }
  ],
  "uczA5c": [
    {
      "type": 0,
      "value": "Harus diisi. String yang dapat berisi nilai."
    }
  ],
  "uesaee": [
    {
      "type": 0,
      "value": "Ekspresi"
    }
  ],
  "uh/+ZN": [
    {
      "type": 0,
      "value": "(UTC-03.00) Greenland"
    }
  ],
  "ui3KuP": [
    {
      "type": 0,
      "value": "Kesalahan operasi"
    }
  ],
  "ui7GCl": [
    {
      "type": 0,
      "value": "16"
    }
  ],
  "unMaeV": [
    {
      "type": 0,
      "value": "Variabel"
    }
  ],
  "urAHv1": [
    {
      "type": 0,
      "value": "4"
    }
  ],
  "usCZ7R": [
    {
      "type": 0,
      "value": "(UTC+11.00) Magadan"
    }
  ],
  "ut5Med": [
    {
      "type": 0,
      "value": "Nilai Default"
    }
  ],
  "uwuGU0": [
    {
      "type": 0,
      "value": "(UTC+06:30) Yangon (Rangoon)"
    }
  ],
  "uxKRO/": [
    {
      "type": 0,
      "value": "Parameter"
    }
  ],
  "uxQ143": [
    {
      "type": 0,
      "value": "Ajukan pertanyaan yang terkait dengan alur kerja atau Logic Apps Anda."
    }
  ],
  "uxt1xW": [
    {
      "type": 0,
      "value": "Hapus parameter '"
    },
    {
      "type": 1,
      "value": "parameterName"
    },
    {
      "type": 0,
      "value": "' dan nilainya"
    }
  ],
  "uzsleE": [
    {
      "type": 0,
      "value": "Membuat array dari parameter"
    }
  ],
  "v+keTP": [
    {
      "type": 0,
      "value": "Tanggal pemicu"
    }
  ],
  "v0ENVA": [
    {
      "type": 0,
      "value": "Memuat"
    }
  ],
  "v39HKj": [
    {
      "type": 0,
      "value": "Menghasilkan string unik global (GUID)"
    }
  ],
  "v7ipqH": [
    {
      "type": 0,
      "value": "Setiap tindakan harus memiliki satu atau beberapa operasi setelah konfigurasi"
    }
  ],
  "vEBhDX": [
    {
      "type": 0,
      "value": "Menghasilkan indeks terakhir dari nilai dalam string (tidak peka huruf besar/kecil, kultur invarian)"
    }
  ],
  "vF+gWH": [
    {
      "type": 0,
      "value": "Jelaskan fungsi alur ini"
    }
  ],
  "vLereV": [
    {
      "type": 0,
      "value": "Harus diisi. Koleksi untuk mengambil objek hitungan pertama."
    }
  ],
  "vQcQkU": [
    {
      "type": 0,
      "value": "Harus diisi. Nilai string yang dapat diakhiri."
    }
  ],
  "vSlNPe": [
    {
      "type": 0,
      "value": "Hapus"
    }
  ],
  "vT0DCP": [
    {
      "type": 0,
      "value": "Output"
    }
  ],
  "vVJuus": [
    {
      "type": 0,
      "value": "Ekspresi tidak valid."
    }
  ],
  "vX9WYS": [
    {
      "type": 0,
      "value": "Audiens"
    }
  ],
  "va40BJ": [
    {
      "type": 0,
      "value": "Wajib. Nama tindakan yang output isinya Anda inginkan."
    }
  ],
  "vdKLiR": [
    {
      "type": 0,
      "value": "Pengaturan Permintaan"
    }
  ],
  "vdtKjT": [
    {
      "type": 0,
      "value": "Untuk membuat dan menggunakan koneksi API, Anda harus memiliki identitas terkelola yang dikonfigurasi di aplikasi logika ini."
    }
  ],
  "viee6C": [
    {
      "type": 0,
      "value": "Durasi"
    }
  ],
  "vlDynP": [
    {
      "type": 0,
      "value": "Buang"
    }
  ],
  "vmlhVB": [
    {
      "type": 0,
      "value": "Untuk menyiapkan alur kerja ini, selesaikan penyetelan tindakan ini:"
    }
  ],
  "vr70Gn": [
    {
      "type": 0,
      "value": "Buat koneksi untuk "
    },
    {
      "type": 1,
      "value": "connectorName"
    },
    {
      "type": 0,
      "value": "."
    }
  ],
  "vrYqUF": [
    {
      "type": 0,
      "value": "Masukkan nama kustom"
    }
  ],
  "vvSHR8": [
    {
      "type": 0,
      "value": "Navigasikan ke elemen dan lihat turunan"
    }
  ],
  "vwH/XV": [
    {
      "type": 0,
      "value": "Buat Parameter"
    }
  ],
  "vxOc/M": [
    {
      "type": 0,
      "value": "Berisi nilai duplikat"
    }
  ],
  "vz2gZC": [
    {
      "type": 0,
      "value": "Properti Alur Kerja"
    }
  ],
  "w0pI5M": [
    {
      "type": 0,
      "value": "Tidak menemukan hasil untuk filter yang ditentukan"
    }
  ],
  "w16qh+": [
    {
      "type": 0,
      "value": "Kueri"
    }
  ],
  "w5Hhig": [
    {
      "type": 0,
      "value": "Minggu"
    }
  ],
  "w8ijDZ": [
    {
      "type": 0,
      "value": "Ciutkan"
    }
  ],
  "wEaGWn": [
    {
      "type": 0,
      "value": "Mengurangi bilangan bulat unit waktu yang ditentukan dari tanda waktu string yang diberikan"
    }
  ],
  "wF7C+h": [
    {
      "type": 0,
      "value": "Batalkan"
    }
  ],
  "wFCkpM": [
    {
      "type": 0,
      "value": "Wajib. Array nilai untuk mencari nilai Minimal atau nilai pertama kumpulan."
    }
  ],
  "wGYmui": [
    {
      "type": 0,
      "value": "Termasuk konten dinamis"
    }
  ],
  "wPlTDB": [
    {
      "type": 0,
      "value": "Jalur lengkap"
    }
  ],
  "wQcEXt": [
    {
      "type": 0,
      "value": "Harus diisi. String yang dicari untuk parameter 2, dan diperbarui dengan parameter 3, ketika parameter 2 ditemukan dalam parameter 1."
    }
  ],
  "wQsEwc": [
    {
      "type": 0,
      "value": "Harus diisi. Panjang substring."
    }
  ],
  "wV3Lmd": [
    {
      "type": 0,
      "value": "Klik untuk menghapus item"
    }
  ],
  "wWVQuK": [
    {
      "type": 0,
      "value": "Menampilkan nilai yang ditentukan berdasarkan apakah ekspresi menghasilkan true atau false"
    }
  ],
  "wXJALc": [
    {
      "type": 0,
      "value": "Menu"
    }
  ],
  "wkiETV": [
    {
      "type": 0,
      "value": "ID Pelacakan Klien"
    }
  ],
  "wkvUUA": [
    {
      "type": 0,
      "value": "Tipe input tidak cocok"
    }
  ],
  "wl7X0l": [
    {
      "type": 0,
      "value": "Sembunyikan peta mini"
    }
  ],
  "wmDUGV": [
    {
      "type": 0,
      "value": "Mengonversi tanda waktu string yang diberikan dari zona waktu sumber daya ke UTC"
    }
  ],
  "wmw/ai": [
    {
      "type": 0,
      "value": "Menampilkan array atau objek tunggal dengan semua elemen pada array atau objek yang melewati fungsi ini"
    }
  ],
  "woJQhv": [
    {
      "type": 0,
      "value": "URL Panggilan Balik:"
    }
  ],
  "wtj07J": [
    {
      "type": 0,
      "value": "(UTC-09:30) Marquesas Islands"
    }
  ],
  "wxaQwD": [
    {
      "type": 0,
      "value": "(UTC+04.30) Kabul"
    }
  ],
  "wzEneQ": [
    {
      "type": 0,
      "value": "Tutup"
    }
  ],
  "x+6ccf": [
    {
      "type": 0,
      "value": "Rabu"
    }
  ],
  "x0or2o": [
    {
      "type": 0,
      "value": "Harus diisi. Koleksi untuk mendapatkan panjang."
    }
  ],
  "x10E1p": [
    {
      "type": 0,
      "value": "Kode Status"
    }
  ],
  "x2JTW5": [
    {
      "type": 0,
      "value": "Menampilkan objek yang memiliki properti yang ditentukan yang telah dihapus."
    }
  ],
  "x3dWOL": [
    {
      "type": 0,
      "value": "(UTC+01:00) Amsterdam, Berlin, Bern, Roma, Stockholm, Wina"
    }
  ],
  "x7IYBg": [
    {
      "type": 0,
      "value": "Dibatalkan"
    }
  ],
  "x8kTAX": [
    {
      "type": 0,
      "value": "Hapus catatan"
    }
  ],
  "xC1zg3": [
    {
      "type": 0,
      "value": "Skema"
    }
  ],
  "xFQXAI": [
    {
      "type": 0,
      "value": "Ctrl + Z"
    }
  ],
  "xJ6vjn": [
    {
      "type": 0,
      "value": "Menampilkan representasi string dari string dengan pengodean URI"
    }
  ],
  "xJQeeC": [
    {
      "type": 0,
      "value": "(UTC+02.00) Istanbul"
    }
  ],
  "xLF2Zr": [
    {
      "type": 0,
      "value": "Tambahkan Baris"
    }
  ],
  "xN3GEX": [
    {
      "type": 0,
      "value": "Masukkan kata sandi sebagai teks biasa atau gunakan parameter yang aman"
    }
  ],
  "xQQ9ko": [
    {
      "type": 0,
      "value": "Ambang"
    }
  ],
  "xSMbKr": [
    {
      "type": 0,
      "value": "Tampilkan input mentah"
    }
  ],
  "xSSfKC": [
    {
      "type": 0,
      "value": "(UTC-03:00) Saint Pierre and Miquelon"
    }
  ],
  "xV/oyK": [
    {
      "type": 0,
      "value": "Diperlukan. Nama properti baru atau yang sudah ada."
    }
  ],
  "xV4Koe": [
    {
      "type": 0,
      "value": "Kode"
    }
  ],
  "xXVu2y": [
    {
      "type": 0,
      "value": "Beralih ke mode teks"
    }
  ],
  "xYyPR8": [
    {
      "type": 0,
      "value": "Menghasilkan jalur dari URI. Jika jalur tidak ditentukan, akan menghasilkan '/'"
    }
  ],
  "xi2tn6": [
    {
      "type": 0,
      "value": "Parameter"
    }
  ],
  "xt5TeT": [
    {
      "type": 0,
      "value": "Parameter dibagikan di seluruh alur kerja dalam Aplikasi Logika."
    }
  ],
  "xvav7+": [
    {
      "type": 0,
      "value": "Tersambung ke"
    }
  ],
  "xwD1VZ": [
    {
      "type": 0,
      "value": "Memuat input"
    }
  ],
  "xwEX2/": [
    {
      "type": 0,
      "value": "Nilai"
    }
  ],
  "y1e9yw": [
    {
      "type": 0,
      "value": "Masuk"
    }
  ],
  "y3AZQB": [
    {
      "type": 0,
      "value": "Diperlukan. Objek untuk membandingkan persamaan."
    }
  ],
  "y6BcVN": [
    {
      "type": 0,
      "value": "Wajib. String untuk melepas karakter URL yang dapat berubah."
    }
  ],
  "yB6PB/": [
    {
      "type": 0,
      "value": "Nilai berisi ekspresi fungsi yang tidak dapat diatasi. Hanya nilai konstanta yang didukung"
    }
  ],
  "yBrsFJ": [
    {
      "type": 0,
      "value": "Wajib. Nilai yang dikonversi menjadi array."
    }
  ],
  "yF2R//": [
    {
      "type": 0,
      "value": "Menampilkan subset karakter dari string."
    }
  ],
  "yKOsmK": [
    {
      "type": 0,
      "value": "Menghasilkan array yang diurutkan dalam urutan naik"
    }
  ],
  "yNtBUV": [
    {
      "type": 0,
      "value": "Warning: input node type does not match one of the allowed types for this input."
    }
  ],
  "yRDuqj": [
    {
      "type": 0,
      "value": "Tampilkan semua"
    }
  ],
  "yVFIAQ": [
    {
      "type": 0,
      "value": "(UTC-01:00) Cabo Verde Is."
    }
  ],
  "yVh9kr": [
    {
      "type": 0,
      "value": "8"
    }
  ],
  "yc0GcM": [
    {
      "type": 0,
      "value": "Pisahkan string atau array menjadi potongan dengan panjang yang sama"
    }
  ],
  "ydqOly": [
    {
      "type": 0,
      "value": "Pilih nilai"
    }
  ],
  "yjierd": [
    {
      "type": 0,
      "value": "Tipe ekspresi '"
    },
    {
      "type": 1,
      "value": "type"
    },
    {
      "type": 0,
      "value": "' tidak valid."
    }
  ],
  "yk7L+4": [
    {
      "type": 0,
      "value": "Tidak suka"
    }
  ],
  "yoCi15": [
    {
      "type": 0,
      "value": "Pilih koneksi yang sudah ada atau buat yang baru."
    }
  ],
  "ypZV9w": [
    {
      "type": 0,
      "value": "Menampilkan isi dari sebagian output beberapa bagian terkait pemicu"
    }
  ],
  "yqRrQ/": [
    {
      "type": 0,
      "value": "Fungsi tanggal dan waktu"
    }
  ],
  "yrYEmk": [
    {
      "type": 0,
      "value": "Kirimi saya email juga saat..."
    }
  ],
  "ysoumb": [
    {
      "type": 0,
      "value": "Tambah bidang"
    }
  ],
  "yuJBmK": [
    {
      "type": 0,
      "value": "Silakan masukkan nomor"
    }
  ],
  "yucvJE": [
    {
      "type": 0,
      "value": "(UTC+01:00) Sarajevo, Skopje, Warsawa, Zagreb"
    }
  ],
  "yyYtZV": [
    {
      "type": 0,
      "value": "Gateway koneksi"
    }
  ],
  "yzqXMp": [
    {
      "type": 0,
      "value": "Pelajari selengkapnya"
    }
  ],
  "z/UY4k": [
    {
      "type": 0,
      "value": "Navigasikan ke folder "
    },
    {
      "type": 1,
      "value": "folderName"
    }
  ],
  "z3VuE+": [
    {
      "type": 0,
      "value": "Menu"
    }
  ],
  "z9kH+0": [
    {
      "type": 0,
      "value": "Tindakan ini juga akan menghapus semua langkah turunan."
    }
  ],
  "zBMVKg": [
    {
      "type": 0,
      "value": "Wajib. Nilai yang dikonversi menjadi angka desimal."
    }
  ],
  "zCsGWP": [
    {
      "type": 0,
      "value": "Masukkan nilai"
    }
  ],
  "zEv8dd": [
    {
      "type": 0,
      "value": "Editor Ekspresi"
    }
  ],
  "zIDVd9": [
    {
      "type": 0,
      "value": "Harus diisi. String yang dikonversi ke nilai jenis asli."
    }
  ],
  "zNesUZ": [
    {
      "type": 0,
      "value": "Kebijakan coba lagi berlaku untuk kegagalan yang terputus-putus, ditandai sebagai kode status HTTP 408, 429, dan 5xx, selain pengecualian konektivitas. Defaultnya adalah sekumpulan kebijakan interval eksponensial untuk mencoba lagi hingga 4 kali."
    }
  ],
  "zOvGF8": [
    {
      "type": 0,
      "value": "(UTC+02:00) Athena, Bukares"
    }
  ],
  "zTKAc9": [
    {
      "type": 0,
      "value": "Pilih Tindakan"
    }
  ],
  "zUWAsJ": [
    {
      "type": 0,
      "value": "Menghasilkan boolean yang menunjukkan apakah string merupakan bilangan bulat"
    }
  ],
  "zUgja+": [
    {
      "type": 0,
      "value": "Hapus nilai kustom"
    }
  ],
  "zViEGr": [
    {
      "type": 0,
      "value": "(UTC+12:00) Petropavlovsk-Kamchatsky - Lama"
    }
  ],
  "zb3lE6": [
    {
      "type": 0,
      "value": "Untuk menyimpan alur kerja ini, selesaikan penyetelan tindakan ini:"
    }
  ],
  "zcZpHT": [
    {
      "type": 0,
      "value": "Mengonversi string, dengan secara opsional lokal dan format menjadi tanggal"
    }
  ],
  "zec5Ay": [
    {
      "type": 0,
      "value": "Berhenti"
    }
  ],
  "ziXw25": [
    {
      "type": 0,
      "value": "Hapus"
    }
  ],
  "ziYCiA": [
    {
      "type": 0,
      "value": "Ringkasan"
    }
  ],
  "zjDJwP": [
    {
      "type": 0,
      "value": "Float"
    }
  ],
  "zkeKWE": [
    {
      "type": 0,
      "value": "(UTC-04.00) Caracas"
    }
  ],
  "znGyyU": [
    {
      "type": 0,
      "value": "Menambahkan bilangan bulat unit waktu yang ditentukan ke tanda waktu string yang diberikan"
    }
  ],
  "zsPNYN": [
    {
      "type": 0,
      "value": "Wajib. Nomor yang akan ditambahkan ke Summand 1."
    }
  ],
  "zxe9hh": [
    {
      "type": 0,
      "value": "Wajib. Jumlah menit yang akan ditambahkan. Dapat berupa nilai negatif untuk mengurangi menit."
    }
  ]
}<|MERGE_RESOLUTION|>--- conflicted
+++ resolved
@@ -6749,8 +6749,6 @@
       "value": "Tambahkan skema sumber terlebih dahulu, lalu pilih elemen untuk membuat peta Anda"
     }
   ],
-<<<<<<< HEAD
-=======
   "hH/wAd": [
     {
       "type": 0,
@@ -6763,7 +6761,6 @@
       "value": "Izinkan pembuatan gugusan"
     }
   ],
->>>>>>> 6e54011b
   "hN7iBP": [
     {
       "offset": 0,
