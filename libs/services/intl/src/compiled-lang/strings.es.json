{
  "++ZVe/": [
    {
      "type": 0,
      "value": "Pruebas"
    }
  ],
  "+0H8Or": [
    {
      "type": 0,
      "value": "Advertencia: el tipo de nodo de entrada no coincide con el tipo del nodo de esquema"
    }
  ],
  "+0cO6t": [
    {
      "type": 0,
      "value": "Crear referencia de conexión"
    }
  ],
  "+0yxlR": [
    {
      "type": 0,
      "value": "Visualización de la función"
    }
  ],
  "+FcXe9": [
    {
      "type": 0,
      "value": "Con errores"
    }
  ],
  "+Jryh+": [
    {
      "type": 0,
      "value": "Desencadenador"
    }
  ],
  "+Uvo/p": [
    {
      "type": 0,
      "value": "Texto alternativo para el botón de contenido adicional hacia abajo"
    }
  ],
  "+ZSBrq": [
    {
      "type": 0,
      "value": "Menú contextual para la tarjeta de "
    },
    {
      "type": 1,
      "value": "title"
    }
  ],
  "+mAJR3": [
    {
      "type": 0,
      "value": "(UTC+08:00) Kuala Lumpur, Singapur"
    }
  ],
  "+oelX4": [
    {
      "type": 0,
      "value": "Obligatorio. La cadena que se va a examinar."
    }
  ],
  "+powfX": [
    {
      "type": 0,
      "value": "Zona horaria"
    }
  ],
  "+v1RlQ": [
    {
      "type": 0,
      "value": "Suprimir encabezados de flujo de trabajo en la respuesta"
    }
  ],
  "+xXHdp": [
    {
      "type": 0,
      "value": "Sin salidas"
    }
  ],
  "/2V8bQ": [
    {
      "type": 0,
      "value": "Tiempo de espera agotado"
    }
  ],
  "/EU/oJ": [
    {
      "type": 0,
      "value": "Obligatorio. Cadena que contiene el nombre de la zona horaria de origen. Consulte \"Zonas horarias predeterminadas\" en \"https://go.microsoft.com/fwlink/?linkid=2238292\"."
    }
  ],
  "/I/U8L": [
    {
      "type": 0,
      "value": "Cuerpo"
    }
  ],
  "/KRvvg": [
    {
      "type": 0,
      "value": "Ningún valor coincide con la búsqueda."
    }
  ],
  "/NtebP": [
    {
      "type": 0,
      "value": "(UTC+05:00) Islamabad, Karachi"
    }
  ],
  "/QqADs": [
    {
      "type": 0,
      "value": "Devuelve los elementos de la matriz empezando por el número de índices."
    }
  ],
  "/RS9F7": [
    {
      "type": 0,
      "value": "(UTC-06:00) Saskatchewan"
    }
  ],
  "/ULFwg": [
    {
      "type": 0,
      "value": "Cambiar conexión"
    }
  ],
  "/VcZ9g": [
    {
      "type": 0,
      "value": "Este conector tiene varias versiones: integrada y hospedada en Azure. Use la integrada para obtener el mayor rendimiento, autenticación de cadena de conexión y otras características. Use la hospedada en Azure para otras opción de autenticación."
    }
  ],
  "/WW7If": [
    {
      "type": 0,
      "value": "True"
    }
  ],
  "/doURb": [
    {
      "type": 0,
      "value": "Convertir la entrada en una matriz"
    }
  ],
  "/km5eO": [
    {
      "type": 0,
      "value": "(UTC-04:00) Asunción"
    }
  ],
  "/mjH84": [
    {
      "type": 0,
      "value": "Mostrar salidas sin procesar"
    }
  ],
  "/n13VL": [
    {
      "type": 0,
      "value": "Propiedades"
    }
  ],
  "/qchXQ": [
    {
      "type": 0,
      "value": "Obligatorio. La colección desde la que se unirán elementos."
    }
  ],
  "/qu3zt": [
    {
      "type": 0,
      "value": "0"
    }
  ],
  "/ut0u7": [
    {
      "type": 0,
      "value": "Devuelve los primeros elementos de recuento de la matriz o la cadena pasada."
    }
  ],
  "/vWMKW": [
    {
      "type": 0,
      "value": "Faltan entradas necesarias"
    }
  ],
  "/yYyOq": [
    {
      "type": 0,
      "value": "Grupo de recursos"
    }
  ],
  "00xlpa": [
    {
      "type": 0,
      "value": "Compartido"
    }
  ],
  "02vyBk": [
    {
      "type": 0,
      "value": "Desencadenador"
    }
  ],
  "03RO5d": [
    {
      "type": 0,
      "value": "Editar parámetro"
    }
  ],
  "04AwK7": [
    {
      "type": 0,
      "value": "Código de error: \""
    },
    {
      "type": 1,
      "value": "errorCode"
    },
    {
      "type": 0,
      "value": "\", mensaje: \""
    },
    {
      "type": 1,
      "value": "message"
    },
    {
      "type": 0,
      "value": "\"."
    }
  ],
  "06zKZg": [
    {
      "type": 0,
      "value": "(UTC+04:00) Tiflis"
    }
  ],
  "07ZsoY": [
    {
      "type": 0,
      "value": "Devuelve el inicio de la hora en la marca de tiempo de una cadena pasada."
    }
  ],
  "07oZoX": [
    {
      "type": 0,
      "value": "(UTC+12:00) Anadyr, Petropávlovsk-Kamchatsky"
    }
  ],
  "08e2rO": [
    {
      "type": 0,
      "value": "La identidad administrada usada con esta operación ya no existe. Para continuar, configure una identidad o cambie la conexión."
    }
  ],
  "09B9CU": [
    {
      "type": 0,
      "value": "Devuelve la dirección URL para invocar el desencadenador o la acción. Nota: Esta función solo puede usarse en \"httpWebhook\" y \"apiConnectionWebhook\" y no en \"manual\", \"recurrence\", \"http\" o \"apiConnection\"."
    }
  ],
  "0B5xDu": [
    {
      "type": 0,
      "value": "(UTC+05:30) Sri Jayawardenapura"
    }
  ],
  "0CvRZW": [
    {
      "type": 0,
      "value": "Guardar"
    }
  ],
  "0F6jmK": [
    {
      "type": 0,
      "value": "Entradas o salidas seguras habilitadas."
    }
  ],
  "0FzNJV": [
    {
      "type": 0,
      "value": "Obligatorio. La cadena codificada en Base64."
    }
  ],
  "0GT0SI": [
    {
      "type": 0,
      "value": "Cancelar"
    }
  ],
  "0GqNGo": [
    {
      "type": 0,
      "value": "La dirección URL descodifica la cadena de entrada."
    }
  ],
  "0IRUjM": [
    {
      "type": 0,
      "value": "Seleccione un nodo de esquema de destino para iniciar la asignación"
    }
  ],
  "0JTHTZ": [
    {
      "type": 0,
      "value": "Mostrar menú de ejecución"
    }
  ],
  "0KMjv6": [
    {
      "type": 0,
      "value": "Seguimiento"
    }
  ],
  "0R2D5l": [
    {
      "type": 0,
      "value": "Devuelve una representación binaria de una cadena codificada de URI."
    }
  ],
  "0SSwxD": [
    {
      "type": 0,
      "value": "Cerrar panel"
    }
  ],
  "0Vzp0l": [
    {
      "type": 0,
      "value": "Contraer"
    }
  ],
  "0i/6TR": [
    {
      "type": 0,
      "value": "Obligatorio. La cadena que se convertirá en mayúsculas. Si un carácter de la cadena no tiene un equivalente en mayúsculas, este carácter se incluye sin cambios en la cadena que se devuelve."
    }
  ],
  "0m2Y1/": [
    {
      "type": 0,
      "value": "Valor"
    }
  ],
  "0oebOm": [
    {
      "type": 0,
      "value": "Salidas"
    }
  ],
  "0p+pJq": [
    {
      "type": 0,
      "value": "Devuelve el resto después de dividir los dos números (módulo)."
    }
  ],
  "0qV0Qe": [
    {
      "type": 0,
      "value": "Obligatorio. La cadena que debería contener el valor."
    }
  ],
  "0uj1Li": [
    {
      "type": 0,
      "value": "Devuelve una representación binaria de una cadena de URI de datos de entrada."
    }
  ],
  "0upuCv": [
    {
      "type": 0,
      "value": "Hora"
    }
  ],
  "0vfdFS": [
    {
      "type": 0,
      "value": "todos los días"
    }
  ],
  "0xLWzG": [
    {
      "type": 0,
      "value": "El nombre ya existe o no es válido. Actualice el nombre antes de continuar."
    }
  ],
  "0y5eia": [
    {
      "type": 0,
      "value": "Más comandos"
    }
  ],
  "1+Z8n9": [
    {
      "type": 0,
      "value": "Obligatorio. El URI de datos que se convertirá a una representación de cadena."
    }
  ],
  "109OPL": [
    {
      "type": 0,
      "value": "Devuelve el puerto de un URI. Si no se especifica, devuelve el puerto predeterminado para el protocolo."
    }
  ],
  "11qu8f": [
    {
      "type": 0,
      "value": "Escriba un entero válido."
    }
  ],
  "14lYtE": [
    {
      "type": 0,
      "value": "18"
    }
  ],
  "1A1P5b": [
    {
      "type": 0,
      "value": "Comentario"
    }
  ],
  "1D047X": [
    {
      "type": 0,
      "value": "Obligatorio. El valor que se convertirá a XML."
    }
  ],
  "1Fn5n+": [
    {
      "type": 0,
      "value": "Obligatorio. La cadena codificada de URI."
    }
  ],
  "1KFpTX": [
    {
      "type": 0,
      "value": "(UTC+03:00) Minsk"
    }
  ],
  "1NBvKu": [
    {
      "type": 0,
      "value": "Convertir el argumento del parámetro en un número de punto flotante"
    }
  ],
  "1REk6u": [
    {
      "type": 0,
      "value": "Escribir una dirección de correo electrónico válida."
    }
  ],
  "1ZSzl6": [
    {
      "type": 0,
      "value": "Cada configuración de ejecución posterior deberá tener un estado seleccionado como mínimo"
    }
  ],
  "1dlfUe": [
    {
      "type": 0,
      "value": "Las acciones realizan operaciones en los datos, se comunican entre sistemas o ejecutan otras tareas."
    }
  ],
  "1eKQwo": [
    {
      "type": 0,
      "value": "(UTC+08:00) Perth"
    }
  ],
  "1ejxkP": [
    {
      "type": 0,
      "value": "Entradas seguras"
    }
  ],
  "1hHFdx": [
    {
      "type": 0,
      "value": "(UTC-01:00) Azores"
    }
  ],
  "1hPZqe": [
    {
      "type": 0,
      "value": "El número de veces que se reintentará la solicitud"
    }
  ],
  "1htSs7": [
    {
      "type": 0,
      "value": "Desactivado"
    }
  ],
  "1jhzOM": [
    {
      "type": 0,
      "value": "Obligatorio. El objeto que se comprobará si es menor que el valor con el que se está comparando."
    }
  ],
  "1nODUD": [
    {
      "type": 0,
      "value": "Ocultar funciones"
    }
  ],
  "1nvvw1": [
    {
      "type": 0,
      "value": "Escribir el valor del encabezado de autorización"
    }
  ],
  "1pjO9s": [
    {
      "type": 0,
      "value": "Ocultar esquema de origen"
    }
  ],
  "1uGBLP": [
    {
      "type": 0,
      "value": "5"
    }
  ],
  "1zgFh1": [
    {
      "type": 0,
      "value": "Descartar"
    }
  ],
  "20oqsp": [
    {
      "type": 0,
      "value": "Agregar elementos secundarios (recursivos)"
    }
  ],
  "23fENy": [
    {
      "type": 0,
      "value": "Devuelve una representación binaria de una cadena codificada en base 64."
    }
  ],
  "23szE+": [
    {
      "type": 0,
      "value": "Obligatorio. El valor que se convertirá a un URI de datos."
    }
  ],
  "23uZn1": [
    {
      "type": 0,
      "value": "Búsqueda global"
    }
  ],
  "27Nhhv": [
    {
      "type": 0,
      "value": "Seleccionar una API de una instancia de API Management"
    }
  ],
  "2CXCOt": [
    {
      "type": 0,
      "value": "Seleccione el archivo que se debe cargar."
    }
  ],
  "2JA3gY": [
    {
      "type": 0,
      "value": "Expandir nodo de árbol"
    }
  ],
  "2K2fAj": [
    {
      "type": 0,
      "value": "Hora de finalización"
    }
  ],
  "2MOA1x": [
    {
      "type": 0,
      "value": "Controle cómo se ponen en cola las nuevas ejecuciones"
    }
  ],
  "2NXYYu": [
    {
      "type": 0,
      "value": "Buscar"
    }
  ],
  "2Noh96": [
    {
      "type": 0,
      "value": "17"
    }
  ],
  "2TMGk7": [
    {
      "type": 0,
      "value": "Identidad administrada"
    }
  ],
  "2ZfzaY": [
    {
      "type": 0,
      "value": "Seleccionar existente"
    }
  ],
  "2cVEMV": [
    {
      "type": 0,
      "value": "Devuelve un valor único que coincide con el nombre de clave de la salida de la acción form-data o form-encoded."
    }
  ],
  "2gOfQI": [
    {
      "type": 0,
      "value": "Esquemas existentes de"
    }
  ],
  "2gzGrJ": [
    {
      "type": 0,
      "value": "Obligatorio. El nombre de la acción con una respuesta form-data o form-encoded."
    }
  ],
  "2hrQOL": [
    {
      "type": 0,
      "value": "(UTC+00:00) Dublín, Edimburgo, Lisboa, Londres"
    }
  ],
  "2kWLLc": [
    {
      "type": 0,
      "value": "Hora de inicio"
    }
  ],
  "2pCFsW": [
    {
      "type": 0,
      "value": "Recuento de paginación no válido. El valor debe ser un número mayor que 0"
    }
  ],
  "2pRsUf": [
    {
      "type": 0,
      "value": "Escriba una matriz válida."
    }
  ],
  "2r30S9": [
    {
      "type": 0,
      "value": "Insertar un nuevo paso después de "
    },
    {
      "type": 1,
      "value": "parentName"
    }
  ],
  "2tTQ0A": [
    {
      "type": 0,
      "value": "Activado"
    }
  ],
  "2uINs9": [
    {
      "type": 0,
      "value": "Predeterminado"
    }
  ],
  "2vnYre": [
    {
      "type": 0,
      "value": "Agregar acción"
    }
  ],
  "2y24a/": [
    {
      "type": 0,
      "value": "Guardar"
    }
  ],
  "2z5HGT": [
    {
      "type": 0,
      "value": "Opcional. El código de configuración regional RFC 4646 que se va a usar. Si no se especifica, se usa la configuración regional predeterminada. Si la configuración regional no es un valor válido, se genera un error que indica que la configuración regional proporcionada no es válida o no tiene una configuración regional asociada."
    }
  ],
  "3+TQMa": [
    {
      "type": 0,
      "value": "Cargando conexión..."
    }
  ],
  "33+WHG": [
    {
      "type": 0,
      "value": "Identificador"
    }
  ],
  "34Nt/B": [
    {
      "type": 0,
      "value": "texto alternativo para el icono del botón"
    }
  ],
  "36RiST": [
    {
      "type": 0,
      "value": "Identidad administrada asignada por el sistema"
    }
  ],
  "3AWwVl": [
    {
      "type": 0,
      "value": "Código"
    }
  ],
  "3BZnxY": [
    {
      "type": 0,
      "value": "Agregar contenido dinámico"
    }
  ],
  "3ERi+E": [
    {
      "type": 0,
      "value": "Términos del servicio"
    }
  ],
  "3GINhd": [
    {
      "type": 0,
      "value": "Desencadenadores"
    }
  ],
  "3KPLpx": [
    {
      "type": 0,
      "value": "Quite primero todas las asignaciones del elemento de origen `"
    },
    {
      "type": 1,
      "value": "nodeName"
    },
    {
      "type": 0,
      "value": "`."
    }
  ],
  "3MTSYZ": [
    {
      "type": 0,
      "value": "(UTC-03:00) Salvador"
    }
  ],
  "3NhwIJ": [
    {
      "type": 0,
      "value": "Obligatorio. El separador."
    }
  ],
  "3O0i4j": [
    {
      "type": 0,
      "value": "No hay contenido disponible."
    }
  ],
  "3PJZH0": [
    {
      "type": 0,
      "value": "Obligatorio. La cadena que se va a examinar."
    }
  ],
  "3QXY3z": [
    {
      "type": 0,
      "value": "Reemplazar un esquema existente por un esquema incompatible podría crear errores en la asignación."
    }
  ],
  "3RoD4h": [
    {
      "type": 0,
      "value": "Devuelve la colección en orden inverso."
    }
  ],
  "3X4FHS": [
    {
      "type": 0,
      "value": "Elegir el tipo de entrada de usuario"
    }
  ],
  "3Y8a6G": [
    {
      "type": 0,
      "value": "Los parámetros "
    },
    {
      "type": 1,
      "value": "parameters"
    },
    {
      "type": 0,
      "value": " necesarios no se han establecido o no son válidos"
    }
  ],
  "3cZZKj": [
    {
      "type": 0,
      "value": "Divisor"
    }
  ],
  "3eeli7": [
    {
      "type": 0,
      "value": "Seleccionar un esquema de origen"
    }
  ],
  "3ewBbk": [
    {
      "type": 0,
      "value": "La identidad especificada no está asociada con esta aplicación lógica."
    }
  ],
  "3jwMBm": [
    {
      "type": 0,
      "value": "Formato JSON no válido. Falta el inicio "
    },
    {
      "type": 1,
      "value": "openingBracket"
    },
    {
      "type": 0,
      "value": " o el final "
    },
    {
      "type": 1,
      "value": "closingBracket"
    },
    {
      "type": 0,
      "value": "."
    }
  ],
  "3n5pnv": [
    {
      "type": 0,
      "value": "(UTC+10:30) Isla Lord Howe"
    }
  ],
  "3rzrWf": [
    {
      "type": 0,
      "value": "Obligatorio. Objeto del que se quitará la propiedad."
    }
  ],
  "3sJlV+": [
    {
      "type": 0,
      "value": "Cerrar vista de código"
    }
  ],
  "3vCCY7": [
    {
      "type": 0,
      "value": "Obligatorio. Número de una unidad de tiempo especificada que se restará."
    }
  ],
  "3vqfeV": [
    {
      "type": 0,
      "value": "3"
    }
  ],
  "3z6rhG": [
    {
      "type": 0,
      "value": "Obligatorio. Este valor es el entero siguiente al entero más alto que se puede devolver."
    }
  ],
  "41eMpW": [
    {
      "type": 0,
      "value": "Esperando"
    }
  ],
  "43xObP": [
    {
      "type": 0,
      "value": "(UTC+10:00) Canberra, Melbourne, Sídney"
    }
  ],
  "45ubha": [
    {
      "type": 0,
      "value": "Autenticación"
    }
  ],
  "47kOXr": [
    {
      "type": 0,
      "value": "Obligatorio. El entero menor que pudo devolverse."
    }
  ],
  "49YUXK": [
    {
      "type": 0,
      "value": "Se requiere \""
    },
    {
      "type": 1,
      "value": "parameterName"
    },
    {
      "type": 0,
      "value": "\"."
    }
  ],
  "4BH9uU": [
    {
      "type": 0,
      "value": "Errores"
    }
  ],
  "4BrA0z": [
    {
      "type": 0,
      "value": "Obligatorio. El número de días que se agregarán. Puede ser negativo para restar días."
    }
  ],
  "4D7H4R": [
    {
      "type": 0,
      "value": "En ejecución "
    },
    {
      "type": 1,
      "value": "onDays"
    }
  ],
  "4Ekn9t": [
    {
      "type": 0,
      "value": "Deshacer"
    }
  ],
  "4IS4yp": [
    {
      "type": 0,
      "value": "Directiva de reintentos"
    }
  ],
  "4Q7WzU": [
    {
      "type": 0,
      "value": "Agregar una nueva conexión"
    }
  ],
  "4YKQAF": [
    {
      "type": 0,
      "value": "Obligatorio. Unidad de tiempo especificada en el intervalo."
    }
  ],
  "4aaixN": [
    {
      "type": 0,
      "value": "Paseo"
    }
  ],
  "4c0uPQ": [
    {
      "type": 0,
      "value": "Obligatorio. El nombre del parámetro cuyos valores quiere."
    }
  ],
  "4hi3ks": [
    {
      "type": 0,
      "value": "El flujo se ha actualizado."
    }
  ],
  "4j2MEv": [
    {
      "type": 0,
      "value": "Alternar minimapa"
    }
  ],
  "4pm5yw": [
    {
      "type": 0,
      "value": "Botón para agregar contenido dinámico si TokenPicker está oculto"
    }
  ],
  "4vcnOA": [
    {
      "type": 0,
      "value": "Devuelve el valor mínimo de la matriz de entrada de números."
    }
  ],
  "4vmGh0": [
    {
      "type": 0,
      "value": "Id. de solicitud de servicio"
    }
  ],
  "4wjJs0": [
    {
      "type": 0,
      "value": "14"
    }
  ],
  "5+P3ef": [
    {
      "type": 0,
      "value": "(UTC+08:45) Eucla"
    }
  ],
  "50W8FI": [
    {
      "type": 0,
      "value": "Explicar acción"
    }
  ],
  "53MgCQ": [
    {
      "type": 0,
      "value": "Abrir panel"
    }
  ],
  "595Baw": [
    {
      "type": 0,
      "value": "(UTC+09:00) Osaka, Sapporo, Tokio"
    }
  ],
  "5H+8Sb": [
    {
      "type": 0,
      "value": "Agregar una condición"
    }
  ],
  "5J9jne": [
    {
      "type": 0,
      "value": "Informe a Microsoft de lo que le gustó de esta característica"
    }
  ],
  "5OvGgn": [
    {
      "type": 0,
      "value": "Cuerpo"
    }
  ],
  "5Ow9mX": [
    {
      "type": 0,
      "value": "Icono del conector "
    },
    {
      "type": 1,
      "value": "connectorName"
    }
  ],
  "5SAQOb": [
    {
      "type": 0,
      "value": "Autoridad"
    }
  ],
  "5WhTmH": [
    {
      "type": 0,
      "value": "Cargando..."
    }
  ],
  "5akc1Q": [
    {
      "type": 0,
      "value": "Valor \"in\" no admitido: \""
    },
    {
      "type": 1,
      "value": "value"
    },
    {
      "type": 0,
      "value": "\" en el parámetro"
    }
  ],
  "5b0sKi": [
    {
      "type": 0,
      "value": "Devuelve true si un objeto, una matriz o una cadena están vacíos."
    }
  ],
  "5cPiWA": [
    {
      "type": 0,
      "value": "Obligatorio. El nombre del bucle del que quiere el elemento."
    }
  ],
  "5dCAjy": [
    {
      "type": 0,
      "value": "Día"
    }
  ],
  "5fmV2Q": [
    {
      "type": 0,
      "value": "Los parámetros usados en la aplicación lógica se convertirán a una plantilla de Azure Resource Manager durante la generación de la plantilla de implementación."
    }
  ],
  "5hWg4V": [
    {
      "type": 0,
      "value": "Seleccionar elemento"
    }
  ],
  "5qzZMo": [
    {
      "type": 0,
      "value": "Cargando..."
    }
  ],
  "5rkegy": [
    {
      "type": 0,
      "value": "Eliminar parámetro"
    }
  ],
  "5ytHcK": [
    {
      "type": 0,
      "value": "Cargando..."
    }
  ],
  "6+RwRp": [
    {
      "type": 0,
      "value": "Conector híbrido"
    }
  ],
  "61iT9C": [
    {
      "type": 0,
      "value": "Insertar datos del paso anterior (también puede agregarlos escribiendo Alt + / en el editor)"
    }
  ],
  "62Ypnr": [
    {
      "type": 0,
      "value": "Error al cargar los datos de la operación"
    }
  ],
  "63/zYN": [
    {
      "type": 0,
      "value": "Obligatorio. El objeto que se comprobará si es mayor que el valor con el que se está comparando."
    }
  ],
  "632t9E": [
    {
      "type": 0,
      "value": "Entradas seguras de la operación"
    }
  ],
  "63CC7M": [
    {
      "type": 0,
      "value": "Error al cargar las entradas"
    }
  ],
  "63fQWE": [
    {
      "type": 0,
      "value": "Mostrar todos los parámetros avanzados"
    }
  ],
  "6OSgRP": [
    {
      "type": 0,
      "value": "Comprobar asignación"
    }
  ],
  "6PdOcy": [
    {
      "type": 0,
      "value": "Cancelar"
    }
  ],
  "6VV7OY": [
    {
      "type": 0,
      "value": "El valor de tiempo de espera no es válido, debe coincidir con el formato de duración ISO 8601"
    }
  ],
  "6ZviI7": [
    {
      "type": 0,
      "value": "Seleccionar referencia de conexión"
    }
  ],
  "6fDYzG": [
    {
      "type": 0,
      "value": "Error al cargar el esquema. Vuelva a intentarlo."
    }
  ],
  "6gZ4I3": [
    {
      "type": 0,
      "value": "La función \""
    },
    {
      "type": 1,
      "value": "functionName"
    },
    {
      "type": 0,
      "value": "\" tiene demasiadas entradas asignadas"
    }
  ],
  "6gblzt": [
    {
      "type": 0,
      "value": "Se actualizó esta acción"
    }
  ],
  "6jiO7t": [
    {
      "type": 0,
      "value": "Mostrar la ejecución"
    }
  ],
  "6jsWn/": [
    {
      "type": 0,
      "value": "Obligatorio. La colección en la que se debe buscar."
    }
  ],
  "6kSpHL": [
    {
      "type": 0,
      "value": "Obligatorio. El nombre de la acción con una respuesta de varias partes."
    }
  ],
  "6lLsi+": [
    {
      "type": 0,
      "value": "Este paso se quitará de la aplicación lógica."
    }
  ],
  "6oqk+A": [
    {
      "type": 0,
      "value": "Anterior"
    }
  ],
  "6pISgk": [
    {
      "type": 0,
      "value": "Para obtener este flujo de trabajo listo, finalice la configuración de estas acciones:"
    }
  ],
  "6qkBwz": [
    {
      "type": 0,
      "value": "Obligatorio. El número con el que se multiplicará el multiplicando 2."
    }
  ],
  "6sGj3J": [
    {
      "type": 0,
      "value": "Crear flujo"
    }
  ],
  "6u6CS+": [
    {
      "type": 0,
      "value": "Obligatorio. Valor para el que se va a buscar el índice."
    }
  ],
  "6uCEoM": [
    {
      "type": 0,
      "value": "Escriba un valor válido para \""
    },
    {
      "type": 1,
      "value": "parameterName"
    },
    {
      "type": 0,
      "value": "\"."
    }
  ],
  "6ueRYm": [
    {
      "type": 0,
      "value": "Hora de inicio"
    }
  ],
  "6xRvni": [
    {
      "type": 0,
      "value": "Tipo de datos"
    }
  ],
  "70eoQu": [
    {
      "type": 0,
      "value": "Seleccionar función de"
    }
  ],
  "73iM9+": [
    {
      "type": 0,
      "value": "Actualizar esquema de origen"
    }
  ],
  "78Vggn": [
    {
      "type": 0,
      "value": "Escribir el nombre de usuario"
    }
  ],
  "7EZ2oY": [
    {
      "type": 0,
      "value": "(UTC-04:00) Islas Turcas y Caicos"
    }
  ],
  "7Fyq1F": [
    {
      "type": 0,
      "value": "Sin entradas"
    }
  ],
  "7GSk99": [
    {
      "type": 0,
      "value": "Aceptar"
    }
  ],
  "7LmpNN": [
    {
      "type": 0,
      "value": "No se encuentra el parámetro \""
    },
    {
      "type": 1,
      "value": "parameterName"
    },
    {
      "type": 0,
      "value": "\" para esta operación"
    }
  ],
  "7PtWvu": [
    {
      "type": 0,
      "value": "(UTC-05:00) Hora oriental (EE. UU. y Canadá)"
    }
  ],
  "7QymrD": [
    {
      "type": 0,
      "value": "Obligatorio. La cadena de la que se toma la subcadena."
    }
  ],
  "7S2wtE": [
    {
      "type": 0,
      "value": "Validación de esquema"
    }
  ],
  "7WVgiU": [
    {
      "type": 0,
      "value": "Configurar"
    }
  ],
  "7ZR1xr": [
    {
      "type": 0,
      "value": "Agregar una acción"
    }
  ],
  "7aJqIH": [
    {
      "type": 0,
      "value": "Opcional. Configuración regional que se usará para el formato (el valor predeterminado es \"en-us\")."
    }
  ],
  "7gUE8h": [
    {
      "type": 0,
      "value": "Esto revertirá el flujo de trabajo al estado en el que estaba antes de la edición de Copilot. Si realizó modificaciones adicionales en el flujo de trabajo después de Copilot, las perderá. Esta acción no se puede deshacer. ¿Desea continuar?"
    }
  ],
  "7k9jXx": [
    {
      "type": 0,
      "value": "Código de estado"
    }
  ],
  "7ku9t+": [
    {
      "type": 0,
      "value": "Informar de un error"
    }
  ],
  "7lnElz": [
    {
      "type": 0,
      "value": "Devuelve el número de tics (intervalo de 100 nanosegundos) desde el 1 de enero 0001 00:00:00 UT de una marca de tiempo de cadena."
    }
  ],
  "7lvqST": [
    {
      "type": 0,
      "value": "No válido"
    }
  ],
  "7yEdSt": [
    {
      "type": 0,
      "value": "Mostrar más"
    }
  ],
  "7yFLpB": [
    {
      "type": 0,
      "value": "Copiar URL"
    }
  ],
  "7zDk9N": [
    {
      "type": 0,
      "value": "Intervalo exponencial"
    }
  ],
  "7zsUT3": [
    {
      "type": 0,
      "value": "Tipo de autenticación no admitido \""
    },
    {
      "type": 1,
      "value": "authType"
    },
    {
      "type": 0,
      "value": "\"."
    }
  ],
  "7zzPsK": [
    {
      "type": 0,
      "value": "Obligatorio. La cadena que debería contener el valor."
    }
  ],
  "8+0teU": [
    {
      "type": 0,
      "value": "El nombre del parámetro ya existe."
    }
  ],
  "83G5rr": [
    {
      "type": 0,
      "value": "Especificar intervalo."
    }
  ],
  "83PYuA": [
    {
      "type": 0,
      "value": "(UTC-06:00) Hora central (EE. UU. y Canadá)"
    }
  ],
  "84D91Y": [
    {
      "type": 0,
      "value": "Archivo PFX"
    }
  ],
  "8BoVtZ": [
    {
      "type": 0,
      "value": "Error al ejecutar la API - "
    },
    {
      "type": 1,
      "value": "url"
    }
  ],
  "8CWFEh": [
    {
      "type": 0,
      "value": "Obligatorio. El valor que debe devolverse si la expresión es \"true\"."
    }
  ],
  "8DFwxH": [
    {
      "type": 0,
      "value": "Devuelve una cadena de número con formato."
    }
  ],
  "8FjOSh": [
    {
      "type": 0,
      "value": "Obligatorio. El objeto que se comprobará si es mayor o igual que el objeto con el que se está comparando."
    }
  ],
  "8JEHiY": [
    {
      "type": 0,
      "value": "Sábado"
    }
  ],
  "8L+oIz": [
    {
      "type": 0,
      "value": "No se puede representar el diseñador porque existen varios desencadenadores en la definición."
    }
  ],
  "8LhQeL": [
    {
      "type": 0,
      "value": "Cambiar al modo de vista de código"
    }
  ],
  "8ND+Yc": [
    {
      "type": 0,
      "value": "Habilite la identidad administrada para la aplicación lógica."
    }
  ],
  "8NFfuB": [
    {
      "type": 0,
      "value": "Acciones"
    }
  ],
  "8NUqpR": [
    {
      "type": 0,
      "value": "Describa cómo se debería cambiar el flujo. Agregue detalles siempre que sea posible, incluyendo el conector que se vaya a usar y si se debería incluir algún contenido."
    }
  ],
  "8Q7ns/": [
    {
      "type": 0,
      "value": "Editar este flujo en"
    }
  ],
  "8SxNQC": [
    {
      "type": 0,
      "value": "Información general"
    }
  ],
  "8U0KPg": [
    {
      "type": 0,
      "value": "Obligatorio. La cadena que deberá codificarse en URI."
    }
  ],
  "8UfIAk": [
    {
      "type": 0,
      "value": "Escribir el secreto como texto sin formato o usar un parámetro seguro"
    }
  ],
  "8Y5xpK": [
    {
      "type": 0,
      "value": "Jueves"
    }
  ],
  "8ZfbyZ": [
    {
      "type": 0,
      "value": "(UTC+06:00) Astaná"
    }
  ],
  "8baaNC": [
    {
      "type": 0,
      "value": "Tipo de token no admitido: "
    },
    {
      "type": 1,
      "value": "expressions"
    }
  ],
  "8eKf/c": [
    {
      "type": 0,
      "value": "(UTC+08:00) Irkutsk"
    }
  ],
  "8eTWaf": [
    {
      "type": 0,
      "value": "Cambiar nombre"
    }
  ],
  "8j+a0n": [
    {
      "type": 0,
      "value": "Con el modelo asincrónico, si el servidor remoto indica que se acepta la solicitud para procesarla con una respuesta 202 (aceptada), el motor de Logic Apps sondeará la dirección URL especificada en el encabezado de ubicación de respuesta hasta alcanzar un estado terminal."
    }
  ],
  "8mDG0V": [
    {
      "type": 0,
      "value": "El flujo de trabajo tiene errores de validación de parámetros en las siguientes operaciones: "
    },
    {
      "type": 1,
      "value": "invalidNodes"
    }
  ],
  "8wr0zO": [
    {
      "type": 0,
      "value": "Agrega un número entero de días a la marca de tiempo de una cadena pasada."
    }
  ],
  "8zkvmc": [
    {
      "type": 0,
      "value": "Pruebas"
    }
  ],
  "9/UeTh": [
    {
      "type": 0,
      "value": "Devuelve una matriz o un objeto únicos con elementos comunes entre las matrices o los objetos pasados."
    }
  ],
  "90Q7Pw": [
    {
      "type": 0,
      "value": "Valor"
    }
  ],
  "90o7sB": [
    {
      "type": 0,
      "value": "Archivo"
    }
  ],
  "93Gj/n": [
    {
      "type": 0,
      "value": "Posición de línea"
    }
  ],
  "93svjx": [
    {
      "type": 0,
      "value": "No se admite la identidad del usuario si la aplicación lógica tiene habilitada la identidad administrada asignada por el sistema."
    }
  ],
  "99vsJy": [
    {
      "type": 0,
      "value": "Conector"
    }
  ],
  "9EmN2M": [
    {
      "type": 0,
      "value": "Cancelar"
    }
  ],
  "9IDWMU": [
    {
      "type": 0,
      "value": "Cerrar"
    }
  ],
  "9JuvQ4": [
    {
      "type": 0,
      "value": "Devuelve un URI de datos de un valor."
    }
  ],
  "9Jv3+1": [
    {
      "type": 0,
      "value": "Devuelve un objeto con un par de valor y propiedad adicional."
    }
  ],
  "9LLnyJ": [
    {
      "type": 0,
      "value": "(UTC-03:00) Brasilia"
    }
  ],
  "9QNZSj": [
    {
      "type": 0,
      "value": "Revertir el flujo"
    }
  ],
  "9SuA/E": [
    {
      "type": 0,
      "value": "12"
    }
  ],
  "9W0lck": [
    {
      "type": 0,
      "value": "División no válida en el valor \""
    },
    {
      "type": 1,
      "value": "splitOn"
    },
    {
      "type": 0,
      "value": "\", no se encuentra en las salidas."
    }
  ],
  "9W3giy": [
    {
      "type": 0,
      "value": "En desarrollo"
    }
  ],
  "9YGcT2": [
    {
      "type": 0,
      "value": "ChildErrors"
    }
  ],
  "9YZ873": [
    {
      "type": 0,
      "value": "Texto"
    }
  ],
  "9aj+el": [
    {
      "type": 0,
      "value": "Predeterminado"
    }
  ],
  "9atGYe": [
    {
      "type": 0,
      "value": "Agregar"
    }
  ],
  "9djnqI": [
    {
      "type": 0,
      "value": "Devuelve el resultado de sumar los dos números."
    }
  ],
  "9u/Ae3": [
    {
      "type": 0,
      "value": "Devuelve true si ambos parámetros son verdaderos."
    }
  ],
  "9wX3u9": [
    {
      "type": 0,
      "value": "Enviar comentarios"
    }
  ],
  "9x8hg8": [
    {
      "type": 0,
      "value": "Editar en modo básico"
    }
  ],
  "A5Ferh": [
    {
      "type": 0,
      "value": "Elemento de origen quitado de la vista."
    }
  ],
  "A8l+k7": [
    {
      "type": 0,
      "value": "Error al ejecutar los siguientes parámetros de API: \""
    },
    {
      "type": 1,
      "value": "parameters"
    },
    {
      "type": 0,
      "value": "\""
    }
  ],
  "ADM1Z8": [
    {
      "type": 0,
      "value": "Tipo de autenticación"
    }
  ],
  "AEguAy": [
    {
      "type": 0,
      "value": "Valor vacío"
    }
  ],
  "AGCm1p": [
    {
      "type": 0,
      "value": "Nombre"
    }
  ],
  "AHB418": [
    {
      "type": 0,
      "value": "Acciones de filtrado"
    }
  ],
  "AO6T9u": [
    {
      "type": 0,
      "value": "Listo"
    }
  ],
  "AQ7Zxc": [
    {
      "type": 0,
      "value": "Devuelve el índice de la enésima aparición de un valor en una cadena (sin distinción de mayúsculas y minúsculas, referencia cultural invariable)."
    }
  ],
  "Af+Ve0": [
    {
      "type": 0,
      "value": "(UTC+11:00) Isla Bougainville"
    }
  ],
  "AheXMN": [
    {
      "type": 0,
      "value": "Seleccionar una frecuencia."
    }
  ],
  "AhvQ7r": [
    {
      "type": 0,
      "value": "Quitar y borrar todos los parámetros avanzados y sus valores"
    }
  ],
  "Ak2Lka": [
    {
      "type": 0,
      "value": "No conectado a"
    }
  ],
  "AnX5yC": [
    {
      "type": 0,
      "value": "Nombre de usuario"
    }
  ],
  "AoalgS": [
    {
      "type": 0,
      "value": "Cargando más resultados..."
    }
  ],
  "ArTh0/": [
    {
      "type": 0,
      "value": "Obligatorio. La cadena que se codificará como representación en Base64."
    }
  ],
  "AsqIUa": [
    {
      "type": 0,
      "value": "Intervalo máximo"
    }
  ],
  "Az0QvG": [
    {
      "type": 0,
      "value": "Automático"
    }
  ],
  "B/JzwK": [
    {
      "offset": 0,
      "options": {
        "=0": {
          "value": [
            {
              "type": 0,
              "value": "0 acciones"
            }
          ]
        },
        "many": {
          "value": [
            {
              "type": 7
            },
            {
              "type": 0,
              "value": " acciones"
            }
          ]
        },
        "one": {
          "value": [
            {
              "type": 7
            },
            {
              "type": 0,
              "value": " acción"
            }
          ]
        },
        "other": {
          "value": [
            {
              "type": 7
            },
            {
              "type": 0,
              "value": " acciones"
            }
          ]
        }
      },
      "pluralType": "cardinal",
      "type": 6,
      "value": "actionCount"
    }
  ],
  "B/gCWM": [
    {
      "type": 0,
      "value": "Error"
    }
  ],
  "B2s0iG": [
    {
      "type": 0,
      "value": "Obligatorio. El índice del elemento que se recuperará."
    }
  ],
  "B59BCg": [
    {
      "type": 0,
      "value": "No hay contenido dinámico disponible."
    }
  ],
  "B999mz": [
    {
      "type": 0,
      "value": "Línea eliminada."
    }
  ],
  "BBD8Em": [
    {
      "type": 0,
      "value": "Clave"
    }
  ],
  "BCAnZP": [
    {
      "type": 0,
      "value": "Un carácter especificador de formato único o un patrón de formato personalizado que indica cómo debe ser el formato del valor de esta marca de tiempo. Si no se proporciona ningún formato, se usará el formato ISO 8601 (\"o\")."
    }
  ],
  "BCgiRh": [
    {
      "type": 0,
      "value": "Advertencia: el valor personalizado no coincide con uno de los tipos permitidos para esta entrada"
    }
  ],
  "BFTwRN": [
    {
      "type": 0,
      "value": "Correcto con reintentos"
    }
  ],
  "BHe7qY": [
    {
      "type": 0,
      "value": "Obligatorio. La cadena codificada de URI."
    }
  ],
  "BIzX3S": [
    {
      "type": 0,
      "value": "Más información sobre las operaciones de deshacer"
    }
  ],
  "BJNUxN": [
    {
      "type": 0,
      "value": "Parámetros de ruta de acceso"
    }
  ],
  "BKL0ZG": [
    {
      "type": 0,
      "value": "Hora de inicio"
    }
  ],
  "BPYdTX": [
    {
      "type": 0,
      "value": "Sin especificar"
    }
  ],
  "BQCPY7": [
    {
      "type": 0,
      "value": "Obligatorio. La cadena desde la cual se decodificarán los caracteres de dirección URL no seguros."
    }
  ],
  "BQSRV0": [
    {
      "type": 0,
      "value": "Escribir la contraseña como texto sin formato o usar un parámetro seguro"
    }
  ],
  "BS3gy8": [
    {
      "type": 0,
      "value": "Lo sentimos, se produjo un error. Vuelva a intentarlo."
    }
  ],
  "BSgavq": [
    {
      "type": 0,
      "value": "Ejemplos: lunes, viernes"
    }
  ],
  "BUutcC": [
    {
      "type": 0,
      "value": "Lista amplia de elementos del mismo nivel"
    }
  ],
  "BYrP8F": [
    {
      "type": 0,
      "value": "Número"
    }
  ],
  "BeqBP7": [
    {
      "type": 0,
      "value": "Descompresión automática"
    }
  ],
  "Bewmet": [
    {
      "type": 0,
      "value": "Matriz"
    }
  ],
  "Bl4Iv0": [
    {
      "type": 0,
      "value": "(UTC+08:00) Ulán Bator"
    }
  ],
  "Bn8iTS": [
    {
      "type": 0,
      "value": "Tipo de estado:"
    }
  ],
  "BoMvF2": [
    {
      "type": 0,
      "value": "Contraer"
    }
  ],
  "BogxJl": [
    {
      "type": 0,
      "value": "(UTC+04:00) Izhevsk, Samara"
    }
  ],
  "BrWQ0Z": [
    {
      "type": 0,
      "value": "Seleccionar una identidad administrada"
    }
  ],
  "BtL7UI": [
    {
      "type": 0,
      "value": "No se necesita ninguna información adicional en este paso. Podrá usar las salidas en los pasos posteriores."
    }
  ],
  "BuYrD3": [
    {
      "type": 0,
      "value": "Un especificador de formato único que indica cómo dar formato al valor de este GUID."
    }
  ],
  "BvCnOv": [
    {
      "type": 0,
      "value": "Defina el id. de seguimiento de la ejecución. En caso de división, este id. de seguimiento se aplica a la solicitud inicial"
    }
  ],
  "BxITRH": [
    {
      "type": 0,
      "value": "Obligatorio. El objeto que se comprobará si es mayor que el objeto con el que se está comparando."
    }
  ],
  "BynK4X": [
    {
      "type": 0,
      "value": "Hacer una pregunta"
    }
  ],
  "C1cy54": [
    {
      "type": 0,
      "value": "Cuerpo"
    }
  ],
  "C4NQ1J": [
    {
      "type": 0,
      "value": "Para recuperar los elementos que cumplen el umbral especificado, siga el token de continuación. Debido al tamaño de página del conector, el número devuelto puede superar el umbral."
    }
  ],
  "CBzSJo": [
    {
      "type": 0,
      "value": "Verdadero"
    }
  ],
  "CFOUe3": [
    {
      "type": 0,
      "value": "Agregar una acción que envíe un correo electrónico"
    }
  ],
  "CG772M": [
    {
      "type": 0,
      "value": "Conexión obligatoria"
    }
  ],
  "CPm+OG": [
    {
      "type": 0,
      "value": "Crear conexión"
    }
  ],
  "CaajcD": [
    {
      "type": 0,
      "value": "(UTC+13:00) Samoa"
    }
  ],
  "CafOCn": [
    {
      "type": 0,
      "value": "Las propiedades \""
    },
    {
      "type": 1,
      "value": "invalidProperties"
    },
    {
      "type": 0,
      "value": "\" no son válidas para el tipo de autenticación \""
    },
    {
      "type": 1,
      "value": "convertedAuthType"
    },
    {
      "type": 0,
      "value": "\"."
    }
  ],
  "Cb6IEq": [
    {
      "type": 0,
      "value": "(UTC-05:00) La Habana"
    }
  ],
  "Cb8pv0": [
    {
      "type": 0,
      "value": "(UTC-02:00) Atlántico central - Antiguo"
    }
  ],
  "Ci41Od": [
    {
      "type": 0,
      "value": "(UTC+12:00) Auckland, Wellington"
    }
  ],
  "Ciol6I": [
    {
      "type": 0,
      "value": "Salida"
    }
  ],
  "Cj3/LJ": [
    {
      "type": 0,
      "value": "Debe proporcionar el nombre del parámetro."
    }
  ],
  "ClZW2r": [
    {
      "type": 0,
      "value": "Valor"
    }
  ],
  "CsPY74": [
    {
      "type": 0,
      "value": "Tipo de credenciales"
    }
  ],
  "CvoqQ6": [
    {
      "type": 0,
      "value": "Escriba o seleccione una fecha (AAAA-MM-DD)."
    }
  ],
  "Cy0pyB": [
    {
      "type": 0,
      "value": "(UTC+09:30) Adelaida"
    }
  ],
  "CyT8H7": [
    {
      "type": 0,
      "value": "Accepts 'Number', 'Integer', and 'Decimal' types."
    }
  ],
  "CypYLs": [
    {
      "type": 0,
      "value": "Insertar un nuevo paso entre "
    },
    {
      "type": 1,
      "value": "parentName"
    },
    {
      "type": 0,
      "value": " y "
    },
    {
      "type": 1,
      "value": "childName"
    }
  ],
  "Czt6YV": [
    {
      "type": 0,
      "value": "a las "
    },
    {
      "type": 1,
      "value": "times"
    }
  ],
  "D+Ptnq": [
    {
      "type": 0,
      "value": "Devuelve la ruta de acceso y la consulta de un URI."
    }
  ],
  "D/xTXV": [
    {
      "type": 0,
      "value": "Mostrar esquema de origen"
    }
  ],
  "D1lgsT": [
    {
      "type": 0,
      "value": "Obligatorio. Cadena de la que se quitará el espacio en blanco inicial y final."
    }
  ],
  "D5FIKL": [
    {
      "type": 0,
      "value": "Pegar desde la muestra"
    }
  ],
  "DDIIAQ": [
    {
      "type": 0,
      "value": "Nodo"
    }
  ],
  "DEKsll": [
    {
      "type": 0,
      "value": "El intervalo de la directiva de reintentos no es válido, debe coincidir con el formato de duración ISO 8601"
    }
  ],
  "DEu7oK": [
    {
      "type": 0,
      "value": "(UTC-07:00) Arizona"
    }
  ],
  "DGMwU4": [
    {
      "type": 0,
      "value": "Usar una carga de ejemplo para generar el esquema"
    }
  ],
  "DJW8RE": [
    {
      "type": 0,
      "value": "Seleccionar un valor"
    }
  ],
  "DMuwuJ": [
    {
      "type": 0,
      "value": "Fecha"
    }
  ],
  "DQV7aK": [
    {
      "type": 0,
      "value": "Alt/Opción + clic para descargar \""
    },
    {
      "type": 1,
      "value": "displayName"
    },
    {
      "type": 0,
      "value": "\""
    }
  ],
  "DWd9vy": [
    {
      "type": 0,
      "value": "cada semana"
    }
  ],
  "DWsh56": [
    {
      "type": 0,
      "value": "Escriba el id. de cliente"
    }
  ],
  "DYXoEM": [
    {
      "type": 0,
      "value": "(UTC+02:00) Chisinau"
    }
  ],
  "DZZ3fj": [
    {
      "type": 0,
      "value": "Duración"
    }
  ],
  "Dhu3IS": [
    {
      "type": 0,
      "value": "Mostrar minimapa"
    }
  ],
  "DjbVKU": [
    {
      "type": 0,
      "value": "OAuth"
    }
  ],
  "DkF25I": [
    {
      "type": 0,
      "value": "Expandir resultado estático"
    }
  ],
  "Dm0zAO": [
    {
      "type": 0,
      "value": "Duración máxima en una única solicitud de salida de esta acción. Si la solicitud no finaliza dentro de este límite después de ejecutar reintentos, se produce un error en la acción"
    }
  ],
  "DsPDVB": [
    {
      "type": 0,
      "value": "La condición desencadenadora no puede estar vacía."
    }
  ],
  "DuoHXI": [
    {
      "type": 0,
      "value": "Agregar una entrada"
    }
  ],
  "DyYcJZ": [
    {
      "type": 0,
      "value": "Ejecutar después de"
    }
  ],
  "DysO/Q": [
    {
      "type": 0,
      "value": "Ctrl + Y"
    }
  ],
  "E+HsWF": [
    {
      "type": 0,
      "value": "Iniciando sesión..."
    }
  ],
  "E+iim4": [
    {
      "type": 0,
      "value": "Seleccionar zona horaria"
    }
  ],
  "E3+TAA": [
    {
      "type": 0,
      "value": "El nodo de esquema \""
    },
    {
      "type": 1,
      "value": "nodeName"
    },
    {
      "type": 0,
      "value": "\" tiene una entrada con un tipo no coincidente"
    }
  ],
  "E8iqLl": [
    {
      "type": 0,
      "value": "(UTC+11:00) Sajalín"
    }
  ],
  "ECZC6Y": [
    {
      "type": 0,
      "value": "Convierte el parámetro en un número decimal."
    }
  ],
  "EKjaix": [
    {
      "type": 0,
      "value": "Compruebe las acciones del flujo para ver si fuera necesario establecer algún parámetro. No se olvide de guardar cuando haya terminado."
    }
  ],
  "ERAWZA": [
    {
      "type": 0,
      "value": "Respuesta"
    }
  ],
  "ERVorY": [
    {
      "type": 0,
      "value": "Crear grupo"
    }
  ],
  "ESZXfC": [
    {
      "type": 0,
      "value": "En estos minutos"
    }
  ],
  "EUQDM6": [
    {
      "type": 0,
      "value": "Agregar una acción"
    }
  ],
  "EZz5q7": [
    {
      "type": 0,
      "value": "Obligatorio. Índice de dónde empezar a extraer la subcadena."
    }
  ],
  "Ea/fr+": [
    {
      "type": 0,
      "value": "Cada "
    },
    {
      "type": 1,
      "value": "interval"
    },
    {
      "type": 0,
      "value": " días"
    }
  ],
  "EaTGcN": [
    {
      "type": 0,
      "value": "(UTC+01:00) África occidental y central"
    }
  ],
  "EdeHLs": [
    {
      "type": 0,
      "value": "Permite cambiar a la matriz de entrada completa."
    }
  ],
  "EdzoIs": [
    {
      "type": 0,
      "value": "1"
    }
  ],
  "EiRMD4": [
    {
      "type": 0,
      "value": "Inicie sesión para crear una conexión a "
    },
    {
      "type": 1,
      "value": "connectorDisplayName"
    },
    {
      "type": 0,
      "value": "."
    }
  ],
  "EjXdAm": [
    {
      "type": 0,
      "value": "Contraseña"
    }
  ],
  "Ek0mSE": [
    {
      "type": 0,
      "value": "Ver el historial de solicitudes de esta operación"
    }
  ],
  "EqX3Mi": [
    {
      "type": 0,
      "value": "Configure estas conexiones para usarlas en el flujo."
    }
  ],
  "EurkzL": [
    {
      "type": 0,
      "value": "Seleccione Sí o No."
    }
  ],
  "ExaACE": [
    {
      "type": 0,
      "value": "Nombre para mostrar de la conexión"
    }
  ],
  "F3IDl8": [
    {
      "type": 0,
      "value": "Obligatorio. Número de una unidad de tiempo especificada que se sumará."
    }
  ],
  "F6+icQ": [
    {
      "type": 0,
      "value": "El intervalo máximo de la directiva de reintentos no es válido, debe coincidir con el formato de duración ISO 8601"
    }
  ],
  "F9dR1Q": [
    {
      "type": 0,
      "value": "Agregar"
    }
  ],
  "FBNevf": [
    {
      "type": 0,
      "value": "Ir a la operación"
    }
  ],
  "FDF4Qb": [
    {
      "type": 0,
      "value": "Devuelve un valor de parámetro que está definido en la definición."
    }
  ],
  "FDWfqM": [
    {
      "type": 0,
      "value": "Salidas seguras"
    }
  ],
  "FIL1Nt": [
    {
      "type": 0,
      "value": "La condición es demasiado compleja o no es válida. No se puede cambiar al modo básico."
    }
  ],
  "FIT7i0": [
    {
      "type": 0,
      "value": "20"
    }
  ],
  "FL/0Zp": [
    {
      "type": 0,
      "value": "(UTC-07:00) Chihuahua, La Paz, Mazatlán"
    }
  ],
  "FMA0Q0": [
    {
      "type": 0,
      "value": "El flujo se ha actualizado."
    }
  ],
  "FN5zHQ": [
    {
      "type": 0,
      "value": "Devuelve una sección de una cadena definida por el índice inicial y el índice final."
    }
  ],
  "FOiBk/": [
    {
      "type": 0,
      "value": "Errores"
    }
  ],
  "FT3jt6": [
    {
      "type": 0,
      "value": "Información de referencia de Webhook"
    }
  ],
  "FUhNu4": [
    {
      "type": 0,
      "value": "Dividir"
    }
  ],
  "FUuFlC": [
    {
      "type": 0,
      "value": "Predeterminado"
    }
  ],
  "FXLR5M": [
    {
      "offset": 0,
      "options": {
        "many": {
          "value": [
            {
              "type": 7
            },
            {
              "type": 0,
              "value": " horas"
            }
          ]
        },
        "one": {
          "value": [
            {
              "type": 7
            },
            {
              "type": 0,
              "value": " hora"
            }
          ]
        },
        "other": {
          "value": [
            {
              "type": 7
            },
            {
              "type": 0,
              "value": " horas"
            }
          ]
        }
      },
      "pluralType": "cardinal",
      "type": 6,
      "value": "hours"
    }
  ],
  "FYtDP0": [
    {
      "type": 0,
      "value": "Escribe una dirección de correo electrónico."
    }
  ],
  "FaBEfQ": [
    {
      "type": 0,
      "value": "Propiedades controladas"
    }
  ],
  "Fcvgvg": [
    {
      "type": 0,
      "value": "Buscar"
    }
  ],
  "FiyQjU": [
    {
      "type": 0,
      "value": "2"
    }
  ],
  "FslNgF": [
    {
      "type": 0,
      "value": "Estado"
    }
  ],
  "FxQ2Ts": [
    {
      "type": 0,
      "value": "(UTC+02:00) Trípoli"
    }
  ],
  "G+XvKn": [
    {
      "type": 0,
      "value": "Devuelve una cadena con cada elemento de una matriz unida por un delimitador."
    }
  ],
  "G/CC5/": [
    {
      "type": 0,
      "value": "División no válida en formato en {splitOn}."
    }
  ],
  "G0XYrd": [
    {
      "type": 0,
      "value": "Obligatorio. La cadena que debería contener el valor."
    }
  ],
  "GAY7b8": [
    {
      "type": 0,
      "value": "Devuelve la consulta de un URI."
    }
  ],
  "GD3m4X": [
    {
      "type": 0,
      "value": "Ampliado"
    }
  ],
  "GDUGlm": [
    {
      "type": 0,
      "value": "Especificar autoridad"
    }
  ],
  "GE14Xd": [
    {
      "type": 0,
      "value": "(UTC-03:00) Ciudad de Buenos Aires"
    }
  ],
  "GEB1on": [
    {
      "type": 0,
      "value": "Contiene un valor que no está entre 0 y 59."
    }
  ],
  "GIUSQs": [
    {
      "type": 0,
      "value": "Filtrar por tipo de datos"
    }
  ],
  "GLd3MU": [
    {
      "type": 0,
      "value": "Obligatorio. El objeto que se buscará dentro de la colección."
    }
  ],
  "GQnN3U": [
    {
      "type": 0,
      "value": "Explicar flujo"
    }
  ],
  "GXXLuT": [
    {
      "type": 0,
      "value": "Escribir un valor booleano válido."
    }
  ],
  "GYvF54": [
    {
      "type": 0,
      "value": "Funciones de referencia"
    }
  ],
  "GZ8MDP": [
    {
      "type": 1,
      "value": "s1"
    },
    {
      "type": 0,
      "value": " de "
    },
    {
      "type": 1,
      "value": "s2"
    }
  ],
  "GcG0qf": [
    {
      "type": 0,
      "value": "Devuelve true si los parámetros son falsos."
    }
  ],
  "GdGm4T": [
    {
      "type": 0,
      "value": "Más comandos"
    }
  ],
  "Ggkf4s": [
    {
      "type": 0,
      "value": "Comenzar"
    }
  ],
  "Gi72X5": [
    {
      "type": 0,
      "value": "Ver menos"
    }
  ],
  "Gi7czD": [
    {
      "type": 0,
      "value": "Elemento de esquema de origen"
    }
  ],
  "Gl5khw": [
    {
      "type": 0,
      "value": "A estas horas"
    }
  ],
  "Gmya+V": [
    {
      "type": 0,
      "value": "No disponible"
    }
  ],
  "GreYWQ": [
    {
      "type": 0,
      "value": "Permite especificar el nombre del parámetro."
    }
  ],
  "GtDOFg": [
    {
      "type": 0,
      "value": "Cancelar la selección"
    }
  ],
  "GyUe4C": [
    {
      "type": 0,
      "value": "Modificar opciones con respecto a las funciones"
    }
  ],
  "GzQQqH": [
    {
      "type": 0,
      "value": "Matriz"
    }
  ],
  "Gziyq8": [
    {
      "type": 0,
      "value": "Contenido del archivo"
    }
  ],
  "H/QVod": [
    {
      "type": 0,
      "value": "El flujo de trabajo tiene errores de validación de configuración en las siguientes operaciones: "
    },
    {
      "type": 1,
      "value": "invalidNodes"
    }
  ],
  "H17jEE": [
    {
      "type": 0,
      "value": "Funciones de análisis de URI"
    }
  ],
  "H1wnHr": [
    {
      "type": 0,
      "value": "Obligatorio. Cadena que se va a segmentar."
    }
  ],
  "H2WdiZ": [
    {
      "type": 0,
      "value": "Escriba el valor de minutos válido (desde 0 hasta 59), separado por una coma. Por ejemplo, 15,30."
    }
  ],
  "H5VikC": [
    {
      "type": 0,
      "value": "Conexión no válida, la asignación no debe formar un bucle cerrado."
    }
  ],
  "H8bEUn": [
    {
      "type": 0,
      "value": "Obligatorio. El número del cual se restará el sustraendo."
    }
  ],
  "HDqP2g": [
    {
      "type": 0,
      "value": "Obligatorio. El nombre de clave del valor de los datos de formulario que se devolverá."
    }
  ],
  "HH970i": [
    {
      "type": 0,
      "value": "Mes"
    }
  ],
  "HILmmE": [
    {
      "type": 0,
      "value": "Obligatorio. La colección que se va a ordenar."
    }
  ],
  "HMiE+4": [
    {
      "type": 0,
      "value": "Salir de pantalla completa"
    }
  ],
  "HOchry": [
    {
      "type": 0,
      "value": "Seleccione una referencia de conexión existente o cree una nueva."
    }
  ],
  "HQ8/tk": [
    {
      "type": 0,
      "value": "Botón para agregar contenido dinámico si se muestra TokenPicker"
    }
  ],
  "HSJLCu": [
    {
      "type": 0,
      "value": "Encabezados"
    }
  ],
  "HYhDYB": [
    {
      "type": 0,
      "value": "(UTC-02:00) Hora universal coordinada -02"
    }
  ],
  "Hbqlzk": [
    {
      "type": 0,
      "value": "Insertar expresión"
    }
  ],
  "HfinO2": [
    {
      "type": 0,
      "value": "Permite cambiar a las entradas con detalles para el elemento de matriz."
    }
  ],
  "HfmDk9": [
    {
      "type": 0,
      "value": "Editar flujo"
    }
  ],
  "HfrUId": [
    {
      "type": 0,
      "value": "Seleccione una tarjeta para ver el contenido."
    }
  ],
  "HmcHoE": [
    {
      "type": 0,
      "value": "Error al capturar el manifiesto"
    }
  ],
  "HoQiVa": [
    {
      "type": 0,
      "value": "Escribir una fecha y hora válidas."
    }
  ],
  "HsO1Rd": [
    {
      "type": 1,
      "value": "addIcon"
    },
    {
      "type": 0,
      "value": " Instalar puerta de enlace"
    }
  ],
  "HzS2gJ": [
    {
      "type": 0,
      "value": "El contenido dinámico no se admite como propiedades en la autenticación."
    }
  ],
  "I3mifR": [
    {
      "type": 0,
      "value": "Se ha omitido"
    }
  ],
  "I41vZ/": [
    {
      "type": 0,
      "value": "(UTC-11:00) Hora universal coordinada -11"
    }
  ],
  "I7/+er": [
    {
      "type": 0,
      "value": "Vista global"
    }
  ],
  "IA+Ogm": [
    {
      "type": 0,
      "value": "22"
    }
  ],
  "IAmvpa": [
    {
      "type": 0,
      "value": "(UTC-08:00) Hora universal coordinada-08"
    }
  ],
  "IHMd3X": [
    {
      "type": 0,
      "value": "Ejemplo: "
    },
    {
      "type": 1,
      "value": "url"
    }
  ],
  "IPbMdl": [
    {
      "type": 0,
      "value": "Vista de código"
    }
  ],
  "IPwWgu": [
    {
      "type": 0,
      "value": "(UTC+02:00) Jerusalén"
    }
  ],
  "IQyOth": [
    {
      "type": 0,
      "value": "Si está disponible, el contenido dinámico se genera automáticamente a partir de los conectores y las acciones que elija para el flujo."
    }
  ],
  "IS4vNX": [
    {
      "type": 0,
      "value": "(UTC-12:00) Línea internacional de cambio de fecha del oeste"
    }
  ],
  "ISaPr+": [
    {
      "type": 0,
      "value": "Permite crear y administrar parámetros de Logic Apps, así como asignarles valores predeterminados."
    }
  ],
  "IW2MjQ": [
    {
      "type": 0,
      "value": "Convierte una marca de tiempo de una cadena pasada de una hora UTC a una zona horaria de destino."
    }
  ],
  "IXy91L": [
    {
      "type": 0,
      "value": "Agregar un esquema de destino"
    }
  ],
  "IdOhPY": [
    {
      "type": 1,
      "value": "label"
    },
    {
      "type": 0,
      "value": " Para agregar datos dinámicos, presione las teclas Alt + '/'."
    }
  ],
  "If+p6C": [
    {
      "type": 0,
      "value": "(UTC+09:00) Yakutsk"
    }
  ],
  "IsVhkH": [
    {
      "type": 0,
      "value": "No hay propiedades"
    }
  ],
  "IuHdCO": [
    {
      "type": 0,
      "value": "Este es el flujo. Si desea que lo cambie, diga lo que quiera. Por ejemplo:"
    }
  ],
  "IxWip7": [
    {
      "type": 0,
      "value": "(UTC+03:00) Moscú, San Petersburgo, Volgogrado"
    }
  ],
  "J/Kz1j": [
    {
      "type": 0,
      "value": "Modelo asincrónico"
    }
  ],
  "J2Su6x": [
    {
      "type": 0,
      "value": "Opciones de formato para el tamaño de fuente"
    }
  ],
  "J5/7vN": [
    {
      "type": 0,
      "value": "Convierte una cadena a minúsculas mediante las reglas de mayúsculas y minúsculas de la referencia cultural invariable."
    }
  ],
  "J55HA9": [
    {
      "type": 0,
      "value": "Operación no válida. Número de elementos: "
    },
    {
      "type": 1,
      "value": "length"
    },
    {
      "type": 0,
      "value": "."
    }
  ],
  "J5TTF6": [
    {
      "type": 0,
      "value": "Accepted data types: "
    },
    {
      "type": 1,
      "value": "type"
    }
  ],
  "J62n9E": [
    {
      "type": 0,
      "value": "Con errores"
    }
  ],
  "J9wWry": [
    {
      "type": 0,
      "value": "Parámetros"
    }
  ],
  "JAIV0h": [
    {
      "type": 0,
      "value": "El mapa actual contiene "
    },
    {
      "type": 1,
      "value": "numOfIssues"
    },
    {
      "type": 0,
      "value": " "
    },
    {
      "type": 1,
      "value": "issue"
    },
    {
      "type": 0,
      "value": "."
    }
  ],
  "JErLDT": [
    {
      "type": 0,
      "value": "Eliminar"
    }
  ],
  "JJyT88": [
    {
      "type": 0,
      "value": "Acción deshecha"
    }
  ],
  "JNQHws": [
    {
      "type": 0,
      "value": "Obligatorio. Una cadena que contiene la hora."
    }
  ],
  "JSfWJ0": [
    {
      "type": 0,
      "value": "Obligatorio. El valor que se convierte a booleano."
    }
  ],
  "JWl/LD": [
    {
      "type": 0,
      "value": "Agregar nuevo elemento"
    }
  ],
  "Jaz3EC": [
    {
      "type": 0,
      "value": "Convierte una marca de tiempo de una cadena pasada de una zona horaria de origen a una de destino."
    }
  ],
  "JbgTET": [
    {
      "type": 0,
      "value": "Método"
    }
  ],
  "Ji6663": [
    {
      "type": 0,
      "value": "Devuelve true si un diccionario contiene una clave, una matriz contiene un valor o una cadena contiene una subcadena."
    }
  ],
  "Jil/Wa": [
    {
      "type": 0,
      "value": "Configuración no válida"
    }
  ],
  "JjTfC7": [
    {
      "type": 0,
      "value": "Obligatorio. Número al que se dará formato."
    }
  ],
  "JnlcZQ": [
    {
      "type": 0,
      "value": "Nombre:"
    }
  ],
  "Jq2Y/o": [
    {
      "type": 0,
      "value": "Obligatoria. Cadena de formato numérico."
    }
  ],
  "JzRzVp": [
    {
      "type": 0,
      "value": "(UTC-09:00) Alaska"
    }
  ],
  "K50znc": [
    {
      "type": 0,
      "value": "Obligatorio. Objeto al que se agregará una propiedad nueva."
    }
  ],
  "K7/DnZ": [
    {
      "type": 0,
      "value": "Salida"
    }
  ],
  "KBaGkS": [
    {
      "type": 0,
      "value": "Cambiar referencia de conexión"
    }
  ],
  "KNDVnN": [
    {
      "type": 0,
      "value": "Reemplazar \""
    },
    {
      "type": 1,
      "value": "selectedOperation"
    },
    {
      "type": 0,
      "value": "\" por"
    }
  ],
  "KP0Rr2": [
    {
      "type": 0,
      "value": "Escribir un número doble válido."
    }
  ],
  "KV4uky": [
    {
      "type": 0,
      "value": "Cuando un elemento nuevo..."
    }
  ],
  "KX1poC": [
    {
      "offset": 0,
      "options": {
        "=0": {
          "value": [
            {
              "type": 0,
              "value": "0 casos"
            }
          ]
        },
        "many": {
          "value": [
            {
              "type": 7
            },
            {
              "type": 0,
              "value": " casos"
            }
          ]
        },
        "one": {
          "value": [
            {
              "type": 7
            },
            {
              "type": 0,
              "value": " caso"
            }
          ]
        },
        "other": {
          "value": [
            {
              "type": 7
            },
            {
              "type": 0,
              "value": " casos"
            }
          ]
        }
      },
      "pluralType": "cardinal",
      "type": 6,
      "value": "actionCount"
    }
  ],
  "KYX5Do": [
    {
      "type": 0,
      "value": "Subrayado (⌘U)"
    }
  ],
  "KZOa5l": [
    {
      "type": 0,
      "value": "Cancelar"
    }
  ],
  "KlDW+5": [
    {
      "type": 0,
      "value": "(UTC+02:00) Beirut"
    }
  ],
  "KnjcUV": [
    {
      "type": 0,
      "value": "Ignorado"
    }
  ],
  "KwGA+K": [
    {
      "type": 0,
      "value": "Selección de un recurso de Function App"
    }
  ],
  "L+PY+j": [
    {
      "type": 0,
      "value": "Obligatorio. El número de objetos que se tomarán de la colección. Debe ser un entero positivo."
    }
  ],
  "L0UAzs": [
    {
      "type": 0,
      "value": "Devuelve el componente de día de la semana de la marca de tiempo de una cadena."
    }
  ],
  "L4RJF0": [
    {
      "type": 0,
      "value": "No hay ningún resultado para su búsqueda."
    }
  ],
  "LBH8UV": [
    {
      "type": 0,
      "value": "Expandir"
    }
  ],
  "LBbhCu": [
    {
      "type": 0,
      "value": "Eliminar gráfico de flujo de trabajo"
    }
  ],
  "LCRHQ9": [
    {
      "type": 0,
      "value": "(UTC+12:00) Fiyi"
    }
  ],
  "LCXZLM": [
    {
      "type": 0,
      "value": "Cargando aplicaciones de funciones..."
    }
  ],
  "LElaX3": [
    {
      "type": 0,
      "value": "Sugerencia de flujo siguiente"
    }
  ],
  "LJmfmK": [
    {
      "type": 0,
      "value": "Ver más"
    }
  ],
  "LMB8am": [
    {
      "type": 0,
      "value": "Creando..."
    }
  ],
  "LR/3Lr": [
    {
      "type": 0,
      "value": "Configurar"
    }
  ],
  "LRAhSA": [
    {
      "type": 0,
      "value": "Cuando se habilita, esta acción se ejecutará con el usuario desde la configuración \"Ejecutar como\" en el desencadenador Dataverse"
    }
  ],
  "LS8rfZ": [
    {
      "type": 0,
      "value": "Devuelve el esquema de un URI."
    }
  ],
  "LTTgWN": [
    {
      "type": 0,
      "value": "Obligatorio. Colección de la que se va a tomar el primer objeto."
    }
  ],
  "LV/BTE": [
    {
      "type": 0,
      "value": "Cargando instancias del servicio de API Management..."
    }
  ],
  "LV3k48": [
    {
      "type": 0,
      "value": "(UTC+01:00) Belgrado, Bratislava, Budapest, Liubliana, Praga"
    }
  ],
  "LZm3ze": [
    {
      "type": 0,
      "value": "Agregar una rama paralela"
    }
  ],
  "LaFlFh": [
    {
      "type": 0,
      "value": "Se quitó esta acción"
    }
  ],
  "LdITnG": [
    {
      "type": 0,
      "value": "(UTC-03:00) Cayena, Fortaleza"
    }
  ],
  "Lft/is": [
    {
      "type": 0,
      "value": "Agregar nuevo"
    }
  ],
  "LlYz9c": [
    {
      "type": 0,
      "value": "Ver más"
    }
  ],
  "Lm9bnN": [
    {
      "type": 0,
      "value": "Lista de viñetas"
    }
  ],
  "Lnqh6h": [
    {
      "type": 0,
      "value": "Negrita (Ctrl+B)"
    }
  ],
  "LoGUT3": [
    {
      "type": 0,
      "value": "Cuando se utiliza dentro de un bucle para cada uno, esta función devuelve el elemento actual del bucle especificado."
    }
  ],
  "LpPNAD": [
    {
      "type": 0,
      "value": "Agregar"
    }
  ],
  "LtbkS7": [
    {
      "type": 0,
      "value": "Devuelve el inicio del día para la marca de tiempo de cadena pasada."
    }
  ],
  "Lub7NN": [
    {
      "type": 0,
      "value": "Obligatorio. Las expresiones que pueden ser ciertas."
    }
  ],
  "LvLksz": [
    {
      "type": 0,
      "value": "Cargando salidas"
    }
  ],
  "LvpxiA": [
    {
      "type": 0,
      "value": "Puerta de enlace"
    }
  ],
  "Lx8HRl": [
    {
      "type": 0,
      "value": "(UTC+02:00) Damasco"
    }
  ],
  "M/gUE8": [
    {
      "type": 0,
      "value": "Acerca de"
    }
  ],
  "M0xrm+": [
    {
      "type": 0,
      "value": "Vista de código"
    }
  ],
  "M3kJsI": [
    {
      "type": 0,
      "value": "Cada lunes"
    }
  ],
  "M4H0gh": [
    {
      "type": 0,
      "value": "Quitar"
    }
  ],
  "M6U2LE": [
    {
      "type": 0,
      "value": "Los parámetros se guardarán cuando se guarde el flujo de trabajo. Puede editarlo aquí antes de guardar o editarlo en la página de parámetros después de guardar."
    }
  ],
  "M8Aqm4": [
    {
      "type": 0,
      "value": "Opcional. Nombre de la acción con ámbito donde desea que se muestren las entradas y salidas de las acciones de nivel superior dentro de ese ámbito."
    }
  ],
  "MCzWDc": [
    {
      "type": 0,
      "value": "Versión preliminar"
    }
  ],
  "MDbmMw": [
    {
      "type": 0,
      "value": "Obligatorio. Las colecciones que se evaluarán. Un objeto debe pasarse a todas las colecciones para aparecer en el resultado."
    }
  ],
  "MGZRu4": [
    {
      "type": 0,
      "value": "Agregar una acción"
    }
  ],
  "MIX4f9": [
    {
      "type": 0,
      "value": "Lenguaje de programación no admitido."
    }
  ],
  "MKTdNk": [
    {
      "type": 0,
      "value": "Obligatorio. El URI de datos que se convertirá a una representación binaria."
    }
  ],
  "MLCQzX": [
    {
      "type": 0,
      "value": "Identidad administrada"
    }
  ],
  "MLckJz": [
    {
      "type": 0,
      "value": "Obligatorio. Cadena que contiene la hora de inicio."
    }
  ],
  "MOsuw2": [
    {
      "type": 0,
      "value": "(UTC+10:00) Guam, Port Moresby"
    }
  ],
  "MPPyI6": [
    {
      "type": 0,
      "value": "(UTC+04:00) Bakú"
    }
  ],
  "MTR4Vg": [
    {
      "type": 0,
      "value": "Devuelve la marca de tiempo actual como una cadena."
    }
  ],
  "MVrv+N": [
    {
      "type": 0,
      "value": "Escriba una matriz válida."
    }
  ],
  "MYgKHu": [
    {
      "type": 0,
      "value": "Acciones"
    }
  ],
  "Mb+Eaq": [
    {
      "type": 0,
      "value": "Booleano"
    }
  ],
  "Mb/Vp8": [
    {
      "type": 0,
      "value": "Siguiente con error"
    }
  ],
  "Mc6ITJ": [
    {
      "type": 0,
      "value": "Buscar"
    }
  ],
  "MfAdfx": [
    {
      "type": 0,
      "value": "Editar en modo avanzado"
    }
  ],
  "Mgcs5s": [
    {
      "type": 0,
      "value": "Escribir un número válido."
    }
  ],
  "MirIsS": [
    {
      "type": 0,
      "value": "Mostrar código"
    }
  ],
  "MmBfD1": [
    {
      "type": 0,
      "value": "Error inesperado"
    }
  ],
  "MnThTq": [
    {
      "type": 0,
      "value": "Insertar función"
    }
  ],
  "MsCHhQ": [
    {
      "type": 0,
      "value": "Tiempo de espera agotado"
    }
  ],
  "N0pS6Y": [
    {
      "type": 0,
      "value": "Esquema de destino"
    }
  ],
  "N2CF0J": [
    {
      "type": 0,
      "value": "Obligatorio. El nombre de clave de los valores de los datos de formulario que se devolverán."
    }
  ],
  "N4dEVo": [
    {
      "type": 0,
      "value": "Encabezados"
    }
  ],
  "N7E9hd": [
    {
      "type": 0,
      "value": "(UTC+02:00) Helsinki, Kiev, Riga, Sofía, Tallin, Vilna"
    }
  ],
  "NGJ00e": [
    {
      "type": 0,
      "value": "(UTC-04:00) Georgetown, La Paz, Manaos, San Juan"
    }
  ],
  "NHnG2S": [
    {
      "type": 0,
      "value": "El XSLT generado no coincide con el mapa actual."
    }
  ],
  "NMpFs6": [
    {
      "type": 0,
      "value": "(UTC-03:00) Araguaína"
    }
  ],
  "NPUFgH": [
    {
      "type": 0,
      "value": "Estado"
    }
  ],
  "NWxGWN": [
    {
      "type": 0,
      "value": "Escriba un nombre de propiedad único."
    }
  ],
  "Nh91qA": [
    {
      "type": 0,
      "value": "Devuelve el valor de la variable especificada."
    }
  ],
  "NnD8gF": [
    {
      "type": 0,
      "value": "Valor de entrada de ruta de acceso de operación no válido. Valor de ruta de acceso: "
    },
    {
      "type": 1,
      "value": "pathValue"
    },
    {
      "type": 0,
      "value": " Plantilla de ruta de acceso: "
    },
    {
      "type": 1,
      "value": "pathTemplate"
    }
  ],
  "NnrHK3": [
    {
      "type": 0,
      "value": "(UTC+10:00) Vladivostok"
    }
  ],
  "No6CS+": [
    {
      "type": 0,
      "value": "Especificar el inquilino"
    }
  ],
  "NoXs0l": [
    {
      "type": 0,
      "value": "Seleccione una identidad"
    }
  ],
  "NvJDn/": [
    {
      "type": 0,
      "value": "Martes"
    }
  ],
  "O+3Y9f": [
    {
      "type": 0,
      "value": "Error"
    }
  ],
  "O+8vRv": [
    {
      "type": 0,
      "value": "Devuelve una representación binaria de un valor."
    }
  ],
  "O/fh9A": [
    {
      "type": 0,
      "value": "Entidad de servicio"
    }
  ],
  "O1tedM": [
    {
      "type": 0,
      "value": "No se encontraron errores."
    }
  ],
  "O27gKq": [
    {
      "type": 0,
      "value": "Cargando archivos..."
    }
  ],
  "O7HhyP": [
    {
      "type": 0,
      "value": "para configurarlo"
    }
  ],
  "O9ZExg": [
    {
      "type": 0,
      "value": "Aceptar"
    }
  ],
  "ODQCKj": [
    {
      "type": 0,
      "value": "Convierte la entrada en un valor de tipo JSON"
    }
  ],
  "OEEuUu": [
    {
      "type": 0,
      "value": "Secreto"
    }
  ],
  "OFKZzQ": [
    {
      "type": 0,
      "value": "Opciones de la operación:"
    }
  ],
  "OH9xlX": [
    {
      "type": 0,
      "value": "10"
    }
  ],
  "OIOexo": [
    {
      "type": 0,
      "value": "En estos días"
    }
  ],
  "OKszbi": [
    {
      "type": 0,
      "value": "Nombre de conexión"
    }
  ],
  "OOUSLP": [
    {
      "type": 0,
      "value": "Esta función no requiere ninguna entrada."
    }
  ],
  "OOUTdW": [
    {
      "type": 0,
      "value": "Cargando todos los conectores..."
    }
  ],
  "OQud51": [
    {
      "type": 0,
      "value": "Más información sobre"
    }
  ],
  "OSHNZ2": [
    {
      "type": 0,
      "value": "Comentario"
    }
  ],
  "OSP9JY": [
    {
      "type": 0,
      "value": "Escribir el público."
    }
  ],
  "OVvieE": [
    {
      "type": 0,
      "value": "Devuelve los resultados de las acciones de nivel superior en la acción con ámbito especificada, como una acción For_each, Until o Scope."
    }
  ],
  "OYWZE4": [
    {
      "type": 0,
      "value": "Guardar este flujo de trabajo"
    }
  ],
  "OdNhwc": [
    {
      "type": 0,
      "value": "Desagrupar"
    }
  ],
  "OdoUEu": [
    {
      "type": 0,
      "value": "Habilitar resultado estático"
    }
  ],
  "Oep6va": [
    {
      "type": 0,
      "value": "Enviar"
    }
  ],
  "OgJ9eG": [
    {
      "type": 0,
      "value": "(UTC+08:00) Taipéi"
    }
  ],
  "OhbvXz": [
    {
      "type": 0,
      "value": "(UTC+11:00) Isla Norfolk"
    }
  ],
  "Oib1mL": [
    {
      "type": 1,
      "value": "hours"
    },
    {
      "type": 0,
      "value": "h "
    },
    {
      "type": 1,
      "value": "minutes"
    },
    {
      "type": 0,
      "value": "m"
    }
  ],
  "OihxQE": [
    {
      "type": 0,
      "value": "Opcional. Configuración regional que se va a usar al analizar la cadena de fecha y hora."
    }
  ],
  "OjGJ8Y": [
    {
      "type": 0,
      "value": "Devuelve el host de un URI."
    }
  ],
  "OnrO5/": [
    {
      "type": 0,
      "value": "Seleccionar una identidad administrada"
    }
  ],
  "Os0h2Y": [
    {
      "type": 0,
      "value": "Faltan las propiedades necesarias \""
    },
    {
      "type": 1,
      "value": "missingProperties"
    },
    {
      "type": 0,
      "value": "\" para el tipo de autenticación \""
    },
    {
      "type": 1,
      "value": "convertedAuthType"
    },
    {
      "type": 0,
      "value": "\""
    }
  ],
  "P+7G62": [
    {
      "type": 0,
      "value": "Título 3"
    }
  ],
  "P+mWgV": [
    {
      "type": 0,
      "value": "Archivo PFX"
    }
  ],
  "P/S+q5": [
    {
      "type": 0,
      "value": "Obligatorio. Una de las cadenas que se van a combinar en una sola cadena."
    }
  ],
  "P/dnfK": [
    {
      "type": 0,
      "value": "(UTC+06:00) Dacca"
    }
  ],
  "P2A5dB": [
    {
      "type": 0,
      "value": "Obligatorio. Este valor es el número de enteros que se encuentran en esta matriz."
    }
  ],
  "P4rEwD": [
    {
      "type": 0,
      "value": "Funciones de recopilación"
    }
  ],
  "P6I90y": [
    {
      "type": 0,
      "value": "Entrada"
    }
  ],
  "PNk3n4": [
    {
      "type": 0,
      "value": "En ejecución "
    },
    {
      "type": 1,
      "value": "onTime"
    }
  ],
  "PORNMZ": [
    {
      "type": 0,
      "value": "Entradas"
    }
  ],
  "PP63jY": [
    {
      "type": 0,
      "value": "más paneles"
    }
  ],
  "PQOiAc": [
    {
      "type": 0,
      "value": "Contraer"
    }
  ],
  "PRnqYA": [
    {
      "type": 0,
      "value": "Obligatorio. El número de segundos que se agregarán. Puede ser negativo para restar segundos."
    }
  ],
  "PSrCNL": [
    {
      "type": 0,
      "value": "Función"
    }
  ],
  "PXa0D4": [
    {
      "type": 0,
      "value": "False"
    }
  ],
  "PZgHf/": [
    {
      "type": 0,
      "value": "URI de esquema"
    }
  ],
  "Peg6ZT": [
    {
      "type": 0,
      "value": "Errores de configuración"
    }
  ],
  "PfCJlN": [
    {
      "type": 0,
      "value": "Funciones de flujo de trabajo"
    }
  ],
  "PjBcG3": [
    {
      "type": 0,
      "value": "(UTC+02:00) Ammán"
    }
  ],
  "Pk4cb+": [
    {
      "type": 0,
      "value": "Propiedades controladas"
    }
  ],
  "Pl/fcn": [
    {
      "type": 0,
      "value": "Id. de seguimiento de división"
    }
  ],
  "Pq+4a+": [
    {
      "type": 0,
      "value": "(UTC+02:00) El Cairo"
    }
  ],
  "PqUAbF": [
    {
      "type": 0,
      "value": "Descomprima el cuerpo de la solicitud si se comprime mediante GZip o Deflate. Esta configuración solo es aplicable para el desencadenador HTTP"
    }
  ],
  "PsmHyH": [
    {
      "type": 0,
      "value": "Errores de conexión"
    }
  ],
  "Pudllg": [
    {
      "type": 0,
      "value": "(UTC+07:00) Hovd"
    }
  ],
  "PvWTxR": [
    {
      "type": 0,
      "value": "Mostrar funciones"
    }
  ],
  "Pvm0xB": [
    {
      "type": 0,
      "value": "Devuelve la representación de base 64 de la cadena de entrada."
    }
  ],
  "Px7S/2": [
    {
      "type": 0,
      "value": "Cerrar"
    }
  ],
  "PytMJ0": [
    {
      "type": 0,
      "value": "Ejecutar después de "
    },
    {
      "type": 1,
      "value": "sourceNodeId"
    }
  ],
  "Q+ZZHI": [
    {
      "type": 0,
      "value": "(UTC-10:00) Hawái"
    }
  ],
  "Q/7unA": [
    {
      "type": 0,
      "value": "Objeto"
    }
  ],
  "Q0xpPQ": [
    {
      "type": 0,
      "value": "Obligatorio. El objeto que se comprobará si es menor o igual que el objeto con el que se está comparando."
    }
  ],
  "Q4TUFX": [
    {
      "type": 0,
      "value": "Descartar"
    }
  ],
  "Q5w4Do": [
    {
      "type": 0,
      "value": "Agregar expresiones o datos dinámicos mediante la inserción de /"
    }
  ],
  "Q8HCYK": [
    {
      "type": 0,
      "value": "Ningún elemento"
    }
  ],
  "Q8zxeb": [
    {
      "type": 1,
      "value": "name"
    },
    {
      "type": 0,
      "value": " Clave"
    }
  ],
  "QGbUXX": [
    {
      "type": 0,
      "value": "Código de estado"
    }
  ],
  "QKWoVr": [
    {
      "type": 0,
      "value": "Falta la propiedad necesaria \""
    },
    {
      "type": 1,
      "value": "missingProperties"
    },
    {
      "type": 0,
      "value": "\" para el tipo de autenticación \""
    },
    {
      "type": 1,
      "value": "convertedAuthType"
    },
    {
      "type": 0,
      "value": "\""
    }
  ],
  "QZBPUx": [
    {
      "type": 0,
      "value": "Devuelve un valor único que coincide con el nombre de clave de la salida del desencadenador form-data o form-encoded."
    }
  ],
  "QZrxUk": [
    {
      "type": 0,
      "value": "Funciones de cadena"
    }
  ],
  "QbJDi7": [
    {
      "type": 0,
      "value": "Elemento"
    }
  ],
  "QdJUaS": [
    {
      "type": 0,
      "value": "Icono de lápiz"
    }
  ],
  "QdhS3y": [
    {
      "type": 0,
      "value": "Parámetros de flujo de trabajo"
    }
  ],
  "QhKk80": [
    {
      "type": 0,
      "value": "El recuento de paginación supera el valor máximo de "
    },
    {
      "type": 1,
      "value": "max"
    }
  ],
  "Qn8qxn": [
    {
      "type": 0,
      "value": "Devuelve una cadena con formato de fecha."
    }
  ],
  "QoPTod": [
    {
      "type": 0,
      "value": "Esto es lo que hará el flujo"
    }
  ],
  "QpRRt3": [
    {
      "type": 0,
      "value": "Obligatorio. La cadena con la que se delimitarán los elementos."
    }
  ],
  "QpX2+j": [
    {
      "type": 0,
      "value": "Ubicación"
    }
  ],
  "QrQDdp": [
    {
      "type": 0,
      "value": "Obligatorio. Cadena que contiene la unidad de tiempo especificada en el intervalo que se restará."
    }
  ],
  "Qu1HkA": [
    {
      "type": 1,
      "value": "hours"
    },
    {
      "type": 0,
      "value": "h"
    }
  ],
  "Qy0Kha": [
    {
      "type": 0,
      "value": "No se pueden eliminar los desencadenadores."
    }
  ],
  "R/aiRy": [
    {
      "type": 0,
      "value": "(UTC+12:00) Hora universal coordinada +12"
    }
  ],
  "RFjYpH": [
    {
      "type": 0,
      "value": "Nombre"
    }
  ],
  "RJ3DuE": [
    {
      "type": 0,
      "value": "Versión preliminar"
    }
  ],
  "RJes1w": [
    {
      "type": 0,
      "value": "(UTC+04:00) Ereván"
    }
  ],
  "RX2Shm": [
    {
      "type": 0,
      "value": "Obligatorio. La cadena que se separará."
    }
  ],
  "RbJNVk": [
    {
      "type": 0,
      "value": "Esquema"
    }
  ],
  "RhH4pF": [
    {
      "offset": 0,
      "options": {
        "many": {
          "value": [
            {
              "type": 7
            },
            {
              "type": 0,
              "value": " minutos"
            }
          ]
        },
        "one": {
          "value": [
            {
              "type": 7
            },
            {
              "type": 0,
              "value": " minuto"
            }
          ]
        },
        "other": {
          "value": [
            {
              "type": 7
            },
            {
              "type": 0,
              "value": " minutos"
            }
          ]
        }
      },
      "pluralType": "cardinal",
      "type": 6,
      "value": "minutes"
    }
  ],
  "RkgScy": [
    {
      "type": 0,
      "value": "6"
    }
  ],
  "RnBddN": [
    {
      "type": 0,
      "value": "incidencia"
    }
  ],
  "Ro4+PC": [
    {
      "type": 0,
      "value": "Solo puede agregar notas al editar las entradas de un paso."
    }
  ],
  "Rp5pHU": [
    {
      "type": 0,
      "value": "(UTC+00:00) Monrovia, Reikiavik"
    }
  ],
  "Rq2U5n": [
    {
      "type": 0,
      "value": "Expresión no reconocida '"
    },
    {
      "type": 1,
      "value": "expression"
    },
    {
      "type": 0,
      "value": "'"
    }
  ],
  "Rs7j3V": [
    {
      "type": 0,
      "value": "Obligatorio. Las expresiones que deben ser ciertas."
    }
  ],
  "RvpHdu": [
    {
      "type": 0,
      "value": "(UTC+11:00) Islas Salomón, Nueva Caledonia"
    }
  ],
  "RxGxr+": [
    {
      "type": 0,
      "value": "Número de línea"
    }
  ],
  "S138/4": [
    {
      "type": 0,
      "value": "Dar formato al texto como negrita. Acceso directo: ⌘B"
    }
  ],
  "SCCE6s": [
    {
      "type": 0,
      "value": "Contraseña"
    }
  ],
  "SGnTpt": [
    {
      "type": 0,
      "value": "Título 2"
    }
  ],
  "SHXdzU": [
    {
      "type": 0,
      "value": "El contenido generado por inteligencia artificial puede ser incorrecto"
    }
  ],
  "SJFVxf": [
    {
      "type": 0,
      "value": "incidencias"
    }
  ],
  "SKXopi": [
    {
      "type": 0,
      "value": "Convertir el parámetro en un entero"
    }
  ],
  "SLJkRn": [
    {
      "type": 0,
      "value": "Quitar entrada"
    }
  ],
  "SLZ0n4": [
    {
      "type": 0,
      "value": "Comprueba si la cadena comienza con un valor (no distingue entre mayúsculas y minúsculas; referencia cultural invariable)."
    }
  ],
  "SToblZ": [
    {
      "type": 0,
      "value": "Configurar parámetros para este nodo"
    }
  ],
  "SXb47U": [
    {
      "type": 1,
      "value": "minutes"
    },
    {
      "type": 0,
      "value": "m"
    }
  ],
  "SY04wn": [
    {
      "type": 0,
      "value": "Obligatorio. El nombre de la acción con una respuesta form-data o form-encoded."
    }
  ],
  "SenWwt": [
    {
      "type": 0,
      "value": "Especifique el comportamiento y las capacidades para transferir contenido a través de HTTP. Los mensajes grandes se pueden dividir en solicitudes más pequeñas al conector para permitir la carga de mensajes grandes."
    }
  ],
  "SgiTAh": [
    {
      "type": 0,
      "value": "Escribir entrada"
    }
  ],
  "Sh10cw": [
    {
      "type": 0,
      "value": "Guardar"
    }
  ],
  "SmCQys": [
    {
      "type": 0,
      "value": "Id. de seguimiento personalizado"
    }
  ],
  "Sr8PcK": [
    {
      "type": 0,
      "value": "No se encontró ninguna operación"
    }
  ],
  "SvQyvs": [
    {
      "type": 0,
      "value": "Listo"
    }
  ],
  "SyFXM3": [
    {
      "type": 0,
      "value": "Menos información"
    }
  ],
  "Sz8KN3": [
    {
      "type": 0,
      "value": "Probar"
    }
  ],
  "T6VIym": [
    {
      "type": 0,
      "value": "Nombre"
    }
  ],
  "TEN+cR": [
    {
      "type": 0,
      "value": "Enviar comentarios"
    }
  ],
  "TLMkrg": [
    {
      "type": 0,
      "value": "Explicar qué hace una acción"
    }
  ],
  "TNEttQ": [
    {
      "type": 0,
      "value": "Viernes"
    }
  ],
  "TNH/nK": [
    {
      "type": 0,
      "value": "Acciones de flujo de trabajo de búsqueda"
    }
  ],
  "TO7qos": [
    {
      "type": 0,
      "value": "Devuelve el inicio del mes de la marca de tiempo de una cadena."
    }
  ],
  "TRpSCQ": [
    {
      "type": 0,
      "value": "Tipo de acción"
    }
  ],
  "TX4Kdr": [
    {
      "type": 0,
      "value": "Crear una conexión nueva"
    }
  ],
  "TY4HzZ": [
    {
      "type": 0,
      "value": "Agregue o reemplace los esquemas."
    }
  ],
  "TZh8nV": [
    {
      "type": 0,
      "value": "en "
    },
    {
      "type": 1,
      "value": "weekDays"
    },
    {
      "type": 0,
      "value": " "
    },
    {
      "type": 1,
      "value": "frequencyDesc"
    }
  ],
  "Tayrub": [
    {
      "type": 0,
      "value": "Sin formato"
    }
  ],
  "Tb2QLA": [
    {
      "type": 0,
      "value": "Id. de la solicitud del cliente"
    }
  ],
  "TgcgXE": [
    {
      "type": 0,
      "value": "Etiquetas"
    }
  ],
  "Tiqnir": [
    {
      "type": 0,
      "value": "Personalizado"
    }
  ],
  "TjMkDP": [
    {
      "type": 0,
      "value": "(UTC-06:00) Isla de Pascua"
    }
  ],
  "TlX98E": [
    {
      "type": 0,
      "value": "(UTC+02:00) Kaliningrado"
    }
  ],
  "Tla33B": [
    {
      "type": 0,
      "value": "Obligatorio. Valor para el que se va a buscar el índice."
    }
  ],
  "Tmr/9e": [
    {
      "type": 0,
      "value": "Parámetros no válidos"
    }
  ],
  "To3RNy": [
    {
      "type": 0,
      "value": "Errores de parámetros de flujo de trabajo"
    }
  ],
  "Ts5Pzr": [
    {
      "type": 0,
      "value": "Nota"
    }
  ],
  "Ttc0SM": [
    {
      "type": 0,
      "value": "Título 1"
    }
  ],
  "Twfck/": [
    {
      "type": 0,
      "value": "Obligatorio. El número con el que se multiplicará el multiplicando 1."
    }
  ],
  "Tz5jTR": [
    {
      "type": 0,
      "value": "Contraer o expandir"
    }
  ],
  "U086AA": [
    {
      "type": 0,
      "value": "Elemento de esquema de destino"
    }
  ],
  "U0I10w": [
    {
      "type": 0,
      "value": "(UTC+05:00) Ekaterimburgo"
    }
  ],
  "U3guPp": [
    {
      "type": 0,
      "value": "Agrupar por conector"
    }
  ],
  "U3iWVd": [
    {
      "type": 0,
      "value": "Genera una matriz de enteros a partir de un número determinado."
    }
  ],
  "U4zovj": [
    {
      "type": 0,
      "value": "Ejecuta "
    },
    {
      "type": 1,
      "value": "onTime"
    },
    {
      "type": 0,
      "value": " "
    },
    {
      "type": 1,
      "value": "onDays"
    }
  ],
  "U7yRwM": [
    {
      "type": 0,
      "value": "Error de validación"
    }
  ],
  "UCNM4L": [
    {
      "type": 0,
      "value": "Para hacer referencia a un parámetro, uSEe la lista de contenido dinámico."
    }
  ],
  "UEryJE": [
    {
      "type": 0,
      "value": "Eliminar acción de flujo de trabajo"
    }
  ],
  "UF3KjL": [
    {
      "type": 0,
      "value": "Try using a Conversion function such as: "
    },
    {
      "type": 1,
      "value": "conversionFunctions"
    }
  ],
  "UHCVNK": [
    {
      "type": 0,
      "value": "Reemplaza una cadena por otra cadena determinada."
    }
  ],
  "UIWX6p": [
    {
      "type": 0,
      "value": "Nombre lógico"
    }
  ],
  "UMPuUJ": [
    {
      "type": 0,
      "value": "Eliminar "
    },
    {
      "type": 1,
      "value": "expressionValue"
    }
  ],
  "UR1CS5": [
    {
      "type": 0,
      "value": "Ocultar código"
    }
  ],
  "USVffu": [
    {
      "type": 0,
      "value": "La configuración de seguridad impide la visualización del contenido."
    }
  ],
  "UT2ozj": [
    {
      "type": 0,
      "value": "(UTC-07:00) Hora de las Montañas Rocosas (EE. UU. y Canadá)"
    }
  ],
  "UVAfYj": [
    {
      "type": 0,
      "value": "Obligatorio. La colección de la que se tomará el último objeto."
    }
  ],
  "UW+fkB": [
    {
      "type": 0,
      "value": "Enviarme un correo electrónico cuando"
    }
  ],
  "UYRIS/": [
    {
      "type": 1,
      "value": "fileName"
    },
    {
      "type": 0,
      "value": " (nombre de archivo)"
    }
  ],
  "UZiXVh": [
    {
      "type": 0,
      "value": "Salida"
    }
  ],
  "Ufv5m9": [
    {
      "type": 0,
      "value": "El nodo de esquema '"
    },
    {
      "type": 1,
      "value": "nodeName"
    },
    {
      "type": 0,
      "value": "' tiene una cadena de conexión que no termina"
    }
  ],
  "Ug4sWZ": [
    {
      "type": 0,
      "value": "Expandir"
    }
  ],
  "UgaIRz": [
    {
      "type": 0,
      "value": "Obligatorio. La longitud de cada fragmento."
    }
  ],
  "Umpr3z": [
    {
      "type": 0,
      "value": "Cada "
    },
    {
      "type": 1,
      "value": "interval"
    },
    {
      "type": 0,
      "value": " semanas"
    }
  ],
  "Unc2tG": [
    {
      "type": 0,
      "value": "Devuelve true si dos valores son iguales."
    }
  ],
  "UnrrzF": [
    {
      "type": 0,
      "value": "Esquema de origen"
    }
  ],
  "UnytRl": [
    {
      "type": 0,
      "value": "El tipo de \""
    },
    {
      "type": 1,
      "value": "authenticationKey"
    },
    {
      "type": 0,
      "value": "\" es \""
    },
    {
      "type": 1,
      "value": "propertyType"
    },
    {
      "type": 0,
      "value": "\"."
    }
  ],
  "Ur+wph": [
    {
      "type": 0,
      "value": "Hacer clic para borrar el elemento"
    }
  ],
  "UtyRCH": [
    {
      "type": 0,
      "value": "Escribir un nombre para la conexión"
    }
  ],
  "Uxckds": [
    {
      "type": 0,
      "value": "Flujo sugerido"
    }
  ],
  "V+/c21": [
    {
      "type": 0,
      "value": "General"
    }
  ],
  "V+xi3c": [
    {
      "type": 0,
      "value": "Puede encontrar más detalles en http://aka.ms/logicapps-chunk#upload-content-in-chunks"
    }
  ],
  "V0ZbQO": [
    {
      "type": 0,
      "value": "Mostrar menos"
    }
  ],
  "V0le5X": [
    {
      "type": 0,
      "value": "Especifica un nombre válido."
    }
  ],
  "V3vpin": [
    {
      "type": 0,
      "value": "\""
    },
    {
      "type": 1,
      "value": "parameterName"
    },
    {
      "type": 0,
      "value": "\" ya no está presente en el esquema de la operación. Debe quitarse antes de que se vuelva a guardar el flujo de trabajo."
    }
  ],
  "V5f3ha": [
    {
      "type": 0,
      "value": "Semana"
    }
  ],
  "V8A+1J": [
    {
      "type": 0,
      "value": "Intervalo"
    }
  ],
  "VA7M1u": [
    {
      "type": 0,
      "value": "Desde la aplicación"
    }
  ],
  "VEbE93": [
    {
      "type": 0,
      "value": "Explicar qué hace la acción \""
    },
    {
      "type": 1,
      "value": "selectedOperation"
    },
    {
      "type": 0,
      "value": "\" en este flujo"
    }
  ],
  "VHm1Sr": [
    {
      "type": 0,
      "value": "Seleccionar un recurso de App Service"
    }
  ],
  "VI5Sa8": [
    {
      "type": 0,
      "value": "Expandir"
    }
  ],
  "VI7EqG": [
    {
      "type": 0,
      "value": "No se encontraron resultados para "
    },
    {
      "type": 1,
      "value": "searchTerm"
    }
  ],
  "VIN7lB": [
    {
      "type": 0,
      "value": "El flujo se inicia cuando esto sucede"
    }
  ],
  "VKAk5g": [
    {
      "type": 0,
      "value": "El nombre de la ejecución del flujo de trabajo que se ha proporcionado no es válido."
    }
  ],
  "VL9wOu": [
    {
      "type": 0,
      "value": "Debe proporcionar un valor para el parámetro."
    }
  ],
  "VLc3FV": [
    {
      "type": 0,
      "value": "Esquema de origen"
    }
  ],
  "VPh9Jo": [
    {
      "type": 0,
      "value": "(UTC+06:00) Novosibirsk"
    }
  ],
  "VUH9aj": [
    {
      "type": 0,
      "value": "23"
    }
  ],
  "VVfYvq": [
    {
      "type": 0,
      "value": "Obligatorio. El número que se dividirá por el divisor."
    }
  ],
  "VXBWrq": [
    {
      "type": 0,
      "value": "Comentario"
    }
  ],
  "VZHick": [
    {
      "type": 0,
      "value": "Duración"
    }
  ],
  "Vaacox": [
    {
      "type": 0,
      "value": "Historial de ejecución"
    }
  ],
  "VbMYd8": [
    {
      "type": 0,
      "value": "Los desencadenadores indican a la aplicación cuándo debe empezar a ejecutarse. Cada flujo de trabajo necesita al menos un desencadenador."
    }
  ],
  "Vfce7b": [
    {
      "type": 0,
      "value": "Tipo de error"
    }
  ],
  "VlvlX1": [
    {
      "type": 0,
      "value": "Certificado"
    }
  ],
  "VptXzY": [
    {
      "type": 0,
      "value": "Usar \""
    },
    {
      "type": 1,
      "value": "value"
    },
    {
      "type": 0,
      "value": "\" como un valor personalizado"
    }
  ],
  "Vqs8hE": [
    {
      "type": 0,
      "value": "Acciones"
    }
  ],
  "Vx6fwP": [
    {
      "type": 0,
      "value": "Se agregó esta acción"
    }
  ],
  "W+mUyI": [
    {
      "type": 0,
      "value": "Siguiente"
    }
  ],
  "W070M2": [
    {
      "type": 0,
      "value": "de "
    },
    {
      "type": 1,
      "value": "max"
    }
  ],
  "W6FdMh": [
    {
      "type": 0,
      "value": "Obligatorio. Nombre de la propiedad nueva."
    }
  ],
  "WCASt1": [
    {
      "type": 0,
      "value": "Describa algo en el flujo que deba reemplazarse, así como qué debería reemplazarlo. Agregue detalles siempre que sea posible, incluyendo el conector que se vaya a usar y si se debiera incluir algún contenido."
    }
  ],
  "WGwH45": [
    {
      "type": 0,
      "value": "Borrar"
    }
  ],
  "WK6hZX": [
    {
      "type": 0,
      "value": "Seleccionar todo el texto en "
    },
    {
      "type": 1,
      "value": "label"
    }
  ],
  "WR1K3z": [
    {
      "type": 0,
      "value": "(UTC+04:00) Astrakhan, Ulyanovsk"
    }
  ],
  "WS55UF": [
    {
      "type": 0,
      "value": "Especifique la duración en formato ISO 8601"
    }
  ],
  "WS9kXD": [
    {
      "type": 0,
      "value": "Obligatorio. El primer entero de la matriz."
    }
  ],
  "WTZvGW": [
    {
      "type": 0,
      "value": "El flujo de trabajo tiene conexiones no válidas en las siguientes operaciones: "
    },
    {
      "type": 1,
      "value": "invalidNodes"
    }
  ],
  "WToL/O": [
    {
      "type": 0,
      "value": "Escriba una instrucción de condición válida."
    }
  ],
  "WUe3DY": [
    {
      "type": 0,
      "value": "Forma abreviada de trigger().outputs"
    }
  ],
  "WaTsxR": [
    {
      "type": 0,
      "value": "Historial de solicitudes"
    }
  ],
  "Wb/cBR": [
    {
      "type": 0,
      "value": "Intervalo fijo"
    }
  ],
  "WcnIF8": [
    {
      "type": 0,
      "value": "Quitar"
    }
  ],
  "WgChTm": [
    {
      "type": 0,
      "value": "(Valor personalizado)"
    }
  ],
  "WgoP7R": [
    {
      "type": 0,
      "value": "Devuelve el resultado de multiplicar los dos números."
    }
  ],
  "WnU9v0": [
    {
      "type": 0,
      "value": "Una identidad administrada no está configurada en la aplicación lógica."
    }
  ],
  "X/7je+": [
    {
      "type": 0,
      "value": "Minuto"
    }
  ],
  "X2idLs": [
    {
      "type": 0,
      "value": "(UTC-03:00) Montevideo"
    }
  ],
  "X4SuNU": [
    {
      "type": 0,
      "value": "El intervalo mínimo de la directiva de reintentos no es válido, debe coincidir con el formato de duración ISO 8601"
    }
  ],
  "X4gDhV": [
    {
      "type": 0,
      "value": "Inquilino"
    }
  ],
  "X7X5ew": [
    {
      "type": 0,
      "value": "Parámetros"
    }
  ],
  "X8JjjT": [
    {
      "type": 1,
      "value": "days"
    },
    {
      "type": 0,
      "value": " días "
    },
    {
      "type": 1,
      "value": "hours"
    },
    {
      "type": 0,
      "value": " horas"
    }
  ],
  "XCunbR": [
    {
      "type": 0,
      "value": "Forma abreviada de actions('actionName').outputs"
    }
  ],
  "XEuptL": [
    {
      "type": 0,
      "value": "Combina entre sí cualquier número de cadenas."
    }
  ],
  "XFFpu/": [
    {
      "type": 0,
      "value": "Reintentar"
    }
  ],
  "XFzzaw": [
    {
      "type": 0,
      "value": "Parámetros avanzados"
    }
  ],
  "XH94im": [
    {
      "type": 0,
      "value": "Asegúrese de que las palabras están escritas correctamente."
    }
  ],
  "XJkBrZ": [
    {
      "type": 0,
      "value": "Especifique una o varias expresiones que deben ser verdadero para que se active el desencadenador"
    }
  ],
  "XKDZXi": [
    {
      "type": 0,
      "value": "Tiempo de espera de la acción"
    }
  ],
  "XLUs2P": [
    {
      "type": 0,
      "value": "Tipo de token no admitido: "
    },
    {
      "type": 1,
      "value": "var"
    }
  ],
  "XOAcjQ": [
    {
      "type": 0,
      "value": "(UTC+03:00) Nairobi"
    }
  ],
  "XOzn/3": [
    {
      "type": 0,
      "value": "Nombre de conexión"
    }
  ],
  "XQ4OCV": [
    {
      "type": 0,
      "value": "(UTC+03:00) Bagdad"
    }
  ],
  "XR4Sd/": [
    {
      "type": 0,
      "value": "Me gusta"
    }
  ],
  "XRK+gt": [
    {
      "type": 0,
      "value": "La función '"
    },
    {
      "type": 1,
      "value": "functionName"
    },
    {
      "type": 0,
      "value": "' tiene una cadena de conexión que no termina"
    }
  ],
  "XTeLIw": [
    {
      "type": 0,
      "value": "(UTC+07:00) Krasnoyarsk"
    }
  ],
  "XTuxmH": [
    {
      "type": 1,
      "value": "minutes"
    },
    {
      "type": 0,
      "value": " minutos "
    },
    {
      "type": 1,
      "value": "seconds"
    },
    {
      "type": 0,
      "value": " segundos"
    }
  ],
  "XVTQT6": [
    {
      "type": 0,
      "value": "Intervalo"
    }
  ],
  "XbtEq9": [
    {
      "type": 0,
      "value": "Recuento"
    }
  ],
  "Xew1Df": [
    {
      "type": 0,
      "value": "Más información de diagnóstico: el valor de x-ms-client-request-id es \""
    },
    {
      "type": 1,
      "value": "clientRequestId"
    },
    {
      "type": 0,
      "value": "\"."
    }
  ],
  "Xj0Gr/": [
    {
      "type": 0,
      "value": "No se puede eliminar el elemento de esquema de destino."
    }
  ],
  "Xj4xwI": [
    {
      "type": 0,
      "value": "La identidad administrada usada con esta operación ya no existe. Para continuar, seleccione una identidad disponible o cambie la conexión."
    }
  ],
  "XkBxv5": [
    {
      "type": 0,
      "value": "Seleccionar un esquema de destino"
    }
  ],
  "Xkt2vD": [
    {
      "type": 0,
      "value": "Seleccionar una función de aplicación de función"
    }
  ],
  "Xnn0uj": [
    {
      "type": 0,
      "value": "Solicitar"
    }
  ],
  "XqamWZ": [
    {
      "type": 0,
      "value": "Eliminar"
    }
  ],
  "XsktQ/": [
    {
      "type": 0,
      "value": "Limita Logic Apps para que no incluya encabezados de metadatos de flujo de trabajo en la respuesta."
    }
  ],
  "XtuP5e": [
    {
      "type": 0,
      "value": "Funciones matemáticas"
    }
  ],
  "Xv5CGN": [
    {
      "type": 0,
      "value": "(UTC-05:00) Indiana (Este)"
    }
  ],
  "Xx/naD": [
    {
      "type": 0,
      "value": "Necesario. Nombre de la acción cuyo cuerpo contiene las salidas que desea."
    }
  ],
  "Y/bcmG": [
    {
      "type": 0,
      "value": "Contraseña"
    }
  ],
  "Y04+GH": [
    {
      "type": 0,
      "value": "Agregar una acción"
    }
  ],
  "Y0H9aX": [
    {
      "type": 0,
      "value": "Más información"
    }
  ],
  "Y5XAbg": [
    {
      "type": 0,
      "value": "Selección de un recurso de Swagger Function App"
    }
  ],
  "Y9kBz5": [
    {
      "type": 0,
      "value": "Devuelve una representación binaria de un URI de datos."
    }
  ],
  "YABOLz": [
    {
      "type": 0,
      "value": "Elemento de cuerpo"
    }
  ],
  "YCDF7A": [
    {
      "type": 0,
      "value": "Todos los parámetros necesarios están establecidos"
    }
  ],
  "YCFhzp": [
    {
      "type": 0,
      "value": "Agregar elementos secundarios"
    }
  ],
  "YDoc9z": [
    {
      "type": 0,
      "value": "Condiciones del desencadenador"
    }
  ],
  "YF1yZk": [
    {
      "type": 0,
      "value": "Id. de sesión de chat:"
    }
  ],
  "YHsAKl": [
    {
      "type": 0,
      "value": "Nota de la operación"
    }
  ],
  "YIBDSH": [
    {
      "type": 1,
      "value": "days"
    },
    {
      "type": 0,
      "value": "d"
    }
  ],
  "YJJ+gQ": [
    {
      "type": 0,
      "value": "Cadena"
    }
  ],
  "YJlS8E": [
    {
      "type": 0,
      "value": "Dar formato al texto como subrayado. Acceso directo: Ctrl+U"
    }
  ],
  "YKXmKD": [
    {
      "type": 0,
      "value": "Permite que una expresión derive su valor de otros pares de nombre y valor JSON o la salida del desencadenador en tiempo de ejecución."
    }
  ],
  "YOUfNf": [
    {
      "type": 0,
      "value": "Especificar el archivo PFX"
    }
  ],
  "YR1uWE": [
    {
      "type": 0,
      "value": "Dar formato al texto como negrita. Acceso directo: Ctrl+B"
    }
  ],
  "YRk271": [
    {
      "type": 0,
      "value": "Autenticación"
    }
  ],
  "YUbSFS": [
    {
      "type": 0,
      "value": "Sí/No"
    }
  ],
  "YWOKlU": [
    {
      "type": 0,
      "value": "Lista numerada"
    }
  ],
  "YZ5Kwe": [
    {
      "type": 0,
      "value": "(UTC-04:00) Hora del Atlántico (Canadá)"
    }
  ],
  "YaFjJQ": [
    {
      "type": 0,
      "value": "Devuelve una matriz o un objeto simple con todos los elementos que hay en dicha matriz u objeto pasados a esta función. Los parámetros de la función pueden ser un conjunto de objetos o un conjunto de matrices (y no una combinación de ellos). Si hay dos objetos con el mismo nombre en la salida final, el último objeto con ese nombre es el que aparecerá en el objeto final."
    }
  ],
  "Ybzoim": [
    {
      "type": 0,
      "value": "Obligatorio. Nombre de la acción que tiene los valores que desea."
    }
  ],
  "YdQw4/": [
    {
      "type": 0,
      "value": "Dar formato al texto como cursiva. Acceso directo: ⌘I"
    }
  ],
  "YfwZJO": [
    {
      "type": 0,
      "value": "Sugerencias de búsqueda"
    }
  ],
  "YgU88A": [
    {
      "type": 0,
      "value": "(UTC+05:30) Chennai, Kolkata, Mumbai, Nueva Delhi"
    }
  ],
  "YiOybp": [
    {
      "type": 0,
      "value": "(UTC+01:00) Bruselas, Copenhague, Madrid, París"
    }
  ],
  "YlesUQ": [
    {
      "type": 0,
      "value": "El mapa está en condiciones perfectas"
    }
  ],
  "YoQara": [
    {
      "type": 0,
      "value": "Ninguno"
    }
  ],
  "Yuu5CD": [
    {
      "type": 0,
      "value": "Alejar"
    }
  ],
  "Yw7Nfl": [
    {
      "type": 0,
      "value": "Deshabilitar resultado estático"
    }
  ],
  "Z9PWl/": [
    {
      "type": 0,
      "value": "El número de directivas de reintentos no es válido (debe ser de "
    },
    {
      "type": 1,
      "value": "min"
    },
    {
      "type": 0,
      "value": " a "
    },
    {
      "type": 1,
      "value": "max"
    },
    {
      "type": 0,
      "value": ")"
    }
  ],
  "ZBJiuD": [
    {
      "type": 0,
      "value": "Estado"
    }
  ],
  "ZCFMoe": [
    {
      "type": 0,
      "value": "Cuerpo"
    }
  ],
  "ZM1mRy": [
    {
      "type": 0,
      "value": "Control de simultaneidad"
    }
  ],
  "ZME5hh": [
    {
      "type": 0,
      "value": "Devuelve el componente de día del mes de la marca de tiempo de una cadena."
    }
  ],
  "ZRdkFN": [
    {
      "type": 0,
      "value": "Contraer resultado estático"
    }
  ],
  "ZUaz3Y": [
    {
      "type": 0,
      "value": "Forma abreviada de trigger().outputs.body"
    }
  ],
  "ZXoHXd": [
    {
      "type": 0,
      "value": "Este es su flujo."
    }
  ],
  "ZaIeDG": [
    {
      "type": 0,
      "value": "Obligatorio. El valor con el cual podría empezar la cadena."
    }
  ],
  "ZbCS4a": [
    {
      "type": 0,
      "value": "Más información"
    }
  ],
  "ZbX8xq": [
    {
      "type": 0,
      "value": "Ya se eliminó la operación."
    }
  ],
  "Zg3IjD": [
    {
      "type": 0,
      "value": "Cerrar"
    }
  ],
  "Zi9gQK": [
    {
      "type": 0,
      "value": "Agregar nuevo elemento"
    }
  ],
  "ZkjTbp": [
    {
      "type": 0,
      "value": "Más información acerca del contenido dinámico"
    }
  ],
  "ZyDq4/": [
    {
      "type": 0,
      "value": "Mostrar una sugerencia diferente"
    }
  ],
  "a7j3gS": [
    {
      "type": 0,
      "value": "Obligatorio. El número que se dividirá por el divisor."
    }
  ],
  "aAXnqw": [
    {
      "type": 0,
      "value": "Obligatorio. Número de la aparición de la subcadena que se va a buscar."
    }
  ],
  "aE+2gr": [
    {
      "type": 0,
      "value": "Falso"
    }
  ],
  "aGyVJT": [
    {
      "type": 0,
      "value": "Obligatorio. El número de objetos que se eliminarán de la parte frontal de la colección. Tiene que ser un entero positivo."
    }
  ],
  "aK4iLW": [
    {
      "type": 0,
      "value": "Control de datos"
    }
  ],
  "aP1wk9": [
    {
      "type": 0,
      "value": "Devuelve el primer índice de un valor de una cadena (no distingue entre mayúsculas y minúsculas; referencia cultural invariable)."
    }
  ],
  "aSnCCB": [
    {
      "type": 0,
      "value": "Ubicación"
    }
  ],
  "aV/nLS": [
    {
      "type": 0,
      "value": "Segundo"
    }
  ],
  "aYTy7X": [
    {
      "type": 0,
      "value": "Cancelado"
    }
  ],
  "ae7W0a": [
    {
      "type": 0,
      "value": "Pantalla completa"
    }
  ],
  "ahFd/S": [
    {
      "type": 0,
      "value": "Id. de seguimiento distintivo para cada instancia dividida"
    }
  ],
  "ahW8Iv": [
    {
      "type": 0,
      "value": "Copilot"
    }
  ],
  "ahsVI/": [
    {
      "type": 0,
      "value": "Especificar el archivo PFX"
    }
  ],
  "amRYtC": [
    {
      "type": 0,
      "value": "Escriba un float válido."
    }
  ],
  "aoUT/3": [
    {
      "type": 0,
      "value": "Cargando recursos..."
    }
  ],
  "auUI93": [
    {
      "type": 0,
      "value": "Agregue o seleccione un esquema de origen para usarlo en la asignación."
    }
  ],
  "b9/1dK": [
    {
      "type": 0,
      "value": "Valor"
    }
  ],
  "b9P8SA": [
    {
      "type": 0,
      "value": "Tipo de token no admitido: "
    },
    {
      "type": 1,
      "value": "controls"
    }
  ],
  "b9Rvl9": [
    {
      "type": 0,
      "value": "Cuerpo"
    }
  ],
  "bG9rjv": [
    {
      "type": 0,
      "value": "Acciones"
    }
  ],
  "bGtEPd": [
    {
      "type": 0,
      "value": "Eliminar"
    }
  ],
  "bIyTi7": [
    {
      "type": 0,
      "value": "Suscripción"
    }
  ],
  "bJ7DWe": [
    {
      "type": 0,
      "value": "Obligatorio. El valor que se convierte a binario."
    }
  ],
  "bJEJoL": [
    {
      "type": 0,
      "value": "Opcional. La clave que se va a usar para ordenar los objetos de la colección."
    }
  ],
  "bSZ0lL": [
    {
      "type": 0,
      "value": "URL de devolución de llamadas"
    }
  ],
  "bTrk+S": [
    {
      "type": 0,
      "value": "Obligatorio. El objeto que se comprobará si es mayor o igual que el valor con el que se está comparando."
    }
  ],
  "bWBMhe": [
    {
      "type": 0,
      "value": "De forma predeterminada, las instancias de aplicación lógica se ejecutan al mismo tiempo o en paralelo. Este control cambia la forma en que las ejecuciones nuevas se pone en cola y no se pueden cambiar después de habilitarlo. Para ejecutar tantas instancias paralelas como sea posible, deje este control desactivado. Para limitar el número de ejecuciones paralelas, active este control y seleccione un límite. Para ejecutar secuencialmente, seleccione 1 como límite."
    }
  ],
  "bWOsvo": [
    {
      "type": 0,
      "value": "Usar conexión del invocador"
    }
  ],
  "bXFGpe": [
    {
      "type": 0,
      "value": "Información"
    }
  ],
  "ba9yGJ": [
    {
      "type": 0,
      "value": "Cargar más"
    }
  ],
  "bf7078": [
    {
      "type": 0,
      "value": "Devuelve el valor máximo de la matriz de entrada de números."
    }
  ],
  "blRFVt": [
    {
      "type": 0,
      "value": "Configure estas conexiones para usarlas en el flujo."
    }
  ],
  "bldzuj": [
    {
      "type": 0,
      "value": "Historial de reintentos"
    }
  ],
  "bt2CaQ": [
    {
      "type": 0,
      "value": "Borrar todo"
    }
  ],
  "bwlAWn": [
    {
      "type": 0,
      "value": "Abrir operación"
    }
  ],
  "byRkj+": [
    {
      "type": 0,
      "value": "Esta operación tiene entradas o salidas seguras habilitadas."
    }
  ],
  "byTBrn": [
    {
      "type": 0,
      "value": "Personalizar"
    }
  ],
  "c/+j08": [
    {
      "type": 0,
      "value": "Hacer"
    }
  ],
  "c2XklE": [
    {
      "type": 0,
      "value": "Buscar"
    }
  ],
  "c3FLox": [
    {
      "type": 0,
      "value": "(UTC+10:00) Hobart"
    }
  ],
  "c3G/zq": [
    {
      "type": 0,
      "value": "Devuelve un objeto con una propiedad establecida en el valor proporcionado."
    }
  ],
  "c4GQZE": [
    {
      "type": 0,
      "value": "Seleccione el esquema para la lista desplegable"
    }
  ],
  "c6XbVI": [
    {
      "type": 0,
      "value": "panel"
    }
  ],
  "c7kfkV": [
    {
      "type": 0,
      "value": "Especifica un nombre válido."
    }
  ],
  "c8UPLp": [
    {
      "type": 0,
      "value": "También se puede agregar contenido dinámico desde otros orígenes."
    }
  ],
  "cHiBAn": [
    {
      "type": 0,
      "value": "(UTC+09:00) Seúl"
    }
  ],
  "cJkSrD": [
    {
      "type": 0,
      "value": "Recuperar más resultados hasta el límite de paginación"
    }
  ],
  "cK2A/V": [
    {
      "type": 0,
      "value": "Ver documentación"
    }
  ],
  "cR9RtV": [
    {
      "type": 0,
      "value": "Descartar cambios"
    }
  ],
  "cUW5m8": [
    {
      "type": 0,
      "value": "Active la casilla para elegir esta conexión."
    }
  ],
  "ca/QIc": [
    {
      "type": 0,
      "value": "Mensaje de error"
    }
  ],
  "ceVB5l": [
    {
      "type": 0,
      "value": "Devuelve el cuerpo de una parte en una salida de varias partes de una acción."
    }
  ],
  "cfUHfs": [
    {
      "type": 0,
      "value": "Devuelve la diferencia entre dos fechas como una cadena de intervalo de tiempo."
    }
  ],
  "cgq/+y": [
    {
      "type": 0,
      "value": "Seleccione una identidad"
    }
  ],
  "ciLkfU": [
    {
      "type": 0,
      "value": "Negrita (⌘B)"
    }
  ],
  "cmTCsW": [
    {
      "type": 0,
      "value": "Error al cargar el componente."
    }
  ],
  "cqiqcf": [
    {
      "type": 0,
      "value": "Hora de inicio"
    }
  ],
  "cr0UnG": [
    {
      "type": 0,
      "value": "9"
    }
  ],
  "cscezV": [
    {
      "type": 0,
      "value": "Obligatorio. La colección desde la cual se omiten los primeros objetos de recuento."
    }
  ],
  "ctI9Pp": [
    {
      "type": 0,
      "value": "Genere XSLT antes de intentar probar los mapas."
    }
  ],
  "cvp9VP": [
    {
      "type": 0,
      "value": "Código de error"
    }
  ],
  "cyEBus": [
    {
      "type": 0,
      "value": "(UTC-04:00) Cuiaba"
    }
  ],
  "d020eg": [
    {
      "type": 0,
      "value": "Devuelve el primer elemento de la matriz o cadena pasada."
    }
  ],
  "d4Ddhp": [
    {
      "type": 0,
      "value": "Descargar (Alt u Opción + seleccionar)"
    }
  ],
  "dBWIjR": [
    {
      "type": 0,
      "value": "Faltan entradas necesarias en el esquema"
    }
  ],
  "dBxX0M": [
    {
      "type": 0,
      "value": "Agregar un desencadenador"
    }
  ],
  "dD8y1n": [
    {
      "type": 0,
      "value": "Cambiar al modo de valor de clave"
    }
  ],
  "dDYCuU": [
    {
      "type": 0,
      "value": "Más información"
    }
  ],
  "dL9V5t": [
    {
      "type": 0,
      "value": "Identidad administrada"
    }
  ],
  "dMAC4C": [
    {
      "type": 0,
      "value": "Reemplazar acción"
    }
  ],
  "dNpnmn": [
    {
      "type": 0,
      "value": "¡Bienvenido! Si quiere que cambie el flujo, diga lo que quiere. Por ejemplo:"
    }
  ],
  "dOpdsP": [
    {
      "type": 0,
      "value": "Actualizar"
    }
  ],
  "dPa7+6": [
    {
      "type": 0,
      "value": "Generar"
    }
  ],
  "dQmi91": [
    {
      "type": 0,
      "value": "Frecuencia"
    }
  ],
  "dUbKuK": [
    {
      "type": 0,
      "value": "Omitir"
    }
  ],
  "daoo3l": [
    {
      "type": 0,
      "value": "Conectado a "
    },
    {
      "type": 1,
      "value": "connectionName"
    },
    {
      "type": 0,
      "value": "."
    }
  ],
  "dfNjw1": [
    {
      "type": 0,
      "value": "Cerrar"
    }
  ],
  "dfmH55": [
    {
      "type": 0,
      "value": "Cursiva (Ctrl+I)"
    }
  ],
  "dhvk0u": [
    {
      "type": 0,
      "value": "Devuelve una representación de cadena de una cadena codificada en base 64."
    }
  ],
  "dqgt9y": [
    {
      "type": 0,
      "value": "Convertir el parámetro en un booleano"
    }
  ],
  "drM9Sl": [
    {
      "type": 0,
      "value": "Devuelve una matriz de valores que coinciden con el nombre de clave de la salida de la acción form-data o form-encoded."
    }
  ],
  "dsz+Ae": [
    {
      "type": 0,
      "value": "Divide la cadena mediante un separador."
    }
  ],
  "dwrqEc": [
    {
      "type": 0,
      "value": "Advertencias"
    }
  ],
  "e+GuGo": [
    {
      "type": 0,
      "value": "Entrada"
    }
  ],
  "e00zot": [
    {
      "type": 0,
      "value": "¿Con qué frecuencia quiere comprobar elementos?"
    }
  ],
  "e4JZEY": [
    {
      "type": 0,
      "value": "(UTC+07:00) Tomsk"
    }
  ],
  "e9OvzW": [
    {
      "type": 0,
      "value": "Borrar"
    }
  ],
  "e9bIKh": [
    {
      "type": 0,
      "value": "No se pudo generar el XSLT."
    }
  ],
  "eESljX": [
    {
      "type": 0,
      "value": "Revertir"
    }
  ],
  "eFet4K": [
    {
      "type": 0,
      "value": "Id. de seguimiento de la acción"
    }
  ],
  "eFnLWK": [
    {
      "type": 0,
      "value": "(UTC-06:00) América Central"
    }
  ],
  "eHgfpz": [
    {
      "type": 0,
      "value": "Escriba una dirección URL válida"
    }
  ],
  "eHgi14": [
    {
      "type": 0,
      "value": "Obligatorio. El nombre de la variable de la que quiere el valor."
    }
  ],
  "eRvRWs": [
    {
      "type": 0,
      "value": "Hora de inicio"
    }
  ],
  "eT+b9W": [
    {
      "type": 0,
      "value": "Obligatorio. El número por el cual se dividirá el dividendo."
    }
  ],
  "egLI8P": [
    {
      "type": 0,
      "value": "Obligatorio. El índice a partir del cual empieza la subcadena en el parámetro 1."
    }
  ],
  "ehIBkh": [
    {
      "type": 0,
      "value": "Escriba un entero"
    }
  ],
  "elD6+N": [
    {
      "type": 0,
      "value": "Cursiva (⌘I)"
    }
  ],
  "eo1YKX": [
    {
      "type": 0,
      "value": "Habilita una división para iniciar una instancia del flujo de trabajo por elemento en la matriz seleccionada. Cada instancia también puede tener un id de seguimiento distinto"
    }
  ],
  "epOMnV": [
    {
      "type": 0,
      "value": "Compartido"
    }
  ],
  "eqAUdj": [
    {
      "type": 0,
      "value": "Cuando un elemento nuevo"
    }
  ],
  "f/lWTW": [
    {
      "type": 0,
      "value": "Obligatorio. Los objetos que se comprobará para valor nulo."
    }
  ],
  "f1j0to": [
    {
      "type": 0,
      "value": "Opcional. Índice de dónde se va a detener la extracción de la subcadena."
    }
  ],
  "f7Janv": [
    {
      "type": 0,
      "value": "Ejemplo: PT1S"
    }
  ],
  "f81ClO": [
    {
      "type": 0,
      "value": "Icono de contenido dinámico vacío"
    }
  ],
  "fBQBw/": [
    {
      "type": 0,
      "value": "Devuelve true si el primer argumento es mayor o igual que el segundo."
    }
  ],
  "fDisLL": [
    {
      "type": 0,
      "value": "Error al crear la ACL para la conexión. Eliminando la conexión."
    }
  ],
  "fElufw": [
    {
      "type": 0,
      "value": "Selección de un recurso de API Management"
    }
  ],
  "fKYuwf": [
    {
      "type": 0,
      "value": "Seleccione un archivo o una imagen."
    }
  ],
  "fVG5aD": [
    {
      "type": 0,
      "value": "(UTC-05:00) Haití"
    }
  ],
  "faUrud": [
    {
      "type": 0,
      "value": "Cargando datos de conexión..."
    }
  ],
  "fc1AV8": [
    {
      "type": 0,
      "value": "HTTP "
    },
    {
      "type": 1,
      "value": "method"
    },
    {
      "type": 0,
      "value": " URL"
    }
  ],
  "fg/34o": [
    {
      "type": 0,
      "value": "Funciones lógicas"
    }
  ],
  "fifSPb": [
    {
      "type": 0,
      "value": "(UTC-03:30) Terranova"
    }
  ],
  "fmm7Ik": [
    {
      "type": 0,
      "value": "Función"
    }
  ],
  "fp8Ry3": [
    {
      "type": 0,
      "value": "(UTC+08:00) Beijing, Chongqing, Hong Kong, Urumqi"
    }
  ],
  "g/7QyT": [
    {
      "type": 0,
      "value": "Seleccionar conexión"
    }
  ],
  "g076bL": [
    {
      "type": 0,
      "value": "Correo electrónico"
    }
  ],
  "g1zwch": [
    {
      "type": 0,
      "value": "Acercar"
    }
  ],
  "g4igOR": [
    {
      "type": 0,
      "value": "Publicar"
    }
  ],
  "g5A6Bn": [
    {
      "type": 0,
      "value": "Ejecución"
    }
  ],
  "g7/EKC": [
    {
      "type": 0,
      "value": "Límite"
    }
  ],
  "g7my78": [
    {
      "type": 0,
      "value": "Ejecutar prueba"
    }
  ],
  "gCXOd5": [
    {
      "type": 0,
      "value": "URI"
    }
  ],
  "gDDfek": [
    {
      "type": 0,
      "value": "Devuelve una marca de tiempo que es la hora actual más el intervalo de tiempo especificado."
    }
  ],
  "gDY9xk": [
    {
      "type": 0,
      "value": "Devuelve el resultado de dividir los dos números."
    }
  ],
  "gIK0WG": [
    {
      "type": 0,
      "value": "Obligatorio. Un valor booleano que determina el valor que debería devolver la expresión."
    }
  ],
  "gIc0YJ": [
    {
      "type": 0,
      "value": "Nombre de conexión"
    }
  ],
  "gIx5ys": [
    {
      "type": 0,
      "value": "Dar formato al texto como cursiva. Acceso directo: Ctrl+I"
    }
  ],
  "gKEaXI": [
    {
      "type": 0,
      "value": "Copiar el valor de \""
    },
    {
      "type": 1,
      "value": "label"
    },
    {
      "type": 0,
      "value": "\" en el Portapapeles"
    }
  ],
  "gKq3Jv": [
    {
      "type": 0,
      "value": "Anterior con error"
    }
  ],
  "gL4rVQ": [
    {
      "type": 0,
      "value": "Ninguno"
    }
  ],
  "gQt/0f": [
    {
      "type": 0,
      "value": "Funciones de conversión"
    }
  ],
  "gRUmiA": [
    {
      "type": 0,
      "value": "Información"
    }
  ],
  "gWyYg0": [
    {
      "type": 0,
      "value": "(UTC+05:00) Asjabad, Tashkent"
    }
  ],
  "gc6v4X": [
    {
      "type": 0,
      "value": "Identidad administrada asignada por el sistema"
    }
  ],
  "gfBWfH": [
    {
      "type": 0,
      "value": "Correo electrónico"
    }
  ],
  "ginGIZ": [
    {
      "type": 0,
      "value": "(UTC-06:00) Guadalajara, Ciudad de México, Monterrey"
    }
  ],
  "gkY5ya": [
    {
      "type": 0,
      "value": "Eliminar"
    }
  ],
  "gpUphl": [
    {
      "type": 0,
      "value": "Escriba el público."
    }
  ],
  "gtQYgr": [
    {
      "type": 0,
      "value": "Devuelve un valor booleano que indica si una cadena es un número de punto flotante."
    }
  ],
  "gu9o9z": [
    {
      "type": 0,
      "value": "Cuando se utiliza dentro de un bucle Hasta, esta función devuelve el índice de iteraciones del bucle especificado."
    }
  ],
  "gvDMuq": [
    {
      "type": 0,
      "value": "Selección de un recurso de flujo de trabajo de Batch"
    }
  ],
  "gwEKLM": [
    {
      "type": 0,
      "value": "Cargando..."
    }
  ],
  "h+W3VW": [
    {
      "type": 0,
      "value": "Número"
    }
  ],
  "h1lQDa": [
    {
      "type": 0,
      "value": "Permite especificar o pegar una carga de JSON de ejemplo."
    }
  ],
  "h40rpg": [
    {
      "type": 0,
      "value": "Especifique el intervalo en el formato ISO 8601."
    }
  ],
  "h6vVbX": [
    {
      "type": 0,
      "value": "Agregue primero un esquema de origen y, a continuación, seleccione los elementos para compilar el mapa."
    }
  ],
<<<<<<< HEAD
=======
  "hH/wAd": [
    {
      "type": 0,
      "value": "Volver a enviar una ejecución de flujo de trabajo desde esta acción"
    }
  ],
  "hMf2TA": [
    {
      "type": 0,
      "value": "Permitir fragmentación"
    }
  ],
>>>>>>> 6e54011b
  "hN7iBP": [
    {
      "offset": 0,
      "options": {
        "many": {
          "value": [
            {
              "type": 7
            },
            {
              "type": 0,
              "value": " segundos"
            }
          ]
        },
        "one": {
          "value": [
            {
              "type": 7
            },
            {
              "type": 0,
              "value": " segundo"
            }
          ]
        },
        "other": {
          "value": [
            {
              "type": 7
            },
            {
              "type": 0,
              "value": " segundos"
            }
          ]
        }
      },
      "pluralType": "cardinal",
      "type": 6,
      "value": "seconds"
    }
  ],
  "hPM6iC": [
    {
      "type": 0,
      "value": "Devuelve el resultado de restar dos números."
    }
  ],
  "hRVVdR": [
    {
      "type": 0,
      "value": "Deshacer"
    }
  ],
  "hZqQdt": [
    {
      "type": 0,
      "value": "(UTC+02:00) Gaza, Hebrón"
    }
  ],
  "hbOvB4": [
    {
      "type": 0,
      "value": "Esto no es lo que estoy buscando"
    }
  ],
  "hic23z": [
    {
      "type": 0,
      "value": "El valor es demasiado grande."
    }
  ],
  "hq1mk6": [
    {
      "type": 0,
      "value": "El valor de la ruta de acceso de la operación no coincide con la plantilla del segmento. Ruta de acceso "
    },
    {
      "type": 1,
      "value": "pathValue"
    },
    {
      "type": 0,
      "value": ", plantilla "
    },
    {
      "type": 1,
      "value": "pathTemplate"
    }
  ],
  "hrbDu6": [
    {
      "type": 0,
      "value": "Duración"
    }
  ],
  "htj+eZ": [
    {
      "type": 0,
      "value": "Actualizar esquema de destino"
    }
  ],
  "hvbclb": [
    {
      "type": 0,
      "value": "Audiencia"
    }
  ],
  "hza/cT": [
    {
      "type": 0,
      "value": "(UTC+00:00) Casablanca"
    }
  ],
  "i/SguY": [
    {
      "type": 0,
      "value": "Identidad administrada asignada por el sistema"
    }
  ],
  "i/b3Ko": [
    {
      "type": 0,
      "value": "Respuesta asincrónica"
    }
  ],
  "i0XjL5": [
    {
      "type": 0,
      "value": "Buscar operación"
    }
  ],
  "i1EQYm": [
    {
      "type": 0,
      "value": "(UTC+02:00) Harare, Pretoria"
    }
  ],
  "i1Tufp": [
    {
      "type": 0,
      "value": "Proporcionar datos de entrada con los que probar la asignación"
    }
  ],
  "i1cwra": [
    {
      "type": 0,
      "value": "Rehacer"
    }
  ],
  "i4C4aB": [
    {
      "type": 0,
      "value": "Redes"
    }
  ],
  "i4Om5O": [
    {
      "type": 0,
      "value": "Contiene un valor no válido"
    }
  ],
  "i8xPfO": [
    {
      "type": 0,
      "value": "No actions"
    }
  ],
  "iB8YKD": [
    {
      "type": 0,
      "value": "Pestaña Acerca de"
    }
  ],
  "iCSHJG": [
    {
      "type": 0,
      "value": "Convierte una cadena a mayúsculas mediante las reglas de mayúsculas y minúsculas de la referencia cultural invariable."
    }
  ],
  "iEy9pT": [
    {
      "type": 0,
      "value": "Contenido dinámico"
    }
  ],
  "iHVVTl": [
    {
      "type": 0,
      "value": "¿Está seguro de que quiere eliminar "
    },
    {
      "type": 1,
      "value": "nodeId"
    },
    {
      "type": 0,
      "value": "?"
    }
  ],
  "iJOIca": [
    {
      "type": 0,
      "value": "Siguiente"
    }
  ],
  "iMicOQ": [
    {
      "type": 0,
      "value": "Obligatorio. URI que se analizará."
    }
  ],
  "iRe/g7": [
    {
      "type": 0,
      "value": "21"
    }
  ],
  "iRjBf4": [
    {
      "type": 0,
      "value": "Las pruebas están configuradas para esta acción."
    }
  ],
  "iSb/hp": [
    {
      "type": 0,
      "value": "Identidad administrada"
    }
  ],
  "iSiVB0": [
    {
      "type": 0,
      "value": "Salidas seguras de la operación y referencias de las propiedades de salida"
    }
  ],
  "iTKrs8": [
    {
      "type": 0,
      "value": "Paginación"
    }
  ],
  "iU1OJh": [
    {
      "type": 0,
      "value": "Expandir"
    }
  ],
  "iU5Fdh": [
    {
      "type": 0,
      "value": "Funciones de manipulación"
    }
  ],
  "iUs7pv": [
    {
      "type": 0,
      "value": "Cancelar"
    }
  ],
  "iVMVAt": [
    {
      "type": 0,
      "value": "Ejemplos: 0, 10"
    }
  ],
  "id4DBb": [
    {
      "type": 0,
      "value": "Después de revisar esta sugerencia de flujo generada por IA, seleccione"
    }
  ],
  "idQjOP": [
    {
      "type": 0,
      "value": "Propiedades"
    }
  ],
  "ifnOUI": [
    {
      "type": 0,
      "value": "Pestaña Vista de código"
    }
  ],
  "ihCdw4": [
    {
      "type": 0,
      "value": "Obligatorio. El número que se agregará al sumando 2."
    }
  ],
  "iq+tiv": [
    {
      "type": 0,
      "value": "11"
    }
  ],
  "iql+jn": [
    {
      "type": 1,
      "value": "seconds"
    },
    {
      "type": 0,
      "value": "s"
    }
  ],
  "ixutP5": [
    {
      "type": 0,
      "value": "Escriba una tabla válida."
    }
  ],
  "iy8rNf": [
    {
      "type": 0,
      "value": "Prueba"
    }
  ],
  "j5z8Vd": [
    {
      "type": 0,
      "value": "Repitiendo"
    }
  ],
  "jA6Wrp": [
    {
      "type": 0,
      "value": "Agregue o seleccione un esquema de destino para usarlo en la asignación."
    }
  ],
  "jHHF/u": [
    {
      "type": 0,
      "value": "Devuelve un entero aleatorio de un intervalo especificado, que solo es inclusivo en el extremo inicial."
    }
  ],
  "jHKc3w": [
    {
      "type": 0,
      "value": "Otro"
    }
  ],
  "jKsMS6": [
    {
      "type": 0,
      "value": "Obligatorio. La expresión que va a negarse."
    }
  ],
  "jMLmag": [
    {
      "type": 0,
      "value": "Crear nueva"
    }
  ],
  "jN0YES": [
    {
      "type": 0,
      "value": "Indique a Microsoft cómo se podría mejorar esta característica"
    }
  ],
  "jO5Fet": [
    {
      "type": 0,
      "value": "Opciones de solicitud: tiempo de espera"
    }
  ],
  "jQ0Aqj": [
    {
      "type": 0,
      "value": "Obligatorio. El valor que se convierte a una cadena."
    }
  ],
  "jQ7UzV": [
    {
      "type": 0,
      "value": "(UTC-10:00) Islas Aleutianas"
    }
  ],
  "jQjteB": [
    {
      "type": 0,
      "value": "Agregar un esquema de origen"
    }
  ],
  "jTHUFb": [
    {
      "type": 0,
      "value": "Mostrando "
    },
    {
      "type": 1,
      "value": "countShowing"
    },
    {
      "type": 0,
      "value": " de "
    },
    {
      "type": 1,
      "value": "countTotal"
    }
  ],
  "jUDhbs": [
    {
      "type": 0,
      "value": "Esquema de destino"
    }
  ],
  "jVIgz1": [
    {
      "type": 0,
      "value": "Obligatorio. La cadena o matriz que se va a dividir."
    }
  ],
  "jVpanH": [
    {
      "type": 0,
      "value": "Obligatorio. Una cadena de entrada en Base64."
    }
  ],
  "jZjgYZ": [
    {
      "type": 0,
      "value": "No se encontraron recursos de este tipo en esta suscripción."
    }
  ],
  "jcA3Ig": [
    {
      "type": 0,
      "value": "Obligatorio. El nombre de clave de los valores de los datos de formulario que se devolverán."
    }
  ],
  "jfInxm": [
    {
      "type": 0,
      "value": "Editar en JSON"
    }
  ],
  "jfU6pn": [
    {
      "type": 0,
      "value": "Al habilitar las entradas seguras, se protegerán automáticamente las salidas."
    }
  ],
  "jgOaTX": [
    {
      "type": 0,
      "value": "No se puede generar el esquema"
    }
  ],
  "jlcMGg": [
    {
      "type": 0,
      "value": "Describa algo que debería hacer el flujo. Agregue detalles siempre que sea posible, incluyendo el conector que se vaya a usar y si se debería incluir algún contenido."
    }
  ],
  "juvF+0": [
    {
      "type": 0,
      "value": "Puerta de enlace"
    }
  ],
  "k/oqFL": [
    {
      "type": 0,
      "value": "Obligatorio. La cadena codificada en Base64."
    }
  ],
  "k5tGEr": [
    {
      "type": 0,
      "value": "Sí"
    }
  ],
  "k8cbQ1": [
    {
      "type": 0,
      "value": "Errores de parámetros"
    }
  ],
  "kBOAkT": [
    {
      "type": 0,
      "value": "Seleccionar campos"
    }
  ],
  "kBSLfu": [
    {
      "type": 0,
      "value": "Nombre de propiedad duplicado"
    }
  ],
  "kEI2xx": [
    {
      "type": 0,
      "value": "Mensaje"
    }
  ],
  "kHcCxH": [
    {
      "type": 1,
      "value": "minutes"
    },
    {
      "type": 0,
      "value": "m "
    },
    {
      "type": 1,
      "value": "seconds"
    },
    {
      "type": 0,
      "value": "s"
    }
  ],
  "kHs5R4": [
    {
      "type": 0,
      "value": "Compruebe estas acciones para ver si fuera necesario establecer algún parámetro."
    }
  ],
  "kKJMeM": [
    {
      "type": 0,
      "value": "Cada lunes..."
    }
  ],
  "kM+Mr0": [
    {
      "type": 0,
      "value": "Cargando..."
    }
  ],
  "kN6kce": [
    {
      "type": 0,
      "value": "Devuelve una representación de cadena de una cadena de base 64 de entrada."
    }
  ],
  "kSK9Pq": [
    {
      "type": 0,
      "value": "(UTC-05:00) Bogotá, Lima, Quito, Río Branco"
    }
  ],
  "kVwJXt": [
    {
      "type": 0,
      "value": "(UTC+04:00) Abu Dabi, Mascate"
    }
  ],
  "kZCX7t": [
    {
      "type": 0,
      "value": "Lunes"
    }
  ],
  "kcOhfh": [
    {
      "type": 0,
      "value": "Se quitan los elementos y las asignaciones que no están no conectados a un elemento de destino."
    }
  ],
  "klY9UN": [
    {
      "offset": 0,
      "options": {
        "=0": {
          "value": [
            {
              "type": 0,
              "value": "no hay elementos coincidentes."
            }
          ]
        },
        "many": {
          "value": [
            {
              "type": 7
            },
            {
              "type": 0,
              "value": " elementos coincidentes."
            }
          ]
        },
        "one": {
          "value": [
            {
              "type": 7
            },
            {
              "type": 0,
              "value": " elemento coincidente."
            }
          ]
        },
        "other": {
          "value": [
            {
              "type": 7
            },
            {
              "type": 0,
              "value": " elementos coincidentes."
            }
          ]
        }
      },
      "pluralType": "cardinal",
      "type": 6,
      "value": "count"
    }
  ],
  "kuFK3E": [
    {
      "type": 0,
      "value": "Falta la propiedad de tipo de autenticación: \"type\"."
    }
  ],
  "kxMDyM": [
    {
      "type": 0,
      "value": "Escriba un json válido."
    }
  ],
  "l/9YHQ": [
    {
      "type": 0,
      "value": "(UTC+01:00) Windhoek"
    }
  ],
  "l2YXln": [
    {
      "type": 0,
      "value": "Reemplazar acción por"
    }
  ],
  "l36V56": [
    {
      "type": 1,
      "value": "hours"
    },
    {
      "type": 0,
      "value": " horas "
    },
    {
      "type": 1,
      "value": "minutes"
    },
    {
      "type": 0,
      "value": " minutos"
    }
  ],
  "l536iI": [
    {
      "type": 0,
      "value": "Pestaña Supervisión"
    }
  ],
  "l72gf4": [
    {
      "type": 0,
      "value": "Identidad administrada"
    }
  ],
  "lM9qrG": [
    {
      "type": 0,
      "value": "(UTC+13:00) Nukualofa"
    }
  ],
  "lPTdSf": [
    {
      "type": 0,
      "value": "Ejecutar desencadenador"
    }
  ],
  "lQNKUB": [
    {
      "type": 0,
      "value": "Se agrega automáticamente una línea para el elemento primario."
    }
  ],
  "lR7V87": [
    {
      "type": 0,
      "value": "Funciones"
    }
  ],
  "lUm6fl": [
    {
      "type": 0,
      "value": "Volver"
    }
  ],
  "lZT0JI": [
    {
      "type": 0,
      "value": "Agregar grupo"
    }
  ],
  "lckgnb": [
    {
      "type": 0,
      "value": "Obligatorio. La colección que se va a invertir."
    }
  ],
  "lexzgJ": [
    {
      "type": 0,
      "value": "Quite todas las referencias al elemento ' "
    },
    {
      "type": 1,
      "value": "nodeName"
    },
    {
      "type": 0,
      "value": " ' antes de quitar el elemento."
    }
  ],
  "lgs5sf": [
    {
      "type": 0,
      "value": "Modo de ejecución sin estado:"
    }
  ],
  "lh0TuF": [
    {
      "type": 0,
      "value": "Lista desplegable para seleccionar filepath"
    }
  ],
  "lhL/KL": [
    {
      "type": 0,
      "value": "Normal"
    }
  ],
  "ljAOR6": [
    {
      "type": 0,
      "value": "Forma abreviada de actions('actionName').outputs.body"
    }
  ],
  "lkgjxD": [
    {
      "type": 0,
      "value": "Obligatorio. Cadena que contiene la hora de finalización."
    }
  ],
  "loxzZD": [
    {
      "type": 0,
      "value": "Insertar expresión (también puede agregar escribiendo / en el editor)"
    }
  ],
  "lsH37F": [
    {
      "type": 0,
      "value": "Valide el cuerpo de la solicitud con el esquema proporcionado. Si se produce un error de coincidencia, se devolverá el error HTTP 400"
    }
  ],
  "lsKVU6": [
    {
      "type": 0,
      "value": "Seleccione un tipo de acción"
    }
  ],
  "lwlg2K": [
    {
      "type": 0,
      "value": "Subrayado (Ctrl+U)"
    }
  ],
  "lztiwS": [
    {
      "type": 0,
      "value": "Valor real"
    }
  ],
  "m/jJ/5": [
    {
      "type": 0,
      "value": "Comprobador de mapa"
    }
  ],
  "m7Y6Qf": [
    {
      "type": 0,
      "value": "Pruebas"
    }
  ],
  "m8Q61y": [
    {
      "type": 0,
      "value": "Nombre"
    }
  ],
  "m8z4Yr": [
    {
      "type": 0,
      "value": "Umbral de elementos que se van a devolver."
    }
  ],
  "mAuMD+": [
    {
      "type": 0,
      "value": "Introducir una matriz"
    }
  ],
  "mCKsFw": [
    {
      "type": 0,
      "value": "(UTC+07:00) Barnaul, Gorno-Altaysk"
    }
  ],
  "mCzkXX": [
    {
      "type": 0,
      "value": "Agregar una acción"
    }
  ],
  "mE7w9G": [
    {
      "type": 0,
      "value": "Función eliminada."
    }
  ],
  "mGUdCO": [
    {
      "type": 0,
      "value": "Devuelve una marca de tiempo que es la hora actual menos el intervalo de tiempo especificado."
    }
  ],
  "mGpKsl": [
    {
      "type": 0,
      "value": "Devuelve una representación de cadena de un URI de datos."
    }
  ],
  "mPakaD": [
    {
      "type": 0,
      "value": "La dirección URL codifica la cadena de entrada."
    }
  ],
  "mPuXlv": [
    {
      "type": 0,
      "value": "Tipo no válido al dividir en el valor {splitOn}, la división no está en la matriz."
    }
  ],
  "mYQFtf": [
    {
      "type": 0,
      "value": "Faltan las propiedades necesarias ' Secret ', ' pfx ' y ' password ' para el tipo de autenticación ' ActiveDirectoryOAuth '."
    }
  ],
  "mZQYLv": [
    {
      "type": 0,
      "value": "Obligatorio. La expresión XPath que se evaluará."
    }
  ],
  "mZRMD9": [
    {
      "type": 0,
      "value": "Obligatorio. La cadena que se convertirá en minúsculas. Si un carácter de la cadena no tiene un equivalente en minúsculas, este carácter se incluye sin cambios en la cadena que se devuelve."
    }
  ],
  "mca3Ml": [
    {
      "type": 0,
      "value": "Iniciar sesión en el conector"
    }
  ],
  "meVkB6": [
    {
      "type": 0,
      "value": "Nombre de propiedad vacío"
    }
  ],
  "mej02C": [
    {
      "type": 0,
      "value": "(UTC+08:30) Pyongyang"
    }
  ],
  "mjS/k1": [
    {
      "type": 0,
      "value": "Limita Logic Apps para que no incluya encabezados de metadatos de flujo de trabajo en la solicitud saliente."
    }
  ],
  "mkd0Jx": [
    {
      "type": 0,
      "value": "Haga una pregunta o describa cómo quiere cambiar este flujo"
    }
  ],
  "mvrlkP": [
    {
      "type": 0,
      "value": "Escribir la contraseña como texto sin formato o usar un parámetro seguro"
    }
  ],
  "mvu5xN": [
    {
      "type": 0,
      "value": "Valor "
    },
    {
      "type": 1,
      "value": "name"
    }
  ],
  "mwEHSX": [
    {
      "type": 0,
      "value": "Función"
    }
  ],
  "mx2IMJ": [
    {
      "type": 0,
      "value": "13"
    }
  ],
  "n+F7e2": [
    {
      "type": 0,
      "value": "15"
    }
  ],
  "n20T2h": [
    {
      "type": 0,
      "value": "7"
    }
  ],
  "n35O/+": [
    {
      "type": 0,
      "value": "Obligatorio. El valor que se convertirá a un número de punto flotante."
    }
  ],
  "n42uAO": [
    {
      "type": 0,
      "value": "(UTC-04:00) Santiago"
    }
  ],
  "n4V2Hi": [
    {
      "type": 0,
      "value": "Active Directory OAuth"
    }
  ],
  "n7wxxN": [
    {
      "type": 0,
      "value": "Pruebe con palabras clave menos específicas."
    }
  ],
  "nCa0KG": [
    {
      "type": 0,
      "value": "Errores internos"
    }
  ],
  "nGds/r": [
    {
      "type": 0,
      "value": "Obligatorio. El objeto que se comprobará si es menor o igual que el valor con el que se está comparando."
    }
  ],
  "nHIeXp": [
    {
      "type": 0,
      "value": "Omitido"
    }
  ],
  "nHseED": [
    {
      "type": 0,
      "value": "Obligatorio. Número de unidades de tiempo cuya hora deseada es futura."
    }
  ],
  "nNWAAh": [
    {
      "type": 0,
      "value": "No se ha agregado ningún esquema."
    }
  ],
  "nOWGAV": [
    {
      "type": 0,
      "value": "Hora de finalización"
    }
  ],
  "nOhve4": [
    {
      "type": 0,
      "value": "Sí/No"
    }
  ],
  "nPgYuI": [
    {
      "type": 0,
      "value": "Parámetro nuevo"
    }
  ],
  "nRpM02": [
    {
      "type": 0,
      "value": "Personalizar"
    }
  ],
  "nSan4V": [
    {
      "type": 0,
      "value": "Restablecer"
    }
  ],
  "nTA155": [
    {
      "type": 0,
      "value": "Obligatorio. Nombre de la propiedad que se quitará."
    }
  ],
  "nVDG00": [
    {
      "type": 0,
      "value": "(UTC+14:00) Isla Kiritimati"
    }
  ],
  "nZ4nLn": [
    {
      "type": 0,
      "value": "Suprimir encabezados de flujo de trabajo"
    }
  ],
  "ngsC44": [
    {
      "type": 0,
      "value": "Obligatorio. El objeto que se comprobará si es menor que el objeto con el que se está comparando."
    }
  ],
  "njGstq": [
    {
      "type": 0,
      "value": "(UTC+05:45) Katmandú"
    }
  ],
  "nkk1mu": [
    {
      "type": 0,
      "value": "Agrega un número entero de minutos a la marca de tiempo de una cadena pasada."
    }
  ],
  "nmFupX": [
    {
      "type": 0,
      "value": "Ha agotado el tiempo de espera"
    }
  ],
  "no/SMg": [
    {
      "type": 0,
      "value": "(UTC+10:00) Brisbane"
    }
  ],
  "nx25nq": [
    {
      "type": 0,
      "value": "19"
    }
  ],
  "ny75Ly": [
    {
      "type": 0,
      "value": "Permite escribir un valor predeterminado para el parámetro."
    }
  ],
  "o/0SEj": [
    {
      "type": 0,
      "value": "Devuelve el último elemento de la matriz o la cadena pasada."
    }
  ],
  "o/FgET": [
    {
      "type": 0,
      "value": "La función se quitó de la ubicación actual y actualmente existe en otro lugar."
    }
  ],
  "o14STH": [
    {
      "type": 0,
      "value": "Obligatorio. El XML en el cual se evaluará la expresión XPath."
    }
  ],
  "o1HOyf": [
    {
      "type": 1,
      "value": "current_page"
    },
    {
      "type": 0,
      "value": " de "
    },
    {
      "type": 1,
      "value": "max_page"
    }
  ],
  "o2Cmny": [
    {
      "type": 0,
      "value": "Escriba un URI válido."
    }
  ],
  "o3SfI4": [
    {
      "type": 0,
      "value": "Zoom para ajustar"
    }
  ],
  "o7bd1o": [
    {
      "type": 0,
      "value": "(UTC+03:30) Teherán"
    }
  ],
  "o8ohVV": [
    {
      "type": 0,
      "value": "Id. de esquema"
    }
  ],
  "oAFcW6": [
    {
      "type": 0,
      "value": "Obligatorio. El URI de datos que se decodificará en una representación binaria."
    }
  ],
  "oDHXKh": [
    {
      "type": 0,
      "value": "Elemento"
    }
  ],
  "oLtwMw": [
    {
      "type": 0,
      "value": "Transferencia de contenido"
    }
  ],
  "oMphsh": [
    {
      "type": 0,
      "value": "Configuración"
    }
  ],
  "oO12r6": [
    {
      "type": 0,
      "value": "(UTC-08:00) Baja California"
    }
  ],
  "oQjIWf": [
    {
      "type": 0,
      "value": "Errores"
    }
  ],
  "oR2x4N": [
    {
      "type": 0,
      "value": "Valor entero no válido"
    }
  ],
  "oTBkbU": [
    {
      "type": 0,
      "value": "Salida"
    }
  ],
  "oV0xQ9": [
    {
      "type": 0,
      "value": "Escriba el identificador de ejecución para abrir la ejecución"
    }
  ],
  "oVVPst": [
    {
      "type": 0,
      "value": "¿Quiere descartar todos los cambios no guardados?"
    }
  ],
  "odQ554": [
    {
      "type": 0,
      "value": "Cuerpo de la respuesta"
    }
  ],
  "onXUu0": [
    {
      "type": 0,
      "value": "Agregar una nota"
    }
  ],
  "ox2Ou7": [
    {
      "type": 0,
      "value": "Escriba un JSON válido"
    }
  ],
  "oxXV4+": [
    {
      "type": 0,
      "value": "Devuelve el primer objeto que no es null en los valores de argumento pasados."
    }
  ],
  "p/0r2N": [
    {
      "type": 0,
      "value": "Obligatorio. El nombre de clave del valor de los datos de formulario que se devolverá."
    }
  ],
  "p16/4S": [
    {
      "type": 0,
      "value": "Encabezados"
    }
  ],
  "p1IEXb": [
    {
      "type": 0,
      "value": "Escriba los datos del paso anterior. También puede agregar datos escribiendo el carácter \"/\"."
    }
  ],
  "p1Qtm5": [
    {
      "type": 0,
      "value": "Desde la aplicación"
    }
  ],
  "p5ZID0": [
    {
      "type": 0,
      "value": "(UTC+03:00) Kuwait, Riyadh"
    }
  ],
  "pC2nr2": [
    {
      "type": 0,
      "value": "Escribir clave"
    }
  ],
  "pH2uak": [
    {
      "type": 0,
      "value": "Contraer"
    }
  ],
  "pIczsS": [
    {
      "type": 0,
      "value": "Hora de finalización"
    }
  ],
  "pMms92": [
    {
      "type": 0,
      "value": "Insertar contenido dinámico"
    }
  ],
  "pOTcUO": [
    {
      "type": 0,
      "value": "Obligatorio. Los valores que se combinarán en una matriz."
    }
  ],
  "pXmFGf": [
    {
      "type": 0,
      "value": "Convertir la entrada en un valor de tipo XML"
    }
  ],
  "pYNzbj": [
    {
      "type": 0,
      "value": "Ruta de acceso"
    }
  ],
  "pYtSyE": [
    {
      "type": 0,
      "value": "Obligatorio. El número por el cual se dividirá el dividendo. Después de la división, se tomará el resto."
    }
  ],
  "pcGqoB": [
    {
      "type": 0,
      "value": "Error al cargar las salidas"
    }
  ],
  "pcuZKB": [
    {
      "type": 0,
      "value": "Devuelve una matriz o un objeto simple que tiene elementos comunes entre matrices u objetos pasados. Los parámetros de la función pueden ser un conjunto de objetos o un conjunto de matrices (y no una combinación de ambos). Si hay dos objetos con el mismo nombre, el último objeto con ese nombre es el que aparecerá en el objeto final."
    }
  ],
  "piaRy6": [
    {
      "type": 0,
      "value": "Desencadenadores"
    }
  ],
  "pozypE": [
    {
      "type": 0,
      "value": "Recorta el espacio en blanco inicial y final de una cadena."
    }
  ],
  "pr9GwA": [
    {
      "type": 0,
      "value": "Actualizar"
    }
  ],
  "ptkf0D": [
    {
      "type": 0,
      "value": "Seguridad"
    }
  ],
  "q+ZZjX": [
    {
      "type": 0,
      "value": "Historial de reintentos"
    }
  ],
  "q/+Uex": [
    {
      "type": 0,
      "value": "Devuelve un nodo, un conjunto de nodos o un valor XML como JSON desde la expresión XPath proporcionada."
    }
  ],
  "q1gfIs": [
    {
      "type": 0,
      "value": "Agregar un desencadenador"
    }
  ],
  "q2OCEx": [
    {
      "type": 0,
      "value": "Obligatorio. Valor que se asignará a la propiedad."
    }
  ],
  "q2w8Sk": [
    {
      "type": 0,
      "value": "Convertir el parámetro en una cadena"
    }
  ],
  "q4ChjK": [
    {
      "type": 0,
      "value": "Selección del flujo de trabajo con el desencadenador \"manual\""
    }
  ],
  "q5TkqE": [
    {
      "type": 0,
      "value": "Obligatorio. El valor que debe devolverse si la expresión es false."
    }
  ],
  "q87X20": [
    {
      "type": 0,
      "value": "Agrega un número entero de segundos a la marca de tiempo de una cadena pasada."
    }
  ],
  "qAlTD5": [
    {
      "type": 0,
      "value": "Formato de referencia de conexión de manifiesto no admitido: \""
    },
    {
      "type": 1,
      "value": "referenceKeyFormat"
    },
    {
      "type": 0,
      "value": "\""
    }
  ],
  "qBNM3e": [
    {
      "type": 0,
      "value": "Conectando con aplicaciones y servicios"
    }
  ],
  "qBkxGU": [
    {
      "type": 0,
      "value": "Dar formato al texto como subrayado. Acceso directo: ⌘U"
    }
  ],
  "qGfwxW": [
    {
      "type": 0,
      "value": "Identidad administrada"
    }
  ],
  "qJpnIL": [
    {
      "type": 0,
      "value": "Comprueba si la cadena termina con un valor (no distingue entre mayúsculas y minúsculas; referencia cultural invariable)."
    }
  ],
  "qQoQFv": [
    {
      "type": 0,
      "value": "La conexión no es válida."
    }
  ],
  "qSejoi": [
    {
      "type": 0,
      "value": "Devuelve true si el primer argumento es menor o igual que el segundo."
    }
  ],
  "qSt0Sb": [
    {
      "type": 0,
      "value": "Obligatorio"
    }
  ],
  "qUMXpq": [
    {
      "type": 0,
      "value": "Punto de conexión de Swagger"
    }
  ],
  "qUWBUX": [
    {
      "offset": 0,
      "options": {
        "many": {
          "value": [
            {
              "type": 7
            },
            {
              "type": 0,
              "value": " días"
            }
          ]
        },
        "one": {
          "value": [
            {
              "type": 7
            },
            {
              "type": 0,
              "value": " día"
            }
          ]
        },
        "other": {
          "value": [
            {
              "type": 7
            },
            {
              "type": 0,
              "value": " días"
            }
          ]
        }
      },
      "pluralType": "cardinal",
      "type": 6,
      "value": "days"
    }
  ],
  "qVgQfW": [
    {
      "type": 0,
      "value": "Buscar"
    }
  ],
  "qc5S69": [
    {
      "type": 0,
      "value": "Devuelve el número de elementos de una matriz o cadena."
    }
  ],
  "qiIs4V": [
    {
      "type": 0,
      "value": "Ejemplo: "
    },
    {
      "type": 1,
      "value": "example"
    }
  ],
  "qij+Vf": [
    {
      "type": 0,
      "value": "Cambiar al modo de vista predeterminada"
    }
  ],
  "qnI4Y1": [
    {
      "type": 0,
      "value": "Obligatorio. El valor que se convierte a un entero."
    }
  ],
  "qr1lLG": [
    {
      "type": 0,
      "value": "La función '"
    },
    {
      "type": 1,
      "value": "nodeName"
    },
    {
      "type": 0,
      "value": "' tiene una entrada con un tipo no coincidente"
    }
  ],
  "qrxi0L": [
    {
      "type": 0,
      "value": "La respuesta asincrónica permite que una aplicación lógica responda con 202 (Aceptado) para indicar que la solicitud se aceptó para su procesamiento. Se proporcionará un encabezado de ubicación para recuperar el estado final."
    }
  ],
  "qs9D+A": [
    {
      "type": 0,
      "value": "Propiedad \""
    },
    {
      "type": 1,
      "value": "invalidProperties"
    },
    {
      "type": 0,
      "value": "\" no válida para el tipo de autenticación \""
    },
    {
      "type": 1,
      "value": "convertedAuthType"
    },
    {
      "type": 0,
      "value": "\"."
    }
  ],
  "qy5WqY": [
    {
      "type": 0,
      "value": "Sugerencia de flujo anterior"
    }
  ],
  "qzaoRR": [
    {
      "type": 0,
      "value": "Limite la duración máxima entre los reintentos y las respuestas asincrónicas para esta acción. Nota: esto no modifica el tiempo de espera de una sola solicitud"
    }
  ],
  "r/n6/9": [
    {
      "type": 0,
      "value": "Escriba un valor"
    }
  ],
  "r43nMc": [
    {
      "type": 0,
      "value": "Deshacer"
    }
  ],
  "r7vZ5a": [
    {
      "type": 0,
      "value": "Intervalo mínimo"
    }
  ],
  "r8aZXs": [
    {
      "type": 0,
      "value": "Permite que una expresión derive su valor de otros pares de nombre y valor JSON o la salida de la acción en tiempo de ejecución."
    }
  ],
  "r9SVE4": [
    {
      "type": 0,
      "value": "Int."
    }
  ],
  "rAwCdh": [
    {
      "type": 0,
      "value": "Conectarse mediante una puerta de enlace de datos local"
    }
  ],
  "rAyuzv": [
    {
      "type": 0,
      "value": "No"
    }
  ],
  "rCl53e": [
    {
      "type": 0,
      "value": "Título de la tarjeta"
    }
  ],
  "rDDPpJ": [
    {
      "type": 0,
      "value": "Secreto"
    }
  ],
  "rDt4Iu": [
    {
      "type": 0,
      "value": "La conexión no es válida"
    }
  ],
  "rNi5Y3": [
    {
      "type": 0,
      "value": "Seleccione esta casilla si está configurando una conexión local."
    }
  ],
  "rSIBjh": [
    {
      "type": 0,
      "value": "Escriba el valor del parámetro."
    }
  ],
  "rSa1Id": [
    {
      "type": 0,
      "value": "No se encontraron archivos en "
    },
    {
      "type": 1,
      "value": "filePath"
    },
    {
      "type": 0,
      "value": ". Guarde XSLT en la ruta de acceso especificada para usar esta función."
    }
  ],
  "raBiud": [
    {
      "type": 0,
      "value": "Obligatorio. Una matriz de valores de la que encontrar el valor máximo o el primer valor de un conjunto."
    }
  ],
  "rcz4w4": [
    {
      "type": 0,
      "value": "Devuelve una representación codificada de URI de un valor."
    }
  ],
  "rd6fai": [
    {
      "type": 0,
      "value": "Utilice las teclas de dirección derecha e izquierda para navegar entre los comandos."
    }
  ],
  "rh5g4p": [
    {
      "type": 0,
      "value": "Correcto"
    }
  ],
  "rn5IsW": [
    {
      "type": 0,
      "value": "Lo siento, no he podido entender su solicitud. Vuelva a formularla e inténtelo de nuevo."
    }
  ],
  "rsdJcV": [
    {
      "type": 0,
      "value": "Seleccionar elementos de esquema de origen para compilar el mapa"
    }
  ],
  "rv0Pn+": [
    {
      "type": 0,
      "value": "Agregar nuevo"
    }
  ],
  "rxIJfD": [
    {
      "type": 0,
      "value": "(UTC+09:30) Darwin"
    }
  ],
  "rxMXmZ": [
    {
      "type": 0,
      "value": "(UTC+04:00) Port Louis"
    }
  ],
  "s+4LEa": [
    {
      "type": 0,
      "value": "Abrir carpeta"
    }
  ],
  "s5RV9B": [
    {
      "type": 0,
      "value": "Devuelve el componente de día del año de la marca de tiempo de una cadena."
    }
  ],
  "s7nGyC": [
    {
      "type": 0,
      "value": "Eliminar"
    }
  ],
  "sBBLuh": [
    {
      "type": 0,
      "value": "Para guardar este flujo de trabajo, finalice la configuración de estas acciones:"
    }
  ],
  "sDkAVZ": [
    {
      "type": 0,
      "value": "Devuelve una matriz de valores que coinciden con el nombre de clave de la salida del desencadenador form-data o form-encoded."
    }
  ],
  "sEqLTV": [
    {
      "type": 0,
      "value": "Pestaña Pruebas"
    }
  ],
  "sFbnCs": [
    {
      "type": 0,
      "value": "(UTC-05:00) Chetumal"
    }
  ],
  "sFwHQc": [
    {
      "type": 0,
      "value": "Cancelar la creación de una conexión"
    }
  ],
  "sQ2vRs": [
    {
      "type": 0,
      "value": "Agregar un caso"
    }
  ],
  "sRpETS": [
    {
      "type": 0,
      "value": "Advertencia: el valor personalizado no coincide con el tipo del nodo de esquema"
    }
  ],
  "sVQe34": [
    {
      "type": 0,
      "value": "Proporcione parámetros para probar la salida."
    }
  ],
  "sW47JR": [
    {
      "type": 0,
      "value": "Grado de paralelismo"
    }
  ],
  "sYQDN+": [
    {
      "type": 0,
      "value": "Opciones de formato para la familia de fuentes"
    }
  ],
  "sZ0G/Z": [
    {
      "type": 0,
      "value": "Obligatorio. Cadena que contiene la unidad de tiempo especificada en el intervalo que se sumará."
    }
  ],
  "sZHTQV": [
    {
      "type": 0,
      "value": "(UTC+09:00) Chita"
    }
  ],
  "sbPZ9S": [
    {
      "type": 0,
      "value": "Obligatorio. La colección que se comprobará si está vacía."
    }
  ],
  "sfJTHV": [
    {
      "type": 0,
      "value": "Obligatorio. El número que se restará del minuendo."
    }
  ],
  "shF9tZ": [
    {
      "type": 0,
      "value": "Clave"
    }
  ],
  "soqP+Z": [
    {
      "type": 0,
      "value": "Devuelve true si alguno de los parámetros es verdadero."
    }
  ],
  "srMbm9": [
    {
      "type": 0,
      "value": "Cancelar"
    }
  ],
  "srpZD2": [
    {
      "type": 0,
      "value": "Id. de cliente"
    }
  ],
  "ss5JPH": [
    {
      "type": 0,
      "value": "Parámetro nuevo"
    }
  ],
  "sv+IcU": [
    {
      "type": 0,
      "value": "No se puede generar la definición del mapa de datos"
    }
  ],
  "sw6EXK": [
    {
      "type": 0,
      "value": "Estado"
    }
  ],
  "syiNc+": [
    {
      "type": 0,
      "value": "Examinar"
    }
  ],
  "sys5gu": [
    {
      "type": 0,
      "value": "Certificado de cliente"
    }
  ],
  "sytRna": [
    {
      "type": 0,
      "value": "No se pudieron recuperar las entradas dinámicas. Detalles del error: '"
    },
    {
      "type": 1,
      "value": "message"
    },
    {
      "type": 0,
      "value": "'"
    }
  ],
  "t+XCkg": [
    {
      "type": 0,
      "value": "Obligatorio. Cadena que contiene el nombre de la zona horaria de destino. Para obtener más detalles, consulte https://msdn.microsoft.com/en-us/library/gg154758.aspx."
    }
  ],
  "tAbbH8": [
    {
      "type": 0,
      "value": "Demasiadas entradas asignadas"
    }
  ],
  "tAeKNh": [
    {
      "type": 0,
      "value": "Sencillo"
    }
  ],
  "tE7Zam": [
    {
      "type": 0,
      "value": "Devuelve la dirección URL para invocar el desencadenador o la acción."
    }
  ],
  "tH2pT1": [
    {
      "type": 0,
      "value": "Volver a la búsqueda"
    }
  ],
  "tImHz/": [
    {
      "type": 1,
      "value": "days"
    },
    {
      "type": 0,
      "value": "d "
    },
    {
      "type": 1,
      "value": "hours"
    },
    {
      "type": 0,
      "value": "h"
    }
  ],
  "tLZ9Sh": [
    {
      "type": 0,
      "value": "Obligatorio. El índice del elemento que se recuperará."
    }
  ],
  "tMRPnG": [
    {
      "type": 0,
      "value": "Esta función le proporciona detalles del propio flujo de trabajo en tiempo de ejecución."
    }
  ],
  "tMdcE1": [
    {
      "type": 0,
      "value": "La conexión no es válida. Actualice la conexión para cargar los detalles completos."
    }
  ],
  "tNoZx2": [
    {
      "type": 0,
      "value": "Tipo"
    }
  ],
  "tTIsTX": [
    {
      "type": 0,
      "value": "Probar este flujo de trabajo"
    }
  ],
  "tUCptx": [
    {
      "type": 0,
      "value": "Insertar vínculo"
    }
  ],
  "tUU4ak": [
    {
      "type": 0,
      "value": "(UTC+11:00) Chokurdakh"
    }
  ],
  "tUYXRA": [
    {
      "type": 0,
      "value": "Ejemplo: 2017-03-24T15:00:00Z"
    }
  ],
  "tUlRzr": [
    {
      "type": 0,
      "value": "Básico"
    }
  ],
  "tWV2mC": [
    {
      "type": 0,
      "value": "a las "
    },
    {
      "type": 1,
      "value": "times"
    },
    {
      "type": 0,
      "value": " cada hora"
    }
  ],
  "tZIlCA": [
    {
      "type": 0,
      "value": "(UTC-08:00) Hora del Pacífico (EE. UU. y Canadá)"
    }
  ],
  "tZj2Xn": [
    {
      "type": 0,
      "value": "Devuelve true si el primer argumento es mayor que el segundo."
    }
  ],
  "taPCmY": [
    {
      "type": 0,
      "value": "Obligatorio. El número de horas que se agregarán. Puede ser negativo para restar horas."
    }
  ],
  "tarDYT": [
    {
      "type": 0,
      "value": "Devuelve true si el primer argumento es menor que el segundo."
    }
  ],
  "td5//c": [
    {
      "type": 0,
      "value": "Contraer nodo de árbol"
    }
  ],
  "ti5TEd": [
    {
      "type": 0,
      "value": "Cancelar"
    }
  ],
  "tqqUHX": [
    {
      "type": 0,
      "value": "(UTC+12:45) Islas Chatham"
    }
  ],
  "tsmuoF": [
    {
      "type": 0,
      "value": "Nombre para mostrar"
    }
  ],
  "u81zB9": [
    {
      "type": 0,
      "value": "(UTC-09:00) Hora universal coordinada-09"
    }
  ],
  "u9tr3k": [
    {
      "type": 0,
      "value": "Seleccione un elemento para iniciar la configuración"
    }
  ],
  "uDI1Um": [
    {
      "type": 0,
      "value": "Código de estado"
    }
  ],
  "uE0A0s": [
    {
      "type": 0,
      "value": "(UTC) Hora universal coordinada"
    }
  ],
  "uIurld": [
    {
      "type": 0,
      "value": "Guardar"
    }
  ],
  "uM1i27": [
    {
      "type": 0,
      "value": "Especifique un número de reintentos del 1 al 90"
    }
  ],
  "uN4zFU": [
    {
      "type": 0,
      "value": "Aceptar"
    }
  ],
  "uNHpGB": [
    {
      "type": 0,
      "value": "(UTC+07:00) Bangkok, Hanói, Yakarta"
    }
  ],
  "uOWkHS": [
    {
      "type": 0,
      "value": "No se pudieron recuperar las salidas dinámicas. Como resultado, es posible que las salidas de esta operación no sean visibles en las acciones posteriores. Detalles del error: "
    },
    {
      "type": 1,
      "value": "message"
    }
  ],
  "uR9WuI": [
    {
      "type": 0,
      "value": "Obligatorio. Las colecciones que se evaluarán. Un objeto que aparezca en cualquiera de las colecciones también aparecerá en el resultado."
    }
  ],
  "uUlBZ8": [
    {
      "type": 0,
      "value": "Agrega un número entero de horas a la marca de tiempo de una cadena pasada."
    }
  ],
  "uWf/I5": [
    {
      "type": 0,
      "value": "Mostrar"
    }
  ],
  "uZpzqY": [
    {
      "type": 0,
      "value": "Lo sentimos, Copilot está al máximo de su capacidad y no está disponible temporalmente. Inténtelo de nuevo más tarde."
    }
  ],
  "uanMWm": [
    {
      "type": 0,
      "value": "Correcto"
    }
  ],
  "uc/PoD": [
    {
      "type": 0,
      "value": "Obligatorio. Número de unidades de tiempo cuya hora deseada es pasada."
    }
  ],
  "uc3ytS": [
    {
      "type": 0,
      "value": "Seleccionar un runtime"
    }
  ],
  "uczA5c": [
    {
      "type": 0,
      "value": "Obligatorio. La cadena que debería contener el valor."
    }
  ],
  "uesaee": [
    {
      "type": 0,
      "value": "Expresión"
    }
  ],
  "uh/+ZN": [
    {
      "type": 0,
      "value": "(UTC-03:00) Groenlandia"
    }
  ],
  "ui3KuP": [
    {
      "type": 0,
      "value": "Errores de operación"
    }
  ],
  "ui7GCl": [
    {
      "type": 0,
      "value": "16"
    }
  ],
  "unMaeV": [
    {
      "type": 0,
      "value": "Variables"
    }
  ],
  "urAHv1": [
    {
      "type": 0,
      "value": "4"
    }
  ],
  "usCZ7R": [
    {
      "type": 0,
      "value": "(UTC+11:00) Magadán"
    }
  ],
  "ut5Med": [
    {
      "type": 0,
      "value": "Valor predeterminado"
    }
  ],
  "uwuGU0": [
    {
      "type": 0,
      "value": "(UTC+06:30) Yangón"
    }
  ],
  "uxKRO/": [
    {
      "type": 0,
      "value": "Parámetros"
    }
  ],
  "uxQ143": [
    {
      "type": 0,
      "value": "Haga una pregunta relacionada con su flujo de trabajo o Logic Apps."
    }
  ],
  "uxt1xW": [
    {
      "type": 0,
      "value": "Quitar el parámetro \""
    },
    {
      "type": 1,
      "value": "parameterName"
    },
    {
      "type": 0,
      "value": "\" y su valor"
    }
  ],
  "uzsleE": [
    {
      "type": 0,
      "value": "Crea una matriz a partir de los parámetros."
    }
  ],
  "v+keTP": [
    {
      "type": 0,
      "value": "Fecha del desencadenamiento"
    }
  ],
  "v0ENVA": [
    {
      "type": 0,
      "value": "Cargando"
    }
  ],
  "v39HKj": [
    {
      "type": 0,
      "value": "Genera una cadena única global (GUID)."
    }
  ],
  "v7ipqH": [
    {
      "type": 0,
      "value": "Cada acción deberá tener una o varias configuraciones de ejecución posterior"
    }
  ],
  "vEBhDX": [
    {
      "type": 0,
      "value": "Devuelve el último índice de un valor de una cadena (no distingue entre mayúsculas y minúsculas; referencia cultural invariable)."
    }
  ],
  "vF+gWH": [
    {
      "type": 0,
      "value": "Explique qué hace este flujo"
    }
  ],
  "vLereV": [
    {
      "type": 0,
      "value": "Obligatorio. La colección de la que se tomarán los primeros objetos de recuento."
    }
  ],
  "vQcQkU": [
    {
      "type": 0,
      "value": "Obligatorio. El valor con el cual podría acabar la cadena."
    }
  ],
  "vSlNPe": [
    {
      "type": 0,
      "value": "Eliminar"
    }
  ],
  "vT0DCP": [
    {
      "type": 0,
      "value": "Salidas"
    }
  ],
  "vVJuus": [
    {
      "type": 0,
      "value": "La expresión no es válida."
    }
  ],
  "vX9WYS": [
    {
      "type": 0,
      "value": "Audiencia"
    }
  ],
  "va40BJ": [
    {
      "type": 0,
      "value": "Necesario. Nombre de la acción cuya salida desea."
    }
  ],
  "vdKLiR": [
    {
      "type": 0,
      "value": "Configuración de la solicitud"
    }
  ],
  "vdtKjT": [
    {
      "type": 0,
      "value": "Para crear y usar una conexión API, debe tener una identidad administrada configurada en esta aplicación lógica."
    }
  ],
  "viee6C": [
    {
      "type": 0,
      "value": "Duración"
    }
  ],
  "vlDynP": [
    {
      "type": 0,
      "value": "Descartar"
    }
  ],
  "vmlhVB": [
    {
      "type": 0,
      "value": "Para tener este flujo de trabajo listo, finalice la configuración de esta acción:"
    }
  ],
  "vr70Gn": [
    {
      "type": 0,
      "value": "Crear una conexión para "
    },
    {
      "type": 1,
      "value": "connectorName"
    },
    {
      "type": 0,
      "value": "."
    }
  ],
  "vrYqUF": [
    {
      "type": 0,
      "value": "Escribir un valor personalizado"
    }
  ],
  "vvSHR8": [
    {
      "type": 0,
      "value": "Navegar a elementos y ver elementos secundarios"
    }
  ],
  "vwH/XV": [
    {
      "type": 0,
      "value": "Crear parámetro"
    }
  ],
  "vxOc/M": [
    {
      "type": 0,
      "value": "Contiene un valor duplicado"
    }
  ],
  "vz2gZC": [
    {
      "type": 0,
      "value": "Propiedades del flujo de trabajo"
    }
  ],
  "w0pI5M": [
    {
      "type": 0,
      "value": "No se encontraron resultados para los filtros especificados"
    }
  ],
  "w16qh+": [
    {
      "type": 0,
      "value": "Consultas"
    }
  ],
  "w5Hhig": [
    {
      "type": 0,
      "value": "Domingo"
    }
  ],
  "w8ijDZ": [
    {
      "type": 0,
      "value": "Contraer"
    }
  ],
  "wEaGWn": [
    {
      "type": 0,
      "value": "Resta un número entero de una unidad de tiempo especificada a una marca de tiempo de una cadena pasada."
    }
  ],
  "wF7C+h": [
    {
      "type": 0,
      "value": "Cancelar"
    }
  ],
  "wFCkpM": [
    {
      "type": 0,
      "value": "Obligatorio. Una matriz de valores de la que encontrar el valor mínimo o el primer valor de un conjunto."
    }
  ],
  "wGYmui": [
    {
      "type": 0,
      "value": "Incluyendo contenido dinámico"
    }
  ],
  "wPlTDB": [
    {
      "type": 0,
      "value": "Ruta de acceso completa"
    }
  ],
  "wQcEXt": [
    {
      "type": 0,
      "value": "Obligatorio. La cadena que se buscará en el parámetro 2 y se actualizará con el parámetro 3 cuando se encuentre el parámetro 2 en el parámetro 1."
    }
  ],
  "wQsEwc": [
    {
      "type": 0,
      "value": "Obligatorio. La longitud de la subcadena."
    }
  ],
  "wV3Lmd": [
    {
      "type": 0,
      "value": "Hacer clic para borrar el elemento"
    }
  ],
  "wWVQuK": [
    {
      "type": 0,
      "value": "Devuelve un valor especificado según si el resultado de la expresión es verdadero o falso."
    }
  ],
  "wXJALc": [
    {
      "type": 0,
      "value": "Menú"
    }
  ],
  "wkiETV": [
    {
      "type": 0,
      "value": "Id. de seguimiento del cliente"
    }
  ],
  "wkvUUA": [
    {
      "type": 0,
      "value": "El tipo de entrada no coincide"
    }
  ],
  "wl7X0l": [
    {
      "type": 0,
      "value": "Ocultar minimapa"
    }
  ],
  "wmDUGV": [
    {
      "type": 0,
      "value": "Convierte una marca de tiempo de una cadena pasada de una zona horaria de origen a una hora UTC."
    }
  ],
  "wmw/ai": [
    {
      "type": 0,
      "value": "Devuelve una matriz o un objeto únicos con todos los elementos que se encuentran en la matriz o el objeto pasados a esta función."
    }
  ],
  "woJQhv": [
    {
      "type": 0,
      "value": "URL de devolución de llamadas:"
    }
  ],
  "wtj07J": [
    {
      "type": 0,
      "value": "(UTC-09:30) Islas Marquesas"
    }
  ],
  "wxaQwD": [
    {
      "type": 0,
      "value": "(UTC+04:30) Kabul"
    }
  ],
  "wzEneQ": [
    {
      "type": 0,
      "value": "Cerrar"
    }
  ],
  "x+6ccf": [
    {
      "type": 0,
      "value": "Miércoles"
    }
  ],
  "x0or2o": [
    {
      "type": 0,
      "value": "Obligatorio. La colección de la cual se obtendrá la longitud."
    }
  ],
  "x10E1p": [
    {
      "type": 0,
      "value": "Código de estado"
    }
  ],
  "x2JTW5": [
    {
      "type": 0,
      "value": "Devuelve un objeto con la propiedad especificada quitada."
    }
  ],
  "x3dWOL": [
    {
      "type": 0,
      "value": "(UTC+01:00) Ámsterdam, Berlín, Berna, Roma, Estocolmo, Viena"
    }
  ],
  "x7IYBg": [
    {
      "type": 0,
      "value": "Anulado"
    }
  ],
  "x8kTAX": [
    {
      "type": 0,
      "value": "Eliminar nota"
    }
  ],
  "xC1zg3": [
    {
      "type": 0,
      "value": "Esquemas"
    }
  ],
  "xFQXAI": [
    {
      "type": 0,
      "value": "Ctrl + Z"
    }
  ],
  "xJ6vjn": [
    {
      "type": 0,
      "value": "Devuelve una representación de cadena de una cadena codificada de URI."
    }
  ],
  "xJQeeC": [
    {
      "type": 0,
      "value": "(UTC+02:00) Estambul"
    }
  ],
  "xLF2Zr": [
    {
      "type": 0,
      "value": "Agregar fila"
    }
  ],
  "xN3GEX": [
    {
      "type": 0,
      "value": "Escribir la contraseña como texto sin formato o usar un parámetro seguro"
    }
  ],
  "xQQ9ko": [
    {
      "type": 0,
      "value": "Umbral"
    }
  ],
  "xSMbKr": [
    {
      "type": 0,
      "value": "Mostrar entradas sin procesar"
    }
  ],
  "xSSfKC": [
    {
      "type": 0,
      "value": "(UTC-03:00) San Pedro y Miquelón"
    }
  ],
  "xV/oyK": [
    {
      "type": 0,
      "value": "Obligatorio. Nombre de la propiedad nueva o existente."
    }
  ],
  "xV4Koe": [
    {
      "type": 0,
      "value": "Código"
    }
  ],
  "xXVu2y": [
    {
      "type": 0,
      "value": "Cambiar al modo de texto"
    }
  ],
  "xYyPR8": [
    {
      "type": 0,
      "value": "Devuelve la ruta de acceso de un URI. Si no se especifica la ruta de acceso, devuelve \"/\"."
    }
  ],
  "xi2tn6": [
    {
      "type": 0,
      "value": "Parámetros"
    }
  ],
  "xt5TeT": [
    {
      "type": 0,
      "value": "Los parámetros se comparten entre los flujos de trabajo de una Logic App."
    }
  ],
  "xvav7+": [
    {
      "type": 0,
      "value": "Conectado a"
    }
  ],
  "xwD1VZ": [
    {
      "type": 0,
      "value": "Cargando entradas"
    }
  ],
  "xwEX2/": [
    {
      "type": 0,
      "value": "Valor"
    }
  ],
  "y1e9yw": [
    {
      "type": 0,
      "value": "Iniciar sesión"
    }
  ],
  "y3AZQB": [
    {
      "type": 0,
      "value": "Obligatorio. Objeto para comparar la igualdad."
    }
  ],
  "y6BcVN": [
    {
      "type": 0,
      "value": "Obligatorio. La cadena desde la que se usará el escape de caracteres de dirección URL no seguros."
    }
  ],
  "yB6PB/": [
    {
      "type": 0,
      "value": "El valor contiene expresiones de función que no se pueden resolver. Solo se admiten valores constantes"
    }
  ],
  "yBrsFJ": [
    {
      "type": 0,
      "value": "Obligatorio. El valor que se convierte en una matriz."
    }
  ],
  "yF2R//": [
    {
      "type": 0,
      "value": "Devuelve un subconjunto de caracteres de una cadena."
    }
  ],
  "yKOsmK": [
    {
      "type": 0,
      "value": "Devuelve una matriz ordenada en orden ascendente."
    }
  ],
  "yNtBUV": [
    {
      "type": 0,
      "value": "Warning: input node type does not match one of the allowed types for this input."
    }
  ],
  "yRDuqj": [
    {
      "type": 0,
      "value": "Mostrar todo"
    }
  ],
  "yVFIAQ": [
    {
      "type": 0,
      "value": "(UTC-01:00) Islas de Cabo Verde"
    }
  ],
  "yVh9kr": [
    {
      "type": 0,
      "value": "8"
    }
  ],
  "yc0GcM": [
    {
      "type": 0,
      "value": "Dividir una cadena o matriz en fragmentos de igual longitud"
    }
  ],
  "ydqOly": [
    {
      "type": 0,
      "value": "Elegir un valor"
    }
  ],
  "yjierd": [
    {
      "type": 0,
      "value": "Tipo de expresión {type} no válido."
    }
  ],
  "yk7L+4": [
    {
      "type": 0,
      "value": "No me gusta"
    }
  ],
  "yoCi15": [
    {
      "type": 0,
      "value": "Seleccionar una conexión existente o crear una nueva."
    }
  ],
  "ypZV9w": [
    {
      "type": 0,
      "value": "Devuelve el cuerpo de una parte en una salida de varias partes del desencadenador."
    }
  ],
  "yqRrQ/": [
    {
      "type": 0,
      "value": "Funciones de fecha y hora"
    }
  ],
  "yrYEmk": [
    {
      "type": 0,
      "value": "Enviarme un correo electrónico cuando..."
    }
  ],
  "ysoumb": [
    {
      "type": 0,
      "value": "Agregar campo"
    }
  ],
  "yuJBmK": [
    {
      "type": 0,
      "value": "Escriba un número."
    }
  ],
  "yucvJE": [
    {
      "type": 0,
      "value": "(UTC+01:00) Sarajevo, Skopie, Varsovia, Zagreb"
    }
  ],
  "yyYtZV": [
    {
      "type": 0,
      "value": "Puerta de enlace de conexión"
    }
  ],
  "yzqXMp": [
    {
      "type": 0,
      "value": "Más información"
    }
  ],
  "z/UY4k": [
    {
      "type": 0,
      "value": "Navegar a la carpeta "
    },
    {
      "type": 1,
      "value": "folderName"
    }
  ],
  "z3VuE+": [
    {
      "type": 0,
      "value": "Menú"
    }
  ],
  "z9kH+0": [
    {
      "type": 0,
      "value": "Esto también quitará todos los pasos secundarios."
    }
  ],
  "zBMVKg": [
    {
      "type": 0,
      "value": "Obligatorio. El valor que se convierte a un número decimal."
    }
  ],
  "zCsGWP": [
    {
      "type": 0,
      "value": "Escribir valor"
    }
  ],
  "zEv8dd": [
    {
      "type": 0,
      "value": "Editor de expresiones"
    }
  ],
  "zIDVd9": [
    {
      "type": 0,
      "value": "Obligatorio. La cadena que se convierte a un valor de tipo nativo."
    }
  ],
  "zNesUZ": [
    {
      "type": 0,
      "value": "Una directiva de reintentos se aplica a los errores intermitentes, que se caracterizan como códigos de estado HTTP 408, 429 y 5xx, así como a cualquier excepción de conectividad. El valor predeterminado es una directiva de intervalos exponenciales establecida en 4 reintentos."
    }
  ],
  "zOvGF8": [
    {
      "type": 0,
      "value": "(UTC+02:00) Atenas, Bucarest"
    }
  ],
  "zTKAc9": [
    {
      "type": 0,
      "value": "Seleccionar acciones"
    }
  ],
  "zUWAsJ": [
    {
      "type": 0,
      "value": "Devuelve un valor booleano que indica si una cadena es un entero."
    }
  ],
  "zUgja+": [
    {
      "type": 0,
      "value": "Borrar valor personalizado"
    }
  ],
  "zViEGr": [
    {
      "type": 0,
      "value": "(UTC+12:00) Petropávlovsk-Kamchatski - Antiguo"
    }
  ],
  "zb3lE6": [
    {
      "type": 0,
      "value": "Para guardar este flujo de trabajo, finalice la configuración de esta acción:"
    }
  ],
  "zcZpHT": [
    {
      "type": 0,
      "value": "Convierte una cadena, con una configuración regional y un formato a una fecha de manera opcional"
    }
  ],
  "zec5Ay": [
    {
      "type": 0,
      "value": "Detener"
    }
  ],
  "ziXw25": [
    {
      "type": 0,
      "value": "Eliminar"
    }
  ],
  "ziYCiA": [
    {
      "type": 0,
      "value": "Resumen"
    }
  ],
  "zjDJwP": [
    {
      "type": 0,
      "value": "Flotante"
    }
  ],
  "zkeKWE": [
    {
      "type": 0,
      "value": "(UTC-04:00) Caracas"
    }
  ],
  "znGyyU": [
    {
      "type": 0,
      "value": "Suma un número entero de una unidad de tiempo especificada a una marca de tiempo de una cadena pasada."
    }
  ],
  "zsPNYN": [
    {
      "type": 0,
      "value": "Obligatorio. El número que se agregará al sumando 1."
    }
  ],
  "zxe9hh": [
    {
      "type": 0,
      "value": "Obligatorio. El número de minutos que se agregarán. Puede ser negativo para restar minutos."
    }
  ]
}<|MERGE_RESOLUTION|>--- conflicted
+++ resolved
@@ -6853,8 +6853,6 @@
       "value": "Agregue primero un esquema de origen y, a continuación, seleccione los elementos para compilar el mapa."
     }
   ],
-<<<<<<< HEAD
-=======
   "hH/wAd": [
     {
       "type": 0,
@@ -6867,7 +6865,6 @@
       "value": "Permitir fragmentación"
     }
   ],
->>>>>>> 6e54011b
   "hN7iBP": [
     {
       "offset": 0,
