{
  "++ZVe/": [
    {
      "type": 0,
      "value": "Testes"
    }
  ],
  "+0H8Or": [
    {
      "type": 0,
      "value": "Aviso: o tipo de nó de entrada não corresponde ao tipo do nó de esquema."
    }
  ],
  "+0cO6t": [
    {
      "type": 0,
      "value": "Criar referência de ligação"
    }
  ],
  "+0yxlR": [
    {
      "type": 0,
      "value": "Ecrã de função"
    }
  ],
  "+FcXe9": [
    {
      "type": 0,
      "value": "Com falhas"
    }
  ],
  "+Jryh+": [
    {
      "type": 0,
      "value": "Acionador"
    }
  ],
  "+Uvo/p": [
    {
      "type": 0,
      "value": "Texto alternativo para divisas para baixo"
    }
  ],
  "+ZSBrq": [
    {
      "type": 0,
      "value": "Menu de contexto do cartão "
    },
    {
      "type": 1,
      "value": "title"
    }
  ],
  "+mAJR3": [
    {
      "type": 0,
      "value": "(UTC+08:00) Kuala Lumpur, Singapura"
    }
  ],
  "+oelX4": [
    {
      "type": 0,
      "value": "Necessário. A cadeia a examinar."
    }
  ],
  "+powfX": [
    {
      "type": 0,
      "value": "Fuso horário"
    }
  ],
  "+v1RlQ": [
    {
      "type": 0,
      "value": "Suprimir Cabeçalhos do Fluxo de Trabalho na Resposta"
    }
  ],
  "+xXHdp": [
    {
      "type": 0,
      "value": "Sem saídas"
    }
  ],
  "/2V8bQ": [
    {
      "type": 0,
      "value": "Tempo limite excedido"
    }
  ],
  "/EU/oJ": [
    {
      "type": 0,
      "value": "Necessário. Uma cadeia que contém o nome do fuso horário do fuso horário de origem. Consulte \"Fusos Horário Predefinidos\" em \"https://go.microsoft.com/fwlink/?linkid=2238292\"."
    }
  ],
  "/I/U8L": [
    {
      "type": 0,
      "value": "Corpo"
    }
  ],
  "/KRvvg": [
    {
      "type": 0,
      "value": "Nenhum valor corresponde à sua pesquisa."
    }
  ],
  "/NtebP": [
    {
      "type": 0,
      "value": "(UTC+05:00) Islamabade, Carachi"
    }
  ],
  "/QqADs": [
    {
      "type": 0,
      "value": "Devolve os elementos da matriz começando no índice de Contagem"
    }
  ],
  "/RS9F7": [
    {
      "type": 0,
      "value": "(UTC-06:00) Saskatchewan"
    }
  ],
  "/ULFwg": [
    {
      "type": 0,
      "value": "Alterar ligação"
    }
  ],
  "/VcZ9g": [
    {
      "type": 0,
      "value": "Este conector tem várias versões, incorporada e alojada no Azure. Utilize a versão incorporada para obter o melhor desempenho, autenticação de cadeia de ligação e outras funcionalidades. Utilize a versão alojada no Azure para obter outras opções de autenticação."
    }
  ],
  "/WW7If": [
    {
      "type": 0,
      "value": "Verdadeiro"
    }
  ],
  "/doURb": [
    {
      "type": 0,
      "value": "Converter a entrada em uma matriz"
    }
  ],
  "/km5eO": [
    {
      "type": 0,
      "value": "(UTC-04:00) Assunção"
    }
  ],
  "/mjH84": [
    {
      "type": 0,
      "value": "Mostrar saídas em bruto"
    }
  ],
  "/n13VL": [
    {
      "type": 0,
      "value": "Propriedades"
    }
  ],
  "/qchXQ": [
    {
      "type": 0,
      "value": "Obrigatório. A coleção a partir da qual se deve associar itens."
    }
  ],
  "/qu3zt": [
    {
      "type": 0,
      "value": "0"
    }
  ],
  "/ut0u7": [
    {
      "type": 0,
      "value": "Devolve os primeiros elementos de Contagem da matriz ou da cadeia transmitida"
    }
  ],
  "/vWMKW": [
    {
      "type": 0,
      "value": "Entradas necessárias em falta"
    }
  ],
  "/yYyOq": [
    {
      "type": 0,
      "value": "Grupo de Recursos"
    }
  ],
  "00xlpa": [
    {
      "type": 0,
      "value": "Partilhado"
    }
  ],
  "02vyBk": [
    {
      "type": 0,
      "value": "Acionador"
    }
  ],
  "03RO5d": [
    {
      "type": 0,
      "value": "Editar parâmetro"
    }
  ],
  "04AwK7": [
    {
      "type": 0,
      "value": "Código de erro: \""
    },
    {
      "type": 1,
      "value": "errorCode"
    },
    {
      "type": 0,
      "value": "\", Mensagem: \""
    },
    {
      "type": 1,
      "value": "message"
    },
    {
      "type": 0,
      "value": "\"."
    }
  ],
  "06zKZg": [
    {
      "type": 0,
      "value": "(UTC+04:00) Tbilisi"
    }
  ],
  "07ZsoY": [
    {
      "type": 0,
      "value": "Devolve o início da hora a um carimbo de data/hora de cadeia transmitido"
    }
  ],
  "07oZoX": [
    {
      "type": 0,
      "value": "(UTC+12:00) Anadyr, Petropavlovsk-Kamchatsky"
    }
  ],
  "08e2rO": [
    {
      "type": 0,
      "value": "A identidade gerida utilizada nesta operação já não existe. Para continuar, crie uma identidade ou altere a ligação."
    }
  ],
  "09B9CU": [
    {
      "type": 0,
      "value": "Devolve o URL para invocar o acionador ou a ação. Nota: esta função apenas pode ser utilizada num httpWebhook e apiConnectionWebhook, não em manual, periódico, http ou apiConnection."
    }
  ],
  "0B5xDu": [
    {
      "type": 0,
      "value": "(UTC+05:30) Sri Jayawardenepura"
    }
  ],
  "0CvRZW": [
    {
      "type": 0,
      "value": "Guardar"
    }
  ],
  "0F6jmK": [
    {
      "type": 0,
      "value": "Entradas ou saídas seguras ativadas."
    }
  ],
  "0FzNJV": [
    {
      "type": 0,
      "value": "Obrigatório. A cadeia codificada em base64."
    }
  ],
  "0GT0SI": [
    {
      "type": 0,
      "value": "Cancelar"
    }
  ],
  "0GqNGo": [
    {
      "type": 0,
      "value": "URL descodifica a cadeia de entrada"
    }
  ],
  "0IRUjM": [
    {
      "type": 0,
      "value": "Selecione um nó de esquema de destino para iniciar o mapeamento"
    }
  ],
  "0JTHTZ": [
    {
      "type": 0,
      "value": "Mostrar menu da execução"
    }
  ],
  "0KMjv6": [
    {
      "type": 0,
      "value": "Rastreio"
    }
  ],
  "0R2D5l": [
    {
      "type": 0,
      "value": "Devolve uma representação binária de uma cadeia codificada de URI"
    }
  ],
  "0SSwxD": [
    {
      "type": 0,
      "value": "Fechar painel"
    }
  ],
  "0Vzp0l": [
    {
      "type": 0,
      "value": "Fechar"
    }
  ],
  "0i/6TR": [
    {
      "type": 0,
      "value": "Obrigatório. A cadeia a converter em maiúsculas. Se um caráter na cadeia não tiver um equivalente em maiúsculas, o caráter é incluído inalterado na cadeia devolvida."
    }
  ],
  "0m2Y1/": [
    {
      "type": 0,
      "value": "Valor"
    }
  ],
  "0oebOm": [
    {
      "type": 0,
      "value": "Saídas"
    }
  ],
  "0p+pJq": [
    {
      "type": 0,
      "value": "Devolve o restante depois de dividir os dois números (módulo)"
    }
  ],
  "0qV0Qe": [
    {
      "type": 0,
      "value": "Obrigatório. A cadeia que poderá conter o valor."
    }
  ],
  "0uj1Li": [
    {
      "type": 0,
      "value": "Devolve uma representação binária de uma cadeia URI de dados de entrada"
    }
  ],
  "0upuCv": [
    {
      "type": 0,
      "value": "Hora"
    }
  ],
  "0vfdFS": [
    {
      "type": 0,
      "value": "todos os dias"
    }
  ],
  "0xLWzG": [
    {
      "type": 0,
      "value": "O nome já existe ou é inválido. Atualize o nome antes de continuar."
    }
  ],
  "0y5eia": [
    {
      "type": 0,
      "value": "Mais comandos"
    }
  ],
  "1+Z8n9": [
    {
      "type": 0,
      "value": "Obrigatório. O URI de dados a converter em representação de Cadeia."
    }
  ],
  "109OPL": [
    {
      "type": 0,
      "value": "Devolve a porta de um URI. Se a porta não for especificada, devolve a porta predefinida para o protocolo"
    }
  ],
  "11qu8f": [
    {
      "type": 0,
      "value": "Introduza um número inteiro válido."
    }
  ],
  "14lYtE": [
    {
      "type": 0,
      "value": "18"
    }
  ],
  "1A1P5b": [
    {
      "type": 0,
      "value": "Comentário"
    }
  ],
  "1D047X": [
    {
      "type": 0,
      "value": "Obrigatório. O valor a converter em XML."
    }
  ],
  "1Fn5n+": [
    {
      "type": 0,
      "value": "Obrigatório. A cadeia codificada do URI."
    }
  ],
  "1KFpTX": [
    {
      "type": 0,
      "value": "(UTC+03:00) Minsk"
    }
  ],
  "1NBvKu": [
    {
      "type": 0,
      "value": "Converta o argumento do parâmetro num número de vírgula flutuante"
    }
  ],
  "1REk6u": [
    {
      "type": 0,
      "value": "Introduza um e-mail válido."
    }
  ],
  "1ZSzl6": [
    {
      "type": 0,
      "value": "Cada execução após a configuração tem de ter, pelo menos, um estado verificado"
    }
  ],
  "1dlfUe": [
    {
      "type": 0,
      "value": "As ações executam operações em dados, comunicam entre sistemas ou executam outras tarefas."
    }
  ],
  "1eKQwo": [
    {
      "type": 0,
      "value": "(UTC+08:00) Perth"
    }
  ],
  "1ejxkP": [
    {
      "type": 0,
      "value": "Entradas Seguras"
    }
  ],
  "1hHFdx": [
    {
      "type": 0,
      "value": "(UTC-01:00) Açores"
    }
  ],
  "1hPZqe": [
    {
      "type": 0,
      "value": "O número de vezes a tentar o pedido novamente"
    }
  ],
  "1htSs7": [
    {
      "type": 0,
      "value": "Desativado"
    }
  ],
  "1jhzOM": [
    {
      "type": 0,
      "value": "Obrigatório. O objeto a verificar se é inferior ao valor com que está a ser comparado."
    }
  ],
  "1nODUD": [
    {
      "type": 0,
      "value": "Ocultar funções"
    }
  ],
  "1nvvw1": [
    {
      "type": 0,
      "value": "Introduzir o valor do cabeçalho de Autorização"
    }
  ],
  "1pjO9s": [
    {
      "type": 0,
      "value": "Ocultar esquema de origem"
    }
  ],
  "1uGBLP": [
    {
      "type": 0,
      "value": "5"
    }
  ],
  "1zgFh1": [
    {
      "type": 0,
      "value": "Dispensar"
    }
  ],
  "20oqsp": [
    {
      "type": 0,
      "value": "Adicionar subordinados (recursivo)"
    }
  ],
  "23fENy": [
    {
      "type": 0,
      "value": "Devolve uma representação binária de uma cadeia codificada de base 64"
    }
  ],
  "23szE+": [
    {
      "type": 0,
      "value": "Obrigatório. O valor a converter em URI de dados."
    }
  ],
  "23uZn1": [
    {
      "type": 0,
      "value": "Pesquisa global"
    }
  ],
  "27Nhhv": [
    {
      "type": 0,
      "value": "Selecione uma API a partir de uma instância de Gestão de API"
    }
  ],
  "2CXCOt": [
    {
      "type": 0,
      "value": "Selecione um ficheiro para carregar"
    }
  ],
  "2JA3gY": [
    {
      "type": 0,
      "value": "Expandir nó de árvore"
    }
  ],
  "2K2fAj": [
    {
      "type": 0,
      "value": "Hora de fim"
    }
  ],
  "2MOA1x": [
    {
      "type": 0,
      "value": "Controle a forma como as novas execuções são colocadas em fila"
    }
  ],
  "2NXYYu": [
    {
      "type": 0,
      "value": "Pesquisar"
    }
  ],
  "2Noh96": [
    {
      "type": 0,
      "value": "17"
    }
  ],
  "2TMGk7": [
    {
      "type": 0,
      "value": "Identidade gerida"
    }
  ],
  "2ZfzaY": [
    {
      "type": 0,
      "value": "Selecionar existente"
    }
  ],
  "2cVEMV": [
    {
      "type": 0,
      "value": "Devolve um valor único que corresponde ao nome da chave a partir de dados do formulário ou de saída de ação de formulário codificado"
    }
  ],
  "2gOfQI": [
    {
      "type": 0,
      "value": "Esquemas existentes de"
    }
  ],
  "2gzGrJ": [
    {
      "type": 0,
      "value": "Obrigatório. O nome da ação com uma resposta de dados de formulário ou de formulário codificado."
    }
  ],
  "2hrQOL": [
    {
      "type": 0,
      "value": "(UTC+00:00) Dublin, Edimburgo, Lisboa, Londres"
    }
  ],
  "2kWLLc": [
    {
      "type": 0,
      "value": "Hora de Início"
    }
  ],
  "2pCFsW": [
    {
      "type": 0,
      "value": "Contagem de paginação inválida. O valor tem de ser um número superior a 0"
    }
  ],
  "2pRsUf": [
    {
      "type": 0,
      "value": "Introduza uma matriz válida."
    }
  ],
  "2r30S9": [
    {
      "type": 0,
      "value": "Introduza um novo passo após "
    },
    {
      "type": 1,
      "value": "parentName"
    }
  ],
  "2tTQ0A": [
    {
      "type": 0,
      "value": "Ativado"
    }
  ],
  "2uINs9": [
    {
      "type": 0,
      "value": "Predefinição"
    }
  ],
  "2vnYre": [
    {
      "type": 0,
      "value": "Adicionar Ação"
    }
  ],
  "2y24a/": [
    {
      "type": 0,
      "value": "Guardar"
    }
  ],
  "2z5HGT": [
    {
      "type": 0,
      "value": "Opcional. O código de região RFC 4646 a utilizar. Se não for especificado, é utilizada a região predefinida. Se a região não for um valor válido, é gerado um erro a indicar que a região fornecida não é válida ou não tem uma região associada."
    }
  ],
  "3+TQMa": [
    {
      "type": 0,
      "value": "A carregar ligação..."
    }
  ],
  "33+WHG": [
    {
      "type": 0,
      "value": "Identificador"
    }
  ],
  "34Nt/B": [
    {
      "type": 0,
      "value": "texto alternativo para ícone de botão"
    }
  ],
  "36RiST": [
    {
      "type": 0,
      "value": "Identidade gerida atribuída pelo sistema"
    }
  ],
  "3AWwVl": [
    {
      "type": 0,
      "value": "Código"
    }
  ],
  "3BZnxY": [
    {
      "type": 0,
      "value": "Adicionar conteúdo dinâmico"
    }
  ],
  "3ERi+E": [
    {
      "type": 0,
      "value": "Termos do Serviço"
    }
  ],
  "3GINhd": [
    {
      "type": 0,
      "value": "Acionadores"
    }
  ],
  "3KPLpx": [
    {
      "type": 0,
      "value": "Remova primeiro todos os mapeamentos no elemento de origem \""
    },
    {
      "type": 1,
      "value": "nodeName"
    },
    {
      "type": 0,
      "value": "\" primeiro."
    }
  ],
  "3MTSYZ": [
    {
      "type": 0,
      "value": "(UTC-03:00) Salvador"
    }
  ],
  "3NhwIJ": [
    {
      "type": 0,
      "value": "Obrigatório. O separador."
    }
  ],
  "3O0i4j": [
    {
      "type": 0,
      "value": "Não existe conteúdo dinâmico disponível"
    }
  ],
  "3PJZH0": [
    {
      "type": 0,
      "value": "Necessário. A cadeia a examinar."
    }
  ],
  "3QXY3z": [
    {
      "type": 0,
      "value": "Substituir um esquema existente por um esquema incompatível pode criar erros no seu mapa."
    }
  ],
  "3RoD4h": [
    {
      "type": 0,
      "value": "Devolve a coleção por ordem inversa"
    }
  ],
  "3X4FHS": [
    {
      "type": 0,
      "value": "Escolha o tipo de entrada de utilizador"
    }
  ],
  "3Y8a6G": [
    {
      "type": 0,
      "value": "Os parâmetros necessários "
    },
    {
      "type": 1,
      "value": "parameters"
    },
    {
      "type": 0,
      "value": " não foram definidos ou são inválidos"
    }
  ],
  "3cZZKj": [
    {
      "type": 0,
      "value": "Divisor"
    }
  ],
  "3eeli7": [
    {
      "type": 0,
      "value": "Selecionar um esquema de origem"
    }
  ],
  "3ewBbk": [
    {
      "type": 0,
      "value": "A identidade introduzida não está associada a esta Aplicação Lógica."
    }
  ],
  "3jwMBm": [
    {
      "type": 0,
      "value": "Formato JSON inválido. Falta o início de "
    },
    {
      "type": 1,
      "value": "openingBracket"
    },
    {
      "type": 0,
      "value": " ou o fim de "
    },
    {
      "type": 1,
      "value": "closingBracket"
    },
    {
      "type": 0,
      "value": "."
    }
  ],
  "3n5pnv": [
    {
      "type": 0,
      "value": "(UTC+10:30) Ilha de Lord Howe"
    }
  ],
  "3rzrWf": [
    {
      "type": 0,
      "value": "Necessário. O objeto do qual remover a propriedade."
    }
  ],
  "3sJlV+": [
    {
      "type": 0,
      "value": "Fechar vista de código"
    }
  ],
  "3vCCY7": [
    {
      "type": 0,
      "value": "Obrigatório. O número de uma unidade de tempo especificada para subtrair."
    }
  ],
  "3vqfeV": [
    {
      "type": 0,
      "value": "3"
    }
  ],
  "3z6rhG": [
    {
      "type": 0,
      "value": "Obrigatório. Este valor é o número inteiro seguinte depois do maior número inteiro que pode ser devolvido."
    }
  ],
  "41eMpW": [
    {
      "type": 0,
      "value": "A aguardar"
    }
  ],
  "43xObP": [
    {
      "type": 0,
      "value": "(UTC+10:00) Camberra, Melbourne, Sydney"
    }
  ],
  "45ubha": [
    {
      "type": 0,
      "value": "Autenticação"
    }
  ],
  "47kOXr": [
    {
      "type": 0,
      "value": "Obrigatório. O menor número inteiro que pode ser devolvido."
    }
  ],
  "49YUXK": [
    {
      "type": 0,
      "value": "O parâmetro \""
    },
    {
      "type": 1,
      "value": "parameterName"
    },
    {
      "type": 0,
      "value": "\" é obrigatório."
    }
  ],
  "4BH9uU": [
    {
      "type": 0,
      "value": "Erros"
    }
  ],
  "4BrA0z": [
    {
      "type": 0,
      "value": "Obrigatório. O número de dias a adicionar. Pode ser negativo para subtrair dias."
    }
  ],
  "4D7H4R": [
    {
      "type": 0,
      "value": "Executa "
    },
    {
      "type": 1,
      "value": "onDays"
    }
  ],
  "4Ekn9t": [
    {
      "type": 0,
      "value": "Anular"
    }
  ],
  "4IS4yp": [
    {
      "type": 0,
      "value": "Política de Repetição"
    }
  ],
  "4Q7WzU": [
    {
      "type": 0,
      "value": "Adicionar uma nova ligação"
    }
  ],
  "4YKQAF": [
    {
      "type": 0,
      "value": "Obrigatório. A unidade de tempo especificada no intervalo."
    }
  ],
  "4aaixN": [
    {
      "type": 0,
      "value": "Tour"
    }
  ],
  "4c0uPQ": [
    {
      "type": 0,
      "value": "Obrigatório. O nome do parâmetro cujos valores quer."
    }
  ],
  "4hi3ks": [
    {
      "type": 0,
      "value": "O seu fluxo foi atualizado."
    }
  ],
  "4j2MEv": [
    {
      "type": 0,
      "value": "Alternar Minimap"
    }
  ],
  "4pm5yw": [
    {
      "type": 0,
      "value": "Botão para adicionar conteúdo dinâmico se TokenPicker estiver oculto"
    }
  ],
  "4vcnOA": [
    {
      "type": 0,
      "value": "Devolve o valor mínimo na matriz de entrada de números"
    }
  ],
  "4vmGh0": [
    {
      "type": 0,
      "value": "ID de pedido de serviço"
    }
  ],
  "4wjJs0": [
    {
      "type": 0,
      "value": "14"
    }
  ],
  "5+P3ef": [
    {
      "type": 0,
      "value": "(UTC+08:45) Eucla"
    }
  ],
  "50W8FI": [
    {
      "type": 0,
      "value": "Explicar ação"
    }
  ],
  "53MgCQ": [
    {
      "type": 0,
      "value": "Abrir painel"
    }
  ],
  "595Baw": [
    {
      "type": 0,
      "value": "(UTC+09:00) Osaca, Sapporo, Tóquio"
    }
  ],
  "5H+8Sb": [
    {
      "type": 0,
      "value": "Adicionar uma condição"
    }
  ],
  "5J9jne": [
    {
      "type": 0,
      "value": "Diga à Microsoft o que gostou nesta funcionalidade"
    }
  ],
  "5OvGgn": [
    {
      "type": 0,
      "value": "Corpo"
    }
  ],
  "5Ow9mX": [
    {
      "type": 0,
      "value": "ícone do conector de "
    },
    {
      "type": 1,
      "value": "connectorName"
    }
  ],
  "5SAQOb": [
    {
      "type": 0,
      "value": "Autoridade"
    }
  ],
  "5WhTmH": [
    {
      "type": 0,
      "value": "A carregar..."
    }
  ],
  "5akc1Q": [
    {
      "type": 0,
      "value": "Valor \"in\" não suportado: \""
    },
    {
      "type": 1,
      "value": "value"
    },
    {
      "type": 0,
      "value": "\" no Parâmetro"
    }
  ],
  "5b0sKi": [
    {
      "type": 0,
      "value": "Devolve verdadeiro se um objeto, uma matriz ou uma cadeia estiver vazia"
    }
  ],
  "5cPiWA": [
    {
      "type": 0,
      "value": "Obrigatório. O nome do ciclo do item que pretende."
    }
  ],
  "5dCAjy": [
    {
      "type": 0,
      "value": "Dia"
    }
  ],
  "5fmV2Q": [
    {
      "type": 0,
      "value": "Os parâmetros utilizados no Logic App serão convertidos num modelo do Azure Resource Manager durante a geração do modelo de implementação."
    }
  ],
  "5hWg4V": [
    {
      "type": 0,
      "value": "Selecionar elemento"
    }
  ],
  "5qzZMo": [
    {
      "type": 0,
      "value": "A carregar..."
    }
  ],
  "5rkegy": [
    {
      "type": 0,
      "value": "Eliminar Parâmetro"
    }
  ],
  "5ytHcK": [
    {
      "type": 0,
      "value": "A carregar..."
    }
  ],
  "6+RwRp": [
    {
      "type": 0,
      "value": "Conector Híbrido"
    }
  ],
  "61iT9C": [
    {
      "type": 0,
      "value": "Insira dados do passo anterior (também pode adicionar ao escrever Alt + / no editor)"
    }
  ],
  "62Ypnr": [
    {
      "type": 0,
      "value": "Erro ao carregar dados da operação"
    }
  ],
  "63/zYN": [
    {
      "type": 0,
      "value": "Obrigatório. O objeto a verificar se é superior ao valor com que está a ser comparado."
    }
  ],
  "632t9E": [
    {
      "type": 0,
      "value": "Entradas seguras da operação"
    }
  ],
  "63CC7M": [
    {
      "type": 0,
      "value": "Erro ao carregar entradas"
    }
  ],
  "63fQWE": [
    {
      "type": 0,
      "value": "Mostrar todos os parâmetros avançados"
    }
  ],
  "6OSgRP": [
    {
      "type": 0,
      "value": "Testar mapa"
    }
  ],
  "6PdOcy": [
    {
      "type": 0,
      "value": "Cancelar"
    }
  ],
  "6VV7OY": [
    {
      "type": 0,
      "value": "O valor do tempo limite é inválido, tem de corresponder ao formato de duração ISO 8601"
    }
  ],
  "6ZviI7": [
    {
      "type": 0,
      "value": "Selecionar referência de ligação"
    }
  ],
  "6fDYzG": [
    {
      "type": 0,
      "value": "Falha ao carregar o esquema. Tente novamente."
    }
  ],
  "6gZ4I3": [
    {
      "type": 0,
      "value": "A função \""
    },
    {
      "type": 1,
      "value": "functionName"
    },
    {
      "type": 0,
      "value": "\" tem demasiadas entradas atribuídas"
    }
  ],
  "6gblzt": [
    {
      "type": 0,
      "value": "Atualizou esta ação"
    }
  ],
  "6jiO7t": [
    {
      "type": 0,
      "value": "Mostrar execução"
    }
  ],
  "6jsWn/": [
    {
      "type": 0,
      "value": "Obrigatório. A coleção em que procurar."
    }
  ],
  "6kSpHL": [
    {
      "type": 0,
      "value": "Obrigatório. O nome da ação com uma resposta em várias partes."
    }
  ],
  "6lLsi+": [
    {
      "type": 0,
      "value": "Este passo vai ser removido da Aplicação Lógica."
    }
  ],
  "6oqk+A": [
    {
      "type": 0,
      "value": "Anterior"
    }
  ],
  "6pISgk": [
    {
      "type": 0,
      "value": "Para preparar este fluxo de trabalho, conclua a configuração destas ações:"
    }
  ],
  "6qkBwz": [
    {
      "type": 0,
      "value": "Obrigatório. O número com o qual se multiplica o Multiplicando 2."
    }
  ],
  "6sGj3J": [
    {
      "type": 0,
      "value": "Criar fluxo"
    }
  ],
  "6u6CS+": [
    {
      "type": 0,
      "value": "Necessário. O valor para o qual encontrar o índice."
    }
  ],
  "6uCEoM": [
    {
      "type": 0,
      "value": "Introduza um valor válido para \""
    },
    {
      "type": 1,
      "value": "parameterName"
    },
    {
      "type": 0,
      "value": "\"."
    }
  ],
  "6ueRYm": [
    {
      "type": 0,
      "value": "Hora de início"
    }
  ],
  "6xRvni": [
    {
      "type": 0,
      "value": "Tipo de dados"
    }
  ],
  "70eoQu": [
    {
      "type": 0,
      "value": "Selecionar função a partir de"
    }
  ],
  "73iM9+": [
    {
      "type": 0,
      "value": "Atualizar esquema de origem"
    }
  ],
  "78Vggn": [
    {
      "type": 0,
      "value": "Introduzir nome de utilizador"
    }
  ],
  "7EZ2oY": [
    {
      "type": 0,
      "value": "(UTC-04:00) Ilhas Turcas e Caicos"
    }
  ],
  "7Fyq1F": [
    {
      "type": 0,
      "value": "Sem entradas"
    }
  ],
  "7GSk99": [
    {
      "type": 0,
      "value": "OK"
    }
  ],
  "7LmpNN": [
    {
      "type": 0,
      "value": "Parâmetro \""
    },
    {
      "type": 1,
      "value": "parameterName"
    },
    {
      "type": 0,
      "value": "\" não é possível encontrar esta operação"
    }
  ],
  "7PtWvu": [
    {
      "type": 0,
      "value": "(UTC-05:00) Hora do Leste (E.U.A. e Canadá)"
    }
  ],
  "7QymrD": [
    {
      "type": 0,
      "value": "Obrigatório. A cadeia da qual a subcadeia é retirada."
    }
  ],
  "7S2wtE": [
    {
      "type": 0,
      "value": "Validação de Esquema"
    }
  ],
  "7WVgiU": [
    {
      "type": 0,
      "value": "Configurar"
    }
  ],
  "7ZR1xr": [
    {
      "type": 0,
      "value": "Adicionar uma ação"
    }
  ],
  "7aJqIH": [
    {
      "type": 0,
      "value": "Opcional. A região a utilizar ao formatar (a predefinição é \"en-us\")."
    }
  ],
  "7gUE8h": [
    {
      "type": 0,
      "value": "Esta ação irá reverter o seu fluxo de trabalho para o estado em que estava antes da edição do Copilot. Se tiver efetuado edições adicionais ao fluxo de trabalho após o Copilot, irá perdê-las. Esta ação não pode ser anulada. Pretende continuar?"
    }
  ],
  "7k9jXx": [
    {
      "type": 0,
      "value": "Código de estado"
    }
  ],
  "7ku9t+": [
    {
      "type": 0,
      "value": "Comunicar um erro"
    }
  ],
  "7lnElz": [
    {
      "type": 0,
      "value": "Devolve o número de tiques (intervalo de 100 nanossegundos) desde 1 de janeiro de 0001 00:00:00 UT de um carimbo de data/hora de cadeia"
    }
  ],
  "7lvqST": [
    {
      "type": 0,
      "value": "Inválido"
    }
  ],
  "7yEdSt": [
    {
      "type": 0,
      "value": "Mostrar mais"
    }
  ],
  "7yFLpB": [
    {
      "type": 0,
      "value": "Copiar URL"
    }
  ],
  "7zDk9N": [
    {
      "type": 0,
      "value": "Intervalo exponencial"
    }
  ],
  "7zsUT3": [
    {
      "type": 0,
      "value": "Tipo de autenticação “"
    },
    {
      "type": 1,
      "value": "authType"
    },
    {
      "type": 0,
      "value": "” não suportado."
    }
  ],
  "7zzPsK": [
    {
      "type": 0,
      "value": "Obrigatório. A cadeia que poderá conter o valor."
    }
  ],
  "8+0teU": [
    {
      "type": 0,
      "value": "O nome do parâmetro já existe."
    }
  ],
  "83G5rr": [
    {
      "type": 0,
      "value": "Especifique o intervalo."
    }
  ],
  "83PYuA": [
    {
      "type": 0,
      "value": "(UTC-06:00) Hora Central (E.U.A. e Canadá)"
    }
  ],
  "84D91Y": [
    {
      "type": 0,
      "value": "Pfx"
    }
  ],
  "8BoVtZ": [
    {
      "type": 0,
      "value": "Erro ao executar a API - "
    },
    {
      "type": 1,
      "value": "url"
    }
  ],
  "8CWFEh": [
    {
      "type": 0,
      "value": "Obrigatório. O valor a devolver se a expressão for \"verdadeira\"."
    }
  ],
  "8DFwxH": [
    {
      "type": 0,
      "value": "Devolve uma cadeia de número formatada"
    }
  ],
  "8FjOSh": [
    {
      "type": 0,
      "value": "Obrigatório. O objeto a verificar se é igual ou superior ao objeto com que está a ser comparado."
    }
  ],
  "8JEHiY": [
    {
      "type": 0,
      "value": "Sábado"
    }
  ],
  "8L+oIz": [
    {
      "type": 0,
      "value": "Não é possível compor o estruturador devido a vários acionadores na definição."
    }
  ],
  "8LhQeL": [
    {
      "type": 0,
      "value": "Mudar para o modo de visualização de código"
    }
  ],
  "8ND+Yc": [
    {
      "type": 0,
      "value": "Ative a identidade gerida para a aplicação lógica."
    }
  ],
  "8NFfuB": [
    {
      "type": 0,
      "value": "Ações"
    }
  ],
  "8NUqpR": [
    {
      "type": 0,
      "value": "Descreva como o seu fluxo deve ser alterado. Adicione detalhes sempre que possível, incluindo o conector a utilizar e se algum conteúdo deve ser incluído."
    }
  ],
  "8Q7ns/": [
    {
      "type": 0,
      "value": "Edite este fluxo para"
    }
  ],
  "8SxNQC": [
    {
      "type": 0,
      "value": "Descrição geral"
    }
  ],
  "8U0KPg": [
    {
      "type": 0,
      "value": "Obrigatório. A cadeia a ser codificada por URI."
    }
  ],
  "8UfIAk": [
    {
      "type": 0,
      "value": "Introduzir segredo como texto simples ou utilizar um parâmetro seguro"
    }
  ],
  "8Y5xpK": [
    {
      "type": 0,
      "value": "Quinta-feira"
    }
  ],
  "8ZfbyZ": [
    {
      "type": 0,
      "value": "(UTC+06:00) Astana"
    }
  ],
  "8baaNC": [
    {
      "type": 0,
      "value": "Tipo de Token Não Suportado: "
    },
    {
      "type": 1,
      "value": "expressions"
    }
  ],
  "8eKf/c": [
    {
      "type": 0,
      "value": "(UTC+08:00) Irkutsk"
    }
  ],
  "8eTWaf": [
    {
      "type": 0,
      "value": "Mudar o Nome"
    }
  ],
  "8j+a0n": [
    {
      "type": 0,
      "value": "Com o padrão assíncrono, se o servidor remoto indicar que o pedido foi aceite para processamento com uma resposta 202 (Aceite), o motor do Logic Apps continuará a consultar o URL especificado no cabeçalho de localização da resposta até atingir um estado terminal."
    }
  ],
  "8mDG0V": [
    {
      "type": 0,
      "value": "O fluxo de trabalho tem erros de validação de parâmetros nas seguintes operações: "
    },
    {
      "type": 1,
      "value": "invalidNodes"
    }
  ],
  "8wr0zO": [
    {
      "type": 0,
      "value": "Adiciona um número inteiro de dias a um carimbo de data/hora de cadeia"
    }
  ],
  "8zkvmc": [
    {
      "type": 0,
      "value": "Teste"
    }
  ],
  "9/UeTh": [
    {
      "type": 0,
      "value": "Devolve uma matriz simples ou objeto que tem elementos comuns entre matrizes ou objetos transmitidos"
    }
  ],
  "90Q7Pw": [
    {
      "type": 0,
      "value": "Valor"
    }
  ],
  "90o7sB": [
    {
      "type": 0,
      "value": "Ficheiro"
    }
  ],
  "93Gj/n": [
    {
      "type": 0,
      "value": "Posição na Linha"
    }
  ],
  "93svjx": [
    {
      "type": 0,
      "value": "A identidade do utilizador não é suportada quando a Aplicação Lógica tem a identidade gerida atribuída ao sistema ativada."
    }
  ],
  "99vsJy": [
    {
      "type": 0,
      "value": "Conector"
    }
  ],
  "9EmN2M": [
    {
      "type": 0,
      "value": "Cancelar"
    }
  ],
  "9IDWMU": [
    {
      "type": 0,
      "value": "Fechar"
    }
  ],
  "9JuvQ4": [
    {
      "type": 0,
      "value": "Devolve um URI de dados de um valor"
    }
  ],
  "9Jv3+1": [
    {
      "type": 0,
      "value": "Devolve um objeto com um par de valores de propriedade adicionais"
    }
  ],
  "9LLnyJ": [
    {
      "type": 0,
      "value": "(UTC-03:00) Brasília"
    }
  ],
  "9QNZSj": [
    {
      "type": 0,
      "value": "Reverter o seu fluxo"
    }
  ],
  "9SuA/E": [
    {
      "type": 0,
      "value": "12"
    }
  ],
  "9W0lck": [
    {
      "type": 0,
      "value": "Divisão inválida no valor \""
    },
    {
      "type": 1,
      "value": "splitOn"
    },
    {
      "type": 0,
      "value": "\"; não se encontra nas saídas."
    }
  ],
  "9W3giy": [
    {
      "type": 0,
      "value": "Em desenvolvimento"
    }
  ],
  "9YGcT2": [
    {
      "type": 0,
      "value": "ChildErrors"
    }
  ],
  "9YZ873": [
    {
      "type": 0,
      "value": "Texto"
    }
  ],
  "9aj+el": [
    {
      "type": 0,
      "value": "Predefinição"
    }
  ],
  "9atGYe": [
    {
      "type": 0,
      "value": "Adicionar"
    }
  ],
  "9djnqI": [
    {
      "type": 0,
      "value": "Devolve o resultado da adição dos dois números"
    }
  ],
  "9u/Ae3": [
    {
      "type": 0,
      "value": "Devolve verdadeiro se ambos os parâmetros forem verdadeiros"
    }
  ],
  "9wX3u9": [
    {
      "type": 0,
      "value": "Enviar comentário"
    }
  ],
  "9x8hg8": [
    {
      "type": 0,
      "value": "Editar no modo básico"
    }
  ],
  "A5Ferh": [
    {
      "type": 0,
      "value": "Elemento de origem removido da vista."
    }
  ],
  "A8l+k7": [
    {
      "type": 0,
      "value": "Ocorreu um erro ao executar os seguintes parâmetros de API: \""
    },
    {
      "type": 1,
      "value": "parameters"
    },
    {
      "type": 0,
      "value": "\""
    }
  ],
  "ADM1Z8": [
    {
      "type": 0,
      "value": "Tipo de Autenticação"
    }
  ],
  "AEguAy": [
    {
      "type": 0,
      "value": "Valor vazio"
    }
  ],
  "AGCm1p": [
    {
      "type": 0,
      "value": "Nome"
    }
  ],
  "AHB418": [
    {
      "type": 0,
      "value": "Filtrar Ações"
    }
  ],
  "AO6T9u": [
    {
      "type": 0,
      "value": "Concluído"
    }
  ],
  "AQ7Zxc": [
    {
      "type": 0,
      "value": "Devolve o índice da n.ª ocorrência de um valor numa cadeia (não sensível a maiúsculas e minúsculas, cultura invariável)."
    }
  ],
  "Af+Ve0": [
    {
      "type": 0,
      "value": "(UTC+11:00) Ilha de Bougainville"
    }
  ],
  "AheXMN": [
    {
      "type": 0,
      "value": "Selecione a frequência."
    }
  ],
  "AhvQ7r": [
    {
      "type": 0,
      "value": "Remover e limpar todos os parâmetros avançados e os seus valores"
    }
  ],
  "Ak2Lka": [
    {
      "type": 0,
      "value": "Não ligado a"
    }
  ],
  "AnX5yC": [
    {
      "type": 0,
      "value": "Nome de utilizador"
    }
  ],
  "AoalgS": [
    {
      "type": 0,
      "value": "A carregar mais resultados..."
    }
  ],
  "ArTh0/": [
    {
      "type": 0,
      "value": "Obrigatório. A cadeia a codificar numa representação base64."
    }
  ],
  "AsqIUa": [
    {
      "type": 0,
      "value": "Intervalo Máximo"
    }
  ],
  "Az0QvG": [
    {
      "type": 0,
      "value": "Automática"
    }
  ],
  "B/JzwK": [
    {
      "offset": 0,
      "options": {
        "=0": {
          "value": [
            {
              "type": 0,
              "value": "0 Ações"
            }
          ]
        },
        "many": {
          "value": [
            {
              "type": 7
            },
            {
              "type": 0,
              "value": " Ações"
            }
          ]
        },
        "one": {
          "value": [
            {
              "type": 7
            },
            {
              "type": 0,
              "value": " Ação"
            }
          ]
        },
        "other": {
          "value": [
            {
              "type": 7
            },
            {
              "type": 0,
              "value": " Ações"
            }
          ]
        }
      },
      "pluralType": "cardinal",
      "type": 6,
      "value": "actionCount"
    }
  ],
  "B/gCWM": [
    {
      "type": 0,
      "value": "Erro"
    }
  ],
  "B2s0iG": [
    {
      "type": 0,
      "value": "Obrigatório. O índice da parte a obter."
    }
  ],
  "B59BCg": [
    {
      "type": 0,
      "value": "Sem conteúdo dinâmico disponível"
    }
  ],
  "B999mz": [
    {
      "type": 0,
      "value": "Linha eliminada."
    }
  ],
  "BBD8Em": [
    {
      "type": 0,
      "value": "Chave"
    }
  ],
  "BCAnZP": [
    {
      "type": 0,
      "value": "Um caráter especificador de formato único ou um padrão de formato personalizado que indica como formatar o valor deste carimbo de data/hora. Se não fornecer o formato, é utilizado o formato ISO 8601 (\"o\")."
    }
  ],
  "BCgiRh": [
    {
      "type": 0,
      "value": "Aviso: o valor personalizado não corresponde a um dos tipos permitidos para esta entrada"
    }
  ],
  "BFTwRN": [
    {
      "type": 0,
      "value": "Êxito após novas tentativas"
    }
  ],
  "BHe7qY": [
    {
      "type": 0,
      "value": "Obrigatório. A cadeia codificada do URI."
    }
  ],
  "BIzX3S": [
    {
      "type": 0,
      "value": "Saiba mais sobre as operações de anular"
    }
  ],
  "BJNUxN": [
    {
      "type": 0,
      "value": "Parâmetros de Caminho"
    }
  ],
  "BKL0ZG": [
    {
      "type": 0,
      "value": "Hora de início"
    }
  ],
  "BPYdTX": [
    {
      "type": 0,
      "value": "Não especificado"
    }
  ],
  "BQCPY7": [
    {
      "type": 0,
      "value": "Obrigatório. A cadeia a partir da qual se descodificam carateres não seguros de URL."
    }
  ],
  "BQSRV0": [
    {
      "type": 0,
      "value": "Introduzir palavra-passe como texto simples ou utilizar um parâmetro seguro"
    }
  ],
  "BS3gy8": [
    {
      "type": 0,
      "value": "Lamentamos, mas ocorreu um erro. Tente novamente."
    }
  ],
  "BSgavq": [
    {
      "type": 0,
      "value": "Exemplo: segunda-feira, sexta-feira"
    }
  ],
  "BUutcC": [
    {
      "type": 0,
      "value": "Expandir lista de elementos colaterais"
    }
  ],
  "BYrP8F": [
    {
      "type": 0,
      "value": "Número"
    }
  ],
  "BeqBP7": [
    {
      "type": 0,
      "value": "Descompressão Automática"
    }
  ],
  "Bewmet": [
    {
      "type": 0,
      "value": "Matriz"
    }
  ],
  "Bl4Iv0": [
    {
      "type": 0,
      "value": "(UTC+08:00) Ulan Bator"
    }
  ],
  "Bn8iTS": [
    {
      "type": 0,
      "value": "Tipo de estado:"
    }
  ],
  "BoMvF2": [
    {
      "type": 0,
      "value": "Fechar"
    }
  ],
  "BogxJl": [
    {
      "type": 0,
      "value": "(UTC+04:00) Izhevsk, Samara"
    }
  ],
  "BrWQ0Z": [
    {
      "type": 0,
      "value": "Selecionar uma identidade gerida"
    }
  ],
  "BtL7UI": [
    {
      "type": 0,
      "value": "Não são necessárias informações adicionais para este passo. Vai ser possível utilizar as saídas nos passos seguintes."
    }
  ],
  "BuYrD3": [
    {
      "type": 0,
      "value": "Um especificador de formato único que indica como formatar o valor deste GUID."
    }
  ],
  "BvCnOv": [
    {
      "type": 0,
      "value": "Defina o ID de rastreio para a execução. Para a divisão, este ID de rastreio é para o pedido de início"
    }
  ],
  "BxITRH": [
    {
      "type": 0,
      "value": "Obrigatório. O objeto a verificar se é superior ao objeto com que está a ser comparado."
    }
  ],
  "BynK4X": [
    {
      "type": 0,
      "value": "Fazer uma pergunta"
    }
  ],
  "C1cy54": [
    {
      "type": 0,
      "value": "Corpo"
    }
  ],
  "C4NQ1J": [
    {
      "type": 0,
      "value": "Obter os itens para satisfazer o limiar especificado seguindo o token de continuação. Devido ao tamanho da página do conector, o número devolvido pode exceder o limiar."
    }
  ],
  "CBzSJo": [
    {
      "type": 0,
      "value": "Verdadeiro"
    }
  ],
  "CFOUe3": [
    {
      "type": 0,
      "value": "Adicione uma ação que envia um e-mail"
    }
  ],
  "CG772M": [
    {
      "type": 0,
      "value": "Ligação necessária"
    }
  ],
  "CPm+OG": [
    {
      "type": 0,
      "value": "Criar ligação"
    }
  ],
  "CaajcD": [
    {
      "type": 0,
      "value": "(UTC+13:00) Samoa"
    }
  ],
  "CafOCn": [
    {
      "type": 0,
      "value": "As propriedades “"
    },
    {
      "type": 1,
      "value": "invalidProperties"
    },
    {
      "type": 0,
      "value": "” são inválidas para o tipo de autenticação “"
    },
    {
      "type": 1,
      "value": "convertAuthType"
    },
    {
      "type": 0,
      "value": "”."
    }
  ],
  "Cb6IEq": [
    {
      "type": 0,
      "value": "(UTC-05:00) Havana"
    }
  ],
  "Cb8pv0": [
    {
      "type": 0,
      "value": "(UTC-02:00) Atlântico Central - Antigo"
    }
  ],
  "Ci41Od": [
    {
      "type": 0,
      "value": "(UTC+12:00) Auckland, Wellington"
    }
  ],
  "Ciol6I": [
    {
      "type": 0,
      "value": "Resultado"
    }
  ],
  "Cj3/LJ": [
    {
      "type": 0,
      "value": "Tem de fornecer o nome do parâmetro."
    }
  ],
  "ClZW2r": [
    {
      "type": 0,
      "value": "Valor"
    }
  ],
  "CsPY74": [
    {
      "type": 0,
      "value": "Tipo de Credencial"
    }
  ],
  "CvoqQ6": [
    {
      "type": 0,
      "value": "Introduza ou selecione uma data (AAAA-MM-DD)"
    }
  ],
  "Cy0pyB": [
    {
      "type": 0,
      "value": "(UTC+09:30) Adelaide"
    }
  ],
  "CyT8H7": [
    {
      "type": 0,
      "value": "Accepts 'Number', 'Integer', and 'Decimal' types."
    }
  ],
  "CypYLs": [
    {
      "type": 0,
      "value": "Insira um novo passo entre "
    },
    {
      "type": 1,
      "value": "parentName"
    },
    {
      "type": 0,
      "value": " e "
    },
    {
      "type": 1,
      "value": "childName"
    }
  ],
  "Czt6YV": [
    {
      "type": 0,
      "value": "em "
    },
    {
      "type": 1,
      "value": "times"
    }
  ],
  "D+Ptnq": [
    {
      "type": 0,
      "value": "Devolve o caminho e a consulta de um URI"
    }
  ],
  "D/xTXV": [
    {
      "type": 0,
      "value": "Mostrar esquema de origem"
    }
  ],
  "D1lgsT": [
    {
      "type": 0,
      "value": "Necessário. A cadeia a partir da qual pretende remover os espaços em branco à esquerda e à direita."
    }
  ],
  "D5FIKL": [
    {
      "type": 0,
      "value": "Colar a partir de exemplo"
    }
  ],
  "DDIIAQ": [
    {
      "type": 0,
      "value": "Nó"
    }
  ],
  "DEKsll": [
    {
      "type": 0,
      "value": "O Intervalo de Política de Repetição é inválido, tem de corresponder ao formato de duração ISO 8601"
    }
  ],
  "DEu7oK": [
    {
      "type": 0,
      "value": "(UTC-07:00) Arizona"
    }
  ],
  "DGMwU4": [
    {
      "type": 0,
      "value": "Utilizar o payload de exemplo para gerar esquema"
    }
  ],
  "DJW8RE": [
    {
      "type": 0,
      "value": "Selecionar um valor"
    }
  ],
  "DMuwuJ": [
    {
      "type": 0,
      "value": "Data"
    }
  ],
  "DQV7aK": [
    {
      "type": 0,
      "value": "Alt/Opção + clique para transferir “"
    },
    {
      "type": 1,
      "value": "displayName"
    },
    {
      "type": 0,
      "value": "”"
    }
  ],
  "DWd9vy": [
    {
      "type": 0,
      "value": "todas as semanas"
    }
  ],
  "DWsh56": [
    {
      "type": 0,
      "value": "Introduzir ID de cliente"
    }
  ],
  "DYXoEM": [
    {
      "type": 0,
      "value": "(UTC+02:00) Chisinau"
    }
  ],
  "DZZ3fj": [
    {
      "type": 0,
      "value": "Duração"
    }
  ],
  "Dhu3IS": [
    {
      "type": 0,
      "value": "Mostrar mini-mapa"
    }
  ],
  "DjbVKU": [
    {
      "type": 0,
      "value": "OAuth"
    }
  ],
  "DkF25I": [
    {
      "type": 0,
      "value": "Expandir Resultado Estático"
    }
  ],
  "Dm0zAO": [
    {
      "type": 0,
      "value": "A duração máxima de um único pedido de saída desta ação. Se o pedido não terminar dentro deste limite após a execução de novas tentativas, a ação falha"
    }
  ],
  "DsPDVB": [
    {
      "type": 0,
      "value": "A condição do acionador não pode estar vazia"
    }
  ],
  "DuoHXI": [
    {
      "type": 0,
      "value": "Adicionar uma entrada"
    }
  ],
  "DyYcJZ": [
    {
      "type": 0,
      "value": "Executar Após"
    }
  ],
  "DysO/Q": [
    {
      "type": 0,
      "value": "Ctrl + Y"
    }
  ],
  "E+HsWF": [
    {
      "type": 0,
      "value": "A iniciar sessão..."
    }
  ],
  "E+iim4": [
    {
      "type": 0,
      "value": "Selecionar fuso horário."
    }
  ],
  "E3+TAA": [
    {
      "type": 0,
      "value": "O nó de esquema \""
    },
    {
      "type": 1,
      "value": "nodeName"
    },
    {
      "type": 0,
      "value": "\" tem uma entrada com um tipo sem correspondência"
    }
  ],
  "E8iqLl": [
    {
      "type": 0,
      "value": "(UTC+11:00) Sakhalin"
    }
  ],
  "ECZC6Y": [
    {
      "type": 0,
      "value": "Converte o parâmetro num número decimal"
    }
  ],
  "EKjaix": [
    {
      "type": 0,
      "value": "Verifique as ações do fluxo para ver se é necessário definir parâmetros. Não se esqueça de guardar quando terminar!"
    }
  ],
  "ERAWZA": [
    {
      "type": 0,
      "value": "Resposta"
    }
  ],
  "ERVorY": [
    {
      "type": 0,
      "value": "Criar grupo"
    }
  ],
  "ESZXfC": [
    {
      "type": 0,
      "value": "A estes minutos"
    }
  ],
  "EUQDM6": [
    {
      "type": 0,
      "value": "Adicionar uma ação"
    }
  ],
  "EZz5q7": [
    {
      "type": 0,
      "value": "Necessário. O índice de onde começar a extrair a subcadeia."
    }
  ],
  "Ea/fr+": [
    {
      "type": 0,
      "value": "A cada "
    },
    {
      "type": 1,
      "value": "interval"
    },
    {
      "type": 0,
      "value": " dias"
    }
  ],
  "EaTGcN": [
    {
      "type": 0,
      "value": "(UTC+01:00) África Centro Oeste"
    }
  ],
  "EdeHLs": [
    {
      "type": 0,
      "value": "Mudar para entrada da matriz completa"
    }
  ],
  "EdzoIs": [
    {
      "type": 0,
      "value": "1"
    }
  ],
  "EiRMD4": [
    {
      "type": 0,
      "value": "Inicie sessão para criar uma ligação para "
    },
    {
      "type": 1,
      "value": "connectorDisplayName"
    },
    {
      "type": 0,
      "value": "."
    }
  ],
  "EjXdAm": [
    {
      "type": 0,
      "value": "Palavra-passe"
    }
  ],
  "Ek0mSE": [
    {
      "type": 0,
      "value": "Ver o histórico de pedidos para esta operação"
    }
  ],
  "EqX3Mi": [
    {
      "type": 0,
      "value": "Configure estas ligações para as utilizar no seu fluxo."
    }
  ],
  "EurkzL": [
    {
      "type": 0,
      "value": "Selecione sim ou não"
    }
  ],
  "ExaACE": [
    {
      "type": 0,
      "value": "Nome a apresentar da ligação"
    }
  ],
  "F3IDl8": [
    {
      "type": 0,
      "value": "Obrigatório. O número de uma unidade de tempo especificada para adicionar."
    }
  ],
  "F6+icQ": [
    {
      "type": 0,
      "value": "O Intervalo Máximo de Política de Repetição é inválido, tem de corresponder ao formato de duração ISO 8601"
    }
  ],
  "F9dR1Q": [
    {
      "type": 0,
      "value": "Adicionar"
    }
  ],
  "FBNevf": [
    {
      "type": 0,
      "value": "Ir Para a Operação"
    }
  ],
  "FDF4Qb": [
    {
      "type": 0,
      "value": "Devolve um valor de parâmetro que é definido na definição"
    }
  ],
  "FDWfqM": [
    {
      "type": 0,
      "value": "Saídas Seguras"
    }
  ],
  "FIL1Nt": [
    {
      "type": 0,
      "value": "A condição é demasiado complexa ou inválida. Não é possível mudar para o modo básico."
    }
  ],
  "FIT7i0": [
    {
      "type": 0,
      "value": "20"
    }
  ],
  "FL/0Zp": [
    {
      "type": 0,
      "value": "(UTC-07:00) Chihuahua, La Paz, Mazatlan"
    }
  ],
  "FMA0Q0": [
    {
      "type": 0,
      "value": "O seu fluxo foi atualizado."
    }
  ],
  "FN5zHQ": [
    {
      "type": 0,
      "value": "Devolve uma secção de uma cadeia definida pelo índice de início e pelo índice de fim"
    }
  ],
  "FOiBk/": [
    {
      "type": 0,
      "value": "Erros"
    }
  ],
  "FT3jt6": [
    {
      "type": 0,
      "value": "Informação de referência do Webhook"
    }
  ],
  "FUhNu4": [
    {
      "type": 0,
      "value": "Dividir Em"
    }
  ],
  "FUuFlC": [
    {
      "type": 0,
      "value": "Predefinição"
    }
  ],
  "FXLR5M": [
    {
      "offset": 0,
      "options": {
        "many": {
          "value": [
            {
              "type": 7
            },
            {
              "type": 0,
              "value": " horas"
            }
          ]
        },
        "one": {
          "value": [
            {
              "type": 7
            },
            {
              "type": 0,
              "value": " hora"
            }
          ]
        },
        "other": {
          "value": [
            {
              "type": 7
            },
            {
              "type": 0,
              "value": " horas"
            }
          ]
        }
      },
      "pluralType": "cardinal",
      "type": 6,
      "value": "hours"
    }
  ],
  "FYtDP0": [
    {
      "type": 0,
      "value": "Introduza um endereço de correio eletrónico."
    }
  ],
  "FaBEfQ": [
    {
      "type": 0,
      "value": "Propriedades monitorizadas"
    }
  ],
  "Fcvgvg": [
    {
      "type": 0,
      "value": "Pesquisar"
    }
  ],
  "FiyQjU": [
    {
      "type": 0,
      "value": "2"
    }
  ],
  "FslNgF": [
    {
      "type": 0,
      "value": "Estado"
    }
  ],
  "FxQ2Ts": [
    {
      "type": 0,
      "value": "(UTC+02:00) Trípoli"
    }
  ],
  "G+XvKn": [
    {
      "type": 0,
      "value": "Devolve uma cadeia com cada item de uma matriz associada por um delimitador"
    }
  ],
  "G/CC5/": [
    {
      "type": 0,
      "value": "Divisão inválida no formato em \""
    },
    {
      "type": 1,
      "value": "splitOn"
    },
    {
      "type": 0,
      "value": "\"."
    }
  ],
  "G0XYrd": [
    {
      "type": 0,
      "value": "Obrigatório. A cadeia que poderá conter o valor."
    }
  ],
  "GAY7b8": [
    {
      "type": 0,
      "value": "Devolve a consulta de um URI"
    }
  ],
  "GD3m4X": [
    {
      "type": 0,
      "value": "Expandido"
    }
  ],
  "GDUGlm": [
    {
      "type": 0,
      "value": "Introduzir autoridade"
    }
  ],
  "GE14Xd": [
    {
      "type": 0,
      "value": "(UTC-03:00) Cidade de Buenos Aires"
    }
  ],
  "GEB1on": [
    {
      "type": 0,
      "value": "Contém um valor que não está situado entre 0 e 59"
    }
  ],
  "GIUSQs": [
    {
      "type": 0,
      "value": "Filtrar por tipo de dados"
    }
  ],
  "GLd3MU": [
    {
      "type": 0,
      "value": "Obrigatório. O objeto a encontrar na coleção Dentro."
    }
  ],
  "GQnN3U": [
    {
      "type": 0,
      "value": "Explicar fluxo"
    }
  ],
  "GXXLuT": [
    {
      "type": 0,
      "value": "Introduza um valor booleano válido."
    }
  ],
  "GYvF54": [
    {
      "type": 0,
      "value": "Funções de referência"
    }
  ],
  "GZ8MDP": [
    {
      "type": 1,
      "value": "s1"
    },
    {
      "type": 0,
      "value": " de "
    },
    {
      "type": 1,
      "value": "s2"
    }
  ],
  "GcG0qf": [
    {
      "type": 0,
      "value": "Devolve verdadeiro se os parâmetros forem falsos"
    }
  ],
  "GdGm4T": [
    {
      "type": 0,
      "value": "Mais comandos"
    }
  ],
  "Ggkf4s": [
    {
      "type": 0,
      "value": "Começar"
    }
  ],
  "Gi72X5": [
    {
      "type": 0,
      "value": "Ver Menos"
    }
  ],
  "Gi7czD": [
    {
      "type": 0,
      "value": "Elemento de esquema de origem"
    }
  ],
  "Gl5khw": [
    {
      "type": 0,
      "value": "A estas horas"
    }
  ],
  "Gmya+V": [
    {
      "type": 0,
      "value": "Não disponível"
    }
  ],
  "GreYWQ": [
    {
      "type": 0,
      "value": "Introduza o nome do parâmetro."
    }
  ],
  "GtDOFg": [
    {
      "type": 0,
      "value": "Cancelar a seleção"
    }
  ],
  "GyUe4C": [
    {
      "type": 0,
      "value": "Modificar opções relativas a funções"
    }
  ],
  "GzQQqH": [
    {
      "type": 0,
      "value": "Matriz"
    }
  ],
  "Gziyq8": [
    {
      "type": 0,
      "value": "Conteúdo do Ficheiro"
    }
  ],
  "H/QVod": [
    {
      "type": 0,
      "value": "O fluxo de trabalho tem erros de validação de definições nas seguintes operações: "
    },
    {
      "type": 1,
      "value": "invalidNodes"
    }
  ],
  "H17jEE": [
    {
      "type": 0,
      "value": "Funções de análise do URI"
    }
  ],
  "H1wnHr": [
    {
      "type": 0,
      "value": "Necessário. A cadeia a dividir."
    }
  ],
  "H2WdiZ": [
    {
      "type": 0,
      "value": "Introduza os valores de minutos válidos (de 0 a 59) separados por vírgula. Por exemplo: 15,30"
    }
  ],
  "H5VikC": [
    {
      "type": 0,
      "value": "Ligação inválida; o mapeamento não pode formar um ciclo fechado."
    }
  ],
  "H8bEUn": [
    {
      "type": 0,
      "value": "Obrigatório. O número do qual o Subtraendo é removido."
    }
  ],
  "HDqP2g": [
    {
      "type": 0,
      "value": "Obrigatório. O nome da chave do valor dos dados de formulário a devolver."
    }
  ],
  "HH970i": [
    {
      "type": 0,
      "value": "Mês"
    }
  ],
  "HILmmE": [
    {
      "type": 0,
      "value": "Necessário. A coleção a ordenar."
    }
  ],
  "HMiE+4": [
    {
      "type": 0,
      "value": "Sair do ecrã inteiro"
    }
  ],
  "HOchry": [
    {
      "type": 0,
      "value": "Selecione uma referência de ligação existente ou crie uma nova."
    }
  ],
  "HQ8/tk": [
    {
      "type": 0,
      "value": "Botão para adicionar conteúdo dinâmico se TokenPicker for apresentado"
    }
  ],
  "HSJLCu": [
    {
      "type": 0,
      "value": "Cabeçalhos"
    }
  ],
  "HYhDYB": [
    {
      "type": 0,
      "value": "(UTC-02:00) Hora Universal Coordenada -02"
    }
  ],
  "Hbqlzk": [
    {
      "type": 0,
      "value": "Inserir Expressão"
    }
  ],
  "HfinO2": [
    {
      "type": 0,
      "value": "Mudar para entradas de detalhe do item de matriz"
    }
  ],
  "HfmDk9": [
    {
      "type": 0,
      "value": "Editar Fluxo"
    }
  ],
  "HfrUId": [
    {
      "type": 0,
      "value": "Selecione um cartão para ver o conteúdo"
    }
  ],
  "HmcHoE": [
    {
      "type": 0,
      "value": "Erro ao obter manifesto"
    }
  ],
  "HoQiVa": [
    {
      "type": 0,
      "value": "Introduza um datetime válido."
    }
  ],
  "HsO1Rd": [
    {
      "type": 1,
      "value": "addIcon"
    },
    {
      "type": 0,
      "value": " Instalar Gateway"
    }
  ],
  "HzS2gJ": [
    {
      "type": 0,
      "value": "O conteúdo dinâmico não é suportado como propriedades na autenticação."
    }
  ],
  "I3mifR": [
    {
      "type": 0,
      "value": "Foi omitida"
    }
  ],
  "I41vZ/": [
    {
      "type": 0,
      "value": "(UTC-11:00) Hora Universal Coordenada -11"
    }
  ],
  "I7/+er": [
    {
      "type": 0,
      "value": "Vista global"
    }
  ],
  "IA+Ogm": [
    {
      "type": 0,
      "value": "22"
    }
  ],
  "IAmvpa": [
    {
      "type": 0,
      "value": "(UTC-08:00) Hora Universal Coordenada-08"
    }
  ],
  "IHMd3X": [
    {
      "type": 0,
      "value": "Exemplo: "
    },
    {
      "type": 1,
      "value": "url"
    }
  ],
  "IPbMdl": [
    {
      "type": 0,
      "value": "Vista de Código"
    }
  ],
  "IPwWgu": [
    {
      "type": 0,
      "value": "(UTC+02:00) Jerusalém"
    }
  ],
  "IQyOth": [
    {
      "type": 0,
      "value": "Se estiver disponível, o conteúdo dinâmico é gerado automaticamente a partir dos conectores e ações que escolher para o seu fluxo."
    }
  ],
  "IS4vNX": [
    {
      "type": 0,
      "value": "(UTC-12:00) Oeste da Linha de Data Internacional"
    }
  ],
  "ISaPr+": [
    {
      "type": 0,
      "value": "Criar, gerir os parâmetros Logic Apps, atribuir-lhe um valor predefinido."
    }
  ],
  "IW2MjQ": [
    {
      "type": 0,
      "value": "Converte um carimbo de data/hora de cadeia transmitido de um UTC para um fuso horário de destino"
    }
  ],
  "IXy91L": [
    {
      "type": 0,
      "value": "Adicione um esquema de destino"
    }
  ],
  "IdOhPY": [
    {
      "type": 1,
      "value": "label"
    },
    {
      "type": 0,
      "value": " Para adicionar dados dinâmicos, prima as teclas Alt + \"/\"."
    }
  ],
  "If+p6C": [
    {
      "type": 0,
      "value": "(UTC+09:00) Yakutsk"
    }
  ],
  "IsVhkH": [
    {
      "type": 0,
      "value": "Sem propriedades"
    }
  ],
  "IuHdCO": [
    {
      "type": 0,
      "value": "Aqui está o seu fluxo. Se quiser que o altere, basta dizer o que quer. Por exemplo:"
    }
  ],
  "IxWip7": [
    {
      "type": 0,
      "value": "(UTC+03:00) Moscovo, São Petersburgo, Volgogrado"
    }
  ],
  "J/Kz1j": [
    {
      "type": 0,
      "value": "Padrão Assíncrono"
    }
  ],
  "J2Su6x": [
    {
      "type": 0,
      "value": "Opções de formatação para o tamanho do tipo de letra"
    }
  ],
  "J5/7vN": [
    {
      "type": 0,
      "value": "Converte uma cadeia em minúsculas com as regras de sensível a maiúsculas/minúsculas da cultura invariante"
    }
  ],
  "J55HA9": [
    {
      "type": 0,
      "value": "Operação inválida. Número de itens: "
    },
    {
      "type": 1,
      "value": "length"
    },
    {
      "type": 0,
      "value": "."
    }
  ],
  "J5TTF6": [
    {
      "type": 0,
      "value": "Accepted data types: "
    },
    {
      "type": 1,
      "value": "type"
    }
  ],
  "J62n9E": [
    {
      "type": 0,
      "value": "Falhou"
    }
  ],
  "J9wWry": [
    {
      "type": 0,
      "value": "Parâmetros"
    }
  ],
  "JAIV0h": [
    {
      "type": 0,
      "value": "O mapa atual contém "
    },
    {
      "type": 1,
      "value": "numOfIssues"
    },
    {
      "type": 0,
      "value": " "
    },
    {
      "type": 1,
      "value": "issue"
    },
    {
      "type": 0,
      "value": "."
    }
  ],
  "JErLDT": [
    {
      "type": 0,
      "value": "Eliminar"
    }
  ],
  "JJyT88": [
    {
      "type": 0,
      "value": "Ação anulada"
    }
  ],
  "JNQHws": [
    {
      "type": 0,
      "value": "Obrigatório. Uma cadeia que contém a hora."
    }
  ],
  "JSfWJ0": [
    {
      "type": 0,
      "value": "Obrigatório. O valor que é convertido para booleano."
    }
  ],
  "JWl/LD": [
    {
      "type": 0,
      "value": "Adicionar novo item"
    }
  ],
  "Jaz3EC": [
    {
      "type": 0,
      "value": "Converte um carimbo de data/hora de cadeia transmitido a partir de um fuso horário de origem para um de destino"
    }
  ],
  "JbgTET": [
    {
      "type": 0,
      "value": "Método"
    }
  ],
  "Ji6663": [
    {
      "type": 0,
      "value": "Devolve verdadeiro se um dicionário tiver uma chave, se uma matriz tiver um valor ou se uma cadeia tiver uma subcadeia"
    }
  ],
  "Jil/Wa": [
    {
      "type": 0,
      "value": "Definições inválidas"
    }
  ],
  "JjTfC7": [
    {
      "type": 0,
      "value": "Obrigatório. O número a ser formatado."
    }
  ],
  "JnlcZQ": [
    {
      "type": 0,
      "value": "Nome:"
    }
  ],
  "Jq2Y/o": [
    {
      "type": 0,
      "value": "Obrigatório. A cadeia de formato numérico."
    }
  ],
  "JzRzVp": [
    {
      "type": 0,
      "value": "(UTC-09:00) Alasca"
    }
  ],
  "K50znc": [
    {
      "type": 0,
      "value": "Necessário. O objeto para o qual adicionar uma nova propriedade."
    }
  ],
  "K7/DnZ": [
    {
      "type": 0,
      "value": "Resultado"
    }
  ],
  "KBaGkS": [
    {
      "type": 0,
      "value": "Alterar referência de ligação"
    }
  ],
  "KNDVnN": [
    {
      "type": 0,
      "value": "Substituir \""
    },
    {
      "type": 1,
      "value": "selectedOperation"
    },
    {
      "type": 0,
      "value": "\" por"
    }
  ],
  "KP0Rr2": [
    {
      "type": 0,
      "value": "Introduza um número Duplo válido."
    }
  ],
  "KV4uky": [
    {
      "type": 0,
      "value": "Quando um novo item..."
    }
  ],
  "KX1poC": [
    {
      "offset": 0,
      "options": {
        "=0": {
          "value": [
            {
              "type": 0,
              "value": "0 Casos"
            }
          ]
        },
        "many": {
          "value": [
            {
              "type": 7
            },
            {
              "type": 0,
              "value": " Casos"
            }
          ]
        },
        "one": {
          "value": [
            {
              "type": 7
            },
            {
              "type": 0,
              "value": " Caso"
            }
          ]
        },
        "other": {
          "value": [
            {
              "type": 7
            },
            {
              "type": 0,
              "value": " Casos"
            }
          ]
        }
      },
      "pluralType": "cardinal",
      "type": 6,
      "value": "actionCount"
    }
  ],
  "KYX5Do": [
    {
      "type": 0,
      "value": "Sublinhado (⌘S)"
    }
  ],
  "KZOa5l": [
    {
      "type": 0,
      "value": "Cancelar"
    }
  ],
  "KlDW+5": [
    {
      "type": 0,
      "value": "(UTC+02:00) Beirute"
    }
  ],
  "KnjcUV": [
    {
      "type": 0,
      "value": "Ignorado"
    }
  ],
  "KwGA+K": [
    {
      "type": 0,
      "value": "Selecionar um recurso da Aplicação de Funções"
    }
  ],
  "L+PY+j": [
    {
      "type": 0,
      "value": "Obrigatório. O número de objetos a retirar da Coleção. Tem de ser um número inteiro positivo."
    }
  ],
  "L0UAzs": [
    {
      "type": 0,
      "value": "Devolve o dia do componente da semana de um carimbo de data/hora de cadeia"
    }
  ],
  "L4RJF0": [
    {
      "type": 0,
      "value": "Não existem resultados para a pesquisa"
    }
  ],
  "LBH8UV": [
    {
      "type": 0,
      "value": "Expandir"
    }
  ],
  "LBbhCu": [
    {
      "type": 0,
      "value": "Eliminar Grafo de Fluxo de Trabalho"
    }
  ],
  "LCRHQ9": [
    {
      "type": 0,
      "value": "(UTC+12:00) Fiji"
    }
  ],
  "LCXZLM": [
    {
      "type": 0,
      "value": "A carregar Aplicações de Funções..."
    }
  ],
  "LElaX3": [
    {
      "type": 0,
      "value": "Sugestão de fluxo seguinte"
    }
  ],
  "LJmfmK": [
    {
      "type": 0,
      "value": "Ver Mais"
    }
  ],
  "LMB8am": [
    {
      "type": 0,
      "value": "A criar..."
    }
  ],
  "LR/3Lr": [
    {
      "type": 0,
      "value": "Configurar"
    }
  ],
  "LRAhSA": [
    {
      "type": 0,
      "value": "Quando ativada, esta ação será executada com o utilizador a partir da definição “Executar como” no acionador do Dataverse"
    }
  ],
  "LS8rfZ": [
    {
      "type": 0,
      "value": "Devolve o esquema de um URI"
    }
  ],
  "LTTgWN": [
    {
      "type": 0,
      "value": "Necessário. A coleção de onde obter o primeiro objeto."
    }
  ],
  "LV/BTE": [
    {
      "type": 0,
      "value": "A carregar instâncias do serviço de Gestão de API..."
    }
  ],
  "LV3k48": [
    {
      "type": 0,
      "value": "(UTC+01:00) Belgrado, Bratislava, Budapeste, Liubliana, Praga"
    }
  ],
  "LZm3ze": [
    {
      "type": 0,
      "value": "Adicionar um ramo paralelo"
    }
  ],
  "LaFlFh": [
    {
      "type": 0,
      "value": "Removeu esta ação"
    }
  ],
  "LdITnG": [
    {
      "type": 0,
      "value": "(UTC-03:00) Caiena, Fortaleza"
    }
  ],
  "Lft/is": [
    {
      "type": 0,
      "value": "Adicionar novo"
    }
  ],
  "LlYz9c": [
    {
      "type": 0,
      "value": "Ver mais"
    }
  ],
  "Lm9bnN": [
    {
      "type": 0,
      "value": "Lista com Marcas"
    }
  ],
  "Lnqh6h": [
    {
      "type": 0,
      "value": "Negrito (Ctrl+N)"
    }
  ],
  "LoGUT3": [
    {
      "type": 0,
      "value": "Quando utilizada em cada ciclo, esta função devolve o item atual do ciclo especificado."
    }
  ],
  "LpPNAD": [
    {
      "type": 0,
      "value": "Adicionar"
    }
  ],
  "LtbkS7": [
    {
      "type": 0,
      "value": "Devolve o início do dia para o carimbo de data/hora da cadeia passada."
    }
  ],
  "Lub7NN": [
    {
      "type": 0,
      "value": "Necessário. As expressões que podem ser verdadeiras."
    }
  ],
  "LvLksz": [
    {
      "type": 0,
      "value": "A carregar saídas"
    }
  ],
  "LvpxiA": [
    {
      "type": 0,
      "value": "Gateway"
    }
  ],
  "Lx8HRl": [
    {
      "type": 0,
      "value": "(UTC+02:00) Damasco"
    }
  ],
  "M/gUE8": [
    {
      "type": 0,
      "value": "Acerca de"
    }
  ],
  "M0xrm+": [
    {
      "type": 0,
      "value": "Vista de código"
    }
  ],
  "M3kJsI": [
    {
      "type": 0,
      "value": "Todas as semanas à segunda-feira"
    }
  ],
  "M4H0gh": [
    {
      "type": 0,
      "value": "Remover"
    }
  ],
  "M6U2LE": [
    {
      "type": 0,
      "value": "Os parâmetros serão guardados quando o fluxo de trabalho for guardado. Pode editá-lo aqui antes de o guardar ou na página de parâmetros após guardar."
    }
  ],
  "M8Aqm4": [
    {
      "type": 0,
      "value": "Opcional. O nome da ação com âmbito onde pretende que residam as entradas e saídas das ações de nível superior dentro desse âmbito."
    }
  ],
  "MCzWDc": [
    {
      "type": 0,
      "value": "Pré-visualização"
    }
  ],
  "MDbmMw": [
    {
      "type": 0,
      "value": "Obrigatório. As coleções a avaliar. Um objeto tem de existir em todas as coleções transmitidas para aparecer no resultado."
    }
  ],
  "MGZRu4": [
    {
      "type": 0,
      "value": "Adicionar uma ação"
    }
  ],
  "MIX4f9": [
    {
      "type": 0,
      "value": "Linguagem de programação não suportada."
    }
  ],
  "MKTdNk": [
    {
      "type": 0,
      "value": "Obrigatório. O URI de dados a converter em representação binária."
    }
  ],
  "MLCQzX": [
    {
      "type": 0,
      "value": "Identidade gerida"
    }
  ],
  "MLckJz": [
    {
      "type": 0,
      "value": "Obrigatório. Uma cadeia que contenha a hora de início."
    }
  ],
  "MOsuw2": [
    {
      "type": 0,
      "value": "(UTC+10:00) Guame, Port Moresby"
    }
  ],
  "MPPyI6": [
    {
      "type": 0,
      "value": "(UTC+04:00) Baku"
    }
  ],
  "MTR4Vg": [
    {
      "type": 0,
      "value": "Devolve o carimbo de data/hora atual como uma cadeia"
    }
  ],
  "MVrv+N": [
    {
      "type": 0,
      "value": "Introduza uma matriz válida."
    }
  ],
  "MYgKHu": [
    {
      "type": 0,
      "value": "Ações"
    }
  ],
  "Mb+Eaq": [
    {
      "type": 0,
      "value": "Booleano"
    }
  ],
  "Mb/Vp8": [
    {
      "type": 0,
      "value": "O seguinte falhou"
    }
  ],
  "Mc6ITJ": [
    {
      "type": 0,
      "value": "Pesquisar"
    }
  ],
  "MfAdfx": [
    {
      "type": 0,
      "value": "Editar em modo avançado"
    }
  ],
  "Mgcs5s": [
    {
      "type": 0,
      "value": "Introduza um número válido."
    }
  ],
  "MirIsS": [
    {
      "type": 0,
      "value": "Mostrar código"
    }
  ],
  "MmBfD1": [
    {
      "type": 0,
      "value": "Erro inesperado"
    }
  ],
  "MnThTq": [
    {
      "type": 0,
      "value": "Inserir função"
    }
  ],
  "MsCHhQ": [
    {
      "type": 0,
      "value": "Tempo Limite Excedido"
    }
  ],
  "N0pS6Y": [
    {
      "type": 0,
      "value": "Esquema de destino"
    }
  ],
  "N2CF0J": [
    {
      "type": 0,
      "value": "Obrigatório. O nome da chave dos valores dos dados de formulário a devolver."
    }
  ],
  "N4dEVo": [
    {
      "type": 0,
      "value": "Cabeçalhos"
    }
  ],
  "N7E9hd": [
    {
      "type": 0,
      "value": "(UTC+02:00) Helsínquia, Kiev, Riga, Sófia, Tallin, Vilnius"
    }
  ],
  "NGJ00e": [
    {
      "type": 0,
      "value": "(UTC-04:00) Georgetown, La Paz, Manaus, São João"
    }
  ],
  "NHnG2S": [
    {
      "type": 0,
      "value": "O XSLT gerado não corresponde ao mapeamento atual."
    }
  ],
  "NMpFs6": [
    {
      "type": 0,
      "value": "(UTC-03:00) Araguaina"
    }
  ],
  "NPUFgH": [
    {
      "type": 0,
      "value": "Estado"
    }
  ],
  "NWxGWN": [
    {
      "type": 0,
      "value": "Introduza um nome de propriedade exclusivo"
    }
  ],
  "Nh91qA": [
    {
      "type": 0,
      "value": "Devolve o valor da variável especificada."
    }
  ],
  "NnD8gF": [
    {
      "type": 0,
      "value": "Valor de entrada de caminho de operação inválido. Valor do caminho - "
    },
    {
      "type": 1,
      "value": "pathValue"
    },
    {
      "type": 0,
      "value": " Modelo de caminho - "
    },
    {
      "type": 1,
      "value": "pathTemplate"
    }
  ],
  "NnrHK3": [
    {
      "type": 0,
      "value": "(UTC+10:00) Vladivostok"
    }
  ],
  "No6CS+": [
    {
      "type": 0,
      "value": "Introduzir inquilino"
    }
  ],
  "NoXs0l": [
    {
      "type": 0,
      "value": "Selecione uma identidade"
    }
  ],
  "NvJDn/": [
    {
      "type": 0,
      "value": "Terça-feira"
    }
  ],
  "O+3Y9f": [
    {
      "type": 0,
      "value": "Falhou"
    }
  ],
  "O+8vRv": [
    {
      "type": 0,
      "value": "Devolve uma representação binária de um valor"
    }
  ],
  "O/fh9A": [
    {
      "type": 0,
      "value": "Principal de Serviço"
    }
  ],
  "O1tedM": [
    {
      "type": 0,
      "value": "Nenhum erro encontrado."
    }
  ],
  "O27gKq": [
    {
      "type": 0,
      "value": "A carregar Ficheiros..."
    }
  ],
  "O7HhyP": [
    {
      "type": 0,
      "value": "para configurá-lo"
    }
  ],
  "O9ZExg": [
    {
      "type": 0,
      "value": "OK"
    }
  ],
  "ODQCKj": [
    {
      "type": 0,
      "value": "Converter a entrada num valor de tipo JSON."
    }
  ],
  "OEEuUu": [
    {
      "type": 0,
      "value": "Segredo"
    }
  ],
  "OFKZzQ": [
    {
      "type": 0,
      "value": "Opções de operação:"
    }
  ],
  "OH9xlX": [
    {
      "type": 0,
      "value": "10"
    }
  ],
  "OIOexo": [
    {
      "type": 0,
      "value": "Nestes dias"
    }
  ],
  "OKszbi": [
    {
      "type": 0,
      "value": "Nome da Ligação"
    }
  ],
  "OOUSLP": [
    {
      "type": 0,
      "value": "Esta função não requer qualquer entrada."
    }
  ],
  "OOUTdW": [
    {
      "type": 0,
      "value": "A carregar todos os conectores..."
    }
  ],
  "OQud51": [
    {
      "type": 0,
      "value": "Quero saber mais sobre"
    }
  ],
  "OSHNZ2": [
    {
      "type": 0,
      "value": "Comentário"
    }
  ],
  "OSP9JY": [
    {
      "type": 0,
      "value": "Introduza a audiência."
    }
  ],
  "OVvieE": [
    {
      "type": 0,
      "value": "Devolve os resultados das ações de nível superior na ação com âmbito especificada, como uma ação For_each, Até ou Âmbito."
    }
  ],
  "OYWZE4": [
    {
      "type": 0,
      "value": "Guardar este fluxo de trabalho"
    }
  ],
  "OdNhwc": [
    {
      "type": 0,
      "value": "Desagrupar"
    }
  ],
  "OdoUEu": [
    {
      "type": 0,
      "value": "Ativar Resultado Estático"
    }
  ],
  "Oep6va": [
    {
      "type": 0,
      "value": "Submeter"
    }
  ],
  "OgJ9eG": [
    {
      "type": 0,
      "value": "(UTC+08:00) Taipé"
    }
  ],
  "OhbvXz": [
    {
      "type": 0,
      "value": "(UTC+11:00) Ilha de Norfolk"
    }
  ],
  "Oib1mL": [
    {
      "type": 1,
      "value": "hours"
    },
    {
      "type": 0,
      "value": "h "
    },
    {
      "type": 1,
      "value": "minutes"
    },
    {
      "type": 0,
      "value": "m"
    }
  ],
  "OihxQE": [
    {
      "type": 0,
      "value": "Opcional. A região a utilizar ao analisar a cadeia de data e hora."
    }
  ],
  "OjGJ8Y": [
    {
      "type": 0,
      "value": "Devolve o anfitrião de um URI"
    }
  ],
  "OnrO5/": [
    {
      "type": 0,
      "value": "Selecionar uma identidade gerida"
    }
  ],
  "Os0h2Y": [
    {
      "type": 0,
      "value": "Propriedades necessárias “"
    },
    {
      "type": 1,
      "value": "missingProperties"
    },
    {
      "type": 0,
      "value": "” em falta para o tipo de autenticação “"
    },
    {
      "type": 1,
      "value": "convertAuthType"
    },
    {
      "type": 0,
      "value": "”"
    }
  ],
  "P+7G62": [
    {
      "type": 0,
      "value": "Cabeçalho 3"
    }
  ],
  "P+mWgV": [
    {
      "type": 0,
      "value": "Pfx"
    }
  ],
  "P/S+q5": [
    {
      "type": 0,
      "value": "Obrigatório. Uma das cadeias a combinar numa única cadeia."
    }
  ],
  "P/dnfK": [
    {
      "type": 0,
      "value": "(UTC+06:00) Daca"
    }
  ],
  "P2A5dB": [
    {
      "type": 0,
      "value": "Obrigatório. Este valor é o número de números inteiros que existe na matriz."
    }
  ],
  "P4rEwD": [
    {
      "type": 0,
      "value": "Funções de coleção"
    }
  ],
  "P6I90y": [
    {
      "type": 0,
      "value": "Entrada"
    }
  ],
  "PNk3n4": [
    {
      "type": 0,
      "value": "É executado "
    },
    {
      "type": 1,
      "value": "onTime"
    }
  ],
  "PORNMZ": [
    {
      "type": 0,
      "value": "Entradas"
    }
  ],
  "PP63jY": [
    {
      "type": 0,
      "value": "mais painéis"
    }
  ],
  "PQOiAc": [
    {
      "type": 0,
      "value": "Fechar"
    }
  ],
  "PRnqYA": [
    {
      "type": 0,
      "value": "Obrigatório. O número de segundos a adicionar. Pode ser negativo para subtrair segundos."
    }
  ],
  "PSrCNL": [
    {
      "type": 0,
      "value": "Função"
    }
  ],
  "PXa0D4": [
    {
      "type": 0,
      "value": "Falso"
    }
  ],
  "PZgHf/": [
    {
      "type": 0,
      "value": "URI de esquema"
    }
  ],
  "Peg6ZT": [
    {
      "type": 0,
      "value": "Erros de definição"
    }
  ],
  "PfCJlN": [
    {
      "type": 0,
      "value": "Funções de fluxo de trabalho"
    }
  ],
  "PjBcG3": [
    {
      "type": 0,
      "value": "(UTC+02:00) Amã"
    }
  ],
  "Pk4cb+": [
    {
      "type": 0,
      "value": "Propriedades monitorizadas"
    }
  ],
  "Pl/fcn": [
    {
      "type": 0,
      "value": "ID de Rastreio de Divisão"
    }
  ],
  "Pq+4a+": [
    {
      "type": 0,
      "value": "(UTC+02:00) Cairo"
    }
  ],
  "PqUAbF": [
    {
      "type": 0,
      "value": "Descomprimir o corpo do pedido se for comprimido através de GZip ou Deflate. Esta definição só é aplicável para o acionador HTTP"
    }
  ],
  "PsmHyH": [
    {
      "type": 0,
      "value": "Erros de ligação"
    }
  ],
  "Pudllg": [
    {
      "type": 0,
      "value": "(UTC+07:00) Hovd­"
    }
  ],
  "PvWTxR": [
    {
      "type": 0,
      "value": "Mostrar funções"
    }
  ],
  "Pvm0xB": [
    {
      "type": 0,
      "value": "Devolve a representação da base 64 da cadeia de entrada"
    }
  ],
  "Px7S/2": [
    {
      "type": 0,
      "value": "Fechar"
    }
  ],
  "PytMJ0": [
    {
      "type": 0,
      "value": "Executar após "
    },
    {
      "type": 1,
      "value": "sourceNodeId"
    }
  ],
  "Q+ZZHI": [
    {
      "type": 0,
      "value": "(UTC-10:00) Havai"
    }
  ],
  "Q/7unA": [
    {
      "type": 0,
      "value": "Objeto"
    }
  ],
  "Q0xpPQ": [
    {
      "type": 0,
      "value": "Obrigatório. O objeto a verificar se é inferior ou igual ao objeto com que está a ser comparado."
    }
  ],
  "Q4TUFX": [
    {
      "type": 0,
      "value": "Eliminar"
    }
  ],
  "Q5w4Do": [
    {
      "type": 0,
      "value": "Adicione dados dinâmicos ou expressões ao inserir uma /"
    }
  ],
  "Q8HCYK": [
    {
      "type": 0,
      "value": "Sem itens"
    }
  ],
  "Q8zxeb": [
    {
      "type": 0,
      "value": "Chave de "
    },
    {
      "type": 1,
      "value": "name"
    }
  ],
  "QGbUXX": [
    {
      "type": 0,
      "value": "Código de estado"
    }
  ],
  "QKWoVr": [
    {
      "type": 0,
      "value": "Propriedade necessária “"
    },
    {
      "type": 1,
      "value": "missingProperties"
    },
    {
      "type": 0,
      "value": "” em falta para o tipo de autenticação “"
    },
    {
      "type": 1,
      "value": "convertAuthType"
    },
    {
      "type": 0,
      "value": "”"
    }
  ],
  "QZBPUx": [
    {
      "type": 0,
      "value": "Devolve um valor único que corresponde ao nome da chave a partir de dados do formulário ou de saída de acionador de formulário codificado"
    }
  ],
  "QZrxUk": [
    {
      "type": 0,
      "value": "Funções de cadeia"
    }
  ],
  "QbJDi7": [
    {
      "type": 0,
      "value": "Item"
    }
  ],
  "QdJUaS": [
    {
      "type": 0,
      "value": "Ícone de lápis"
    }
  ],
  "QdhS3y": [
    {
      "type": 0,
      "value": "Parâmetros de Fluxo de Trabalho"
    }
  ],
  "QhKk80": [
    {
      "type": 0,
      "value": "A contagem de paginação excede o valor máximo de "
    },
    {
      "type": 1,
      "value": "max"
    }
  ],
  "Qn8qxn": [
    {
      "type": 0,
      "value": "Devolve uma cadeia no formato de data"
    }
  ],
  "QoPTod": [
    {
      "type": 0,
      "value": "Isto é o que o fluxo fará"
    }
  ],
  "QpRRt3": [
    {
      "type": 0,
      "value": "Obrigatório. A cadeia com a qual se deve delimitar itens."
    }
  ],
  "QpX2+j": [
    {
      "type": 0,
      "value": "Localização"
    }
  ],
  "QrQDdp": [
    {
      "type": 0,
      "value": "Obrigatório. Uma cadeia com a unidade de tempo especificada no intervalo para subtrair."
    }
  ],
  "Qu1HkA": [
    {
      "type": 1,
      "value": "hours"
    },
    {
      "type": 0,
      "value": "h"
    }
  ],
  "Qy0Kha": [
    {
      "type": 0,
      "value": "Os acionadores não podem ser eliminados."
    }
  ],
  "R/aiRy": [
    {
      "type": 0,
      "value": "(UTC+12:00) Hora Universal Coordenada +12"
    }
  ],
  "RFjYpH": [
    {
      "type": 0,
      "value": "Nome"
    }
  ],
  "RJ3DuE": [
    {
      "type": 0,
      "value": "Pré-visualização"
    }
  ],
  "RJes1w": [
    {
      "type": 0,
      "value": "(UTC+04:00) Erevan"
    }
  ],
  "RX2Shm": [
    {
      "type": 0,
      "value": "Obrigatório. A cadeia que é dividida."
    }
  ],
  "RbJNVk": [
    {
      "type": 0,
      "value": "Esquema"
    }
  ],
  "RhH4pF": [
    {
      "offset": 0,
      "options": {
        "many": {
          "value": [
            {
              "type": 7
            },
            {
              "type": 0,
              "value": " minutos"
            }
          ]
        },
        "one": {
          "value": [
            {
              "type": 7
            },
            {
              "type": 0,
              "value": " minuto"
            }
          ]
        },
        "other": {
          "value": [
            {
              "type": 7
            },
            {
              "type": 0,
              "value": " minutos"
            }
          ]
        }
      },
      "pluralType": "cardinal",
      "type": 6,
      "value": "minutes"
    }
  ],
  "RkgScy": [
    {
      "type": 0,
      "value": "6"
    }
  ],
  "RnBddN": [
    {
      "type": 0,
      "value": "problema"
    }
  ],
  "Ro4+PC": [
    {
      "type": 0,
      "value": "Só pode adicionar notas quando editar as entradas de um passo."
    }
  ],
  "Rp5pHU": [
    {
      "type": 0,
      "value": "(UTC+00:00) Monróvia, Reiquiavique"
    }
  ],
  "Rq2U5n": [
    {
      "type": 0,
      "value": "Expressão não reconhecida: \""
    },
    {
      "type": 1,
      "value": "expression"
    },
    {
      "type": 0,
      "value": "\""
    }
  ],
  "Rs7j3V": [
    {
      "type": 0,
      "value": "Necessário. As expressões que têm de ser verdadeiras."
    }
  ],
  "RvpHdu": [
    {
      "type": 0,
      "value": "(UTC+11:00) Ilhas Salomão, Nova Caledónia"
    }
  ],
  "RxGxr+": [
    {
      "type": 0,
      "value": "Número de linha"
    }
  ],
  "S138/4": [
    {
      "type": 0,
      "value": "Formatar texto como negrito. Atalho: ⌘N"
    }
  ],
  "SCCE6s": [
    {
      "type": 0,
      "value": "Palavra-passe"
    }
  ],
  "SGnTpt": [
    {
      "type": 0,
      "value": "Cabeçalho 2"
    }
  ],
  "SHXdzU": [
    {
      "type": 0,
      "value": "Os conteúdos gerados pela IA podem estar incorretos"
    }
  ],
  "SJFVxf": [
    {
      "type": 0,
      "value": "problemas"
    }
  ],
  "SKXopi": [
    {
      "type": 0,
      "value": "Converter o parâmetro em um número inteiro"
    }
  ],
  "SLJkRn": [
    {
      "type": 0,
      "value": "Remover entrada"
    }
  ],
  "SLZ0n4": [
    {
      "type": 0,
      "value": "Verifica se a cadeia começa com um valor (sensível a maiúsculas e minúsculas, cultura invariante)"
    }
  ],
  "SToblZ": [
    {
      "type": 0,
      "value": "Configurar parâmetros para este nó"
    }
  ],
  "SXb47U": [
    {
      "type": 1,
      "value": "minutes"
    },
    {
      "type": 0,
      "value": "m"
    }
  ],
  "SY04wn": [
    {
      "type": 0,
      "value": "Obrigatório. O nome da ação com uma resposta de dados de formulário ou de formulário codificado."
    }
  ],
  "SenWwt": [
    {
      "type": 0,
      "value": "Especifique o comportamento e as capacidades para a transferência de conteúdo por HTTP. As mensagens grandes podem ser divididas em pedidos mais pequenos para o conector para permitir o carregamento de mensagens grandes."
    }
  ],
  "SgiTAh": [
    {
      "type": 0,
      "value": "Introduzir os dados introduzidos"
    }
  ],
  "Sh10cw": [
    {
      "type": 0,
      "value": "Guardar"
    }
  ],
  "SmCQys": [
    {
      "type": 0,
      "value": "ID de Rastreio Personalizado"
    }
  ],
  "Sr8PcK": [
    {
      "type": 0,
      "value": "Não foram encontradas operações"
    }
  ],
  "SvQyvs": [
    {
      "type": 0,
      "value": "Concluído"
    }
  ],
  "SyFXM3": [
    {
      "type": 0,
      "value": "Ler menos"
    }
  ],
  "Sz8KN3": [
    {
      "type": 0,
      "value": "Testar"
    }
  ],
  "T6VIym": [
    {
      "type": 0,
      "value": "Nome"
    }
  ],
  "TEN+cR": [
    {
      "type": 0,
      "value": "Fornecer feedback"
    }
  ],
  "TLMkrg": [
    {
      "type": 0,
      "value": "Explique o que uma ação executa"
    }
  ],
  "TNEttQ": [
    {
      "type": 0,
      "value": "Sexta-feira"
    }
  ],
  "TNH/nK": [
    {
      "type": 0,
      "value": "Procurar Ações de Fluxo de Trabalho"
    }
  ],
  "TO7qos": [
    {
      "type": 0,
      "value": "Devolve o início do mês de um carimbo de data/hora de cadeia"
    }
  ],
  "TRpSCQ": [
    {
      "type": 0,
      "value": "Tipo de Ação"
    }
  ],
  "TX4Kdr": [
    {
      "type": 0,
      "value": "Criar uma nova ligação"
    }
  ],
  "TY4HzZ": [
    {
      "type": 0,
      "value": "Adicione ou substitua os seus esquemas."
    }
  ],
  "TZh8nV": [
    {
      "type": 0,
      "value": "nos "
    },
    {
      "type": 1,
      "value": "weekDays"
    },
    {
      "type": 0,
      "value": " "
    },
    {
      "type": 1,
      "value": "frequencyDesc"
    }
  ],
  "Tayrub": [
    {
      "type": 0,
      "value": "Não processada"
    }
  ],
  "Tb2QLA": [
    {
      "type": 0,
      "value": "ID de pedido do cliente"
    }
  ],
  "TgcgXE": [
    {
      "type": 0,
      "value": "Etiquetas"
    }
  ],
  "Tiqnir": [
    {
      "type": 0,
      "value": "Personalizada"
    }
  ],
  "TjMkDP": [
    {
      "type": 0,
      "value": "(UTC-06:00) Ilha da Páscoa"
    }
  ],
  "TlX98E": [
    {
      "type": 0,
      "value": "(UTC+02:00) Kaliningrado"
    }
  ],
  "Tla33B": [
    {
      "type": 0,
      "value": "Necessário. O valor para o qual encontrar o índice."
    }
  ],
  "Tmr/9e": [
    {
      "type": 0,
      "value": "Parâmetros inválidos"
    }
  ],
  "To3RNy": [
    {
      "type": 0,
      "value": "Erros de parâmetros de fluxo de trabalho"
    }
  ],
  "Ts5Pzr": [
    {
      "type": 0,
      "value": "Nota"
    }
  ],
  "Ttc0SM": [
    {
      "type": 0,
      "value": "Cabeçalho 1"
    }
  ],
  "Twfck/": [
    {
      "type": 0,
      "value": "Obrigatório. O número com o qual se multiplica o Multiplicando 1."
    }
  ],
  "Tz5jTR": [
    {
      "type": 0,
      "value": "Fechar/expandir"
    }
  ],
  "U086AA": [
    {
      "type": 0,
      "value": "Elemento de esquema de destino"
    }
  ],
  "U0I10w": [
    {
      "type": 0,
      "value": "(UTC+05:00) Ecaterimburgo"
    }
  ],
  "U3guPp": [
    {
      "type": 0,
      "value": "Agrupar por Conector"
    }
  ],
  "U3iWVd": [
    {
      "type": 0,
      "value": "Gere uma matriz de números inteiros a partir de um determinado número"
    }
  ],
  "U4zovj": [
    {
      "type": 0,
      "value": "Executa "
    },
    {
      "type": 1,
      "value": "onTime"
    },
    {
      "type": 0,
      "value": " "
    },
    {
      "type": 1,
      "value": "onDays"
    }
  ],
  "U7yRwM": [
    {
      "type": 0,
      "value": "Erro de Validação"
    }
  ],
  "UCNM4L": [
    {
      "type": 0,
      "value": "Para referenciar um parâmetro, utilize a lista de conteúdo dinâmico."
    }
  ],
  "UEryJE": [
    {
      "type": 0,
      "value": "Eliminar Ação de Fluxo de Trabalho"
    }
  ],
  "UF3KjL": [
    {
      "type": 0,
      "value": "Try using a Conversion function such as: "
    },
    {
      "type": 1,
      "value": "conversionFunctions"
    }
  ],
  "UHCVNK": [
    {
      "type": 0,
      "value": "Substitui uma cadeia por uma determinada cadeia"
    }
  ],
  "UIWX6p": [
    {
      "type": 0,
      "value": "Nome Lógico"
    }
  ],
  "UMPuUJ": [
    {
      "type": 0,
      "value": "Eliminar "
    },
    {
      "type": 1,
      "value": "expressionValue"
    }
  ],
  "UR1CS5": [
    {
      "type": 0,
      "value": "Ocultar código"
    }
  ],
  "USVffu": [
    {
      "type": 0,
      "value": "O conteúdo não foi apresentado devido à configuração de segurança."
    }
  ],
  "UT2ozj": [
    {
      "type": 0,
      "value": "(UTC-07:00) Hora das Regiões Montanhosas (E.U.A. e Canadá)"
    }
  ],
  "UVAfYj": [
    {
      "type": 0,
      "value": "Obrigatório. A coleção da qual se deve tirar o último objeto."
    }
  ],
  "UW+fkB": [
    {
      "type": 0,
      "value": "Enviar-me um e-mail quando"
    }
  ],
  "UYRIS/": [
    {
      "type": 1,
      "value": "fileName"
    },
    {
      "type": 0,
      "value": " (nome de ficheiro)"
    }
  ],
  "UZiXVh": [
    {
      "type": 0,
      "value": "Saída"
    }
  ],
  "Ufv5m9": [
    {
      "type": 0,
      "value": "O nó de esquema \""
    },
    {
      "type": 1,
      "value": "nodeName"
    },
    {
      "type": 0,
      "value": "\" tem uma cadeia de ligação sem terminação"
    }
  ],
  "Ug4sWZ": [
    {
      "type": 0,
      "value": "Expandir"
    }
  ],
  "UgaIRz": [
    {
      "type": 0,
      "value": "Necessário. O comprimento de cada segmento."
    }
  ],
  "Umpr3z": [
    {
      "type": 0,
      "value": "A cada "
    },
    {
      "type": 1,
      "value": "interval"
    },
    {
      "type": 0,
      "value": " semanas"
    }
  ],
  "Unc2tG": [
    {
      "type": 0,
      "value": "Devolve verdadeiro se dois valores forem iguais."
    }
  ],
  "UnrrzF": [
    {
      "type": 0,
      "value": "Esquema de origem"
    }
  ],
  "UnytRl": [
    {
      "type": 0,
      "value": "O tipo para “"
    },
    {
      "type": 1,
      "value": "authenticationKey"
    },
    {
      "type": 0,
      "value": "” é “"
    },
    {
      "type": 1,
      "value": "propertyType"
    },
    {
      "type": 0,
      "value": "”."
    }
  ],
  "Ur+wph": [
    {
      "type": 0,
      "value": "Clicar para eliminar o item"
    }
  ],
  "UtyRCH": [
    {
      "type": 0,
      "value": "Insira um nome para a ligação"
    }
  ],
  "Uxckds": [
    {
      "type": 0,
      "value": "Fluxo sugerido"
    }
  ],
  "V+/c21": [
    {
      "type": 0,
      "value": "Geral"
    }
  ],
  "V+xi3c": [
    {
      "type": 0,
      "value": "Pode encontrar mais detalhes em http://aka.ms/logicapps-chunk#upload-content-in-chunks"
    }
  ],
  "V0ZbQO": [
    {
      "type": 0,
      "value": "Mostrar menos"
    }
  ],
  "V0le5X": [
    {
      "type": 0,
      "value": "Introduza um JSON válido."
    }
  ],
  "V3vpin": [
    {
      "type": 0,
      "value": "O \""
    },
    {
      "type": 1,
      "value": "parameterName"
    },
    {
      "type": 0,
      "value": "\" já não está presente no esquema da operação. Deverá remover o mesmo antes de guardar novamente o fluxo de trabalho."
    }
  ],
  "V5f3ha": [
    {
      "type": 0,
      "value": "Semana"
    }
  ],
  "V8A+1J": [
    {
      "type": 0,
      "value": "Intervalo"
    }
  ],
  "VA7M1u": [
    {
      "type": 0,
      "value": "Na Aplicação"
    }
  ],
  "VEbE93": [
    {
      "type": 0,
      "value": "Explique o que a ação \""
    },
    {
      "type": 1,
      "value": "selectedOperation"
    },
    {
      "type": 0,
      "value": "\" executa neste fluxo"
    }
  ],
  "VHm1Sr": [
    {
      "type": 0,
      "value": "Selecione um recurso Serviço de Aplicações"
    }
  ],
  "VI5Sa8": [
    {
      "type": 0,
      "value": "Expandir"
    }
  ],
  "VI7EqG": [
    {
      "type": 0,
      "value": "Não foram encontrados resultados para "
    },
    {
      "type": 1,
      "value": "searchTerm"
    }
  ],
  "VIN7lB": [
    {
      "type": 0,
      "value": "O fluxo é iniciado quando isto acontece"
    }
  ],
  "VKAk5g": [
    {
      "type": 0,
      "value": "O nome da execução de fluxo de trabalho fornecido não é válido."
    }
  ],
  "VL9wOu": [
    {
      "type": 0,
      "value": "Tem de fornecer o valor do parâmetro."
    }
  ],
  "VLc3FV": [
    {
      "type": 0,
      "value": "Esquema de origem"
    }
  ],
  "VPh9Jo": [
    {
      "type": 0,
      "value": "(UTC+06:00) Novosibirsk"
    }
  ],
  "VUH9aj": [
    {
      "type": 0,
      "value": "23"
    }
  ],
  "VVfYvq": [
    {
      "type": 0,
      "value": "Obrigatório. O número a dividir pelo Divisor."
    }
  ],
  "VXBWrq": [
    {
      "type": 0,
      "value": "Comentário"
    }
  ],
  "VZHick": [
    {
      "type": 0,
      "value": "Duração"
    }
  ],
  "Vaacox": [
    {
      "type": 0,
      "value": "Histórico de Execuções"
    }
  ],
  "VbMYd8": [
    {
      "type": 0,
      "value": "Os acionadores dizem à sua aplicação quando começar a executar. Cada fluxo de trabalho precisa de, pelo menos, um acionador."
    }
  ],
  "Vfce7b": [
    {
      "type": 0,
      "value": "Tipo de Erro"
    }
  ],
  "VlvlX1": [
    {
      "type": 0,
      "value": "Certificado"
    }
  ],
  "VptXzY": [
    {
      "type": 0,
      "value": "Utilizar \""
    },
    {
      "type": 1,
      "value": "value"
    },
    {
      "type": 0,
      "value": "\" como valor personalizado"
    }
  ],
  "Vqs8hE": [
    {
      "type": 0,
      "value": "Ações"
    }
  ],
  "Vx6fwP": [
    {
      "type": 0,
      "value": "Adicionou esta ação"
    }
  ],
  "W+mUyI": [
    {
      "type": 0,
      "value": "Seguinte"
    }
  ],
  "W070M2": [
    {
      "type": 0,
      "value": "de "
    },
    {
      "type": 1,
      "value": "max"
    }
  ],
  "W6FdMh": [
    {
      "type": 0,
      "value": "Necessário. O nome da nova propriedade."
    }
  ],
  "WCASt1": [
    {
      "type": 0,
      "value": "Descreva algo no seu fluxo que deve ser substituído, bem como o que deve substituí-lo. Adicione detalhes sempre que possível, incluindo o conector a utilizar e se algum conteúdo deve ser incluído."
    }
  ],
  "WGwH45": [
    {
      "type": 0,
      "value": "Limpar"
    }
  ],
  "WK6hZX": [
    {
      "type": 0,
      "value": "Selecionar todo o texto em "
    },
    {
      "type": 1,
      "value": "label"
    }
  ],
  "WR1K3z": [
    {
      "type": 0,
      "value": "(UTC+04:00) Astrakhan, Ulyanovsk"
    }
  ],
  "WS55UF": [
    {
      "type": 0,
      "value": "Especifique a duração no formato ISO 8601"
    }
  ],
  "WS9kXD": [
    {
      "type": 0,
      "value": "Obrigatório. O primeiro número inteiro na matriz."
    }
  ],
  "WTZvGW": [
    {
      "type": 0,
      "value": "O fluxo de trabalho tem ligações inválidas nas seguintes operações: "
    },
    {
      "type": 1,
      "value": "invalidNodes"
    }
  ],
  "WToL/O": [
    {
      "type": 0,
      "value": "Introduza uma condição de instrução válida."
    }
  ],
  "WUe3DY": [
    {
      "type": 0,
      "value": "Forma abreviada do acionador ().outputs"
    }
  ],
  "WaTsxR": [
    {
      "type": 0,
      "value": "Histórico de Pedidos"
    }
  ],
  "Wb/cBR": [
    {
      "type": 0,
      "value": "Intervalo Fixo"
    }
  ],
  "WcnIF8": [
    {
      "type": 0,
      "value": "Remover"
    }
  ],
  "WgChTm": [
    {
      "type": 0,
      "value": "(Valor personalizado)"
    }
  ],
  "WgoP7R": [
    {
      "type": 0,
      "value": "Devolve o resultado da multiplicação dos dois números"
    }
  ],
  "WnU9v0": [
    {
      "type": 0,
      "value": "Uma identidade gerida não está configurada na aplicação lógica."
    }
  ],
  "X/7je+": [
    {
      "type": 0,
      "value": "Minuto"
    }
  ],
  "X2idLs": [
    {
      "type": 0,
      "value": "(UTC-03:00) Montevidéu"
    }
  ],
  "X4SuNU": [
    {
      "type": 0,
      "value": "O Intervalo Mínimo de Política de Repetição é inválido, tem de corresponder ao formato de duração ISO 8601"
    }
  ],
  "X4gDhV": [
    {
      "type": 0,
      "value": "Inquilino"
    }
  ],
  "X7X5ew": [
    {
      "type": 0,
      "value": "Parâmetros"
    }
  ],
  "X8JjjT": [
    {
      "type": 1,
      "value": "days"
    },
    {
      "type": 0,
      "value": " dias "
    },
    {
      "type": 1,
      "value": "hours"
    },
    {
      "type": 0,
      "value": " horas"
    }
  ],
  "XCunbR": [
    {
      "type": 0,
      "value": "Forma abreviada de ações (\"actionName\").outputs"
    }
  ],
  "XEuptL": [
    {
      "type": 0,
      "value": "Combina qualquer número de cadeias em conjunto"
    }
  ],
  "XFFpu/": [
    {
      "type": 0,
      "value": "Tentar novamente"
    }
  ],
  "XFzzaw": [
    {
      "type": 0,
      "value": "Parâmetros avançados"
    }
  ],
  "XH94im": [
    {
      "type": 0,
      "value": "Assegure-se de que todas as palavras são escritas corretamente."
    }
  ],
  "XJkBrZ": [
    {
      "type": 0,
      "value": "Especifique uma ou mais expressões que têm de ser verdadeiras para que o acionador seja ativado"
    }
  ],
  "XKDZXi": [
    {
      "type": 0,
      "value": "Tempo Limite da Ação"
    }
  ],
  "XLUs2P": [
    {
      "type": 0,
      "value": "Tipo de Token Não Suportado: "
    },
    {
      "type": 1,
      "value": "var"
    }
  ],
  "XOAcjQ": [
    {
      "type": 0,
      "value": "(UTC+03:00) Nairobi"
    }
  ],
  "XOzn/3": [
    {
      "type": 0,
      "value": "Nome da ligação"
    }
  ],
  "XQ4OCV": [
    {
      "type": 0,
      "value": "(UTC+03:00) Bagdade"
    }
  ],
  "XR4Sd/": [
    {
      "type": 0,
      "value": "Gosto"
    }
  ],
  "XRK+gt": [
    {
      "type": 0,
      "value": "A função \""
    },
    {
      "type": 1,
      "value": "functionName"
    },
    {
      "type": 0,
      "value": "\" tem uma cadeia de ligação sem terminação"
    }
  ],
  "XTeLIw": [
    {
      "type": 0,
      "value": "(UTC+07:00) Krasnoyarsk"
    }
  ],
  "XTuxmH": [
    {
      "type": 1,
      "value": "minutes"
    },
    {
      "type": 0,
      "value": " minutos "
    },
    {
      "type": 1,
      "value": "seconds"
    },
    {
      "type": 0,
      "value": " segundos"
    }
  ],
  "XVTQT6": [
    {
      "type": 0,
      "value": "Intervalo"
    }
  ],
  "XbtEq9": [
    {
      "type": 0,
      "value": "Contagem"
    }
  ],
  "Xew1Df": [
    {
      "type": 0,
      "value": "Mais informações de diagnóstico: x-ms-client-request-id é \""
    },
    {
      "type": 1,
      "value": "clientRequestId"
    },
    {
      "type": 0,
      "value": "\"."
    }
  ],
  "Xj0Gr/": [
    {
      "type": 0,
      "value": "Não é possível eliminar o elemento de esquema de destino."
    }
  ],
  "Xj4xwI": [
    {
      "type": 0,
      "value": "A identidade gerida utilizada nesta operação já não existe. Para continuar, selecione uma identidade disponível ou altere a ligação."
    }
  ],
  "XkBxv5": [
    {
      "type": 0,
      "value": "Selecionar um esquema de destino"
    }
  ],
  "Xkt2vD": [
    {
      "type": 0,
      "value": "Selecionar uma função de aplicação de funções"
    }
  ],
  "Xnn0uj": [
    {
      "type": 0,
      "value": "Pedido"
    }
  ],
  "XqamWZ": [
    {
      "type": 0,
      "value": "Eliminar"
    }
  ],
  "XsktQ/": [
    {
      "type": 0,
      "value": "Limite o Logic Apps para não incluir cabeçalhos de metadados do fluxo de trabalho na resposta."
    }
  ],
  "XtuP5e": [
    {
      "type": 0,
      "value": "Funções matemáticas"
    }
  ],
  "Xv5CGN": [
    {
      "type": 0,
      "value": "(UTC-05:00) Indiana (Leste)"
    }
  ],
  "Xx/naD": [
    {
      "type": 0,
      "value": "Obrigatório. O nome da ação cujas saídas do corpo quer."
    }
  ],
  "Y/bcmG": [
    {
      "type": 0,
      "value": "Palavra-passe"
    }
  ],
  "Y04+GH": [
    {
      "type": 0,
      "value": "Adicionar uma ação"
    }
  ],
  "Y0H9aX": [
    {
      "type": 0,
      "value": "Mais Informações"
    }
  ],
  "Y5XAbg": [
    {
      "type": 0,
      "value": "Selecionar um recurso da Aplicação de Funções do Swagger"
    }
  ],
  "Y9kBz5": [
    {
      "type": 0,
      "value": "Devolve uma representação binária de um URI de dados"
    }
  ],
  "YABOLz": [
    {
      "type": 0,
      "value": "Item de corpo"
    }
  ],
  "YCDF7A": [
    {
      "type": 0,
      "value": "Todos os parâmetros necessários estão definidos"
    }
  ],
  "YCFhzp": [
    {
      "type": 0,
      "value": "Adicionar subordinados"
    }
  ],
  "YDoc9z": [
    {
      "type": 0,
      "value": "Condições do acionador"
    }
  ],
  "YF1yZk": [
    {
      "type": 0,
      "value": "chat-session-id:"
    }
  ],
  "YHsAKl": [
    {
      "type": 0,
      "value": "Nota de operação"
    }
  ],
  "YIBDSH": [
    {
      "type": 1,
      "value": "days"
    },
    {
      "type": 0,
      "value": "d"
    }
  ],
  "YJJ+gQ": [
    {
      "type": 0,
      "value": "Cadeia"
    }
  ],
  "YJlS8E": [
    {
      "type": 0,
      "value": "Formatar texto como sublinhado. Atalho: Ctrl+S"
    }
  ],
  "YKXmKD": [
    {
      "type": 0,
      "value": "Permite que uma expressão derive o respetivo valor de outro nome JSON e pares de valor ou o resultado do acionador de runtime"
    }
  ],
  "YOUfNf": [
    {
      "type": 0,
      "value": "Introduzir Pfx"
    }
  ],
  "YR1uWE": [
    {
      "type": 0,
      "value": "Formatar texto como negrito. Atalho: Ctrl+N"
    }
  ],
  "YRk271": [
    {
      "type": 0,
      "value": "Autenticação"
    }
  ],
  "YUbSFS": [
    {
      "type": 0,
      "value": "Sim/Não"
    }
  ],
  "YWOKlU": [
    {
      "type": 0,
      "value": "Lista Numerada"
    }
  ],
  "YZ5Kwe": [
    {
      "type": 0,
      "value": "(UTC-04:00) Hora do Atlântico (Canadá)"
    }
  ],
  "YaFjJQ": [
    {
      "type": 0,
      "value": "Devolve uma matriz ou um objeto únicos com todos os elementos que existem na matriz ou no objeto transmitidos a esta função. Os parâmetros da função podem ser um conjunto de objetos ou um conjunto de matrizes (não uma mistura de ambos). Se existirem dois objetos com o mesmo nome no resultado final, o último objeto com esse nome aparece no objeto final."
    }
  ],
  "Ybzoim": [
    {
      "type": 0,
      "value": "Obrigatório. O nome da ação que tem os valores que pretende."
    }
  ],
  "YdQw4/": [
    {
      "type": 0,
      "value": "Formatar texto como itálico. Atalho: ⌘I"
    }
  ],
  "YfwZJO": [
    {
      "type": 0,
      "value": "Sugestões de Pesquisa"
    }
  ],
  "YgU88A": [
    {
      "type": 0,
      "value": "(UTC+05:30) Chennai, Kolkata (Calcutá), Mumbai, Nova Deli"
    }
  ],
  "YiOybp": [
    {
      "type": 0,
      "value": "(UTC+01:00) Bruxelas, Copenhaga, Madrid, Paris"
    }
  ],
  "YlesUQ": [
    {
      "type": 0,
      "value": "O seu mapa está em perfeitas condições"
    }
  ],
  "YoQara": [
    {
      "type": 0,
      "value": "Nenhuma"
    }
  ],
  "Yuu5CD": [
    {
      "type": 0,
      "value": "Reduzir"
    }
  ],
  "Yw7Nfl": [
    {
      "type": 0,
      "value": "Desativar Resultado Estático"
    }
  ],
  "Z9PWl/": [
    {
      "type": 0,
      "value": "A contagem de Políticas de Repetição é inválida (tem de ser de "
    },
    {
      "type": 1,
      "value": "min"
    },
    {
      "type": 0,
      "value": " a "
    },
    {
      "type": 1,
      "value": "max"
    },
    {
      "type": 0,
      "value": ")"
    }
  ],
  "ZBJiuD": [
    {
      "type": 0,
      "value": "Estado"
    }
  ],
  "ZCFMoe": [
    {
      "type": 0,
      "value": "Corpo"
    }
  ],
  "ZM1mRy": [
    {
      "type": 0,
      "value": "Controlo de Simultaneidade"
    }
  ],
  "ZME5hh": [
    {
      "type": 0,
      "value": "Devolve o dia do componente do mês de um carimbo de data/hora de cadeia"
    }
  ],
  "ZRdkFN": [
    {
      "type": 0,
      "value": "Fechar Resultado Estático"
    }
  ],
  "ZUaz3Y": [
    {
      "type": 0,
      "value": "Forma abreviada do acionador ().outputs.body"
    }
  ],
  "ZXoHXd": [
    {
      "type": 0,
      "value": "Aqui está o seu fluxo."
    }
  ],
  "ZaIeDG": [
    {
      "type": 0,
      "value": "Obrigatório. O valor pelo qual a cadeia poderá começar."
    }
  ],
  "ZbCS4a": [
    {
      "type": 0,
      "value": "Ler mais"
    }
  ],
  "ZbX8xq": [
    {
      "type": 0,
      "value": "Esta operação já foi eliminada."
    }
  ],
  "Zg3IjD": [
    {
      "type": 0,
      "value": "Fechar"
    }
  ],
  "Zi9gQK": [
    {
      "type": 0,
      "value": "Adicionar novo item"
    }
  ],
  "ZkjTbp": [
    {
      "type": 0,
      "value": "Saiba mais sobre conteúdos dinâmicos."
    }
  ],
  "ZyDq4/": [
    {
      "type": 0,
      "value": "Mostrar uma sugestão diferente"
    }
  ],
  "a7j3gS": [
    {
      "type": 0,
      "value": "Obrigatório. O número a dividir pelo Divisor."
    }
  ],
  "aAXnqw": [
    {
      "type": 0,
      "value": "Necessário. O número da ocorrência da subcadeia a encontrar."
    }
  ],
  "aE+2gr": [
    {
      "type": 0,
      "value": "Falso"
    }
  ],
  "aGyVJT": [
    {
      "type": 0,
      "value": "Obrigatório. O número de objetos a remover da frente da Coleção. Tem de ser um número inteiro positivo."
    }
  ],
  "aK4iLW": [
    {
      "type": 0,
      "value": "Processamento de Dados"
    }
  ],
  "aP1wk9": [
    {
      "type": 0,
      "value": "Devolve o primeiro índice de um valor numa cadeia (sensível a maiúsculas e minúsculas, cultura invariante)"
    }
  ],
  "aSnCCB": [
    {
      "type": 0,
      "value": "Localização"
    }
  ],
  "aV/nLS": [
    {
      "type": 0,
      "value": "Segundo"
    }
  ],
  "aYTy7X": [
    {
      "type": 0,
      "value": "Cancelado"
    }
  ],
  "ae7W0a": [
    {
      "type": 0,
      "value": "Ecrã Inteiro"
    }
  ],
  "ahFd/S": [
    {
      "type": 0,
      "value": "ID de Rastreio distinto para cada instância de divisão"
    }
  ],
  "ahW8Iv": [
    {
      "type": 0,
      "value": "Copilot"
    }
  ],
  "ahsVI/": [
    {
      "type": 0,
      "value": "Introduzir Pfx"
    }
  ],
  "amRYtC": [
    {
      "type": 0,
      "value": "Introduza um flutuante válido."
    }
  ],
  "aoUT/3": [
    {
      "type": 0,
      "value": "A carregar recursos..."
    }
  ],
  "auUI93": [
    {
      "type": 0,
      "value": "Adicione ou selecione um esquema de origem a utilizar para o seu mapa."
    }
  ],
  "b9/1dK": [
    {
      "type": 0,
      "value": "Valor"
    }
  ],
  "b9P8SA": [
    {
      "type": 0,
      "value": "Tipo de Token Não Suportado: "
    },
    {
      "type": 1,
      "value": "controls"
    }
  ],
  "b9Rvl9": [
    {
      "type": 0,
      "value": "Corpo"
    }
  ],
  "bG9rjv": [
    {
      "type": 0,
      "value": "Ações"
    }
  ],
  "bGtEPd": [
    {
      "type": 0,
      "value": "Eliminar"
    }
  ],
  "bIyTi7": [
    {
      "type": 0,
      "value": "Subscrição"
    }
  ],
  "bJ7DWe": [
    {
      "type": 0,
      "value": "Obrigatório. O valor que é convertido num binário."
    }
  ],
  "bJEJoL": [
    {
      "type": 0,
      "value": "Opcional. Uma chave a utilizar para ordenar objetos na coleção."
    }
  ],
  "bSZ0lL": [
    {
      "type": 0,
      "value": "URL de retorno"
    }
  ],
  "bTrk+S": [
    {
      "type": 0,
      "value": "Obrigatório. O objeto a verificar se é igual ou superior ao valor com que está a ser comparado."
    }
  ],
  "bWBMhe": [
    {
      "type": 0,
      "value": "Por predefinição, as instâncias da Aplicação Lógica são executadas ao mesmo tempo ou em paralelo. Este controlo altera a forma como as novas execuções são colocadas em fila e não pode ser alterado após a ativação. Para executar o máximo de instâncias paralelas possível, deixe este controlo desativado. Para limitar o número de execuções paralelas, ative este controlo e selecione um limite. Para executar sequencialmente, selecione 1 como limite."
    }
  ],
  "bWOsvo": [
    {
      "type": 0,
      "value": "Utilizar a Ligação do Invocador"
    }
  ],
  "bXFGpe": [
    {
      "type": 0,
      "value": "Informações"
    }
  ],
  "ba9yGJ": [
    {
      "type": 0,
      "value": "Carregar mais"
    }
  ],
  "bf7078": [
    {
      "type": 0,
      "value": "Devolve o valor máximo na matriz de entrada de números"
    }
  ],
  "blRFVt": [
    {
      "type": 0,
      "value": "Configure estas ligações para as utilizar no seu fluxo."
    }
  ],
  "bldzuj": [
    {
      "type": 0,
      "value": "Histórico de Novas Tentativas"
    }
  ],
  "bt2CaQ": [
    {
      "type": 0,
      "value": "Limpar tudo"
    }
  ],
  "bwlAWn": [
    {
      "type": 0,
      "value": "Abrir operação"
    }
  ],
  "byRkj+": [
    {
      "type": 0,
      "value": "Esta operação tem entradas ou saídas seguras ativadas."
    }
  ],
  "byTBrn": [
    {
      "type": 0,
      "value": "Personalizado"
    }
  ],
  "c/+j08": [
    {
      "type": 0,
      "value": "Fazer"
    }
  ],
  "c2XklE": [
    {
      "type": 0,
      "value": "Pesquisar"
    }
  ],
  "c3FLox": [
    {
      "type": 0,
      "value": "(UTC+10:00) Hobart"
    }
  ],
  "c3G/zq": [
    {
      "type": 0,
      "value": "Devolve um objeto com uma propriedade definida para o valor fornecido"
    }
  ],
  "c4GQZE": [
    {
      "type": 0,
      "value": "Selecione o esquema para o menu suspenso"
    }
  ],
  "c6XbVI": [
    {
      "type": 0,
      "value": "painel"
    }
  ],
  "c7kfkV": [
    {
      "type": 0,
      "value": "Introduza um JSON válido."
    }
  ],
  "c8UPLp": [
    {
      "type": 0,
      "value": "O conteúdo dinâmico também pode ser adicionado a partir de outras origens."
    }
  ],
  "cHiBAn": [
    {
      "type": 0,
      "value": "(UTC+09:00) Seul"
    }
  ],
  "cJkSrD": [
    {
      "type": 0,
      "value": "Obtenha mais resultados até ao limite de paginação"
    }
  ],
  "cK2A/V": [
    {
      "type": 0,
      "value": "Ver Documentação"
    }
  ],
  "cR9RtV": [
    {
      "type": 0,
      "value": "Eliminar alterações"
    }
  ],
  "cUW5m8": [
    {
      "type": 0,
      "value": "Selecione a caixa de verificação para escolher esta ligação."
    }
  ],
  "ca/QIc": [
    {
      "type": 0,
      "value": "Mensagem de Erro"
    }
  ],
  "ceVB5l": [
    {
      "type": 0,
      "value": "Devolve o corpo de uma parte numa saída de várias partes a partir de uma ação."
    }
  ],
  "cfUHfs": [
    {
      "type": 0,
      "value": "Devolve a diferença entre duas datas como uma cadeia de intervalo de tempo"
    }
  ],
  "cgq/+y": [
    {
      "type": 0,
      "value": "Selecione uma identidade"
    }
  ],
  "ciLkfU": [
    {
      "type": 0,
      "value": "Negrito (⌘N)"
    }
  ],
  "cmTCsW": [
    {
      "type": 0,
      "value": "Erro ao carregar componente."
    }
  ],
  "cqiqcf": [
    {
      "type": 0,
      "value": "Hora de início"
    }
  ],
  "cr0UnG": [
    {
      "type": 0,
      "value": "9"
    }
  ],
  "cscezV": [
    {
      "type": 0,
      "value": "Obrigatório. A coleção a partir da qual se deve ignorar os primeiros objetos de Contagem."
    }
  ],
  "ctI9Pp": [
    {
      "type": 0,
      "value": "Gere o ficheiro XSLT primeiro antes de tentar testar mapeamentos."
    }
  ],
  "cvp9VP": [
    {
      "type": 0,
      "value": "Código de erro"
    }
  ],
  "cyEBus": [
    {
      "type": 0,
      "value": "(UTC-04:00) Cuiabá"
    }
  ],
  "d020eg": [
    {
      "type": 0,
      "value": "Devolve o primeiro elemento a partir da matriz ou cadeia transmitida."
    }
  ],
  "d4Ddhp": [
    {
      "type": 0,
      "value": "Transferir (Alt ou Opção + selecionar)"
    }
  ],
  "dBWIjR": [
    {
      "type": 0,
      "value": "Faltam entradas necessárias no esquema"
    }
  ],
  "dBxX0M": [
    {
      "type": 0,
      "value": "Adicionar um acionador"
    }
  ],
  "dD8y1n": [
    {
      "type": 0,
      "value": "Mudar para o modo de valor de chave"
    }
  ],
  "dDYCuU": [
    {
      "type": 0,
      "value": "Saber mais"
    }
  ],
  "dL9V5t": [
    {
      "type": 0,
      "value": "Identidade gerida"
    }
  ],
  "dMAC4C": [
    {
      "type": 0,
      "value": "Substituir ação"
    }
  ],
  "dNpnmn": [
    {
      "type": 0,
      "value": "Olá, outra vez! Se quiser que altere o fluxo, basta dizer o que pretende. Por exemplo:"
    }
  ],
  "dOpdsP": [
    {
      "type": 0,
      "value": "Atualizar"
    }
  ],
  "dPa7+6": [
    {
      "type": 0,
      "value": "Gerar"
    }
  ],
  "dQmi91": [
    {
      "type": 0,
      "value": "Frequência"
    }
  ],
  "dUbKuK": [
    {
      "type": 0,
      "value": "Ignorar"
    }
  ],
  "daoo3l": [
    {
      "type": 0,
      "value": "Ligada a "
    },
    {
      "type": 1,
      "value": "connectionName"
    },
    {
      "type": 0,
      "value": "."
    }
  ],
  "dfNjw1": [
    {
      "type": 0,
      "value": "Fechar"
    }
  ],
  "dfmH55": [
    {
      "type": 0,
      "value": "Itálico (Ctrl+I)"
    }
  ],
  "dhvk0u": [
    {
      "type": 0,
      "value": "Devolve uma representação de cadeia de uma cadeia codificada de base 64"
    }
  ],
  "dqgt9y": [
    {
      "type": 0,
      "value": "Converter o parâmetro para um valor Booleano"
    }
  ],
  "drM9Sl": [
    {
      "type": 0,
      "value": "Devolve uma matriz de valores que correspondem ao nome da chave a partir de dados do formulário ou de saída de ação de formulário codificado"
    }
  ],
  "dsz+Ae": [
    {
      "type": 0,
      "value": "Divide a cadeia com um separador"
    }
  ],
  "dwrqEc": [
    {
      "type": 0,
      "value": "Avisos"
    }
  ],
  "e+GuGo": [
    {
      "type": 0,
      "value": "Entrada"
    }
  ],
  "e00zot": [
    {
      "type": 0,
      "value": "Com que frequência pretende procurar itens?"
    }
  ],
  "e4JZEY": [
    {
      "type": 0,
      "value": "(UTC+07:00) Tomsk"
    }
  ],
  "e9OvzW": [
    {
      "type": 0,
      "value": "Limpar"
    }
  ],
  "e9bIKh": [
    {
      "type": 0,
      "value": "Falha ao gerar o ficheiro XSLT."
    }
  ],
  "eESljX": [
    {
      "type": 0,
      "value": "Reverter"
    }
  ],
  "eFet4K": [
    {
      "type": 0,
      "value": "ID de Rastreio de Ação"
    }
  ],
  "eFnLWK": [
    {
      "type": 0,
      "value": "(UTC-06:00) América Central"
    }
  ],
  "eHgfpz": [
    {
      "type": 0,
      "value": "Introduza um URL válido"
    }
  ],
  "eHgi14": [
    {
      "type": 0,
      "value": "Obrigatório. O nome da variável do valor que pretende."
    }
  ],
  "eRvRWs": [
    {
      "type": 0,
      "value": "Hora de início"
    }
  ],
  "eT+b9W": [
    {
      "type": 0,
      "value": "Obrigatório. O número pelo qual se divide o Dividendo."
    }
  ],
  "egLI8P": [
    {
      "type": 0,
      "value": "Obrigatório. O índice a partir do qual a subcadeia começa no parâmetro 1."
    }
  ],
  "ehIBkh": [
    {
      "type": 0,
      "value": "Introduza um número inteiro"
    }
  ],
  "elD6+N": [
    {
      "type": 0,
      "value": "Itálico (⌘I)"
    }
  ],
  "eo1YKX": [
    {
      "type": 0,
      "value": "Ative a divisão para iniciar uma instância do fluxo de trabalho por item na matriz selecionada. Cada instância também pode ter um ID de rastreio distinto"
    }
  ],
  "epOMnV": [
    {
      "type": 0,
      "value": "Partilhada"
    }
  ],
  "eqAUdj": [
    {
      "type": 0,
      "value": "Quando um novo item"
    }
  ],
  "f/lWTW": [
    {
      "type": 0,
      "value": "Obrigatório. Os objetos a verificar se são nulos."
    }
  ],
  "f1j0to": [
    {
      "type": 0,
      "value": "Opcional. O índice de onde parar a extração da subcadeia."
    }
  ],
  "f7Janv": [
    {
      "type": 0,
      "value": "Exemplo: PT1S"
    }
  ],
  "f81ClO": [
    {
      "type": 0,
      "value": "Ícone de conteúdo dinâmico vazio"
    }
  ],
  "fBQBw/": [
    {
      "type": 0,
      "value": "Devolve verdadeiro se o primeiro argumento for maior ou igual ao segundo"
    }
  ],
  "fDisLL": [
    {
      "type": 0,
      "value": "A criação da ACL falhou para a ligação. A eliminar a ligação."
    }
  ],
  "fElufw": [
    {
      "type": 0,
      "value": "Selecione um recurso Gestão de API"
    }
  ],
  "fKYuwf": [
    {
      "type": 0,
      "value": "Selecione o ficheiro ou imagem"
    }
  ],
  "fVG5aD": [
    {
      "type": 0,
      "value": "(UTC-05:00) Haiti"
    }
  ],
  "faUrud": [
    {
      "type": 0,
      "value": "A carregar dados de ligação..."
    }
  ],
  "fc1AV8": [
    {
      "type": 0,
      "value": "HTTP "
    },
    {
      "type": 1,
      "value": "method"
    },
    {
      "type": 0,
      "value": " URL"
    }
  ],
  "fg/34o": [
    {
      "type": 0,
      "value": "Funções lógicas"
    }
  ],
  "fifSPb": [
    {
      "type": 0,
      "value": "(UTC-03:30) Terra Nova"
    }
  ],
  "fmm7Ik": [
    {
      "type": 0,
      "value": "Função"
    }
  ],
  "fp8Ry3": [
    {
      "type": 0,
      "value": "(UTC+08:00) Pequim, Chongqing, Hong Kong, Urumqi"
    }
  ],
  "g/7QyT": [
    {
      "type": 0,
      "value": "Selecionar ligação"
    }
  ],
  "g076bL": [
    {
      "type": 0,
      "value": "E-mail"
    }
  ],
  "g1zwch": [
    {
      "type": 0,
      "value": "Ampliar"
    }
  ],
  "g4igOR": [
    {
      "type": 0,
      "value": "Publicar"
    }
  ],
  "g5A6Bn": [
    {
      "type": 0,
      "value": "Runtime"
    }
  ],
  "g7/EKC": [
    {
      "type": 0,
      "value": "Limitar"
    }
  ],
  "g7my78": [
    {
      "type": 0,
      "value": "Executar teste"
    }
  ],
  "gCXOd5": [
    {
      "type": 0,
      "value": "URI"
    }
  ],
  "gDDfek": [
    {
      "type": 0,
      "value": "Devolve um carimbo de data/hora que é a hora atual mais o intervalo de tempo especificado."
    }
  ],
  "gDY9xk": [
    {
      "type": 0,
      "value": "Devolve o resultado da divisão dos dois números"
    }
  ],
  "gIK0WG": [
    {
      "type": 0,
      "value": "Obrigatório. Um valor booleano que determina o valor que a expressão deve devolver."
    }
  ],
  "gIc0YJ": [
    {
      "type": 0,
      "value": "Nome da ligação"
    }
  ],
  "gIx5ys": [
    {
      "type": 0,
      "value": "Formatar texto como itálico. Atalho: Ctrl+I"
    }
  ],
  "gKEaXI": [
    {
      "type": 0,
      "value": "Copiar o valor de \""
    },
    {
      "type": 1,
      "value": "label"
    },
    {
      "type": 0,
      "value": "\" para a área de transferência"
    }
  ],
  "gKq3Jv": [
    {
      "type": 0,
      "value": "O anterior falhou"
    }
  ],
  "gL4rVQ": [
    {
      "type": 0,
      "value": "Nenhuma"
    }
  ],
  "gQt/0f": [
    {
      "type": 0,
      "value": "Funções de conversão"
    }
  ],
  "gRUmiA": [
    {
      "type": 0,
      "value": "Informações"
    }
  ],
  "gWyYg0": [
    {
      "type": 0,
      "value": "(UTC+05:00) Achgabat, Tashkent"
    }
  ],
  "gc6v4X": [
    {
      "type": 0,
      "value": "Identidade gerida atribuída pelo sistema"
    }
  ],
  "gfBWfH": [
    {
      "type": 0,
      "value": "E-mail"
    }
  ],
  "ginGIZ": [
    {
      "type": 0,
      "value": "(UTC-06:00) Guadalajara, Cidade do México, Monterrey"
    }
  ],
  "gkY5ya": [
    {
      "type": 0,
      "value": "Eliminar"
    }
  ],
  "gpUphl": [
    {
      "type": 0,
      "value": "Introduza a audiência."
    }
  ],
  "gtQYgr": [
    {
      "type": 0,
      "value": "Devolve um booleano que indica se uma cadeia é um número de vírgula flutuante"
    }
  ],
  "gu9o9z": [
    {
      "type": 0,
      "value": "Quando utilizada dentro até ao ciclo, esta função devolve o índex de iteração atual do ciclo especificado."
    }
  ],
  "gvDMuq": [
    {
      "type": 0,
      "value": "Selecionar um recurso de Fluxo de Trabalho do Lote"
    }
  ],
  "gwEKLM": [
    {
      "type": 0,
      "value": "A carregar..."
    }
  ],
  "h+W3VW": [
    {
      "type": 0,
      "value": "Número"
    }
  ],
  "h1lQDa": [
    {
      "type": 0,
      "value": "Introduzir ou colar um payload JSON de exemplo."
    }
  ],
  "h40rpg": [
    {
      "type": 0,
      "value": "Especificar intervalo no formato ISO 8601."
    }
  ],
  "h6vVbX": [
    {
      "type": 0,
      "value": "Adicione primeiro um esquema de origem e, em seguida, selecione elementos para criar o seu mapa"
    }
  ],
<<<<<<< HEAD
=======
  "hH/wAd": [
    {
      "type": 0,
      "value": "Submeter novamente uma execução de fluxo de trabalho a partir desta ação"
    }
  ],
  "hMf2TA": [
    {
      "type": 0,
      "value": "Permitir segmentação"
    }
  ],
>>>>>>> 6e54011b
  "hN7iBP": [
    {
      "offset": 0,
      "options": {
        "many": {
          "value": [
            {
              "type": 7
            },
            {
              "type": 0,
              "value": " segundos"
            }
          ]
        },
        "one": {
          "value": [
            {
              "type": 7
            },
            {
              "type": 0,
              "value": " segundo"
            }
          ]
        },
        "other": {
          "value": [
            {
              "type": 7
            },
            {
              "type": 0,
              "value": " segundos"
            }
          ]
        }
      },
      "pluralType": "cardinal",
      "type": 6,
      "value": "seconds"
    }
  ],
  "hPM6iC": [
    {
      "type": 0,
      "value": "Devolve o resultado da subtração dos dois números"
    }
  ],
  "hRVVdR": [
    {
      "type": 0,
      "value": "Anular"
    }
  ],
  "hZqQdt": [
    {
      "type": 0,
      "value": "(UTC+02:00) Gaza, Hebron"
    }
  ],
  "hbOvB4": [
    {
      "type": 0,
      "value": "Não é disto que estou à procura"
    }
  ],
  "hic23z": [
    {
      "type": 0,
      "value": "O valor é demasiado grande."
    }
  ],
  "hq1mk6": [
    {
      "type": 0,
      "value": "O valor do caminho da operação não é igual ao modelo do segmento. Caminho "
    },
    {
      "type": 1,
      "value": "pathValue"
    },
    {
      "type": 0,
      "value": ", Modelo "
    },
    {
      "type": 1,
      "value": "pathTemplate"
    }
  ],
  "hrbDu6": [
    {
      "type": 0,
      "value": "Duração"
    }
  ],
  "htj+eZ": [
    {
      "type": 0,
      "value": "Atualizar esquema de destino"
    }
  ],
  "hvbclb": [
    {
      "type": 0,
      "value": "Audiência"
    }
  ],
  "hza/cT": [
    {
      "type": 0,
      "value": "(UTC+00:00) Casablanca"
    }
  ],
  "i/SguY": [
    {
      "type": 0,
      "value": "Identidade gerida atribuída pelo sistema"
    }
  ],
  "i/b3Ko": [
    {
      "type": 0,
      "value": "Resposta Assíncrona"
    }
  ],
  "i0XjL5": [
    {
      "type": 0,
      "value": "Procurar operação"
    }
  ],
  "i1EQYm": [
    {
      "type": 0,
      "value": "(UTC+02:00) Harare, Pretória"
    }
  ],
  "i1Tufp": [
    {
      "type": 0,
      "value": "Forneça dados de entrada para testar o mapa com"
    }
  ],
  "i1cwra": [
    {
      "type": 0,
      "value": "Refazer"
    }
  ],
  "i4C4aB": [
    {
      "type": 0,
      "value": "Rede"
    }
  ],
  "i4Om5O": [
    {
      "type": 0,
      "value": "Contém um valor inválido"
    }
  ],
  "i8xPfO": [
    {
      "type": 0,
      "value": "No actions"
    }
  ],
  "iB8YKD": [
    {
      "type": 0,
      "value": "Separador Acerca de"
    }
  ],
  "iCSHJG": [
    {
      "type": 0,
      "value": "Converte uma cadeia em maiúsculas com as regras de sensível a maiúsculas/minúsculas da cultura invariante"
    }
  ],
  "iEy9pT": [
    {
      "type": 0,
      "value": "Conteúdo dinâmico"
    }
  ],
  "iHVVTl": [
    {
      "type": 0,
      "value": "Tem a certeza de que pretende eliminar "
    },
    {
      "type": 1,
      "value": "nodeId"
    },
    {
      "type": 0,
      "value": "?"
    }
  ],
  "iJOIca": [
    {
      "type": 0,
      "value": "Seguinte"
    }
  ],
  "iMicOQ": [
    {
      "type": 0,
      "value": "Necessário. O URI a analisar."
    }
  ],
  "iRe/g7": [
    {
      "type": 0,
      "value": "21"
    }
  ],
  "iRjBf4": [
    {
      "type": 0,
      "value": "Esta Ação tem os testes ativados."
    }
  ],
  "iSb/hp": [
    {
      "type": 0,
      "value": "Identidade Gerida"
    }
  ],
  "iSiVB0": [
    {
      "type": 0,
      "value": "Saídas seguras da operação e referências das propriedades de saída"
    }
  ],
  "iTKrs8": [
    {
      "type": 0,
      "value": "Paginação"
    }
  ],
  "iU1OJh": [
    {
      "type": 0,
      "value": "Expandir"
    }
  ],
  "iU5Fdh": [
    {
      "type": 0,
      "value": "Funções de manipulação"
    }
  ],
  "iUs7pv": [
    {
      "type": 0,
      "value": "Cancelar"
    }
  ],
  "iVMVAt": [
    {
      "type": 0,
      "value": "Exemplo: 0, 10"
    }
  ],
  "id4DBb": [
    {
      "type": 0,
      "value": "Após rever esta sugestão de fluxo gerada por IA, selecione"
    }
  ],
  "idQjOP": [
    {
      "type": 0,
      "value": "Propriedades"
    }
  ],
  "ifnOUI": [
    {
      "type": 0,
      "value": "Separador Vista de Código"
    }
  ],
  "ihCdw4": [
    {
      "type": 0,
      "value": "Obrigatório. O número a adicionar à Parcela 2."
    }
  ],
  "iq+tiv": [
    {
      "type": 0,
      "value": "11"
    }
  ],
  "iql+jn": [
    {
      "type": 1,
      "value": "seconds"
    },
    {
      "type": 0,
      "value": "s"
    }
  ],
  "ixutP5": [
    {
      "type": 0,
      "value": "Introduza uma tabela válida."
    }
  ],
  "iy8rNf": [
    {
      "type": 0,
      "value": "Testar"
    }
  ],
  "j5z8Vd": [
    {
      "type": 0,
      "value": "A repetir"
    }
  ],
  "jA6Wrp": [
    {
      "type": 0,
      "value": "Adicione ou selecione um esquema de destino a utilizar para o seu mapa."
    }
  ],
  "jHHF/u": [
    {
      "type": 0,
      "value": "Devolve um número inteiro aleatório de um intervalo especificado que é inclusivo apenas no início."
    }
  ],
  "jHKc3w": [
    {
      "type": 0,
      "value": "Outro"
    }
  ],
  "jKsMS6": [
    {
      "type": 0,
      "value": "Obrigatório. A expressão que será negada."
    }
  ],
  "jMLmag": [
    {
      "type": 0,
      "value": "Criar Novo"
    }
  ],
  "jN0YES": [
    {
      "type": 0,
      "value": "Diga à Microsoft como esta funcionalidade pode ser melhorada"
    }
  ],
  "jO5Fet": [
    {
      "type": 0,
      "value": "Opções de Pedido - Tempo Limite"
    }
  ],
  "jQ0Aqj": [
    {
      "type": 0,
      "value": "Obrigatório. O valor que é convertido numa cadeia."
    }
  ],
  "jQ7UzV": [
    {
      "type": 0,
      "value": "(UTC-10:00) Ilhas Aleutian"
    }
  ],
  "jQjteB": [
    {
      "type": 0,
      "value": "Adicionar um esquema de origem"
    }
  ],
  "jTHUFb": [
    {
      "type": 0,
      "value": "A mostrar "
    },
    {
      "type": 1,
      "value": "countShowing"
    },
    {
      "type": 0,
      "value": " de "
    },
    {
      "type": 1,
      "value": "countTotal"
    }
  ],
  "jUDhbs": [
    {
      "type": 0,
      "value": "Esquema de destino"
    }
  ],
  "jVIgz1": [
    {
      "type": 0,
      "value": "Necessário. A cadeia ou matriz a dividir."
    }
  ],
  "jVpanH": [
    {
      "type": 0,
      "value": "Obrigatório. Uma cadeia de entrada base64."
    }
  ],
  "jZjgYZ": [
    {
      "type": 0,
      "value": "Não existem recursos deste tipo nesta subscrição."
    }
  ],
  "jcA3Ig": [
    {
      "type": 0,
      "value": "Obrigatório. O nome da chave dos valores dos dados de formulário a devolver."
    }
  ],
  "jfInxm": [
    {
      "type": 0,
      "value": "Editar em JSON"
    }
  ],
  "jfU6pn": [
    {
      "type": 0,
      "value": "Ativar as entradas seguras vai proteger automaticamente as saídas."
    }
  ],
  "jgOaTX": [
    {
      "type": 0,
      "value": "Não é possível gerar o esquema"
    }
  ],
  "jlcMGg": [
    {
      "type": 0,
      "value": "Descreva algo que o seu fluxo deve fazer. Adicione detalhes sempre que possível, incluindo o conector a utilizar e se algum conteúdo deve ser incluído."
    }
  ],
  "juvF+0": [
    {
      "type": 0,
      "value": "Gateway"
    }
  ],
  "k/oqFL": [
    {
      "type": 0,
      "value": "Obrigatório. A cadeia codificada em base64."
    }
  ],
  "k5tGEr": [
    {
      "type": 0,
      "value": "Sim"
    }
  ],
  "k8cbQ1": [
    {
      "type": 0,
      "value": "Erros de parâmetros"
    }
  ],
  "kBOAkT": [
    {
      "type": 0,
      "value": "Selecionar Campos"
    }
  ],
  "kBSLfu": [
    {
      "type": 0,
      "value": "Duplicar nome de propriedade"
    }
  ],
  "kEI2xx": [
    {
      "type": 0,
      "value": "Mensagem"
    }
  ],
  "kHcCxH": [
    {
      "type": 1,
      "value": "minutes"
    },
    {
      "type": 0,
      "value": "m "
    },
    {
      "type": 1,
      "value": "seconds"
    },
    {
      "type": 0,
      "value": "s"
    }
  ],
  "kHs5R4": [
    {
      "type": 0,
      "value": "Verifique estas ações para ver se é necessário definir parâmetros."
    }
  ],
  "kKJMeM": [
    {
      "type": 0,
      "value": "Todas as semanas à segunda-feira..."
    }
  ],
  "kM+Mr0": [
    {
      "type": 0,
      "value": "A carregar..."
    }
  ],
  "kN6kce": [
    {
      "type": 0,
      "value": "Devolve uma representação de cadeia de uma cadeia based64 de entrada"
    }
  ],
  "kSK9Pq": [
    {
      "type": 0,
      "value": "(UTC-05:00) Bogotá, Lima, Quito, Rio Branco"
    }
  ],
  "kVwJXt": [
    {
      "type": 0,
      "value": "(UTC+04:00) Abu Dhabi, Mascate"
    }
  ],
  "kZCX7t": [
    {
      "type": 0,
      "value": "Segunda-feira"
    }
  ],
  "kcOhfh": [
    {
      "type": 0,
      "value": "Os elementos e mapeamentos que não estão ligados a um elemento de destino são removidos."
    }
  ],
  "klY9UN": [
    {
      "offset": 0,
      "options": {
        "=0": {
          "value": [
            {
              "type": 0,
              "value": "nenhum item com correspondência."
            }
          ]
        },
        "many": {
          "value": [
            {
              "type": 7
            },
            {
              "type": 0,
              "value": " itens com correspondência."
            }
          ]
        },
        "one": {
          "value": [
            {
              "type": 7
            },
            {
              "type": 0,
              "value": " item com correspondência."
            }
          ]
        },
        "other": {
          "value": [
            {
              "type": 7
            },
            {
              "type": 0,
              "value": " itens com correspondência."
            }
          ]
        }
      },
      "pluralType": "cardinal",
      "type": 6,
      "value": "count"
    }
  ],
  "kuFK3E": [
    {
      "type": 0,
      "value": "Propriedade do tipo de autenticação em falta: \"type\"."
    }
  ],
  "kxMDyM": [
    {
      "type": 0,
      "value": "Introduza um json válido."
    }
  ],
  "l/9YHQ": [
    {
      "type": 0,
      "value": "(UTC+01:00) Windhoek"
    }
  ],
  "l2YXln": [
    {
      "type": 0,
      "value": "Substituir ação por"
    }
  ],
  "l36V56": [
    {
      "type": 1,
      "value": "hours"
    },
    {
      "type": 0,
      "value": " horas "
    },
    {
      "type": 1,
      "value": "minutes"
    },
    {
      "type": 0,
      "value": " minutos"
    }
  ],
  "l536iI": [
    {
      "type": 0,
      "value": "Separador Monitorização"
    }
  ],
  "l72gf4": [
    {
      "type": 0,
      "value": "Identidade Gerida"
    }
  ],
  "lM9qrG": [
    {
      "type": 0,
      "value": "(UTC+13:00) Nuku'alofa"
    }
  ],
  "lPTdSf": [
    {
      "type": 0,
      "value": "Executar acionador"
    }
  ],
  "lQNKUB": [
    {
      "type": 0,
      "value": "É adicionada automaticamente uma linha para o elemento principal."
    }
  ],
  "lR7V87": [
    {
      "type": 0,
      "value": "Funções"
    }
  ],
  "lUm6fl": [
    {
      "type": 0,
      "value": "Voltar"
    }
  ],
  "lZT0JI": [
    {
      "type": 0,
      "value": "Adicionar Grupo"
    }
  ],
  "lckgnb": [
    {
      "type": 0,
      "value": "Necessário. A coleção a inverter."
    }
  ],
  "lexzgJ": [
    {
      "type": 0,
      "value": "Remova todas as referências ao elemento \""
    },
    {
      "type": 1,
      "value": "nodeName"
    },
    {
      "type": 0,
      "value": "\" antes de remover o elemento."
    }
  ],
  "lgs5sf": [
    {
      "type": 0,
      "value": "Modo de execução sem estado:"
    }
  ],
  "lh0TuF": [
    {
      "type": 0,
      "value": "Lista pendente para selecionar caminho de ficheiro"
    }
  ],
  "lhL/KL": [
    {
      "type": 0,
      "value": "Normal"
    }
  ],
  "ljAOR6": [
    {
      "type": 0,
      "value": "Forma abreviada de ações (\"actionName\").outputs.body"
    }
  ],
  "lkgjxD": [
    {
      "type": 0,
      "value": "Obrigatório. Uma cadeia que contenha a hora de fim."
    }
  ],
  "loxzZD": [
    {
      "type": 0,
      "value": "Inserir Expressão (também pode adicionar ao escrever / no editor)"
    }
  ],
  "lsH37F": [
    {
      "type": 0,
      "value": "Valide o corpo do pedido em relação ao esquema fornecido. Caso exista um erro de correspondência, será devolvido HTTP 400"
    }
  ],
  "lsKVU6": [
    {
      "type": 0,
      "value": "Selecione um tipo de ação"
    }
  ],
  "lwlg2K": [
    {
      "type": 0,
      "value": "Sublinhar (Ctrl+S)"
    }
  ],
  "lztiwS": [
    {
      "type": 0,
      "value": "Valor Real"
    }
  ],
  "m/jJ/5": [
    {
      "type": 0,
      "value": "Verificador de mapas"
    }
  ],
  "m7Y6Qf": [
    {
      "type": 0,
      "value": "Testes"
    }
  ],
  "m8Q61y": [
    {
      "type": 0,
      "value": "Nome"
    }
  ],
  "m8z4Yr": [
    {
      "type": 0,
      "value": "Limiar de itens a devolver"
    }
  ],
  "mAuMD+": [
    {
      "type": 0,
      "value": "Introduza uma Matriz"
    }
  ],
  "mCKsFw": [
    {
      "type": 0,
      "value": "(UTC+07:00) Barnaul, Gorno-Altaysk"
    }
  ],
  "mCzkXX": [
    {
      "type": 0,
      "value": "Adicionar uma ação"
    }
  ],
  "mE7w9G": [
    {
      "type": 0,
      "value": "Função eliminada."
    }
  ],
  "mGUdCO": [
    {
      "type": 0,
      "value": "Devolve um carimbo de data/hora que é a hora atual menos o intervalo de tempo especificado."
    }
  ],
  "mGpKsl": [
    {
      "type": 0,
      "value": "Devolve uma representação de cadeia de um URI de dados"
    }
  ],
  "mPakaD": [
    {
      "type": 0,
      "value": "URL codifica a cadeia de entrada"
    }
  ],
  "mPuXlv": [
    {
      "type": 0,
      "value": "Tipo inválido na divisão do valor \""
    },
    {
      "type": 1,
      "value": "splitOn"
    },
    {
      "type": 0,
      "value": "\"; a divisão não se encontra na matriz."
    }
  ],
  "mYQFtf": [
    {
      "type": 0,
      "value": "As propriedades obrigatórias \"secret\" ou \"pfx\" e \"password\" estão em falta para o tipo de autenticação \"ActiveDirectoryOAuth\"."
    }
  ],
  "mZQYLv": [
    {
      "type": 0,
      "value": "Obrigatório. A expressão XPath a avaliar."
    }
  ],
  "mZRMD9": [
    {
      "type": 0,
      "value": "Obrigatório. A cadeia a converter em minúsculas. Se um caráter na cadeia não tiver um equivalente em minúsculas, o caráter é incluído inalterado na cadeia devolvida."
    }
  ],
  "mca3Ml": [
    {
      "type": 0,
      "value": "Iniciar sessão no conector"
    }
  ],
  "meVkB6": [
    {
      "type": 0,
      "value": "Nome da propriedade vazio"
    }
  ],
  "mej02C": [
    {
      "type": 0,
      "value": "(UTC+08:30) Pyongyang"
    }
  ],
  "mjS/k1": [
    {
      "type": 0,
      "value": "Limite o Logic Apps para não incluir cabeçalhos de metadados do fluxo de trabalho no pedido efetuado."
    }
  ],
  "mkd0Jx": [
    {
      "type": 0,
      "value": "Faça uma pergunta ou descreva como pretende alterar este fluxo"
    }
  ],
  "mvrlkP": [
    {
      "type": 0,
      "value": "Introduzir palavra-passe como texto simples ou utilizar um parâmetro seguro"
    }
  ],
  "mvu5xN": [
    {
      "type": 0,
      "value": "Valor de "
    },
    {
      "type": 1,
      "value": "name"
    }
  ],
  "mwEHSX": [
    {
      "type": 0,
      "value": "Função"
    }
  ],
  "mx2IMJ": [
    {
      "type": 0,
      "value": "13"
    }
  ],
  "n+F7e2": [
    {
      "type": 0,
      "value": "15"
    }
  ],
  "n20T2h": [
    {
      "type": 0,
      "value": "7"
    }
  ],
  "n35O/+": [
    {
      "type": 0,
      "value": "Obrigatório. O valor que é convertido num número de vírgula flutuante."
    }
  ],
  "n42uAO": [
    {
      "type": 0,
      "value": "(UTC-04:00) Santiago"
    }
  ],
  "n4V2Hi": [
    {
      "type": 0,
      "value": "Active Directory OAuth"
    }
  ],
  "n7wxxN": [
    {
      "type": 0,
      "value": "Experimente com palavras-chave menos específicas."
    }
  ],
  "nCa0KG": [
    {
      "type": 0,
      "value": "Erros Internos"
    }
  ],
  "nGds/r": [
    {
      "type": 0,
      "value": "Obrigatório. O objeto a verificar se é inferior ou igual ao valor com que está a ser comparado."
    }
  ],
  "nHIeXp": [
    {
      "type": 0,
      "value": "Omitido"
    }
  ],
  "nHseED": [
    {
      "type": 0,
      "value": "Obrigatório. O número de unidades de tempo que o tempo pretendido é no futuro."
    }
  ],
  "nNWAAh": [
    {
      "type": 0,
      "value": "Não foi adicionado nenhum esquema."
    }
  ],
  "nOWGAV": [
    {
      "type": 0,
      "value": "Hora de fim"
    }
  ],
  "nOhve4": [
    {
      "type": 0,
      "value": "Sim/Não"
    }
  ],
  "nPgYuI": [
    {
      "type": 0,
      "value": "Novo parâmetro"
    }
  ],
  "nRpM02": [
    {
      "type": 0,
      "value": "Personalizado"
    }
  ],
  "nSan4V": [
    {
      "type": 0,
      "value": "Repor"
    }
  ],
  "nTA155": [
    {
      "type": 0,
      "value": "Necessário. O nome da propriedade a remover."
    }
  ],
  "nVDG00": [
    {
      "type": 0,
      "value": "(UTC+14:00) Ilha de Kiritimati"
    }
  ],
  "nZ4nLn": [
    {
      "type": 0,
      "value": "Suprimir cabeçalhos do fluxo de trabalho"
    }
  ],
  "ngsC44": [
    {
      "type": 0,
      "value": "Obrigatório. O objeto a verificar se é inferior ao objeto com que está a ser comparado."
    }
  ],
  "njGstq": [
    {
      "type": 0,
      "value": "(UTC+05:45) Catmandu"
    }
  ],
  "nkk1mu": [
    {
      "type": 0,
      "value": "Adiciona um número inteiro de minutos a um carimbo de data/hora de cadeia"
    }
  ],
  "nmFupX": [
    {
      "type": 0,
      "value": "Excedeu o tempo limite"
    }
  ],
  "no/SMg": [
    {
      "type": 0,
      "value": "(UTC+10:00) Brisbane"
    }
  ],
  "nx25nq": [
    {
      "type": 0,
      "value": "19"
    }
  ],
  "ny75Ly": [
    {
      "type": 0,
      "value": "Introduza o valor predefinido para o parâmetro."
    }
  ],
  "o/0SEj": [
    {
      "type": 0,
      "value": "Devolve o último elemento na matriz ou cadeia transmitida"
    }
  ],
  "o/FgET": [
    {
      "type": 0,
      "value": "A função foi removida da localização atual e existe atualmente noutro local."
    }
  ],
  "o14STH": [
    {
      "type": 0,
      "value": "Obrigatório. O XML no qual se deve avaliar a expressão XPath."
    }
  ],
  "o1HOyf": [
    {
      "type": 1,
      "value": "current_page"
    },
    {
      "type": 0,
      "value": " de "
    },
    {
      "type": 1,
      "value": "max_page"
    }
  ],
  "o2Cmny": [
    {
      "type": 0,
      "value": "Introduza um URI válido."
    }
  ],
  "o3SfI4": [
    {
      "type": 0,
      "value": "Aplicar zoom até ajustar"
    }
  ],
  "o7bd1o": [
    {
      "type": 0,
      "value": "(UTC+03:30) Teerão"
    }
  ],
  "o8ohVV": [
    {
      "type": 0,
      "value": "ID de esquema"
    }
  ],
  "oAFcW6": [
    {
      "type": 0,
      "value": "Obrigatório. O URI de dados a descodificar para uma representação binária."
    }
  ],
  "oDHXKh": [
    {
      "type": 0,
      "value": "Item"
    }
  ],
  "oLtwMw": [
    {
      "type": 0,
      "value": "Transferência de Conteúdo"
    }
  ],
  "oMphsh": [
    {
      "type": 0,
      "value": "Definições"
    }
  ],
  "oO12r6": [
    {
      "type": 0,
      "value": "(UTC-08:00) Baja California"
    }
  ],
  "oQjIWf": [
    {
      "type": 0,
      "value": "Erros"
    }
  ],
  "oR2x4N": [
    {
      "type": 0,
      "value": "Valor de número inteiro inválido"
    }
  ],
  "oTBkbU": [
    {
      "type": 0,
      "value": "Saída"
    }
  ],
  "oV0xQ9": [
    {
      "type": 0,
      "value": "Introduza o identificador da execução para abrir a execução"
    }
  ],
  "oVVPst": [
    {
      "type": 0,
      "value": "Pretende eliminar todas as alterações não guardadas?"
    }
  ],
  "odQ554": [
    {
      "type": 0,
      "value": "Corpo de resposta"
    }
  ],
  "onXUu0": [
    {
      "type": 0,
      "value": "Adicionar uma nota"
    }
  ],
  "ox2Ou7": [
    {
      "type": 0,
      "value": "Introduza um JSON válido"
    }
  ],
  "oxXV4+": [
    {
      "type": 0,
      "value": "Devolve o primeiro objeto não nulo nos valores de argumento transmitidos."
    }
  ],
  "p/0r2N": [
    {
      "type": 0,
      "value": "Obrigatório. O nome da chave do valor dos dados de formulário a devolver."
    }
  ],
  "p16/4S": [
    {
      "type": 0,
      "value": "Cabeçalhos"
    }
  ],
  "p1IEXb": [
    {
      "type": 0,
      "value": "Introduza os dados do passo anterior. Também pode adicionar dados ao introduzir o caráter \"/\"."
    }
  ],
  "p1Qtm5": [
    {
      "type": 0,
      "value": "Na Aplicação"
    }
  ],
  "p5ZID0": [
    {
      "type": 0,
      "value": "(UTC+03:00) Koweit, Riade"
    }
  ],
  "pC2nr2": [
    {
      "type": 0,
      "value": "Introduzir chave"
    }
  ],
  "pH2uak": [
    {
      "type": 0,
      "value": "Fechar"
    }
  ],
  "pIczsS": [
    {
      "type": 0,
      "value": "Hora de fim"
    }
  ],
  "pMms92": [
    {
      "type": 0,
      "value": "Inserir Conteúdo Dinâmico"
    }
  ],
  "pOTcUO": [
    {
      "type": 0,
      "value": "Obrigatório. Os valores a combinar numa matriz."
    }
  ],
  "pXmFGf": [
    {
      "type": 0,
      "value": "Converter a entrada num valor de tipo Xml"
    }
  ],
  "pYNzbj": [
    {
      "type": 0,
      "value": "Caminho"
    }
  ],
  "pYtSyE": [
    {
      "type": 0,
      "value": "Obrigatório. O número pelo qual se divide o Dividendo. Após a divisão, o resto é retirado."
    }
  ],
  "pcGqoB": [
    {
      "type": 0,
      "value": "Erro ao carregar saídas"
    }
  ],
  "pcuZKB": [
    {
      "type": 0,
      "value": "Devolve uma matriz ou um objeto únicos que tem elementos comuns entre matrizes ou objetos transmitidos. Os parâmetros da função podem ser um conjunto de objetos ou um conjunto de matrizes (não uma mistura de ambos). Se existirem dois objetos com o mesmo nome, o último objeto com esse nome aparece no objeto final."
    }
  ],
  "piaRy6": [
    {
      "type": 0,
      "value": "Acionadores"
    }
  ],
  "pozypE": [
    {
      "type": 0,
      "value": "Corta os espaços em branco à esquerda e à direita da cadeia"
    }
  ],
  "pr9GwA": [
    {
      "type": 0,
      "value": "Atualizar"
    }
  ],
  "ptkf0D": [
    {
      "type": 0,
      "value": "Segurança"
    }
  ],
  "q+ZZjX": [
    {
      "type": 0,
      "value": "Histórico de Novas Tentativas"
    }
  ],
  "q/+Uex": [
    {
      "type": 0,
      "value": "Devolve um nó XML, conjunto de nós ou valor como JSON a partir da expressão XPath fornecida"
    }
  ],
  "q1gfIs": [
    {
      "type": 0,
      "value": "Adicionar um acionador"
    }
  ],
  "q2OCEx": [
    {
      "type": 0,
      "value": "Necessário. O valor a atribuir à propriedade."
    }
  ],
  "q2w8Sk": [
    {
      "type": 0,
      "value": "Converter o parâmetro para uma cadeia"
    }
  ],
  "q4ChjK": [
    {
      "type": 0,
      "value": "Selecionar fluxo de trabalho com acionador \"manual\""
    }
  ],
  "q5TkqE": [
    {
      "type": 0,
      "value": "Obrigatório. O valor a devolver se a expressão for falsa."
    }
  ],
  "q87X20": [
    {
      "type": 0,
      "value": "Adiciona um número inteiro de segundos a um carimbo de data/hora de cadeia"
    }
  ],
  "qAlTD5": [
    {
      "type": 0,
      "value": "Formato de referência de ligação de manifesto não compatível: \""
    },
    {
      "type": 1,
      "value": "referenceKeyFormat"
    },
    {
      "type": 0,
      "value": "\"."
    }
  ],
  "qBNM3e": [
    {
      "type": 0,
      "value": "A ligar a aplicações e serviços"
    }
  ],
  "qBkxGU": [
    {
      "type": 0,
      "value": "Formatar texto como sublinhado. Atalho: ⌘S"
    }
  ],
  "qGfwxW": [
    {
      "type": 0,
      "value": "Identidade gerida"
    }
  ],
  "qJpnIL": [
    {
      "type": 0,
      "value": "Verifica se a cadeia termina com um valor (sensível a maiúsculas e minúsculas, cultura invariante)"
    }
  ],
  "qQoQFv": [
    {
      "type": 0,
      "value": "Ligação inválida."
    }
  ],
  "qSejoi": [
    {
      "type": 0,
      "value": "Devolve verdadeiro se o primeiro argumento for mais pequeno ou igual ao segundo"
    }
  ],
  "qSt0Sb": [
    {
      "type": 0,
      "value": "Obrigatório"
    }
  ],
  "qUMXpq": [
    {
      "type": 0,
      "value": "Ponto Final de Swagger"
    }
  ],
  "qUWBUX": [
    {
      "offset": 0,
      "options": {
        "many": {
          "value": [
            {
              "type": 7
            },
            {
              "type": 0,
              "value": " dias"
            }
          ]
        },
        "one": {
          "value": [
            {
              "type": 7
            },
            {
              "type": 0,
              "value": " dia"
            }
          ]
        },
        "other": {
          "value": [
            {
              "type": 7
            },
            {
              "type": 0,
              "value": " dias"
            }
          ]
        }
      },
      "pluralType": "cardinal",
      "type": 6,
      "value": "days"
    }
  ],
  "qVgQfW": [
    {
      "type": 0,
      "value": "Pesquisar"
    }
  ],
  "qc5S69": [
    {
      "type": 0,
      "value": "Devolve o número de elementos de uma matriz ou uma cadeia"
    }
  ],
  "qiIs4V": [
    {
      "type": 0,
      "value": "Exemplo: "
    },
    {
      "type": 1,
      "value": "example"
    }
  ],
  "qij+Vf": [
    {
      "type": 0,
      "value": "Mudar para modo de visualização predefinido"
    }
  ],
  "qnI4Y1": [
    {
      "type": 0,
      "value": "Obrigatório. O valor que é convertido num número inteiro."
    }
  ],
  "qr1lLG": [
    {
      "type": 0,
      "value": "A função \""
    },
    {
      "type": 1,
      "value": "nodeName"
    },
    {
      "type": 0,
      "value": "\" tem uma entrada com um tipo sem correspondência"
    }
  ],
  "qrxi0L": [
    {
      "type": 0,
      "value": "A resposta assíncrona permite que uma Aplicação Lógica responda com um 202 (Aceite) para indicar que o pedido foi aceite para processamento. Será fornecido um cabeçalho de localização para obter o estado final."
    }
  ],
  "qs9D+A": [
    {
      "type": 0,
      "value": "Propriedade inválida “"
    },
    {
      "type": 1,
      "value": "invalidProperties"
    },
    {
      "type": 0,
      "value": "” para o tipo de autenticação “"
    },
    {
      "type": 1,
      "value": "convertAuthType"
    },
    {
      "type": 0,
      "value": "”."
    }
  ],
  "qy5WqY": [
    {
      "type": 0,
      "value": "Sugestão de fluxo anterior"
    }
  ],
  "qzaoRR": [
    {
      "type": 0,
      "value": "Limite a duração máxima entre novas tentativas e as respostas assíncronas para esta ação. Nota: esta ação não altera o tempo limite de um pedido único"
    }
  ],
  "r/n6/9": [
    {
      "type": 0,
      "value": "Introduza um valor"
    }
  ],
  "r43nMc": [
    {
      "type": 0,
      "value": "Anular"
    }
  ],
  "r7vZ5a": [
    {
      "type": 0,
      "value": "Intervalo mínimo"
    }
  ],
  "r8aZXs": [
    {
      "type": 0,
      "value": "Permite que uma expressão derive o respetivo valor de outro nome JSON e pares de valor ou o resultado da ação de runtime"
    }
  ],
  "r9SVE4": [
    {
      "type": 0,
      "value": "Número Inteiro"
    }
  ],
  "rAwCdh": [
    {
      "type": 0,
      "value": "Ligar através do gateway de dados no local"
    }
  ],
  "rAyuzv": [
    {
      "type": 0,
      "value": "Não"
    }
  ],
  "rCl53e": [
    {
      "type": 0,
      "value": "Título do Cartão"
    }
  ],
  "rDDPpJ": [
    {
      "type": 0,
      "value": "Segredo"
    }
  ],
  "rDt4Iu": [
    {
      "type": 0,
      "value": "A ligação é inválida"
    }
  ],
  "rNi5Y3": [
    {
      "type": 0,
      "value": "Selecione esta caixa de verificação se estiver a configurar uma ligação no local."
    }
  ],
  "rSIBjh": [
    {
      "type": 0,
      "value": "Introduza o valor para o parâmetro."
    }
  ],
  "rSa1Id": [
    {
      "type": 0,
      "value": "Não foram encontrados ficheiros no caminho "
    },
    {
      "type": 1,
      "value": "filePath"
    },
    {
      "type": 0,
      "value": ". Guarde o ficheiro XSLT no caminho especificado para utilizar esta função"
    }
  ],
  "raBiud": [
    {
      "type": 0,
      "value": "Obrigatório. Uma matriz de valores para encontrar o valor máximo ou o primeiro valor de um conjunto."
    }
  ],
  "rcz4w4": [
    {
      "type": 0,
      "value": "Devolve uma representação codificada de URI de um valor"
    }
  ],
  "rd6fai": [
    {
      "type": 0,
      "value": "Utilizar as teclas de seta para a esquerda e direita para navegar entre os comandos"
    }
  ],
  "rh5g4p": [
    {
      "type": 0,
      "value": "Teve êxito"
    }
  ],
  "rn5IsW": [
    {
      "type": 0,
      "value": "Lamento, mas não consegui compreender o seu pedido. Reformule-o e tente novamente."
    }
  ],
  "rsdJcV": [
    {
      "type": 0,
      "value": "Selecione elementos de esquema de origem para criar o seu mapa"
    }
  ],
  "rv0Pn+": [
    {
      "type": 0,
      "value": "Adicionar novo"
    }
  ],
  "rxIJfD": [
    {
      "type": 0,
      "value": "(UTC+09:30) Darwin"
    }
  ],
  "rxMXmZ": [
    {
      "type": 0,
      "value": "(UTC+04:00) Port Louis"
    }
  ],
  "s+4LEa": [
    {
      "type": 0,
      "value": "Abrir pasta"
    }
  ],
  "s5RV9B": [
    {
      "type": 0,
      "value": "Devolve o dia do componente do ano de um carimbo de data/hora de cadeia"
    }
  ],
  "s7nGyC": [
    {
      "type": 0,
      "value": "Eliminar"
    }
  ],
  "sBBLuh": [
    {
      "type": 0,
      "value": "Para guardar este fluxo de trabalho, conclua a configuração destas ações:"
    }
  ],
  "sDkAVZ": [
    {
      "type": 0,
      "value": "Devolve uma matriz de valores que correspondem ao nome da chave a partir de dados do formulário ou de saída de acionador de formulário codificado"
    }
  ],
  "sEqLTV": [
    {
      "type": 0,
      "value": "Separador Teste"
    }
  ],
  "sFbnCs": [
    {
      "type": 0,
      "value": "(UTC-05:00) Chetumal"
    }
  ],
  "sFwHQc": [
    {
      "type": 0,
      "value": "Cancelar a criação de uma ligação"
    }
  ],
  "sQ2vRs": [
    {
      "type": 0,
      "value": "Adicionar Incidente"
    }
  ],
  "sRpETS": [
    {
      "type": 0,
      "value": "Aviso: o valor personalizado não corresponde ao tipo do nó de esquema"
    }
  ],
  "sVQe34": [
    {
      "type": 0,
      "value": "Forneça parâmetros para testar a saída."
    }
  ],
  "sW47JR": [
    {
      "type": 0,
      "value": "Grau de Paralelismo"
    }
  ],
  "sYQDN+": [
    {
      "type": 0,
      "value": "Opções de formatação para a família de tipos de letra"
    }
  ],
  "sZ0G/Z": [
    {
      "type": 0,
      "value": "Obrigatório. Uma cadeia com a unidade de tempo especificada no intervalo para adicionar."
    }
  ],
  "sZHTQV": [
    {
      "type": 0,
      "value": "(UTC+09:00) Chita"
    }
  ],
  "sbPZ9S": [
    {
      "type": 0,
      "value": "Obrigatório. A coleção a verificar para saber se está vazia."
    }
  ],
  "sfJTHV": [
    {
      "type": 0,
      "value": "Obrigatório. O número a remover do Minuendo."
    }
  ],
  "shF9tZ": [
    {
      "type": 0,
      "value": "Chave"
    }
  ],
  "soqP+Z": [
    {
      "type": 0,
      "value": "Devolve verdadeiro se qualquer um destes parâmetros for verdadeiro"
    }
  ],
  "srMbm9": [
    {
      "type": 0,
      "value": "Cancelar"
    }
  ],
  "srpZD2": [
    {
      "type": 0,
      "value": "ID de Cliente"
    }
  ],
  "ss5JPH": [
    {
      "type": 0,
      "value": "Novo parâmetro"
    }
  ],
  "sv+IcU": [
    {
      "type": 0,
      "value": "Não é possível gerar a definição do mapa de dados"
    }
  ],
  "sw6EXK": [
    {
      "type": 0,
      "value": "Estado"
    }
  ],
  "syiNc+": [
    {
      "type": 0,
      "value": "Procurar"
    }
  ],
  "sys5gu": [
    {
      "type": 0,
      "value": "Certificado de Cliente"
    }
  ],
  "sytRna": [
    {
      "type": 0,
      "value": "Falha ao obter entradas dinâmicas. Detalhes do erro: \""
    },
    {
      "type": 1,
      "value": "message"
    },
    {
      "type": 0,
      "value": "\""
    }
  ],
  "t+XCkg": [
    {
      "type": 0,
      "value": "Obrigatório. Uma cadeia que contém o nome do fuso horário de destino. Veja https://msdn.microsoft.com/en-us/library/gg154758.aspx para obter detalhes."
    }
  ],
  "tAbbH8": [
    {
      "type": 0,
      "value": "Demasiadas entradas atribuídas"
    }
  ],
  "tAeKNh": [
    {
      "type": 0,
      "value": "Simples"
    }
  ],
  "tE7Zam": [
    {
      "type": 0,
      "value": "Devolve o URL para invocar o acionador ou a ação"
    }
  ],
  "tH2pT1": [
    {
      "type": 0,
      "value": "Regressar à pesquisa"
    }
  ],
  "tImHz/": [
    {
      "type": 1,
      "value": "days"
    },
    {
      "type": 0,
      "value": "d "
    },
    {
      "type": 1,
      "value": "hours"
    },
    {
      "type": 0,
      "value": "h"
    }
  ],
  "tLZ9Sh": [
    {
      "type": 0,
      "value": "Obrigatório. O índice da parte a obter."
    }
  ],
  "tMRPnG": [
    {
      "type": 0,
      "value": "Esta função fornece detalhes sobre o fluxo de trabalho no runtime"
    }
  ],
  "tMdcE1": [
    {
      "type": 0,
      "value": "Ligação inválida. Atualize a sua ligação para carregar os detalhes completos"
    }
  ],
  "tNoZx2": [
    {
      "type": 0,
      "value": "Tipo"
    }
  ],
  "tTIsTX": [
    {
      "type": 0,
      "value": "Testar este fluxo de trabalho"
    }
  ],
  "tUCptx": [
    {
      "type": 0,
      "value": "Inserir Ligação"
    }
  ],
  "tUU4ak": [
    {
      "type": 0,
      "value": "(UTC+11:00) Chokurdakh"
    }
  ],
  "tUYXRA": [
    {
      "type": 0,
      "value": "Exemplo: 2017-03-24T15:00:00Z"
    }
  ],
  "tUlRzr": [
    {
      "type": 0,
      "value": "Básica"
    }
  ],
  "tWV2mC": [
    {
      "type": 0,
      "value": "às "
    },
    {
      "type": 1,
      "value": "times"
    },
    {
      "type": 0,
      "value": " a cada hora"
    }
  ],
  "tZIlCA": [
    {
      "type": 0,
      "value": "(UTC-08:00) Hora do Pacífico (E.U.A. e Canadá)"
    }
  ],
  "tZj2Xn": [
    {
      "type": 0,
      "value": "Devolve verdadeiro se o primeiro argumento for maior do que o segundo"
    }
  ],
  "taPCmY": [
    {
      "type": 0,
      "value": "Obrigatório. O número de horas a adicionar. Pode ser negativo para subtrair horas."
    }
  ],
  "tarDYT": [
    {
      "type": 0,
      "value": "Devolve verdadeiro se o primeiro argumento for mais pequeno do que o segundo."
    }
  ],
  "td5//c": [
    {
      "type": 0,
      "value": "Fechar nó de árvore"
    }
  ],
  "ti5TEd": [
    {
      "type": 0,
      "value": "Cancelar"
    }
  ],
  "tqqUHX": [
    {
      "type": 0,
      "value": "(UTC+12:45) Ilhas Chatham"
    }
  ],
  "tsmuoF": [
    {
      "type": 0,
      "value": "Nome a Apresentar"
    }
  ],
  "u81zB9": [
    {
      "type": 0,
      "value": "(UTC-09:00) Hora Universal Coordenada-09"
    }
  ],
  "u9tr3k": [
    {
      "type": 0,
      "value": "Selecione um elemento para começar a configurar"
    }
  ],
  "uDI1Um": [
    {
      "type": 0,
      "value": "Código de Estado"
    }
  ],
  "uE0A0s": [
    {
      "type": 0,
      "value": "(UTC) Hora Universal Coordenada"
    }
  ],
  "uIurld": [
    {
      "type": 0,
      "value": "Guardar"
    }
  ],
  "uM1i27": [
    {
      "type": 0,
      "value": "Especificar uma contagem de novas tentativas de 1 a 90"
    }
  ],
  "uN4zFU": [
    {
      "type": 0,
      "value": "OK"
    }
  ],
  "uNHpGB": [
    {
      "type": 0,
      "value": "(UTC+07:00) Banguecoque, Hanói, Jacarta"
    }
  ],
  "uOWkHS": [
    {
      "type": 0,
      "value": "Falha ao obter saídas dinâmicas. Como resultado, as saídas desta operação poderão não estar visíveis em ações subsequentes. Detalhes do erro: "
    },
    {
      "type": 1,
      "value": "message"
    }
  ],
  "uR9WuI": [
    {
      "type": 0,
      "value": "Obrigatório. As coleções a avaliar. Um objeto que apareça em qualquer uma das coleções também aparece no resultado."
    }
  ],
  "uUlBZ8": [
    {
      "type": 0,
      "value": "Adiciona um número inteiro de horas a um carimbo de data/hora de cadeia"
    }
  ],
  "uWf/I5": [
    {
      "type": 0,
      "value": "Mostrar-me"
    }
  ],
  "uZpzqY": [
    {
      "type": 0,
      "value": "Lamentamos, mas o Copilot está temporariamente indisponível. Tente novamente dentro de momentos."
    }
  ],
  "uanMWm": [
    {
      "type": 0,
      "value": "Com êxito"
    }
  ],
  "uc/PoD": [
    {
      "type": 0,
      "value": "Obrigatório. O número de unidades de tempo que o tempo pretendido é no passado."
    }
  ],
  "uc3ytS": [
    {
      "type": 0,
      "value": "Selecionar um runtime"
    }
  ],
  "uczA5c": [
    {
      "type": 0,
      "value": "Obrigatório. A cadeia que poderá conter o valor."
    }
  ],
  "uesaee": [
    {
      "type": 0,
      "value": "Expressão"
    }
  ],
  "uh/+ZN": [
    {
      "type": 0,
      "value": "(UTC-03:00) Gronelândia"
    }
  ],
  "ui3KuP": [
    {
      "type": 0,
      "value": "Erros de operação"
    }
  ],
  "ui7GCl": [
    {
      "type": 0,
      "value": "16"
    }
  ],
  "unMaeV": [
    {
      "type": 0,
      "value": "Variáveis"
    }
  ],
  "urAHv1": [
    {
      "type": 0,
      "value": "4"
    }
  ],
  "usCZ7R": [
    {
      "type": 0,
      "value": "(UTC+11:00) Magadan"
    }
  ],
  "ut5Med": [
    {
      "type": 0,
      "value": "Valor Predefinido"
    }
  ],
  "uwuGU0": [
    {
      "type": 0,
      "value": "(UTC+06:30) Yangon (Rangum)"
    }
  ],
  "uxKRO/": [
    {
      "type": 0,
      "value": "Parâmetros"
    }
  ],
  "uxQ143": [
    {
      "type": 0,
      "value": "Faça uma pergunta relacionada com o seu fluxo de trabalho ou Logic Apps."
    }
  ],
  "uxt1xW": [
    {
      "type": 0,
      "value": "Remover parâmetro \""
    },
    {
      "type": 1,
      "value": "parameterName"
    },
    {
      "type": 0,
      "value": "\" e o respetivo valor"
    }
  ],
  "uzsleE": [
    {
      "type": 0,
      "value": "Cria uma matriz a partir dos parâmetros"
    }
  ],
  "v+keTP": [
    {
      "type": 0,
      "value": "Data do acionador"
    }
  ],
  "v0ENVA": [
    {
      "type": 0,
      "value": "A carregar"
    }
  ],
  "v39HKj": [
    {
      "type": 0,
      "value": "Gera uma cadeia de carateres exclusiva global (GUID)"
    }
  ],
  "v7ipqH": [
    {
      "type": 0,
      "value": "Cada ação tem de ter uma ou mais execução após as configurações"
    }
  ],
  "vEBhDX": [
    {
      "type": 0,
      "value": "Devolve o último índice de um valor numa cadeia (sensível a maiúsculas e minúsculas, cultura invariante)"
    }
  ],
  "vF+gWH": [
    {
      "type": 0,
      "value": "Explicar o que este fluxo faz"
    }
  ],
  "vLereV": [
    {
      "type": 0,
      "value": "Obrigatório. A cadeia da qual se deve retirar os primeiros objetos de Contagem."
    }
  ],
  "vQcQkU": [
    {
      "type": 0,
      "value": "Obrigatório. O valor com o qual a cadeia poderá terminar."
    }
  ],
  "vSlNPe": [
    {
      "type": 0,
      "value": "Eliminar"
    }
  ],
  "vT0DCP": [
    {
      "type": 0,
      "value": "Saídas"
    }
  ],
  "vVJuus": [
    {
      "type": 0,
      "value": "A expressão é inválida."
    }
  ],
  "vX9WYS": [
    {
      "type": 0,
      "value": "Audiência"
    }
  ],
  "va40BJ": [
    {
      "type": 0,
      "value": "Obrigatório. O nome da ação cujas saídas quer."
    }
  ],
  "vdKLiR": [
    {
      "type": 0,
      "value": "Definições de Pedidos"
    }
  ],
  "vdtKjT": [
    {
      "type": 0,
      "value": "Para criar e utilizar uma ligação à API, tem de ter uma identidade gerida configurada nesta aplicação lógica."
    }
  ],
  "viee6C": [
    {
      "type": 0,
      "value": "Duração"
    }
  ],
  "vlDynP": [
    {
      "type": 0,
      "value": "Descartar"
    }
  ],
  "vmlhVB": [
    {
      "type": 0,
      "value": "Para preparar este fluxo de trabalho, conclua a configuração desta ação:"
    }
  ],
  "vr70Gn": [
    {
      "type": 0,
      "value": "Crie uma ligação para "
    },
    {
      "type": 1,
      "value": "connectorName"
    },
    {
      "type": 0,
      "value": "."
    }
  ],
  "vrYqUF": [
    {
      "type": 0,
      "value": "Introduzir valor personalizado"
    }
  ],
  "vvSHR8": [
    {
      "type": 0,
      "value": "Navegar para elemento e ver subordinados"
    }
  ],
  "vwH/XV": [
    {
      "type": 0,
      "value": "Criar parâmetro"
    }
  ],
  "vxOc/M": [
    {
      "type": 0,
      "value": "Contém um valor duplicado"
    }
  ],
  "vz2gZC": [
    {
      "type": 0,
      "value": "Propriedades do Fluxo de Trabalho"
    }
  ],
  "w0pI5M": [
    {
      "type": 0,
      "value": "Não foram encontrados resultados para os filtros especificados"
    }
  ],
  "w16qh+": [
    {
      "type": 0,
      "value": "Consultas"
    }
  ],
  "w5Hhig": [
    {
      "type": 0,
      "value": "Domingo"
    }
  ],
  "w8ijDZ": [
    {
      "type": 0,
      "value": "Fechar"
    }
  ],
  "wEaGWn": [
    {
      "type": 0,
      "value": "Subtrai um número inteiro de uma unidade de tempo especificada a partir de um carimbo de data/hora de cadeia transmitido"
    }
  ],
  "wF7C+h": [
    {
      "type": 0,
      "value": "Cancelar"
    }
  ],
  "wFCkpM": [
    {
      "type": 0,
      "value": "Obrigatório. Uma matriz de valores para encontrar o valor mínimo ou o primeiro valor de um conjunto."
    }
  ],
  "wGYmui": [
    {
      "type": 0,
      "value": "Incluir conteúdo dinâmico"
    }
  ],
  "wPlTDB": [
    {
      "type": 0,
      "value": "Caminho completo"
    }
  ],
  "wQcEXt": [
    {
      "type": 0,
      "value": "Obrigatório. A cadeia que é procurada para o parâmetro 2 e atualizada com o parâmetro 3 quando o parâmetro 2 é encontrado no parâmetro 1."
    }
  ],
  "wQsEwc": [
    {
      "type": 0,
      "value": "Obrigatório. O comprimento da subcadeia."
    }
  ],
  "wV3Lmd": [
    {
      "type": 0,
      "value": "Clicar para eliminar o item"
    }
  ],
  "wWVQuK": [
    {
      "type": 0,
      "value": "Devolve um valor especificado baseado se o resultado da expressão for verdadeiro ou falso"
    }
  ],
  "wXJALc": [
    {
      "type": 0,
      "value": "Menu"
    }
  ],
  "wkiETV": [
    {
      "type": 0,
      "value": "ID de Rastreio de Cliente"
    }
  ],
  "wkvUUA": [
    {
      "type": 0,
      "value": "Erro de correspondência do tipo de entrada"
    }
  ],
  "wl7X0l": [
    {
      "type": 0,
      "value": "Ocultar mini-mapa"
    }
  ],
  "wmDUGV": [
    {
      "type": 0,
      "value": "Converte um carimbo de data/hora de cadeia transmitido a partir de um fuso horário de origem para UTC"
    }
  ],
  "wmw/ai": [
    {
      "type": 0,
      "value": "Devolve uma matriz ou um objeto único com todos os elementos que estão na matriz ou no objeto transmitido para esta função"
    }
  ],
  "woJQhv": [
    {
      "type": 0,
      "value": "URL de retorno:"
    }
  ],
  "wtj07J": [
    {
      "type": 0,
      "value": "(UTC-09:30) Ilhas Marquesas"
    }
  ],
  "wxaQwD": [
    {
      "type": 0,
      "value": "(UTC+04:30) Cabul"
    }
  ],
  "wzEneQ": [
    {
      "type": 0,
      "value": "Fechar"
    }
  ],
  "x+6ccf": [
    {
      "type": 0,
      "value": "Quarta-feira"
    }
  ],
  "x0or2o": [
    {
      "type": 0,
      "value": "Obrigatório. A coleção para a qual se deve obter o comprimento."
    }
  ],
  "x10E1p": [
    {
      "type": 0,
      "value": "Código de Estado"
    }
  ],
  "x2JTW5": [
    {
      "type": 0,
      "value": "Devolve um objeto com a propriedade especificada removida."
    }
  ],
  "x3dWOL": [
    {
      "type": 0,
      "value": "(UTC+01:00) Amesterdão, Berlim, Berna, Roma, Estocolmo, Viena"
    }
  ],
  "x7IYBg": [
    {
      "type": 0,
      "value": "Abortado"
    }
  ],
  "x8kTAX": [
    {
      "type": 0,
      "value": "Eliminar nota"
    }
  ],
  "xC1zg3": [
    {
      "type": 0,
      "value": "Esquemas"
    }
  ],
  "xFQXAI": [
    {
      "type": 0,
      "value": "Ctrl + Z"
    }
  ],
  "xJ6vjn": [
    {
      "type": 0,
      "value": "Devolve uma representação de cadeia de uma cadeia codificada de URI"
    }
  ],
  "xJQeeC": [
    {
      "type": 0,
      "value": "(UTC+02:00) Istambul"
    }
  ],
  "xLF2Zr": [
    {
      "type": 0,
      "value": "Adicionar Linha"
    }
  ],
  "xN3GEX": [
    {
      "type": 0,
      "value": "Introduzir palavra-passe como texto simples ou utilizar um parâmetro seguro"
    }
  ],
  "xQQ9ko": [
    {
      "type": 0,
      "value": "Limiar"
    }
  ],
  "xSMbKr": [
    {
      "type": 0,
      "value": "Mostrar entradas em bruto"
    }
  ],
  "xSSfKC": [
    {
      "type": 0,
      "value": "(UTC-03:00) São Pedro e Miquelão"
    }
  ],
  "xV/oyK": [
    {
      "type": 0,
      "value": "Necessário. O nome da propriedade nova ou existente."
    }
  ],
  "xV4Koe": [
    {
      "type": 0,
      "value": "Código"
    }
  ],
  "xXVu2y": [
    {
      "type": 0,
      "value": "Mudar para o modo de texto"
    }
  ],
  "xYyPR8": [
    {
      "type": 0,
      "value": "Devolve o caminho de um URI. Se o caminho não for especificado, devolve \"/\""
    }
  ],
  "xi2tn6": [
    {
      "type": 0,
      "value": "Parâmetros"
    }
  ],
  "xt5TeT": [
    {
      "type": 0,
      "value": "Os parâmetros são partilhados entre fluxos de trabalho numa Aplicação Lógica."
    }
  ],
  "xvav7+": [
    {
      "type": 0,
      "value": "Ligado a"
    }
  ],
  "xwD1VZ": [
    {
      "type": 0,
      "value": "A carregar entradas"
    }
  ],
  "xwEX2/": [
    {
      "type": 0,
      "value": "Valor"
    }
  ],
  "y1e9yw": [
    {
      "type": 0,
      "value": "Iniciar sessão"
    }
  ],
  "y3AZQB": [
    {
      "type": 0,
      "value": "Necessário. O objeto para comparar a igualdade."
    }
  ],
  "y6BcVN": [
    {
      "type": 0,
      "value": "Obrigatório. A cadeia a partir da qual se escapam carateres não seguros de URL."
    }
  ],
  "yB6PB/": [
    {
      "type": 0,
      "value": "O valor contém expressões de função que não podem ser resolvidas. Apenas são suportados valores constantes"
    }
  ],
  "yBrsFJ": [
    {
      "type": 0,
      "value": "Obrigatório. O valor que é convertido numa matriz."
    }
  ],
  "yF2R//": [
    {
      "type": 0,
      "value": "Devolve um subconjunto de carateres a partir de uma cadeia."
    }
  ],
  "yKOsmK": [
    {
      "type": 0,
      "value": "Devolve uma matriz ordenada por ordem crescente"
    }
  ],
  "yNtBUV": [
    {
      "type": 0,
      "value": "Warning: input node type does not match one of the allowed types for this input."
    }
  ],
  "yRDuqj": [
    {
      "type": 0,
      "value": "Mostrar tudo"
    }
  ],
  "yVFIAQ": [
    {
      "type": 0,
      "value": "(UTC-01:00) Cabo Verde"
    }
  ],
  "yVh9kr": [
    {
      "type": 0,
      "value": "8"
    }
  ],
  "yc0GcM": [
    {
      "type": 0,
      "value": "Dividir uma cadeia ou matriz em segmentos de comprimento igual"
    }
  ],
  "ydqOly": [
    {
      "type": 0,
      "value": "Selecionar um valor"
    }
  ],
  "yjierd": [
    {
      "type": 0,
      "value": "Tipo de expressão \""
    },
    {
      "type": 1,
      "value": "type"
    },
    {
      "type": 0,
      "value": "\" inválido."
    }
  ],
  "yk7L+4": [
    {
      "type": 0,
      "value": "Não gosto"
    }
  ],
  "yoCi15": [
    {
      "type": 0,
      "value": "Selecione uma ligação existente ou crie uma nova."
    }
  ],
  "ypZV9w": [
    {
      "type": 0,
      "value": "Devolve o corpo de uma parte numa saída de várias partes do acionador"
    }
  ],
  "yqRrQ/": [
    {
      "type": 0,
      "value": "Funções de data e hora"
    }
  ],
  "yrYEmk": [
    {
      "type": 0,
      "value": "Enviar-me um e-mail quando..."
    }
  ],
  "ysoumb": [
    {
      "type": 0,
      "value": "Adicionar campo"
    }
  ],
  "yuJBmK": [
    {
      "type": 0,
      "value": "Introduza um número"
    }
  ],
  "yucvJE": [
    {
      "type": 0,
      "value": "(UTC+01:00) Sarajevo, Skopje, Varsóvia, Zagreb"
    }
  ],
  "yyYtZV": [
    {
      "type": 0,
      "value": "Gateway de Ligação"
    }
  ],
  "yzqXMp": [
    {
      "type": 0,
      "value": "Saber mais"
    }
  ],
  "z/UY4k": [
    {
      "type": 0,
      "value": "Navegar para a pasta "
    },
    {
      "type": 1,
      "value": "folderName"
    }
  ],
  "z3VuE+": [
    {
      "type": 0,
      "value": "Menu"
    }
  ],
  "z9kH+0": [
    {
      "type": 0,
      "value": "Isto também removerá todos os passos subordinados."
    }
  ],
  "zBMVKg": [
    {
      "type": 0,
      "value": "Obrigatório. O valor que é convertido num número decimal."
    }
  ],
  "zCsGWP": [
    {
      "type": 0,
      "value": "Introduzir valor"
    }
  ],
  "zEv8dd": [
    {
      "type": 0,
      "value": "Editor de Expressões"
    }
  ],
  "zIDVd9": [
    {
      "type": 0,
      "value": "Obrigatório. A cadeia que é convertida num valor de tipo nativo."
    }
  ],
  "zNesUZ": [
    {
      "type": 0,
      "value": "Uma política de repetição aplica-se a falhas intermitentes, caracterizadas como códigos de estado HTTP 408, 429 e 5xx, para além de quaisquer exceções de conectividade. A predefinição é uma política de intervalo exponencial definida para tentar novamente 4 vezes."
    }
  ],
  "zOvGF8": [
    {
      "type": 0,
      "value": "(UTC+02:00) Atenas, Bucareste"
    }
  ],
  "zTKAc9": [
    {
      "type": 0,
      "value": "Selecionar Ações"
    }
  ],
  "zUWAsJ": [
    {
      "type": 0,
      "value": "Devolve um booleano que indica se uma cadeia é um número inteiro"
    }
  ],
  "zUgja+": [
    {
      "type": 0,
      "value": "Limpar valor personalizado"
    }
  ],
  "zViEGr": [
    {
      "type": 0,
      "value": "(UTC+12:00) Petropavlovsk-Kamchatsky - Antigo"
    }
  ],
  "zb3lE6": [
    {
      "type": 0,
      "value": "Para guardar este fluxo de trabalho, conclua a configuração desta ação:"
    }
  ],
  "zcZpHT": [
    {
      "type": 0,
      "value": "Converte uma cadeia, com, opcionalmente, uma região e um formato para uma data"
    }
  ],
  "zec5Ay": [
    {
      "type": 0,
      "value": "Parar"
    }
  ],
  "ziXw25": [
    {
      "type": 0,
      "value": "Eliminar"
    }
  ],
  "ziYCiA": [
    {
      "type": 0,
      "value": "Resumo"
    }
  ],
  "zjDJwP": [
    {
      "type": 0,
      "value": "Flutuante"
    }
  ],
  "zkeKWE": [
    {
      "type": 0,
      "value": "(UTC-04:00) Caracas"
    }
  ],
  "znGyyU": [
    {
      "type": 0,
      "value": "Adiciona um número inteiro de uma unidade especificada de tempo num carimbo de data/hora de cadeia transmitido"
    }
  ],
  "zsPNYN": [
    {
      "type": 0,
      "value": "Obrigatório. O número a adicionar à Parcela 1."
    }
  ],
  "zxe9hh": [
    {
      "type": 0,
      "value": "Obrigatório. O número de minutos a adicionar. Pode ser negativo para subtrair minutos."
    }
  ]
}<|MERGE_RESOLUTION|>--- conflicted
+++ resolved
@@ -6861,8 +6861,6 @@
       "value": "Adicione primeiro um esquema de origem e, em seguida, selecione elementos para criar o seu mapa"
     }
   ],
-<<<<<<< HEAD
-=======
   "hH/wAd": [
     {
       "type": 0,
@@ -6875,7 +6873,6 @@
       "value": "Permitir segmentação"
     }
   ],
->>>>>>> 6e54011b
   "hN7iBP": [
     {
       "offset": 0,
