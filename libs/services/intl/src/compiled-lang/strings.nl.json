{
  "+UirjI": [
    {
      "type": 0,
<<<<<<< HEAD
      "value": "Setting Label"
=======
      "value": "Label voor instelling"
>>>>>>> 1ab45ee9
    }
  ],
  "/I/U8L": [
    {
      "type": 0,
      "value": "Hoofdtekst"
    }
  ],
  "/NDLmg": [
    {
      "type": 0,
      "value": "Wachten"
    }
  ],
  "0JTHTZ": [
    {
      "type": 0,
      "value": "Uitvoeringsmenu weergeven"
    }
  ],
  "0ZlNtf": [
    {
      "type": 0,
      "value": "Voltooid met nieuwe pogingen"
    }
  ],
  "0y5eia": [
    {
      "type": 0,
      "value": "Meer opdrachten"
    }
  ],
  "1A1P5b": [
    {
      "type": 0,
      "value": "Opmerking"
    }
  ],
  "1R6Vaa": [
    {
      "offset": 0,
      "options": {
        "=0": {
          "value": [
            {
              "type": 0,
              "value": "Er komen geen items overeen."
            }
          ]
        },
        "one": {
          "value": [
            {
              "type": 7
            },
            {
              "type": 0,
              "value": " item komt overeen."
            }
          ]
        },
        "other": {
          "value": [
            {
              "type": 7
            },
            {
              "type": 0,
              "value": " items komen overeen."
            }
          ]
        }
      },
      "pluralType": "cardinal",
      "type": 6,
      "value": "count"
    }
  ],
  "2K2fAj": [
    {
      "type": 0,
      "value": "Eindtijd"
    }
  ],
  "2mnU/w": [
    {
      "type": 0,
      "value": "Uit"
    }
  ],
  "33+WHG": [
    {
      "type": 0,
      "value": "Id"
    }
  ],
  "3kI7xF": [
    {
      "type": 0,
      "value": "Mislukt"
    }
  ],
  "4cVuMw": [
    {
      "type": 0,
      "value": "Opmerkingen kunnen alleen worden toegevoegd tijdens de invoerfasen van een stap."
    }
  ],
  "4vmGh0": [
    {
      "type": 0,
      "value": "Serviceaanvraag-id"
    }
  ],
  "5qzZMo": [
    {
      "type": 0,
      "value": "Loading..."
    }
  ],
  "5rkegy": [
    {
      "type": 0,
      "value": "Parameter verwijderen"
    }
  ],
  "6jiO7t": [
    {
      "type": 0,
      "value": "Uitvoering weergeven"
    }
  ],
  "6oqk+A": [
    {
      "type": 0,
      "value": "Vorige"
    }
  ],
  "7GSk99": [
    {
      "type": 0,
      "value": "OK"
    }
  ],
  "7k9jXx": [
    {
      "type": 0,
      "value": "Statuscode"
    }
  ],
  "7yEdSt": [
    {
      "type": 0,
      "value": "Meer weergeven"
    }
  ],
  "7yFLpB": [
    {
      "type": 0,
      "value": "URL kopiëren"
    }
  ],
  "8L+oIz": [
    {
      "type": 0,
      "value": "Kan de designer niet weergeven vanwege meerdere triggers in de definitie."
    }
  ],
  "BKL0ZG": [
    {
      "type": 0,
      "value": "Begintijd"
    }
  ],
  "Bn8iTS": [
    {
      "type": 0,
      "value": "Statustype:"
    }
  ],
  "CG772M": [
    {
      "type": 0,
      "value": "Een verbinding is vereist"
    }
  ],
  "DFo+mo": [
    {
      "type": 0,
      "value": "Aan"
    }
  ],
  "DZZ3fj": [
    {
      "type": 0,
      "value": "Duur"
    }
  ],
  "ERAWZA": [
    {
      "type": 0,
      "value": "Antwoord"
    }
  ],
  "FXLR5M": [
    {
      "offset": 0,
      "options": {
        "one": {
          "value": [
            {
              "type": 7
            },
            {
              "type": 0,
              "value": " uur"
            }
          ]
        },
        "other": {
          "value": [
            {
              "type": 7
            },
            {
              "type": 0,
              "value": " uur"
            }
          ]
        }
      },
      "pluralType": "cardinal",
      "type": 6,
      "value": "hours"
    }
  ],
  "FslNgF": [
    {
      "type": 0,
      "value": "Status"
    }
  ],
  "GreYWQ": [
    {
      "type": 0,
      "value": "Voer een parameternaam in."
    }
  ],
  "GzQQqH": [
    {
      "type": 0,
      "value": "Matrix"
    }
  ],
  "HfrUId": [
    {
      "type": 0,
      "value": "Selecteer een kaart om de inhoud weer te geven"
    }
  ],
  "HymOpF": [
    {
      "type": 0,
      "value": "Instellingswaarde"
    }
  ],
  "JbgTET": [
    {
      "type": 0,
      "value": "Methode"
    }
  ],
  "JnlcZQ": [
    {
      "type": 0,
      "value": "Naam:"
    }
  ],
  "M0HMjE": [
    {
      "type": 0,
      "value": "Opmerking toevoegen"
    }
  ],
  "M6U2LE": [
    {
      "type": 0,
      "value": "De parameters worden opgeslagen wanneer de werkstroom wordt opgeslagen. U kunt deze hier bewerken voordat u deze opslaat of u kunt deze bewerken in de parameterpagina na het opslaan."
    }
  ],
  "Mb+Eaq": [
    {
      "type": 0,
      "value": "Booleaans"
    }
  ],
  "Mb/Vp8": [
    {
      "type": 0,
      "value": "Volgende mislukt"
    }
  ],
  "MmBfD1": [
    {
      "type": 0,
      "value": "Onverwachte fout"
    }
  ],
  "NPUFgH": [
    {
      "type": 0,
      "value": "Status"
    }
  ],
  "O36+wl": [
    {
      "type": 0,
      "value": "Parameter bewerken"
    }
  ],
  "OFKZzQ": [
    {
      "type": 0,
      "value": "Bewerkingsopties:"
    }
  ],
  "OSHNZ2": [
    {
      "type": 0,
      "value": "Opmerking"
    }
  ],
  "Oib1mL": [
    {
      "type": 1,
      "value": "hours"
    },
    {
      "type": 0,
      "value": "h "
    },
    {
      "type": 1,
      "value": "minutes"
    },
    {
      "type": 0,
      "value": "m"
    }
  ],
  "OnrO5/": [
    {
      "type": 0,
      "value": "Een beheerde identiteit selecteren"
    }
  ],
  "PF87Ew": [
    {
      "type": 0,
      "value": "Voltooid"
    }
  ],
  "PP63jY": [
    {
      "type": 0,
      "value": "meer deelvensters"
    }
  ],
  "PQOiAc": [
    {
      "type": 0,
      "value": "Samenvouwen"
    }
  ],
  "PaPPLr": [
    {
      "type": 0,
      "value": "Afgebroken"
    }
  ],
  "Q/7unA": [
    {
      "type": 0,
      "value": "Object"
    }
  ],
  "QQYzHC": [
    {
      "type": 0,
      "value": "Contextmenu voor "
    },
    {
      "type": 1,
      "value": "title"
    },
    {
      "type": 0,
      "value": "-kaart"
    }
  ],
  "QknZQ1": [
    {
      "type": 0,
      "value": "Laden..."
    }
  ],
  "Qu1HkA": [
    {
      "type": 1,
      "value": "hours"
    },
    {
      "type": 0,
      "value": "h"
    }
  ],
  "RhH4pF": [
    {
      "offset": 0,
      "options": {
        "one": {
          "value": [
            {
              "type": 7
            },
            {
              "type": 0,
              "value": " minuut"
            }
          ]
        },
        "other": {
          "value": [
            {
              "type": 7
            },
            {
              "type": 0,
              "value": " minuten"
            }
          ]
        }
      },
      "pluralType": "cardinal",
      "type": 6,
      "value": "minutes"
    }
  ],
  "SXb47U": [
    {
      "type": 1,
      "value": "minutes"
    },
    {
      "type": 0,
      "value": "m"
    }
  ],
  "T8Xqt9": [
    {
      "type": 0,
      "value": "Mislukt"
    }
  ],
  "TZv5JE": [
    {
      "type": 0,
      "value": "Naam"
    }
  ],
  "Tb2QLA": [
    {
      "type": 0,
      "value": "Clientaanvraag-id"
    }
  ],
  "Tz5jTR": [
    {
      "type": 0,
      "value": "Samenvouwen/uitvouwen"
    }
  ],
  "UCNM4L": [
    {
      "type": 0,
      "value": "Gebruik de lijst met dynamische inhoud om te verwijzen naar een parameter."
    }
  ],
  "USVffu": [
    {
      "type": 0,
      "value": "Kan de inhoud niet weergegeven vanwege de beveiligingsconfiguratie."
    }
  ],
  "V0ZbQO": [
    {
      "type": 0,
      "value": "Minder weergeven"
    }
  ],
  "VKAk5g": [
    {
      "type": 0,
      "value": "De opgegeven naam van de werkstroomuitvoering is niet geldig."
    }
  ],
  "VXBWrq": [
    {
      "type": 0,
      "value": "Opmerking"
    }
  ],
  "VZHick": [
    {
      "type": 0,
      "value": "Duur"
    }
  ],
  "Vaacox": [
    {
      "type": 0,
      "value": "Uitvoeringsgeschiedenis"
    }
  ],
  "W070M2": [
    {
      "type": 0,
      "value": "van "
    },
    {
      "type": 1,
      "value": "max"
    }
  ],
  "X8JjjT": [
    {
      "type": 1,
      "value": "days"
    },
    {
      "type": 0,
      "value": " dagen "
    },
    {
      "type": 1,
      "value": "hours"
    },
    {
      "type": 0,
      "value": " uren"
    }
  ],
  "XFFpu/": [
    {
      "type": 0,
      "value": "Opnieuw proberen"
    }
  ],
  "XOzn/3": [
    {
      "type": 0,
      "value": "Verbindingsnaam"
    }
  ],
  "XTuxmH": [
    {
      "type": 1,
      "value": "minutes"
    },
    {
      "type": 0,
      "value": " minuten "
    },
    {
      "type": 1,
      "value": "seconds"
    },
    {
      "type": 0,
      "value": " seconden"
    }
  ],
  "Xnn0uj": [
    {
      "type": 0,
      "value": "Aanvraag"
    }
  ],
  "Y0H9aX": [
    {
      "type": 0,
      "value": "Meer informatie"
    }
  ],
  "YIBDSH": [
    {
      "type": 1,
      "value": "days"
    },
    {
      "type": 0,
      "value": "d"
    }
  ],
  "YJJ+gQ": [
    {
      "type": 0,
      "value": "Tekenreeks"
    }
  ],
  "ZbX8xq": [
    {
      "type": 0,
      "value": "Deze bewerking is al verwijderd."
    }
  ],
  "ba9yGJ": [
    {
      "type": 0,
      "value": "Meer laden"
    }
  ],
  "bgfjqS": [
    {
      "type": 0,
<<<<<<< HEAD
      "value": "Label setting"
=======
      "value": "Labelinstelling"
>>>>>>> 1ab45ee9
    }
  ],
  "ci6ex1": [
    {
      "type": 0,
      "value": "Waarde"
    }
  ],
  "cj+kyo": [
    {
      "type": 0,
      "value": "Geannuleerd"
    }
  ],
  "cmTCsW": [
    {
      "type": 0,
      "value": "Er is een fout opgetreden bij het laden van het onderdeel."
    }
  ],
  "cqiqcf": [
    {
      "type": 0,
      "value": "Begintijd"
    }
  ],
  "d3bSQA": [
    {
      "type": 0,
      "value": "Opmerking verwijderen"
    }
  ],
  "e4Onhn": [
    {
      "type": 0,
      "value": "Niet opgegeven"
    }
  ],
  "eRvRWs": [
    {
      "type": 0,
      "value": "Begintijd"
    }
  ],
  "ftwXvc": [
    {
      "type": 0,
      "value": "Genegeerd"
    }
  ],
  "gCXOd5": [
    {
      "type": 0,
      "value": "URI"
    }
  ],
  "gKq3Jv": [
    {
      "type": 0,
      "value": "Vorige mislukt"
    }
  ],
  "hN7iBP": [
    {
      "offset": 0,
      "options": {
        "one": {
          "value": [
            {
              "type": 7
            },
            {
              "type": 0,
              "value": " seconden"
            }
          ]
        },
        "other": {
          "value": [
            {
              "type": 7
            },
            {
              "type": 0,
              "value": " seconden"
            }
          ]
        }
      },
      "pluralType": "cardinal",
      "type": 6,
      "value": "seconds"
    }
  ],
  "hdnZ9Y": [
    {
      "type": 0,
      "value": "Alt/Option + klik om "
    },
    {
      "type": 1,
      "value": "displayName"
    },
    {
      "type": 0,
      "value": " te downloaden"
    }
  ],
  "hrbDu6": [
    {
      "type": 0,
      "value": "Duur"
    }
  ],
  "iBlvhu": [
    {
      "type": 0,
      "value": "Opmerking"
    }
  ],
  "iJOIca": [
    {
      "type": 0,
      "value": "Volgende"
    }
  ],
  "iRjBf4": [
    {
      "type": 0,
      "value": "Voor deze actie zijn tests geconfigureerd."
    }
  ],
  "iU1OJh": [
    {
      "type": 0,
      "value": "Uitvouwen"
    }
  ],
  "iUs7pv": [
    {
      "type": 0,
      "value": "Annuleren"
    }
  ],
  "iql+jn": [
    {
      "type": 1,
      "value": "seconds"
    },
    {
      "type": 0,
      "value": "s"
    }
  ],
  "jfInxm": [
    {
      "type": 0,
      "value": "In JSON bewerken"
    }
  ],
  "k41+13": [
    {
      "type": 0,
      "value": "Overgeslagen"
    }
  ],
  "kHcCxH": [
    {
      "type": 1,
      "value": "minutes"
    },
    {
      "type": 0,
      "value": "m "
    },
    {
      "type": 1,
      "value": "seconds"
    },
    {
      "type": 0,
      "value": "s"
    }
  ],
  "kYivbS": [
    {
      "type": 0,
      "value": "Downloaden (Alt/Option + klikken)"
    }
  ],
  "l36V56": [
    {
      "type": 1,
      "value": "hours"
    },
    {
      "type": 0,
      "value": " uren "
    },
    {
      "type": 1,
      "value": "minutes"
    },
    {
      "type": 0,
      "value": " minuten"
    }
  ],
  "lPTdSf": [
    {
      "type": 0,
      "value": "Trigger uitvoeren"
    }
  ],
  "lV77P8": [
    {
      "type": 0,
      "value": "Titel"
    }
  ],
  "lgs5sf": [
    {
      "type": 0,
      "value": "Statusloze uitvoeringsmodus:"
    }
  ],
  "lztiwS": [
    {
      "type": 0,
      "value": "Werkelijke waarde"
    }
  ],
  "m7Y6Qf": [
    {
      "type": 0,
      "value": "Testen"
    }
  ],
  "m8Q61y": [
    {
      "type": 0,
      "value": "Naam"
    }
  ],
  "o1HOyf": [
    {
      "type": 1,
      "value": "current_page"
    },
    {
      "type": 0,
      "value": " van "
    },
    {
      "type": 1,
      "value": "max_page"
    }
  ],
  "oV0xQ9": [
    {
      "type": 0,
      "value": "Voer de uitvoerings-id in om de uitvoering te openen"
    }
  ],
  "p16/4S": [
    {
      "type": 0,
      "value": "Kopteksten"
    }
  ],
  "pIczsS": [
    {
      "type": 0,
      "value": "Eindtijd"
    }
  ],
  "pRUJff": [
    {
      "type": 0,
      "value": "Parameters"
    }
  ],
  "pr9GwA": [
    {
      "type": 0,
      "value": "Vernieuwen"
    }
  ],
  "qGfwxW": [
    {
      "type": 0,
      "value": "Beheerde identiteit"
    }
  ],
  "qSt0Sb": [
    {
      "type": 0,
      "value": "Vereist"
    }
  ],
  "qUWBUX": [
    {
      "offset": 0,
      "options": {
        "one": {
          "value": [
            {
              "type": 7
            },
            {
              "type": 0,
              "value": " dag"
            }
          ]
        },
        "other": {
          "value": [
            {
              "type": 7
            },
            {
              "type": 0,
              "value": " dagen"
            }
          ]
        }
      },
      "pluralType": "cardinal",
      "type": 6,
      "value": "days"
    }
  ],
  "r9SVE4": [
    {
      "type": 0,
      "value": "Int"
    }
  ],
  "rCl53e": [
    {
      "type": 0,
      "value": "Kaarttitel"
    }
  ],
  "shF9tZ": [
    {
      "type": 0,
      "value": "Sleutel"
    }
  ],
  "ss5JPH": [
    {
      "type": 0,
      "value": "Nieuwe parameter"
    }
  ],
  "tImHz/": [
    {
      "type": 1,
      "value": "days"
    },
    {
      "type": 0,
      "value": "d "
    },
    {
      "type": 1,
      "value": "hours"
    },
    {
      "type": 0,
      "value": "h"
    }
  ],
  "tNoZx2": [
    {
      "type": 0,
      "value": "Type"
    }
  ],
  "uN4zFU": [
    {
      "type": 0,
      "value": "OK"
    }
  ],
  "ut5Med": [
    {
      "type": 0,
      "value": "Standaardwaarde"
    }
  ],
  "vSlNPe": [
    {
      "type": 0,
      "value": "Verwijderen"
    }
  ],
  "vwH/XV": [
    {
      "type": 0,
      "value": "Parameter maken"
    }
  ],
  "vz2gZC": [
    {
      "type": 0,
      "value": "Werkstroomeigenschappen"
    }
  ],
  "wHYQyg": [
    {
      "type": 0,
      "value": "Time-out opgetreden"
    }
  ],
  "woJQhv": [
    {
      "type": 0,
      "value": "Callback-URL:"
    }
  ],
  "xt5TeT": [
    {
      "type": 0,
      "value": "Parameters worden gedeeld in workflows in een logische app."
    }
  ],
  "xwEX2/": [
    {
      "type": 0,
      "value": "Waarde"
    }
  ],
  "z4YYlQ": [
    {
      "type": 0,
      "value": "Voer de standaardwaarde voor de parameter in."
    }
  ],
  "ziYCiA": [
    {
      "type": 0,
      "value": "Samenvatting"
    }
  ],
  "zjDJwP": [
    {
      "type": 0,
      "value": "Zwevende komma"
    }
  ]
}<|MERGE_RESOLUTION|>--- conflicted
+++ resolved
@@ -2,11 +2,7 @@
   "+UirjI": [
     {
       "type": 0,
-<<<<<<< HEAD
-      "value": "Setting Label"
-=======
       "value": "Label voor instelling"
->>>>>>> 1ab45ee9
     }
   ],
   "/I/U8L": [
@@ -632,11 +628,7 @@
   "bgfjqS": [
     {
       "type": 0,
-<<<<<<< HEAD
-      "value": "Label setting"
-=======
       "value": "Labelinstelling"
->>>>>>> 1ab45ee9
     }
   ],
   "ci6ex1": [
