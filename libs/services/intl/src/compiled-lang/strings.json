--- conflicted
+++ resolved
@@ -7027,21 +7027,12 @@
       "value": "Undo"
     }
   ],
-<<<<<<< HEAD
-  "hTZZr+": [
-    {
-      "type": 0,
-      "value": "Connected actions"
-    }
-  ],
   "hW7oe7": [
     {
       "type": 0,
       "value": "Enter description"
     }
   ],
-=======
->>>>>>> 2fe74043
   "hZqQdt": [
     {
       "type": 0,
