{
  "++ZVe/": [
    {
      "type": 0,
      "value": "Testing"
    }
  ],
  "+0yxlR": [
    {
      "type": 0,
      "value": "Function display"
    }
  ],
  "+Uvo/p": [
    {
      "type": 0,
      "value": "Alt text for down chevron"
    }
  ],
  "+ZSBrq": [
    {
      "type": 0,
      "value": "Context menu for "
    },
    {
      "type": 1,
      "value": "title"
    },
    {
      "type": 0,
      "value": " card"
    }
  ],
  "+mAJR3": [
    {
      "type": 0,
      "value": "(UTC+08:00) Kuala Lumpur, Singapore"
    }
  ],
  "+powfX": [
    {
      "type": 0,
      "value": "Time zone"
    }
  ],
  "/EU/oJ": [
    {
      "type": 0,
      "value": "Required. A string that contains the time zone name of the source time zone. See 'Default Time Zones' at 'https://go.microsoft.com/fwlink/?linkid=2238292'."
    }
  ],
  "/I/U8L": [
    {
      "type": 0,
      "value": "Body"
    }
  ],
  "/NDLmg": [
    {
      "type": 0,
      "value": "Waiting"
    }
  ],
  "/NtebP": [
    {
      "type": 0,
      "value": "(UTC+05:00) Islamabad, Karachi"
    }
  ],
  "/QqADs": [
    {
      "type": 0,
      "value": "Returns the elements in the array starting at index Count"
    }
  ],
  "/RS9F7": [
    {
      "type": 0,
      "value": "(UTC-06:00) Saskatchewan"
    }
  ],
  "/ULFwg": [
    {
      "type": 0,
      "value": "Change connection"
    }
  ],
  "/VcZ9g": [
    {
      "type": 0,
      "value": "This connector has multiple versions, built-in and Azure-hosted. Use built-in for the best performance, connection-string authentication, and other features. Use Azure-hosted for other authentication options."
    }
  ],
  "/WW7If": [
    {
      "type": 0,
      "value": "True"
    }
  ],
  "/doURb": [
    {
      "type": 0,
      "value": "Convert the input to an array"
    }
  ],
  "/km5eO": [
    {
      "type": 0,
      "value": "(UTC-04:00) Asuncion"
    }
  ],
  "/mjH84": [
    {
      "type": 0,
      "value": "Show raw outputs"
    }
  ],
  "/n13VL": [
    {
      "type": 0,
      "value": "Properties"
    }
  ],
  "/qchXQ": [
    {
      "type": 0,
      "value": "Required. The collection to join items from."
    }
  ],
  "/qu3zt": [
    {
      "type": 0,
      "value": "0"
    }
  ],
  "/ut0u7": [
    {
      "type": 0,
      "value": "Returns the first Count elements from the array or string passed in"
    }
  ],
  "/vWMKW": [
    {
      "type": 0,
      "value": "Missing required inputs"
    }
  ],
  "/yYyOq": [
    {
      "type": 0,
      "value": "Resource Group"
    }
  ],
  "00xlpa": [
    {
      "type": 0,
      "value": "Shared"
    }
  ],
  "02vyBk": [
    {
      "type": 0,
      "value": "Trigger"
    }
  ],
  "03RO5d": [
    {
      "type": 0,
      "value": "Edit parameter"
    }
  ],
  "04AwK7": [
    {
      "type": 0,
      "value": "Error code: '"
    },
    {
      "type": 1,
      "value": "errorCode"
    },
    {
      "type": 0,
      "value": "', Message: '"
    },
    {
      "type": 1,
      "value": "message"
    },
    {
      "type": 0,
      "value": "'."
    }
  ],
  "06zKZg": [
    {
      "type": 0,
      "value": "(UTC+04:00) Tbilisi"
    }
  ],
  "07ZsoY": [
    {
      "type": 0,
      "value": "Returns the start of the hour to a string timestamp passed in"
    }
  ],
  "07oZoX": [
    {
      "type": 0,
      "value": "(UTC+12:00) Anadyr, Petropavlovsk-Kamchatsky"
    }
  ],
  "08e2rO": [
    {
      "type": 0,
      "value": "The managed identity used with this operation no longer exists. To continue, set up an identity or change the connection."
    }
  ],
  "09B9CU": [
    {
      "type": 0,
      "value": "Returns the URL to invoke the trigger or action. Note: This function can only be used in an httpWebhook and apiConnectionWebhook, not in a manual, recurrence, http, or apiConnection."
    }
  ],
  "0B5xDu": [
    {
      "type": 0,
      "value": "(UTC+05:30) Sri Jayawardenepura"
    }
  ],
  "0CvRZW": [
    {
      "type": 0,
      "value": "Save"
    }
  ],
  "0FzNJV": [
    {
      "type": 0,
      "value": "Required. The base64 encoded string."
    }
  ],
  "0GT0SI": [
    {
      "type": 0,
      "value": "Cancel"
    }
  ],
  "0GqNGo": [
    {
      "type": 0,
      "value": "Url decodes the input string"
    }
  ],
  "0IRUjM": [
    {
      "type": 0,
      "value": "Select a target schema node to start mapping"
    }
  ],
  "0JTHTZ": [
    {
      "type": 0,
      "value": "Show run menu"
    }
  ],
  "0KMjv6": [
    {
      "type": 0,
      "value": "Tracking"
    }
  ],
  "0R2D5l": [
    {
      "type": 0,
      "value": "Returns a binary representation of a URI encoded string"
    }
  ],
  "0SSwxD": [
    {
      "type": 0,
      "value": "Close panel"
    }
  ],
  "0Vzp0l": [
    {
      "type": 0,
      "value": "Collapse"
    }
  ],
  "0ZlNtf": [
    {
      "type": 0,
      "value": "Succeeded with retries"
    }
  ],
  "0i/6TR": [
    {
      "type": 0,
      "value": "Required. The string to convert to upper casing. If a character in the string does not have an uppercase equivalent, the character is included unchanged in the returned string."
    }
  ],
  "0m2Y1/": [
    {
      "type": 0,
      "value": "Value"
    }
  ],
  "0oebOm": [
    {
      "type": 0,
      "value": "Outputs"
    }
  ],
  "0p+pJq": [
    {
      "type": 0,
      "value": "Returns the remainder after dividing the two numbers (modulo)"
    }
  ],
  "0qV0Qe": [
    {
      "type": 0,
      "value": "Required. The string that may contain the value."
    }
  ],
  "0qcKzG": [
    {
      "type": 1,
      "value": "parameterName"
    },
    {
      "type": 0,
      "value": " is no longer present in the operation schema. It should be removed before the workflow is re-saved."
    }
  ],
  "0uj1Li": [
    {
      "type": 0,
      "value": "Returns a binary representation of an input data URI string"
    }
  ],
  "0upuCv": [
    {
      "type": 0,
      "value": "Hour"
    }
  ],
  "0vfdFS": [
    {
      "type": 0,
      "value": "every day"
    }
  ],
  "0xLWzG": [
    {
      "type": 0,
      "value": "The name already exists or is invalid. Update the name before you continue."
    }
  ],
  "0y5eia": [
    {
      "type": 0,
      "value": "More commands"
    }
  ],
  "1+Z8n9": [
    {
      "type": 0,
      "value": "Required. The data URI to convert to String representation."
    }
  ],
  "109OPL": [
    {
      "type": 0,
      "value": "Returns the port from a URI. If port is not specified, returns the default port for the protocol"
    }
  ],
  "11qu8f": [
    {
      "type": 0,
      "value": "Enter a valid integer."
    }
  ],
  "14lYtE": [
    {
      "type": 0,
      "value": "18"
    }
  ],
  "1A1P5b": [
    {
      "type": 0,
      "value": "Comment"
    }
  ],
  "1D047X": [
    {
      "type": 0,
      "value": "Required. The value to convert to XML."
    }
  ],
  "1Fn5n+": [
    {
      "type": 0,
      "value": "Required. The URI encoded string."
    }
  ],
  "1KFpTX": [
    {
      "type": 0,
      "value": "(UTC+03:00) Minsk"
    }
  ],
  "1NBvKu": [
    {
      "type": 0,
      "value": "Convert the parameter argument to a floating-point number"
    }
  ],
  "1R6Vaa": [
    {
      "offset": 0,
      "options": {
        "=0": {
          "value": [
            {
              "type": 0,
              "value": "no items matched."
            }
          ]
        },
        "one": {
          "value": [
            {
              "type": 7
            },
            {
              "type": 0,
              "value": " item matched."
            }
          ]
        },
        "other": {
          "value": [
            {
              "type": 7
            },
            {
              "type": 0,
              "value": " items matched."
            }
          ]
        }
      },
      "pluralType": "cardinal",
      "type": 6,
      "value": "count"
    }
  ],
  "1REk6u": [
    {
      "type": 0,
      "value": "Enter a valid email."
    }
  ],
  "1TE0e8": [
    {
      "type": 0,
      "value": "Required. The value to search the index of."
    }
  ],
  "1VRGCF": [
    {
      "type": 0,
      "value": "Specify one or more expressions which must be true for the trigger to fire."
    }
  ],
  "1YEc9e": [
    {
      "type": 0,
      "value": "Enter a valid condition."
    }
  ],
  "1ZDLZA": [
    {
      "type": 0,
      "value": "Learn more"
    }
  ],
  "1ZSzl6": [
    {
      "type": 0,
      "value": "Each run after configuration must have at least one status checked"
    }
  ],
  "1dlfUe": [
    {
      "type": 0,
      "value": "Actions perform operations on data, communicate between systems, or run other tasks."
    }
  ],
  "1eKQwo": [
    {
      "type": 0,
      "value": "(UTC+08:00) Perth"
    }
  ],
  "1ejxkP": [
    {
      "type": 0,
      "value": "Secure Inputs"
    }
  ],
  "1hHFdx": [
    {
      "type": 0,
      "value": "(UTC-01:00) Azores"
    }
  ],
  "1htSs7": [
    {
      "type": 0,
      "value": "Off"
    }
  ],
  "1jhzOM": [
    {
      "type": 0,
      "value": "Required. The object to check if it is less than value being compared to."
    }
  ],
  "1nODUD": [
    {
      "type": 0,
      "value": "Hide functions"
    }
  ],
  "1nvvw1": [
    {
      "type": 0,
      "value": "Enter the value of the Authorization header"
    }
  ],
  "1pjO9s": [
    {
      "type": 0,
      "value": "Hide source schema"
    }
  ],
  "1uGBLP": [
    {
      "type": 0,
      "value": "5"
    }
  ],
  "1zgFh1": [
    {
      "type": 0,
      "value": "Dismiss"
    }
  ],
  "20oqsp": [
    {
      "type": 0,
      "value": "Add children (recursive)"
    }
  ],
  "23fENy": [
    {
      "type": 0,
      "value": "Returns a binary representation of a base 64 encoded string"
    }
  ],
  "23szE+": [
    {
      "type": 0,
      "value": "Required. The value to convert to data URI."
    }
  ],
  "23uZn1": [
    {
      "type": 0,
      "value": "Global search"
    }
  ],
  "27Nhhv": [
    {
      "type": 0,
      "value": "Select an API from an API Management instance"
    }
  ],
  "2CXCOt": [
    {
      "type": 0,
      "value": "Select a file to upload"
    }
  ],
  "2Cdt4p": [
    {
      "type": 0,
      "value": "Enable split-on to start an instance of the workflow per item in the selected array. Each instance can also have a distinct tracking id."
    }
  ],
  "2JA3gY": [
    {
      "type": 0,
      "value": "Expand tree node"
    }
  ],
  "2K2fAj": [
    {
      "type": 0,
      "value": "End time"
    }
  ],
  "2NXYYu": [
    {
      "type": 0,
      "value": "Search"
    }
  ],
  "2Noh96": [
    {
      "type": 0,
      "value": "17"
    }
  ],
  "2TMGk7": [
    {
      "type": 0,
      "value": "Managed identity"
    }
  ],
  "2ZfzaY": [
    {
      "type": 0,
      "value": "Select existing"
    }
  ],
  "2cVEMV": [
    {
      "type": 0,
      "value": "Returns a single value matching the key name from form-data or form-encoded action output"
    }
  ],
  "2gzGrJ": [
    {
      "type": 0,
      "value": "Required. The name of the action with a form-data or form-encoded response."
    }
  ],
  "2hrQOL": [
    {
      "type": 0,
      "value": "(UTC+00:00) Dublin, Edinburgh, Lisbon, London"
    }
  ],
  "2kWLLc": [
    {
      "type": 0,
      "value": "Start Time"
    }
  ],
  "2pRsUf": [
    {
      "type": 0,
      "value": "Enter a valid array."
    }
  ],
  "2r30S9": [
    {
      "type": 0,
      "value": "Insert a new step after "
    },
    {
      "type": 1,
      "value": "parentName"
    }
  ],
  "2tTQ0A": [
    {
      "type": 0,
      "value": "On"
    }
  ],
  "2vnYre": [
    {
      "type": 0,
      "value": "Add Action"
    }
  ],
  "2y24a/": [
    {
      "type": 0,
      "value": "Save"
    }
  ],
  "3+TQMa": [
    {
      "type": 0,
      "value": "Loading connection..."
    }
  ],
  "30njcn": [
    {
      "type": 0,
      "value": "Create Connection"
    }
  ],
  "33+WHG": [
    {
      "type": 0,
      "value": "Identifier"
    }
  ],
  "34Nt/B": [
    {
      "type": 0,
      "value": "alt text for button icon"
    }
  ],
  "36RiST": [
    {
      "type": 0,
      "value": "System-assigned managed identity"
    }
  ],
  "3AWwVl": [
    {
      "type": 0,
      "value": "Code"
    }
  ],
  "3BZnxY": [
    {
      "type": 0,
      "value": "Add dynamic content"
    }
  ],
  "3ERi+E": [
    {
      "type": 0,
      "value": "Terms of Service"
    }
  ],
  "3GINhd": [
    {
      "type": 0,
      "value": "Triggers"
    }
  ],
  "3KPLpx": [
    {
      "type": 0,
      "value": "Remove all mappings within source element `"
    },
    {
      "type": 1,
      "value": "nodeName"
    },
    {
      "type": 0,
      "value": "` first."
    }
  ],
  "3MTSYZ": [
    {
      "type": 0,
      "value": "(UTC-03:00) Salvador"
    }
  ],
  "3NhwIJ": [
    {
      "type": 0,
      "value": "Required. The separator."
    }
  ],
  "3O0i4j": [
    {
      "type": 0,
      "value": "There is no content available"
    }
  ],
  "3QXY3z": [
    {
      "type": 0,
      "value": "Replacing an existing schema with an incompatible schema might create errors in your map."
    }
  ],
  "3X4FHS": [
    {
      "type": 0,
      "value": "Choose the type of user input"
    }
  ],
  "3Y8a6G": [
    {
      "type": 0,
      "value": "Required parameters "
    },
    {
      "type": 1,
      "value": "parameters"
    },
    {
      "type": 0,
      "value": " not set or invalid"
    }
  ],
  "3cZZKj": [
    {
      "type": 0,
      "value": "Divider"
    }
  ],
  "3eeli7": [
    {
      "type": 0,
      "value": "Select a source schema"
    }
  ],
  "3ewBbk": [
    {
      "type": 0,
      "value": "The entered identity is not associated with this Logic App."
    }
  ],
  "3jwMBm": [
    {
      "type": 0,
      "value": "Invalid json format. Missing beginning "
    },
    {
      "type": 1,
      "value": "openingBracket"
    },
    {
      "type": 0,
      "value": " or ending "
    },
    {
      "type": 1,
      "value": "closingBracket"
    },
    {
      "type": 0,
      "value": "."
    }
  ],
  "3kI7xF": [
    {
      "type": 0,
      "value": "Faulted"
    }
  ],
  "3n5pnv": [
    {
      "type": 0,
      "value": "(UTC+10:30) Lord Howe Island"
    }
  ],
  "3rzrWf": [
    {
      "type": 0,
      "value": "Required. The object to remove the property from."
    }
  ],
  "3sJlV+": [
    {
      "type": 0,
      "value": "Close code view"
    }
  ],
  "3vCCY7": [
    {
      "type": 0,
      "value": "Required. The number of a specified time unit to subtract."
    }
  ],
  "3vqfeV": [
    {
      "type": 0,
      "value": "3"
    }
  ],
  "43xObP": [
    {
      "type": 0,
      "value": "(UTC+10:00) Canberra, Melbourne, Sydney"
    }
  ],
  "45ubha": [
    {
      "type": 0,
      "value": "Authentication"
    }
  ],
  "47kOXr": [
    {
      "type": 0,
      "value": "Required. The lowest integer that can be returned."
    }
  ],
  "4BH9uU": [
    {
      "type": 0,
      "value": "Errors"
    }
  ],
  "4BrA0z": [
    {
      "type": 0,
      "value": "Required. The number of days to add. Can be negative to subtract days."
    }
  ],
  "4D7H4R": [
    {
      "type": 0,
      "value": "Runs "
    },
    {
      "type": 1,
      "value": "onDays"
    }
  ],
  "4Ekn9t": [
    {
      "type": 0,
      "value": "Undo"
    }
  ],
  "4IS4yp": [
    {
      "type": 0,
      "value": "Retry Policy"
    }
  ],
  "4Q7WzU": [
    {
      "type": 0,
      "value": "Add a new connection"
    }
  ],
  "4YKQAF": [
    {
      "type": 0,
      "value": "Required. The unit of time specified in the interval."
    }
  ],
  "4aaixN": [
    {
      "type": 0,
      "value": "Tour"
    }
  ],
  "4c0uPQ": [
    {
      "type": 0,
      "value": "Required. The name of the parameter whose values you want."
    }
  ],
  "4j2MEv": [
    {
      "type": 0,
      "value": "Toggle Minimap"
    }
  ],
  "4pm5yw": [
    {
      "type": 0,
      "value": "Button to add dynamic content if TokenPicker is hidden"
    }
  ],
  "4sYR0J": [
    {
      "type": 1,
      "value": "parameterName"
    },
    {
      "type": 0,
      "value": " is required."
    }
  ],
  "4vcnOA": [
    {
      "type": 0,
      "value": "Returns the minimum value in the input array of numbers"
    }
  ],
  "4vmGh0": [
    {
      "type": 0,
      "value": "Service request ID"
    }
  ],
  "4wjJs0": [
    {
      "type": 0,
      "value": "14"
    }
  ],
  "5+P3ef": [
    {
      "type": 0,
      "value": "(UTC+08:45) Eucla"
    }
  ],
  "595Baw": [
    {
      "type": 0,
      "value": "(UTC+09:00) Osaka, Sapporo, Tokyo"
    }
  ],
  "5J7j9k": [
    {
      "type": 0,
      "value": "Required. The XPath expression to evaluate."
    }
  ],
  "5OvGgn": [
    {
      "type": 0,
      "value": "Body"
    }
  ],
  "5SAQOb": [
    {
      "type": 0,
      "value": "Authority"
    }
  ],
  "5akc1Q": [
    {
      "type": 0,
      "value": "Unsupported 'in' value : '"
    },
    {
      "type": 1,
      "value": "value"
    },
    {
      "type": 0,
      "value": "' in Parameter"
    }
  ],
  "5b0sKi": [
    {
      "type": 0,
      "value": "Returns true if an object, array, or string is empty"
    }
  ],
  "5cPiWA": [
    {
      "type": 0,
      "value": "Required. The name of the loop whose item you want."
    }
  ],
  "5dCAjy": [
    {
      "type": 0,
      "value": "Day"
    }
  ],
  "5hWg4V": [
    {
      "type": 0,
      "value": "Select element"
    }
  ],
  "5qzZMo": [
    {
      "type": 0,
      "value": "Loading..."
    }
  ],
  "5rkegy": [
    {
      "type": 0,
      "value": "Delete Parameter"
    }
  ],
  "5ytHcK": [
    {
      "type": 0,
      "value": "Loading..."
    }
  ],
  "6+RwRp": [
    {
      "type": 0,
      "value": "Hybrid Connector"
    }
  ],
  "61iT9C": [
    {
      "type": 0,
      "value": "Insert data from previous step (You can also add by typing Alt + / in the editor)"
    }
  ],
  "62Ypnr": [
    {
      "type": 0,
      "value": "Error loading operation data"
    }
  ],
  "63/zYN": [
    {
      "type": 0,
      "value": "Required. The object to check if it is greater than value being compared to."
    }
  ],
  "6OSgRP": [
    {
      "type": 0,
      "value": "Test map"
    }
  ],
  "6PdOcy": [
    {
      "type": 0,
      "value": "Cancel"
    }
  ],
  "6fDYzG": [
    {
      "type": 0,
      "value": "Failed to load the schema. Please try again."
    }
  ],
  "6gZ4I3": [
    {
      "type": 0,
      "value": "Function '"
    },
    {
      "type": 1,
      "value": "functionName"
    },
    {
      "type": 0,
      "value": "' has too many inputs assigned to it"
    }
  ],
  "6jiO7t": [
    {
      "type": 0,
      "value": "Show run"
    }
  ],
  "6jsWn/": [
    {
      "type": 0,
      "value": "Required. The collection to search within."
    }
  ],
  "6kSpHL": [
    {
      "type": 0,
      "value": "Required. The name of the action with a multipart response."
    }
  ],
  "6lLsi+": [
    {
      "type": 0,
      "value": "This step will be removed from the Logic App."
    }
  ],
  "6oqk+A": [
    {
      "type": 0,
      "value": "Previous"
    }
  ],
  "6qkBwz": [
    {
      "type": 0,
      "value": "Required. The number to multiply Multiplicand 2 with."
    }
  ],
  "6ueRYm": [
    {
      "type": 0,
      "value": "Start time"
    }
  ],
  "73iM9+": [
    {
      "type": 0,
      "value": "Update source schema"
    }
  ],
  "7EZ2oY": [
    {
      "type": 0,
      "value": "(UTC-04:00) Turks and Caicos"
    }
  ],
  "7Fyq1F": [
    {
      "type": 0,
      "value": "No inputs"
    }
  ],
  "7GSk99": [
    {
      "type": 0,
      "value": "OK"
    }
  ],
  "7LmpNN": [
    {
      "type": 0,
      "value": "Parameter \""
    },
    {
      "type": 1,
      "value": "parameterName"
    },
    {
      "type": 0,
      "value": "\" cannot be found for this operation"
    }
  ],
  "7PtWvu": [
    {
      "type": 0,
      "value": "(UTC-05:00) Eastern Time (US & Canada)"
    }
  ],
  "7QymrD": [
    {
      "type": 0,
      "value": "Required. The string from which the substring is taken."
    }
  ],
  "7S2wtE": [
    {
      "type": 0,
      "value": "Schema Validation"
    }
  ],
  "7WVgiU": [
    {
      "type": 0,
      "value": "Configure"
    }
  ],
  "7ZR1xr": [
    {
      "type": 0,
      "value": "Add an action"
    }
  ],
  "7aJqIH": [
    {
      "type": 0,
      "value": "Optional. The locale to be used when formatting (defaults to 'en-us')."
    }
  ],
  "7k9jXx": [
    {
      "type": 0,
      "value": "Status code"
    }
  ],
  "7lnElz": [
    {
      "type": 0,
      "value": "Returns the number of ticks (100 nanoseconds interval) since 1 January 0001 00:00:00 UT of a string timestamp"
    }
  ],
  "7lvqST": [
    {
      "type": 0,
      "value": "Invalid"
    }
  ],
  "7yEdSt": [
    {
      "type": 0,
      "value": "Show more"
    }
  ],
  "7yFLpB": [
    {
      "type": 0,
      "value": "Copy URL"
    }
  ],
  "7zzPsK": [
    {
      "type": 0,
      "value": "Required. The string that may contain the value."
    }
  ],
  "8+0teU": [
    {
      "type": 0,
      "value": "Parameter name already exists."
    }
  ],
  "83G5rr": [
    {
      "type": 0,
      "value": "Specify the interval."
    }
  ],
  "83PYuA": [
    {
      "type": 0,
      "value": "(UTC-06:00) Central Time (US & Canada)"
    }
  ],
  "84D91Y": [
    {
      "type": 0,
      "value": "Pfx"
    }
  ],
  "89FJnl": [
    {
      "type": 0,
      "value": "Invalid property {0} for authentication type {1}."
    }
  ],
  "8BoVtZ": [
    {
      "type": 0,
      "value": "Error executing the api - "
    },
    {
      "type": 1,
      "value": "url"
    }
  ],
  "8CWFEh": [
    {
      "type": 0,
      "value": "Required. The value to return if the expression is 'true'."
    }
  ],
  "8DFwxH": [
    {
      "type": 0,
      "value": "Returns a formatted number string"
    }
  ],
  "8FjOSh": [
    {
      "type": 0,
      "value": "Required. The object to check if it is greater or equal to the comparing object."
    }
  ],
  "8JEHiY": [
    {
      "type": 0,
      "value": "Saturday"
    }
  ],
  "8L+oIz": [
    {
      "type": 0,
      "value": "Cannot render designer due to multiple triggers in definition."
    }
  ],
  "8ND+Yc": [
    {
      "type": 0,
      "value": "Please enable managed identity for the logic app."
    }
  ],
  "8SxNQC": [
    {
      "type": 0,
      "value": "Overview"
    }
  ],
  "8U0KPg": [
    {
      "type": 0,
      "value": "Required. The string to be URI encoded."
    }
  ],
  "8UfIAk": [
    {
      "type": 0,
      "value": "Enter secret as plain text or use a secure parameter"
    }
  ],
  "8Y5xpK": [
    {
      "type": 0,
      "value": "Thursday"
    }
  ],
  "8ZfbyZ": [
    {
      "type": 0,
      "value": "(UTC+06:00) Astana"
    }
  ],
  "8baaNC": [
    {
      "type": 0,
      "value": "Unsupported Token Type: "
    },
    {
      "type": 1,
      "value": "expressions"
    }
  ],
  "8eKf/c": [
    {
      "type": 0,
      "value": "(UTC+08:00) Irkutsk"
    }
  ],
  "8eTWaf": [
    {
      "type": 0,
      "value": "Rename"
    }
  ],
  "8j+a0n": [
    {
      "type": 0,
      "value": "With the asynchronous pattern, if the remote server indicates that the request is accepted for processing with a 202 (Accepted) response, the Logic Apps engine will keep polling the URL specified in the response's location header until reaching a terminal state."
    }
  ],
  "8luJ2j": [
    {
      "type": 0,
      "value": "Create Connection Reference"
    }
  ],
  "8mDG0V": [
    {
      "type": 0,
      "value": "The workflow has parameter validation errors in the following operations: "
    },
    {
      "type": 1,
      "value": "invalidNodes"
    }
  ],
  "8ubEPi": [
    {
      "type": 0,
      "value": "Request Options"
    }
  ],
  "8wlfdo": [
    {
      "type": 0,
      "value": "Suppress workflow headers on response"
    }
  ],
  "8wr0zO": [
    {
      "type": 0,
      "value": "Adds an integer number of days to a string timestamp passed in"
    }
  ],
  "9/UeTh": [
    {
      "type": 0,
      "value": "Returns a single array or object that has common elements between arrays or objects passed in"
    }
  ],
  "90Q7Pw": [
    {
      "type": 0,
      "value": "Value"
    }
  ],
  "90o7sB": [
    {
      "type": 0,
      "value": "File"
    }
  ],
  "93Gj/n": [
    {
      "type": 0,
      "value": "Line Position"
    }
  ],
  "93svjx": [
    {
      "type": 0,
      "value": "User identity is not supported when Logic App has system assigned managed identity enabled."
    }
  ],
  "99vsJy": [
    {
      "type": 0,
      "value": "Connector"
    }
  ],
  "9EmN2M": [
    {
      "type": 0,
      "value": "Cancel"
    }
  ],
  "9IDWMU": [
    {
      "type": 0,
      "value": "Close"
    }
  ],
  "9JuvQ4": [
    {
      "type": 0,
      "value": "Returns a data URI of a value"
    }
  ],
  "9Jv3+1": [
    {
      "type": 0,
      "value": "Returns an object with an additional property value pair"
    }
  ],
  "9LLnyJ": [
    {
      "type": 0,
      "value": "(UTC-03:00) Brasilia"
    }
  ],
  "9SuA/E": [
    {
      "type": 0,
      "value": "12"
    }
  ],
  "9W0lck": [
    {
      "type": 0,
      "value": "Invalid split on value '"
    },
    {
      "type": 1,
      "value": "splitOn"
    },
    {
      "type": 0,
      "value": "', cannot find in outputs."
    }
  ],
  "9YGcT2": [
    {
      "type": 0,
      "value": "ChildErrors"
    }
  ],
  "9YZ873": [
    {
      "type": 0,
      "value": "Text"
    }
  ],
  "9atGYe": [
    {
      "type": 0,
      "value": "Add"
    }
  ],
  "9djnqI": [
    {
      "type": 0,
      "value": "Returns the result from adding the two numbers"
    }
  ],
  "9u/Ae3": [
    {
      "type": 0,
      "value": "Returns true if both parameters are true"
    }
  ],
  "9x8hg8": [
    {
      "type": 0,
      "value": "Edit in basic mode"
    }
  ],
  "A5Ferh": [
    {
      "type": 0,
      "value": "Source element removed from view."
    }
  ],
  "A8l+k7": [
    {
      "type": 0,
      "value": "Error occurred while executing the following API parameters: '"
    },
    {
      "type": 1,
      "value": "parameters"
    },
    {
      "type": 0,
      "value": "'"
    }
  ],
  "ADM1Z8": [
    {
      "type": 0,
      "value": "Authentication Type"
    }
  ],
  "AEguAy": [
    {
      "type": 0,
      "value": "Empty value"
    }
  ],
<<<<<<< HEAD
  "AYm28p": [
    {
      "type": 0,
      "value": "Search"
    }
  ],
  "AbZRJ7": [
=======
  "AGCm1p": [
>>>>>>> d193d416
    {
      "type": 0,
      "value": "Name"
    }
  ],
  "AHB418": [
    {
      "type": 0,
      "value": "Filter Actions"
    }
  ],
  "AO6T9u": [
    {
      "type": 0,
      "value": "Done"
    }
  ],
  "AQ7Zxc": [
    {
      "type": 0,
      "value": "Returns the index for a value's n-th occurrence in a string (case-insensitive, invariant culture)."
    }
  ],
  "Af+Ve0": [
    {
      "type": 0,
      "value": "(UTC+11:00) Bougainville Island"
    }
  ],
  "AheXMN": [
    {
      "type": 0,
      "value": "Select frequency."
    }
  ],
  "AnX5yC": [
    {
      "type": 0,
      "value": "Username"
    }
  ],
  "AoalgS": [
    {
      "type": 0,
      "value": "Loading more results..."
    }
  ],
  "ArTh0/": [
    {
      "type": 0,
      "value": "Required. The string to encode into base64 representation."
    }
  ],
  "AsqIUa": [
    {
      "type": 0,
      "value": "Maximum Interval"
    }
  ],
  "Az0QvG": [
    {
      "type": 0,
      "value": "Automatic"
    }
  ],
  "B/JzwK": [
    {
      "offset": 0,
      "options": {
        "=0": {
          "value": [
            {
              "type": 0,
              "value": "0 Actions"
            }
          ]
        },
        "one": {
          "value": [
            {
              "type": 7
            },
            {
              "type": 0,
              "value": " Action"
            }
          ]
        },
        "other": {
          "value": [
            {
              "type": 7
            },
            {
              "type": 0,
              "value": " Actions"
            }
          ]
        }
      },
      "pluralType": "cardinal",
      "type": 6,
      "value": "actionCount"
    }
  ],
  "B/gCWM": [
    {
      "type": 0,
      "value": "Error"
    }
  ],
  "B2s0iG": [
    {
      "type": 0,
      "value": "Required. The index of the part to retrieve."
    }
  ],
  "B59BCg": [
    {
      "type": 0,
      "value": "No dynamic content available"
    }
  ],
  "B999mz": [
    {
      "type": 0,
      "value": "Line deleted."
    }
  ],
  "BBD8Em": [
    {
      "type": 0,
      "value": "Key"
    }
  ],
  "BCAnZP": [
    {
      "type": 0,
      "value": "Either a single format specifier character or a custom format pattern that indicates how to format the value of this timestamp. If format is not provided, the ISO 8601 format ('o') is used."
    }
  ],
  "BEZWxB": [
    {
      "type": 0,
      "value": "Clear custom value"
    }
  ],
  "BHe7qY": [
    {
      "type": 0,
      "value": "Required. The URI encoded string."
    }
  ],
  "BJNUxN": [
    {
      "type": 0,
      "value": "Path Parameters"
    }
  ],
  "BKL0ZG": [
    {
      "type": 0,
      "value": "Start time"
    }
  ],
  "BQCPY7": [
    {
      "type": 0,
      "value": "Required. The string to decode the URL-unsafe characters from."
    }
  ],
  "BQSRV0": [
    {
      "type": 0,
      "value": "Enter password as plain text or use a secure parameter"
    }
  ],
  "BSgavq": [
    {
      "type": 0,
      "value": "Example: Monday, Friday"
    }
  ],
  "BUutcC": [
    {
      "type": 0,
      "value": "Expant list of sibling elements"
    }
  ],
  "BYrP8F": [
    {
      "type": 0,
      "value": "Number"
    }
  ],
  "BeqBP7": [
    {
      "type": 0,
      "value": "Automatic Decompression"
    }
  ],
  "Bl4Iv0": [
    {
      "type": 0,
      "value": "(UTC+08:00) Ulaanbaatar"
    }
  ],
  "Bn8iTS": [
    {
      "type": 0,
      "value": "State type:"
    }
  ],
  "BoMvF2": [
    {
      "type": 0,
      "value": "Collapse"
    }
  ],
  "BogxJl": [
    {
      "type": 0,
      "value": "(UTC+04:00) Izhevsk, Samara"
    }
  ],
  "BrWQ0Z": [
    {
      "type": 0,
      "value": "Select a managed identity"
    }
  ],
  "BtL7UI": [
    {
      "type": 0,
      "value": "No additional information is needed for this step. You will be able to use the outputs in subsequent steps."
    }
  ],
  "BuYrD3": [
    {
      "type": 0,
      "value": "A single format specifier that indicates how to format the value of this Guid."
    }
  ],
  "BxITRH": [
    {
      "type": 0,
      "value": "Required. The object to check if it is greater than comparing object."
    }
  ],
  "C1cy54": [
    {
      "type": 0,
      "value": "Body"
    }
  ],
  "C4NQ1J": [
    {
      "type": 0,
      "value": "Retrieve items to meet the specified threshold by following the continuation token. Due to connector's page size, the number returned may exceed the threshold."
    }
  ],
  "CG772M": [
    {
      "type": 0,
      "value": "Connection required"
    }
  ],
  "CaajcD": [
    {
      "type": 0,
      "value": "(UTC+13:00) Samoa"
    }
  ],
  "Cb6IEq": [
    {
      "type": 0,
      "value": "(UTC-05:00) Havana"
    }
  ],
  "Cb8pv0": [
    {
      "type": 0,
      "value": "(UTC-02:00) Mid-Atlantic - Old"
    }
  ],
  "Ci41Od": [
    {
      "type": 0,
      "value": "(UTC+12:00) Auckland, Wellington"
    }
  ],
  "Ciol6I": [
    {
      "type": 0,
      "value": "Output"
    }
  ],
  "ClZW2r": [
    {
      "type": 0,
      "value": "Value"
    }
  ],
  "CsPY74": [
    {
      "type": 0,
      "value": "Credential Type"
    }
  ],
  "CvoqQ6": [
    {
      "type": 0,
      "value": "Please enter or select a date (YYYY-MM-DD)"
    }
  ],
  "Cy0pyB": [
    {
      "type": 0,
      "value": "(UTC+09:30) Adelaide"
    }
  ],
  "CypYLs": [
    {
      "type": 0,
      "value": "Insert a new step between "
    },
    {
      "type": 1,
      "value": "parentName"
    },
    {
      "type": 0,
      "value": " and "
    },
    {
      "type": 1,
      "value": "childName"
    }
  ],
  "Czt6YV": [
    {
      "type": 0,
      "value": "at "
    },
    {
      "type": 1,
      "value": "times"
    }
  ],
  "D+Ptnq": [
    {
      "type": 0,
      "value": "Returns the path and query from a URI"
    }
  ],
  "D/xTXV": [
    {
      "type": 0,
      "value": "Show source schema"
    }
  ],
  "D1lgsT": [
    {
      "type": 0,
      "value": "Required. The string from which to remove leading and trailing whitespace."
    }
  ],
  "D5FIKL": [
    {
      "type": 0,
      "value": "Paste from sample"
    }
  ],
  "DDIIAQ": [
    {
      "type": 0,
      "value": "Node"
    }
  ],
  "DEu7oK": [
    {
      "type": 0,
      "value": "(UTC-07:00) Arizona"
    }
  ],
  "DGMwU4": [
    {
      "type": 0,
      "value": "Use sample payload to generate schema"
    }
  ],
  "DJW8RE": [
    {
      "type": 0,
      "value": "Select a value"
    }
  ],
  "DQV7aK": [
    {
      "type": 0,
      "value": "Alt/Option + click to download '"
    },
    {
      "type": 1,
      "value": "displayName"
    },
    {
      "type": 0,
      "value": "'"
    }
  ],
  "DWd9vy": [
    {
      "type": 0,
      "value": "every week"
    }
  ],
  "DWsh56": [
    {
      "type": 0,
      "value": "Enter client ID"
    }
  ],
  "DYXoEM": [
    {
      "type": 0,
      "value": "(UTC+02:00) Chisinau"
    }
  ],
  "DZZ3fj": [
    {
      "type": 0,
      "value": "Duration"
    }
  ],
  "DZc8wP": [
    {
      "type": 0,
      "value": "Custom value does not match the schema node's type"
    }
  ],
  "Dhu3IS": [
    {
      "type": 0,
      "value": "Show mini-map"
    }
  ],
  "DjbVKU": [
    {
      "type": 0,
      "value": "OAuth"
    }
  ],
  "DkF25I": [
    {
      "type": 0,
      "value": "Expand Static Result"
    }
  ],
  "DsPDVB": [
    {
      "type": 0,
      "value": "Trigger condition cannot be empty"
    }
  ],
  "DuoHXI": [
    {
      "type": 0,
      "value": "Add an input"
    }
  ],
  "DyYcJZ": [
    {
      "type": 0,
      "value": "Run After"
    }
  ],
  "DysO/Q": [
    {
      "type": 0,
      "value": "Ctrl + Y"
    }
  ],
  "E+HsWF": [
    {
      "type": 0,
      "value": "Signing in..."
    }
  ],
  "E+iim4": [
    {
      "type": 0,
      "value": "Select timezone."
    }
  ],
  "E3+TAA": [
    {
      "type": 0,
      "value": "Schema node '"
    },
    {
      "type": 1,
      "value": "nodeName"
    },
    {
      "type": 0,
      "value": "' has an input with a mismatched type"
    }
  ],
  "E8iqLl": [
    {
      "type": 0,
      "value": "(UTC+11:00) Sakhalin"
    }
  ],
  "ECZC6Y": [
    {
      "type": 0,
      "value": "Converts the parameter to a decimal number"
    }
  ],
  "ERAWZA": [
    {
      "type": 0,
      "value": "Response"
    }
  ],
  "ERVorY": [
    {
      "type": 0,
      "value": "Make Group"
    }
  ],
  "ESZXfC": [
    {
      "type": 0,
      "value": "At these minutes"
    }
  ],
  "EUQDM6": [
    {
      "type": 0,
      "value": "Add an action"
    }
  ],
  "EZz5q7": [
    {
      "type": 0,
      "value": "Required. The index of where to start extracting the substring."
    }
  ],
  "Ea/fr+": [
    {
      "type": 0,
      "value": "Every "
    },
    {
      "type": 1,
      "value": "interval"
    },
    {
      "type": 0,
      "value": " days"
    }
  ],
  "EaTGcN": [
    {
      "type": 0,
      "value": "(UTC+01:00) West Central Africa"
    }
  ],
  "EdzoIs": [
    {
      "type": 0,
      "value": "1"
    }
  ],
  "EiRMD4": [
    {
      "type": 0,
      "value": "Sign in to create a connection to "
    },
    {
      "type": 1,
      "value": "connectorDisplayName"
    },
    {
      "type": 0,
      "value": "."
    }
  ],
  "EjXdAm": [
    {
      "type": 0,
      "value": "Password"
    }
  ],
  "EurkzL": [
    {
      "type": 0,
      "value": "Please select yes or no"
    }
  ],
  "Ex4U46": [
    {
      "type": 0,
      "value": "Use Invoker's Connection"
    }
  ],
  "ExaACE": [
    {
      "type": 0,
      "value": "Connection display name"
    }
  ],
  "F3IDl8": [
    {
      "type": 0,
      "value": "Required. The number of a specified time unit to add."
    }
  ],
  "F9dR1Q": [
    {
      "type": 0,
      "value": "Add"
    }
  ],
  "FBNevf": [
    {
      "type": 0,
      "value": "Go To Operation"
    }
  ],
  "FDF4Qb": [
    {
      "type": 0,
      "value": "Returns a parameter value that is defined in the definition"
    }
  ],
  "FDWfqM": [
    {
      "type": 0,
      "value": "Secure Outputs"
    }
  ],
  "FGS2fS": [
    {
      "type": 0,
      "value": "has failed"
    }
  ],
  "FIL1Nt": [
    {
      "type": 0,
      "value": "Condition is too complex or invalid. Unable to switch to basic mode"
    }
  ],
  "FIT7i0": [
    {
      "type": 0,
      "value": "20"
    }
  ],
  "FL/0Zp": [
    {
      "type": 0,
      "value": "(UTC-07:00) Chihuahua, La Paz, Mazatlan"
    }
  ],
  "FN5zHQ": [
    {
      "type": 0,
      "value": "Returns a section of a string defined by the start index and the end index"
    }
  ],
  "FNbA9+": [
    {
      "type": 0,
      "value": "Expand"
    }
  ],
  "FS+/Tb": [
    {
      "type": 0,
      "value": "Returns the body for a part in a multipart output of the trigger"
    }
  ],
  "FS06y3": [
    {
      "type": 0,
      "value": "Must provide name of parameter."
    }
  ],
  "FT3jt6": [
    {
      "type": 0,
      "value": "Webhook reference information"
    }
  ],
  "FUhNu4": [
    {
      "type": 0,
      "value": "Split On"
    }
  ],
  "FUuFlC": [
    {
      "type": 0,
      "value": "Default"
    }
  ],
  "FXLR5M": [
    {
      "offset": 0,
      "options": {
        "one": {
          "value": [
            {
              "type": 7
            },
            {
              "type": 0,
              "value": " hour"
            }
          ]
        },
        "other": {
          "value": [
            {
              "type": 7
            },
            {
              "type": 0,
              "value": " hours"
            }
          ]
        }
      },
      "pluralType": "cardinal",
      "type": 6,
      "value": "hours"
    }
  ],
  "FYtDP0": [
    {
      "type": 0,
      "value": "Enter an email address."
    }
  ],
  "FaBEfQ": [
    {
      "type": 0,
      "value": "Tracked properties"
    }
  ],
  "FiyQjU": [
    {
      "type": 0,
      "value": "2"
    }
  ],
  "FslNgF": [
    {
      "type": 0,
      "value": "Status"
    }
  ],
  "FxQ2Ts": [
    {
      "type": 0,
      "value": "(UTC+02:00) Tripoli"
    }
  ],
  "G/CC5/": [
    {
      "type": 0,
      "value": "Invalid split on format in {splitOn}."
    }
  ],
  "G0XYrd": [
    {
      "type": 0,
      "value": "Required. The string that may contain the value."
    }
  ],
  "GAY7b8": [
    {
      "type": 0,
      "value": "Returns the query from a URI"
    }
  ],
  "GCjJnP": [
    {
      "type": 0,
      "value": "Enter a valid Json."
    }
  ],
  "GD3m4X": [
    {
      "type": 0,
      "value": "Expanded"
    }
  ],
  "GDUGlm": [
    {
      "type": 0,
      "value": "Enter authority"
    }
  ],
  "GE14Xd": [
    {
      "type": 0,
      "value": "(UTC-03:00) City of Buenos Aires"
    }
  ],
  "GEB1on": [
    {
      "type": 0,
      "value": "This contains a value that is not between 0 and 59"
    }
  ],
  "GIUSQs": [
    {
      "type": 0,
      "value": "Filter by data type"
    }
  ],
  "GLd3MU": [
    {
      "type": 0,
      "value": "Required. The object to find inside the Within collection."
    }
  ],
  "GMkbFM": [
    {
      "type": 0,
      "value": "Trigger conditions"
    }
  ],
  "GXXLuT": [
    {
      "type": 0,
      "value": "Enter a valid boolean."
    }
  ],
  "GYvF54": [
    {
      "type": 0,
      "value": "Referencing functions"
    }
  ],
  "GcG0qf": [
    {
      "type": 0,
      "value": "Returns true if the parameters are false"
    }
  ],
  "GdGm4T": [
    {
      "type": 0,
      "value": "More commands"
    }
  ],
  "Gi72X5": [
    {
      "type": 0,
      "value": "See Less"
    }
  ],
  "Gi7czD": [
    {
      "type": 0,
      "value": "Source schema element"
    }
  ],
  "Gl5khw": [
    {
      "type": 0,
      "value": "At these hours"
    }
  ],
  "Gmya+V": [
    {
      "type": 0,
      "value": "Not available"
    }
  ],
  "GreYWQ": [
    {
      "type": 0,
      "value": "Enter parameter name."
    }
  ],
  "GtDOFg": [
    {
      "type": 0,
      "value": "Cancel the selection"
    }
  ],
  "GyUe4C": [
    {
      "type": 0,
      "value": "Modify options regarding functions"
    }
  ],
  "GzQQqH": [
    {
      "type": 0,
      "value": "Array"
    }
  ],
  "Gziyq8": [
    {
      "type": 0,
      "value": "File Content"
    }
  ],
  "H/QVod": [
    {
      "type": 0,
      "value": "Workflow has settings validation errors on the following operations: "
    },
    {
      "type": 1,
      "value": "invalidNodes"
    }
  ],
  "H17jEE": [
    {
      "type": 0,
      "value": "URI parsing functions"
    }
  ],
  "H1wnHr": [
    {
      "type": 0,
      "value": "Required. The string to slice."
    }
  ],
  "H2WdiZ": [
    {
      "type": 0,
      "value": "Enter the valid minute values (from 0 to 59) separated by comma, e.g., 15,30"
    }
  ],
  "H5VikC": [
    {
      "type": 0,
      "value": "Invalid connection, mapping must not form a closed loop."
    }
  ],
  "H8bEUn": [
    {
      "type": 0,
      "value": "Required. The number that Subtrahend is removed from."
    }
  ],
  "HDqP2g": [
    {
      "type": 0,
      "value": "Required. The key name of the form data value to return."
    }
  ],
  "HH970i": [
    {
      "type": 0,
      "value": "Month"
    }
  ],
  "HOchry": [
    {
      "type": 0,
      "value": "Select an existing connection reference or create a new one."
    }
  ],
  "HQ8/tk": [
    {
      "type": 0,
      "value": "Button to add dynamic content if TokenPicker is shown"
    }
  ],
  "HSJLCu": [
    {
      "type": 0,
      "value": "Headers"
    }
  ],
  "HYhDYB": [
    {
      "type": 0,
      "value": "(UTC-02:00) Coordinated Universal Time-02"
    }
  ],
  "Hbqlzk": [
    {
      "type": 0,
      "value": "Insert Expression"
    }
  ],
  "HfrUId": [
    {
      "type": 0,
      "value": "Please select a card to see the content"
    }
  ],
  "HmcHoE": [
    {
      "type": 0,
      "value": "Error fetching manifest"
    }
  ],
  "HoQiVa": [
    {
      "type": 0,
      "value": "Enter a valid datetime."
    }
  ],
  "Hs5+Mk": [
    {
      "type": 0,
      "value": "Enter a valid value for "
    },
    {
      "type": 1,
      "value": "parameterName"
    },
    {
      "type": 0,
      "value": "."
    }
  ],
  "HsO1Rd": [
    {
      "type": 1,
      "value": "addIcon"
    },
    {
      "type": 0,
      "value": " Install Gateway"
    }
  ],
  "Hyp0Ao": [
    {
      "type": 0,
      "value": "Remove parameter \""
    },
    {
      "type": 1,
      "value": "parameterName"
    },
    {
      "type": 0,
      "value": "\" and its value"
    }
  ],
  "HzS2gJ": [
    {
      "type": 0,
      "value": "Dynamic content not supported as properties in authentication."
    }
  ],
  "I41vZ/": [
    {
      "type": 0,
      "value": "(UTC-11:00) Coordinated Universal Time-11"
    }
  ],
  "I7/+er": [
    {
      "type": 0,
      "value": "Global view"
    }
  ],
  "IA+Ogm": [
    {
      "type": 0,
      "value": "22"
    }
  ],
  "IAmvpa": [
    {
      "type": 0,
      "value": "(UTC-08:00) Coordinated Universal Time-08"
    }
  ],
  "IHMd3X": [
    {
      "type": 0,
      "value": "Example: "
    },
    {
      "type": 1,
      "value": "url"
    }
  ],
  "IPwWgu": [
    {
      "type": 0,
      "value": "(UTC+02:00) Jerusalem"
    }
  ],
  "IQyOth": [
    {
      "type": 0,
      "value": "If available, dynamic content is automatically generated from the connectors and actions you choose for your flow."
    }
  ],
  "IS4vNX": [
    {
      "type": 0,
      "value": "(UTC-12:00) International Date Line West"
    }
  ],
  "IW2MjQ": [
    {
      "type": 0,
      "value": "Converts a string timestamp passed in from a UTC to a target time zone"
    }
  ],
  "IXy91L": [
    {
      "type": 0,
      "value": "Add a target schema"
    }
  ],
  "IdOhPY": [
    {
      "type": 1,
      "value": "label"
    },
    {
      "type": 0,
      "value": " To add dynamic data, press the Alt + '/' keys."
    }
  ],
  "If+p6C": [
    {
      "type": 0,
      "value": "(UTC+09:00) Yakutsk"
    }
  ],
  "IjEKvh": [
    {
      "type": 0,
      "value": "Error executing the api '"
    },
    {
      "type": 1,
      "value": "parameters"
    },
    {
      "type": 0,
      "value": "'."
    }
  ],
  "Io48jC": [
    {
      "type": 0,
      "value": "The {0} properties are invalid for the {1} authentication type."
    }
  ],
  "IooQu1": [
    {
      "type": 0,
      "value": "Advanced options"
    }
  ],
  "IsVhkH": [
    {
      "type": 0,
      "value": "No properties"
    }
  ],
  "IxWip7": [
    {
      "type": 0,
      "value": "(UTC+03:00) Moscow, St. Petersburg, Volgograd"
    }
  ],
  "J/Kz1j": [
    {
      "type": 0,
      "value": "Asynchronous Pattern"
    }
  ],
  "J2Su6x": [
    {
      "type": 0,
      "value": "Formatting options for font size"
    }
  ],
  "J5/7vN": [
    {
      "type": 0,
      "value": "Converts a string to lowercase using the casing rules of the invariant culture"
    }
  ],
  "J55HA9": [
    {
      "type": 0,
      "value": "Invalid operation. Number of items: "
    },
    {
      "type": 1,
      "value": "length"
    },
    {
      "type": 0,
      "value": "."
    }
  ],
  "J9wWry": [
    {
      "type": 0,
      "value": "Parameters"
    }
  ],
  "JAIV0h": [
    {
      "type": 0,
      "value": "The current map contains "
    },
    {
      "type": 1,
      "value": "numOfIssues"
    },
    {
      "type": 0,
      "value": " "
    },
    {
      "type": 1,
      "value": "issue"
    },
    {
      "type": 0,
      "value": "."
    }
  ],
  "JErLDT": [
    {
      "type": 0,
      "value": "Delete"
    }
  ],
  "JNQHws": [
    {
      "type": 0,
      "value": "Required. A string that contains the time."
    }
  ],
  "JSfWJ0": [
    {
      "type": 0,
      "value": "Required. The value that is converted to a boolean."
    }
  ],
  "JWl/LD": [
    {
      "type": 0,
      "value": "Add new item"
    }
  ],
  "Jaz3EC": [
    {
      "type": 0,
      "value": "Converts a string timestamp passed in from a source time zone to a target time zone"
    }
  ],
  "JbgTET": [
    {
      "type": 0,
      "value": "Method"
    }
  ],
  "Ji6663": [
    {
      "type": 0,
      "value": "Returns true if a dictionary contains a key, if an array contains a value, or if a string contains a substring"
    }
  ],
  "Jil/Wa": [
    {
      "type": 0,
      "value": "Invalid settings"
    }
  ],
  "JjTfC7": [
    {
      "type": 0,
      "value": "Required. The number to be formatted."
    }
  ],
  "JnlcZQ": [
    {
      "type": 0,
      "value": "Name:"
    }
  ],
  "Jpox7O": [
    {
      "type": 0,
      "value": "When enabled, this action will run with the user from the \"Run as\" setting in the Dataverse trigger."
    }
  ],
  "Jq2Y/o": [
    {
      "type": 0,
      "value": "Required. The numeric format string."
    }
  ],
  "JzRzVp": [
    {
      "type": 0,
      "value": "(UTC-09:00) Alaska"
    }
  ],
  "JzqgNM": [
    {
      "type": 0,
      "value": "Set the tracking id for the run. For split-on this tracking id is for the initiating request."
    }
  ],
  "K50znc": [
    {
      "type": 0,
      "value": "Required. The object to add a new property to."
    }
  ],
  "K7/DnZ": [
    {
      "type": 0,
      "value": "Output"
    }
  ],
  "KBaGkS": [
    {
      "type": 0,
      "value": "Change connection reference"
    }
  ],
  "KP0Rr2": [
    {
      "type": 0,
      "value": "Enter a valid Double number."
    }
  ],
  "KX1poC": [
    {
      "offset": 0,
      "options": {
        "=0": {
          "value": [
            {
              "type": 0,
              "value": "0 Cases"
            }
          ]
        },
        "one": {
          "value": [
            {
              "type": 7
            },
            {
              "type": 0,
              "value": " Case"
            }
          ]
        },
        "other": {
          "value": [
            {
              "type": 7
            },
            {
              "type": 0,
              "value": " Cases"
            }
          ]
        }
      },
      "pluralType": "cardinal",
      "type": 6,
      "value": "actionCount"
    }
  ],
  "KYX5Do": [
    {
      "type": 0,
      "value": "Underline (⌘U)"
    }
  ],
  "KZOa5l": [
    {
      "type": 0,
      "value": "Cancel"
    }
  ],
  "KlDW+5": [
    {
      "type": 0,
      "value": "(UTC+02:00) Beirut"
    }
  ],
  "KwGA+K": [
    {
      "type": 0,
      "value": "Select a Function App resource"
    }
  ],
  "L+PY+j": [
    {
      "type": 0,
      "value": "Required. The number of objects to take from the Collection. Must be a positive integer."
    }
  ],
  "L0UAzs": [
    {
      "type": 0,
      "value": "Returns the day of week component of a string timestamp"
    }
  ],
  "L4RJF0": [
    {
      "type": 0,
      "value": "There are no results for your search"
    }
  ],
  "LBH8UV": [
    {
      "type": 0,
      "value": "Expand"
    }
  ],
  "LBbhCu": [
    {
      "type": 0,
      "value": "Delete Workflow Graph"
    }
  ],
  "LCRHQ9": [
    {
      "type": 0,
      "value": "(UTC+12:00) Fiji"
    }
  ],
  "LCXZLM": [
    {
      "type": 0,
      "value": "Loading Function Apps..."
    }
  ],
  "LJmfmK": [
    {
      "type": 0,
      "value": "See More"
    }
  ],
  "LMB8am": [
    {
      "type": 0,
      "value": "Creating..."
    }
  ],
  "LR/3Lr": [
    {
      "type": 0,
      "value": "Configure"
    }
  ],
  "LS8rfZ": [
    {
      "type": 0,
      "value": "Returns the scheme from a URI"
    }
  ],
  "LV/BTE": [
    {
      "type": 0,
      "value": "Loading Api Management service instances..."
    }
  ],
  "LV3k48": [
    {
      "type": 0,
      "value": "(UTC+01:00) Belgrade, Bratislava, Budapest, Ljubljana, Prague"
    }
  ],
  "LZm3ze": [
    {
      "type": 0,
      "value": "Add a parallel branch"
    }
  ],
  "LdITnG": [
    {
      "type": 0,
      "value": "(UTC-03:00) Cayenne, Fortaleza"
    }
  ],
  "Lft/is": [
    {
      "type": 0,
      "value": "Add new"
    }
  ],
  "Li6x/B": [
    {
      "type": 0,
      "value": "Missing required properties {0} for authentication type {1}"
    }
  ],
  "LlYz9c": [
    {
      "type": 0,
      "value": "See more"
    }
  ],
  "Lm9bnN": [
    {
      "type": 0,
      "value": "Bullet List"
    }
  ],
  "Lnqh6h": [
    {
      "type": 0,
      "value": "Bold (Ctrl+B)"
    }
  ],
  "LoGUT3": [
    {
      "type": 0,
      "value": "When used inside for-each loop, this function returns the current item of the specified loop."
    }
  ],
  "LpPNAD": [
    {
      "type": 0,
      "value": "Add"
    }
  ],
  "Lub7NN": [
    {
      "type": 0,
      "value": "Required. The expressions that may be true."
    }
  ],
  "LvLksz": [
    {
      "type": 0,
      "value": "Loading outputs"
    }
  ],
  "LvpxiA": [
    {
      "type": 0,
      "value": "Gateway"
    }
  ],
  "Lx8HRl": [
    {
      "type": 0,
      "value": "(UTC+02:00) Damascus"
    }
  ],
  "M0xrm+": [
    {
      "type": 0,
      "value": "Code view"
    }
  ],
  "M4H0gh": [
    {
      "type": 0,
      "value": "Remove"
    }
  ],
  "M6U2LE": [
    {
      "type": 0,
      "value": "The parameters will be saved when the workflow is saved. You can edit it here before save or edit it in the parameter page after save."
    }
  ],
  "M8Aqm4": [
    {
      "type": 0,
      "value": "Optional. The name of the scoped action where you want the inputs and outputs from the top-level actions inside that scope."
    }
  ],
  "M9mzP6": [
    {
      "type": 0,
      "value": "Required. The number to add to Summand 2."
    }
  ],
  "MCQODe": [
    {
      "type": 0,
      "value": "Secure outputs of the operation and references of output properties."
    }
  ],
  "MCzWDc": [
    {
      "type": 0,
      "value": "Preview"
    }
  ],
  "MDbmMw": [
    {
      "type": 0,
      "value": "Required. The collections to evaluate. An object must be in all collections passed in to appear in the result."
    }
  ],
  "MKTdNk": [
    {
      "type": 0,
      "value": "Required. The data URI to convert to binary representation."
    }
  ],
  "MLCQzX": [
    {
      "type": 0,
      "value": "Managed identity"
    }
  ],
  "MOsuw2": [
    {
      "type": 0,
      "value": "(UTC+10:00) Guam, Port Moresby"
    }
  ],
  "MPPyI6": [
    {
      "type": 0,
      "value": "(UTC+04:00) Baku"
    }
  ],
  "MTR4Vg": [
    {
      "type": 0,
      "value": "Returns the current timestamp as a string"
    }
  ],
  "MVrv+N": [
    {
      "type": 0,
      "value": "Enter a valid array."
    }
  ],
  "MYgKHu": [
    {
      "type": 0,
      "value": "Actions"
    }
  ],
  "Mb+Eaq": [
    {
      "type": 0,
      "value": "Bool"
    }
  ],
  "Mb/Vp8": [
    {
      "type": 0,
      "value": "Next failed"
    }
  ],
  "Mc6ITJ": [
    {
      "type": 0,
      "value": "Search"
    }
  ],
  "MfAdfx": [
    {
      "type": 0,
      "value": "Edit in advanced mode"
    }
  ],
  "Mgcs5s": [
    {
      "type": 0,
      "value": "Enter a valid number."
    }
  ],
  "MirIsS": [
    {
      "type": 0,
      "value": "Show code"
    }
  ],
  "MmBfD1": [
    {
      "type": 0,
      "value": "Unexpected error"
    }
  ],
  "MnThTq": [
    {
      "type": 0,
      "value": "Insert function"
    }
  ],
  "N0pS6Y": [
    {
      "type": 0,
      "value": "Target schema"
    }
  ],
  "N2CF0J": [
    {
      "type": 0,
      "value": "Required. The key name of the form data values to return."
    }
  ],
  "N4dEVo": [
    {
      "type": 0,
      "value": "Headers"
    }
  ],
  "N7E9hd": [
    {
      "type": 0,
      "value": "(UTC+02:00) Helsinki, Kyiv, Riga, Sofia, Tallinn, Vilnius"
    }
  ],
  "NGJ00e": [
    {
      "type": 0,
      "value": "(UTC-04:00) Georgetown, La Paz, Manaus, San Juan"
    }
  ],
  "NHnG2S": [
    {
      "type": 0,
      "value": "The generated XSLT does not match the current mapping."
    }
  ],
  "NMpFs6": [
    {
      "type": 0,
      "value": "(UTC-03:00) Araguaina"
    }
  ],
  "NPUFgH": [
    {
      "type": 0,
      "value": "Status"
    }
  ],
  "NWxGWN": [
    {
      "type": 0,
      "value": "Enter unique property name"
    }
  ],
  "NnD8gF": [
    {
      "type": 0,
      "value": "Invalid operation path input value. Path value - "
    },
    {
      "type": 1,
      "value": "pathValue"
    },
    {
      "type": 0,
      "value": " Path template - "
    },
    {
      "type": 1,
      "value": "pathTemplate"
    }
  ],
  "NnrHK3": [
    {
      "type": 0,
      "value": "(UTC+10:00) Vladivostok"
    }
  ],
  "No6CS+": [
    {
      "type": 0,
      "value": "Enter tenant"
    }
  ],
  "NoXs0l": [
    {
      "type": 0,
      "value": "Please select an identity"
    }
  ],
  "NvJDn/": [
    {
      "type": 0,
      "value": "Tuesday"
    }
  ],
  "O+8vRv": [
    {
      "type": 0,
      "value": "Returns a binary representation of a value"
    }
  ],
  "O/fh9A": [
    {
      "type": 0,
      "value": "Service Principal"
    }
  ],
  "O27gKq": [
    {
      "type": 0,
      "value": "Loading Files..."
    }
  ],
  "O9ZExg": [
    {
      "type": 0,
      "value": "OK"
    }
  ],
  "ODQCKj": [
    {
      "type": 0,
      "value": "Converts the input to a JSON type value."
    }
  ],
  "OEEuUu": [
    {
      "type": 0,
      "value": "Secret"
    }
  ],
  "OFKZzQ": [
    {
      "type": 0,
      "value": "Operation options:"
    }
  ],
  "OH94j3": [
    {
      "type": 0,
      "value": "Missing required property {0} for authentication type {1}"
    }
  ],
  "OH9xlX": [
    {
      "type": 0,
      "value": "10"
    }
  ],
  "OIOexo": [
    {
      "type": 0,
      "value": "On these days"
    }
  ],
  "OKszbi": [
    {
      "type": 0,
      "value": "Connection Name"
    }
  ],
  "OL5S5H": [
    {
      "type": 0,
      "value": "Enter custom value"
    }
  ],
  "OOUSLP": [
    {
      "type": 0,
      "value": "This function doesn't require any input."
    }
  ],
  "OOUTdW": [
    {
      "type": 0,
      "value": "Loading all connectors..."
    }
  ],
  "OSHNZ2": [
    {
      "type": 0,
      "value": "Comment"
    }
  ],
  "OSP9JY": [
    {
      "type": 0,
      "value": "Enter the audience."
    }
  ],
  "OVvieE": [
    {
      "type": 0,
      "value": "Returns the results from the top-level actions in the specified scoped action, such as a For_each, Until, or Scope action."
    }
  ],
  "OdNhwc": [
    {
      "type": 0,
      "value": "Ungroup"
    }
  ],
  "OdoUEu": [
    {
      "type": 0,
      "value": "Enable Static Result"
    }
  ],
  "OgJ9eG": [
    {
      "type": 0,
      "value": "(UTC+08:00) Taipei"
    }
  ],
  "OhbvXz": [
    {
      "type": 0,
      "value": "(UTC+11:00) Norfolk Island"
    }
  ],
  "Oib1mL": [
    {
      "type": 1,
      "value": "hours"
    },
    {
      "type": 0,
      "value": "h "
    },
    {
      "type": 1,
      "value": "minutes"
    },
    {
      "type": 0,
      "value": "m"
    }
  ],
  "OihxQE": [
    {
      "type": 0,
      "value": "Optional. The locale to be used when parsing the date time string."
    }
  ],
  "OjGJ8Y": [
    {
      "type": 0,
      "value": "Returns the host from a URI"
    }
  ],
  "OnrO5/": [
    {
      "type": 0,
      "value": "Select a managed identity"
    }
  ],
  "P+7G62": [
    {
      "type": 0,
      "value": "Heading 3"
    }
  ],
  "P+mWgV": [
    {
      "type": 0,
      "value": "Pfx"
    }
  ],
  "P/S+q5": [
    {
      "type": 0,
      "value": "Required. One of the strings to combine into a single string."
    }
  ],
  "P/dnfK": [
    {
      "type": 0,
      "value": "(UTC+06:00) Dhaka"
    }
  ],
  "P2A5dB": [
    {
      "type": 0,
      "value": "Required. This value is the number of integers that is in the array."
    }
  ],
  "P2rzqn": [
    {
      "type": 0,
      "value": "Default value"
    }
  ],
  "P4rEwD": [
    {
      "type": 0,
      "value": "Collection functions"
    }
  ],
  "P6I90y": [
    {
      "type": 0,
      "value": "Input"
    }
  ],
  "P8ZBF9": [
    {
      "type": 0,
      "value": "Required. The collection to take the first object from."
    }
  ],
  "PE1tsI": [
    {
      "type": 0,
      "value": "No outputs"
    }
  ],
  "PF87Ew": [
    {
      "type": 0,
      "value": "Succeeded"
    }
  ],
  "PKMkb/": [
    {
      "type": 0,
      "value": "Required. The number to add to Summand 1."
    }
  ],
  "PNk3n4": [
    {
      "type": 0,
      "value": "Runs "
    },
    {
      "type": 1,
      "value": "onTime"
    }
  ],
  "PORNMZ": [
    {
      "type": 0,
      "value": "Inputs"
    }
  ],
  "PP63jY": [
    {
      "type": 0,
      "value": "more panels"
    }
  ],
  "PQOiAc": [
    {
      "type": 0,
      "value": "Collapse"
    }
  ],
  "PRnqYA": [
    {
      "type": 0,
      "value": "Required. The number of seconds to add. Can be negative to subtract seconds."
    }
  ],
  "PSrCNL": [
    {
      "type": 0,
      "value": "Function"
    }
  ],
  "PXa0D4": [
    {
      "type": 0,
      "value": "False"
    }
  ],
  "PZgHf/": [
    {
      "type": 0,
      "value": "Schema Uri"
    }
  ],
  "PaPPLr": [
    {
      "type": 0,
      "value": "Aborted"
    }
  ],
  "PfCJlN": [
    {
      "type": 0,
      "value": "Workflow functions"
    }
  ],
  "PjBcG3": [
    {
      "type": 0,
      "value": "(UTC+02:00) Amman"
    }
  ],
  "Pk4cb+": [
    {
      "type": 0,
      "value": "Tracked properties"
    }
  ],
  "Pq+4a+": [
    {
      "type": 0,
      "value": "(UTC+02:00) Cairo"
    }
  ],
  "PtqSHp": [
    {
      "type": 0,
      "value": "Do not generate if no value"
    }
  ],
  "Pudllg": [
    {
      "type": 0,
      "value": "(UTC+07:00) Hovd"
    }
  ],
  "PvWTxR": [
    {
      "type": 0,
      "value": "Show functions"
    }
  ],
  "Pvm0xB": [
    {
      "type": 0,
      "value": "Returns the base 64 representation of the input string"
    }
  ],
  "Q+ZZHI": [
    {
      "type": 0,
      "value": "(UTC-10:00) Hawaii"
    }
  ],
  "Q/7unA": [
    {
      "type": 0,
      "value": "Object"
    }
  ],
  "Q0xpPQ": [
    {
      "type": 0,
      "value": "Required. The object to check if it is less or equal to the comparing object."
    }
  ],
  "Q4TUFX": [
    {
      "type": 0,
      "value": "Discard"
    }
  ],
  "Q5w4Do": [
    {
      "type": 0,
      "value": "Add dynamic data or expressions by inserting a /"
    }
  ],
  "Q8HCYK": [
    {
      "type": 0,
      "value": "No items"
    }
  ],
  "Q8zxeb": [
    {
      "type": 1,
      "value": "name"
    },
    {
      "type": 0,
      "value": " Key"
    }
  ],
  "QGbUXX": [
    {
      "type": 0,
      "value": "Status code"
    }
  ],
  "QZBPUx": [
    {
      "type": 0,
      "value": "Returns a single value matching the key name from form-data or form-encoded trigger output"
    }
  ],
  "QZrxUk": [
    {
      "type": 0,
      "value": "String functions"
    }
  ],
  "QbJDi7": [
    {
      "type": 0,
      "value": "Item"
    }
  ],
  "QdJUaS": [
    {
      "type": 0,
      "value": "Pencil icon"
    }
  ],
  "QeE0k/": [
    {
      "type": 0,
      "value": "Required. The value that is converted to binary."
    }
  ],
  "QePi+D": [
    {
      "type": 0,
      "value": "Data type"
    }
  ],
  "QiVbKW": [
    {
      "type": 0,
      "value": "Exit Full Screen"
    }
  ],
  "QknZQ1": [
    {
      "type": 0,
      "value": "Loading..."
    }
  ],
  "Qn8qxn": [
    {
      "type": 0,
      "value": "Returns a string in date format"
    }
  ],
  "QpRRt3": [
    {
      "type": 0,
      "value": "Required. The string to delimit items with."
    }
  ],
  "QpX2+j": [
    {
      "type": 0,
      "value": "Location"
    }
  ],
  "QrQDdp": [
    {
      "type": 0,
      "value": "Required. A string containing the unit of time specified in the interval to subtract."
    }
  ],
  "Qu1HkA": [
    {
      "type": 1,
      "value": "hours"
    },
    {
      "type": 0,
      "value": "h"
    }
  ],
  "Qy0Kha": [
    {
      "type": 0,
      "value": "Triggers cannot be deleted."
    }
  ],
  "R/aiRy": [
    {
      "type": 0,
      "value": "(UTC+12:00) Coordinated Universal Time+12"
    }
  ],
  "RFjYpH": [
    {
      "type": 0,
      "value": "Name"
    }
  ],
  "RJes1w": [
    {
      "type": 0,
      "value": "(UTC+04:00) Yerevan"
    }
  ],
  "RX2Shm": [
    {
      "type": 0,
      "value": "Required. The string that is split."
    }
  ],
  "RZ1MIN": [
    {
      "type": 0,
      "value": "Switch to input entire array"
    }
  ],
  "RbJNVk": [
    {
      "type": 0,
      "value": "Schema"
    }
  ],
  "RhH4pF": [
    {
      "offset": 0,
      "options": {
        "one": {
          "value": [
            {
              "type": 7
            },
            {
              "type": 0,
              "value": " minute"
            }
          ]
        },
        "other": {
          "value": [
            {
              "type": 7
            },
            {
              "type": 0,
              "value": " minutes"
            }
          ]
        }
      },
      "pluralType": "cardinal",
      "type": 6,
      "value": "minutes"
    }
  ],
  "RkgScy": [
    {
      "type": 0,
      "value": "6"
    }
  ],
  "RnBddN": [
    {
      "type": 0,
      "value": "issue"
    }
  ],
  "Ro4+PC": [
    {
      "type": 0,
      "value": "You can add notes only when you edit a step's inputs."
    }
  ],
  "Rp5pHU": [
    {
      "type": 0,
      "value": "(UTC+00:00) Monrovia, Reykjavik"
    }
  ],
  "Rq2U5n": [
    {
      "type": 0,
      "value": "Unrecognized expression '"
    },
    {
      "type": 1,
      "value": "expression"
    },
    {
      "type": 0,
      "value": "'"
    }
  ],
  "RvpHdu": [
    {
      "type": 0,
      "value": "(UTC+11:00) Solomon Is., New Caledonia"
    }
  ],
  "RxGxr+": [
    {
      "type": 0,
      "value": "Line number"
    }
  ],
  "S138/4": [
    {
      "type": 0,
      "value": "Format text as bold. Shortcut: ⌘B"
    }
  ],
  "SCCE6s": [
    {
      "type": 0,
      "value": "Password"
    }
  ],
  "SGnTpt": [
    {
      "type": 0,
      "value": "Heading 2"
    }
  ],
  "SJFVxf": [
    {
      "type": 0,
      "value": "issues"
    }
  ],
  "SKXopi": [
    {
      "type": 0,
      "value": "Convert the parameter to an integer"
    }
  ],
  "SKy5tj": [
    {
      "type": 0,
      "value": "The input node type doesn't match the schema node's type."
    }
  ],
  "SLJkRn": [
    {
      "type": 0,
      "value": "Remove input"
    }
  ],
  "SLZ0n4": [
    {
      "type": 0,
      "value": "Checks if the string starts with a value (case-insensitive, invariant culture)"
    }
  ],
  "SXb47U": [
    {
      "type": 1,
      "value": "minutes"
    },
    {
      "type": 0,
      "value": "m"
    }
  ],
  "SY04wn": [
    {
      "type": 0,
      "value": "Required. The name of the action with a form-data or form-encoded response."
    }
  ],
  "SgiTAh": [
    {
      "type": 0,
      "value": "Please enter your input"
    }
  ],
  "Sh10cw": [
    {
      "type": 0,
      "value": "Save"
    }
  ],
  "SmCQys": [
    {
      "type": 0,
      "value": "Custom Tracking Id"
    }
  ],
  "Sr8PcK": [
    {
      "type": 0,
      "value": "No operations found"
    }
  ],
  "SvQyvs": [
    {
      "type": 0,
      "value": "Done"
    }
  ],
  "SyFXM3": [
    {
      "type": 0,
      "value": "Read less"
    }
  ],
  "Sz8KN3": [
    {
      "type": 0,
      "value": "Test"
    }
  ],
  "T0BFpC": [
    {
      "type": 0,
      "value": "Set the tracking id for the run. For split-on this tracking id is for the initiating request."
    }
  ],
  "T6VIym": [
    {
      "type": 0,
      "value": "Name"
    }
  ],
  "T7Xwii": [
    {
      "type": 0,
      "value": "Interval"
    }
  ],
  "T7zcR6": [
    {
      "type": 0,
      "value": "Required. The expressions that must be true."
    }
  ],
  "T8Xqt9": [
    {
      "type": 0,
      "value": "Failed"
    }
  ],
  "TEN+cR": [
    {
      "type": 0,
      "value": "Give feedback"
    }
  ],
  "TI44R1": [
    {
      "type": 0,
      "value": "Returns a string with each item of an array joined by a delimiter"
    }
  ],
  "TLHUMf": [
    {
      "type": 0,
      "value": "Error loading inputs"
    }
  ],
  "TNEttQ": [
    {
      "type": 0,
      "value": "Friday"
    }
  ],
  "TO7qos": [
    {
      "type": 0,
      "value": "Returns the start of the month of a string timestamp"
    }
  ],
  "TPV6j/": [
    {
      "type": 0,
      "value": "Paging count invalid"
    }
  ],
  "TRpSCQ": [
    {
      "type": 0,
      "value": "Action Type"
    }
  ],
  "TUaunO": [
    {
      "type": 0,
      "value": "Enter a value"
    }
  ],
  "TX4Kdr": [
    {
      "type": 0,
      "value": "Create a new connection"
    }
  ],
  "TY4HzZ": [
    {
      "type": 0,
      "value": "Add or replace your schemas."
    }
  ],
  "TZh8nV": [
    {
      "type": 0,
      "value": "on "
    },
    {
      "type": 1,
      "value": "weekDays"
    },
    {
      "type": 0,
      "value": " "
    },
    {
      "type": 1,
      "value": "frequencyDesc"
    }
  ],
  "Tayrub": [
    {
      "type": 0,
      "value": "Raw"
    }
  ],
  "Tb2QLA": [
    {
      "type": 0,
      "value": "Client request ID"
    }
  ],
  "TgcgXE": [
    {
      "type": 0,
      "value": "Tags"
    }
  ],
  "Tiqnir": [
    {
      "type": 0,
      "value": "Custom"
    }
  ],
  "TjMkDP": [
    {
      "type": 0,
      "value": "(UTC-06:00) Easter Island"
    }
  ],
  "TlX98E": [
    {
      "type": 0,
      "value": "(UTC+02:00) Kaliningrad"
    }
  ],
  "Tmr/9e": [
    {
      "type": 0,
      "value": "Invalid parameters"
    }
  ],
  "Ts5Pzr": [
    {
      "type": 0,
      "value": "Note"
    }
  ],
  "Ttc0SM": [
    {
      "type": 0,
      "value": "Heading 1"
    }
  ],
  "Twfck/": [
    {
      "type": 0,
      "value": "Required. The number to multiply Multiplicand 1 with."
    }
  ],
  "Tz5jTR": [
    {
      "type": 0,
      "value": "Collapse/Expand"
    }
  ],
  "U086AA": [
    {
      "type": 0,
      "value": "Target schema element"
    }
  ],
  "U0I10w": [
    {
      "type": 0,
      "value": "(UTC+05:00) Ekaterinburg"
    }
  ],
  "U3guPp": [
    {
      "type": 0,
      "value": "Group by Connector"
    }
  ],
  "U3iWVd": [
    {
      "type": 0,
      "value": "Generates an array of integers starting from a certain number"
    }
  ],
  "U4zovj": [
    {
      "type": 0,
      "value": "Runs "
    },
    {
      "type": 1,
      "value": "onTime"
    },
    {
      "type": 0,
      "value": " "
    },
    {
      "type": 1,
      "value": "onDays"
    }
  ],
  "U7yRwM": [
    {
      "type": 0,
      "value": "Validation Error"
    }
  ],
  "UCNM4L": [
    {
      "type": 0,
      "value": "To reference a parameter, use the dynamic content list."
    }
  ],
  "UEryJE": [
    {
      "type": 0,
      "value": "Delete Workflow Action"
    }
  ],
  "UHCVNK": [
    {
      "type": 0,
      "value": "Replaces a string with a given string"
    }
  ],
  "UIWX6p": [
    {
      "type": 0,
      "value": "Logical Name"
    }
  ],
  "UR1CS5": [
    {
      "type": 0,
      "value": "Hide code"
    }
  ],
  "USVffu": [
    {
      "type": 0,
      "value": "Content not shown due to security configuration."
    }
  ],
  "UT2ozj": [
    {
      "type": 0,
      "value": "(UTC-07:00) Mountain Time (US & Canada)"
    }
  ],
  "UVAfYj": [
    {
      "type": 0,
      "value": "Required. The collection to take the last object from."
    }
  ],
  "UYRIS/": [
    {
      "type": 1,
      "value": "fileName"
    },
    {
      "type": 0,
      "value": " (file name)"
    }
  ],
  "UZiXVh": [
    {
      "type": 0,
      "value": "Output"
    }
  ],
  "Ufv5m9": [
    {
      "type": 0,
      "value": "Schema node '"
    },
    {
      "type": 1,
      "value": "nodeName"
    },
    {
      "type": 0,
      "value": "' has an non-terminating connection chain"
    }
  ],
  "Umpr3z": [
    {
      "type": 0,
      "value": "Every "
    },
    {
      "type": 1,
      "value": "interval"
    },
    {
      "type": 0,
      "value": " weeks"
    }
  ],
  "Unc2tG": [
    {
      "type": 0,
      "value": "Returns true if two values are equal."
    }
  ],
  "UnrrzF": [
    {
      "type": 0,
      "value": "Source schema"
    }
  ],
  "Ur+wph": [
    {
      "type": 0,
      "value": "Click to delete item"
    }
  ],
  "UtyRCH": [
    {
      "type": 0,
      "value": "Enter a name for the connection"
    }
  ],
  "V+/c21": [
    {
      "type": 0,
      "value": "General"
    }
  ],
  "V0ZbQO": [
    {
      "type": 0,
      "value": "Show less"
    }
  ],
  "V0le5X": [
    {
      "type": 0,
      "value": "Enter a valid JSON."
    }
  ],
  "V5f3ha": [
    {
      "type": 0,
      "value": "Week"
    }
  ],
  "VA7M1u": [
    {
      "type": 0,
      "value": "In App"
    }
  ],
  "VHm1Sr": [
    {
      "type": 0,
      "value": "Select an App Service resource"
    }
  ],
  "VI5Sa8": [
    {
      "type": 0,
      "value": "Expand"
    }
  ],
  "VI7EqG": [
    {
      "type": 0,
      "value": "No results found for "
    },
    {
      "type": 1,
      "value": "searchTerm"
    }
  ],
  "VKAk5g": [
    {
      "type": 0,
      "value": "The provided workflow run name is not valid."
    }
  ],
  "VL9wOu": [
    {
      "type": 0,
      "value": "Must provide value for parameter."
    }
  ],
  "VLc3FV": [
    {
      "type": 0,
      "value": "Source schema"
    }
  ],
  "VPh9Jo": [
    {
      "type": 0,
      "value": "(UTC+06:00) Novosibirsk"
    }
  ],
  "VUH9aj": [
    {
      "type": 0,
      "value": "23"
    }
  ],
  "VVfYvq": [
    {
      "type": 0,
      "value": "Required. The number to divide by the Divisor."
    }
  ],
  "VXBWrq": [
    {
      "type": 0,
      "value": "Comment"
    }
  ],
  "VXQbMw": [
    {
      "type": 0,
      "value": "Switch to detail inputs for array item"
    }
  ],
  "VZHick": [
    {
      "type": 0,
      "value": "Duration"
    }
  ],
  "Vaacox": [
    {
      "type": 0,
      "value": "Run History"
    }
  ],
  "VbMYd8": [
    {
      "type": 0,
      "value": "Triggers tell your app when to start running. Each workflow needs at least one trigger."
    }
  ],
  "Vfce7b": [
    {
      "type": 0,
      "value": "Error Type"
    }
  ],
  "VlvlX1": [
    {
      "type": 0,
      "value": "Certificate"
    }
  ],
  "VptXzY": [
    {
      "type": 0,
      "value": "Use \""
    },
    {
      "type": 1,
      "value": "value"
    },
    {
      "type": 0,
      "value": "\" as a custom value"
    }
  ],
  "W070M2": [
    {
      "type": 0,
      "value": "of "
    },
    {
      "type": 1,
      "value": "max"
    }
  ],
  "W6FdMh": [
    {
      "type": 0,
      "value": "Required. The name of the new property."
    }
  ],
  "WGwH45": [
    {
      "type": 0,
      "value": "Clear"
    }
  ],
  "WK6hZX": [
    {
      "type": 0,
      "value": "Select all text in "
    },
    {
      "type": 1,
      "value": "label"
    }
  ],
  "WR1K3z": [
    {
      "type": 0,
      "value": "(UTC+04:00) Astrakhan, Ulyanovsk"
    }
  ],
  "WS9kXD": [
    {
      "type": 0,
      "value": "Required. The first integer in the array."
    }
  ],
  "WTZvGW": [
    {
      "type": 0,
      "value": "Workflow has invalid connections on the following operations: "
    },
    {
      "type": 1,
      "value": "invalidNodes"
    }
  ],
  "WUe3DY": [
    {
      "type": 0,
      "value": "Shorthand for trigger().outputs"
    }
  ],
  "WcnIF8": [
    {
      "type": 0,
      "value": "Remove"
    }
  ],
  "WgoP7R": [
    {
      "type": 0,
      "value": "Returns the result from multiplying the two numbers"
    }
  ],
  "WnU9v0": [
    {
      "type": 0,
      "value": "A managed identity is not configured on the logic app."
    }
  ],
  "X/7je+": [
    {
      "type": 0,
      "value": "Minute"
    }
  ],
  "X2idLs": [
    {
      "type": 0,
      "value": "(UTC-03:00) Montevideo"
    }
  ],
  "X4gDhV": [
    {
      "type": 0,
      "value": "Tenant"
    }
  ],
  "X7X5ew": [
    {
      "type": 0,
      "value": "Parameters"
    }
  ],
  "X8JjjT": [
    {
      "type": 1,
      "value": "days"
    },
    {
      "type": 0,
      "value": " days "
    },
    {
      "type": 1,
      "value": "hours"
    },
    {
      "type": 0,
      "value": " hours"
    }
  ],
  "XCunbR": [
    {
      "type": 0,
      "value": "Shorthand for actions('actionName').outputs"
    }
  ],
  "XEuptL": [
    {
      "type": 0,
      "value": "Combines any number of strings together"
    }
  ],
  "XFFpu/": [
    {
      "type": 0,
      "value": "Retry"
    }
  ],
  "XH94im": [
    {
      "type": 0,
      "value": "Ensure words are spelled correctly."
    }
  ],
  "XLUs2P": [
    {
      "type": 0,
      "value": "Unsupported Token Type: "
    },
    {
      "type": 1,
      "value": "var"
    }
  ],
  "XOAcjQ": [
    {
      "type": 0,
      "value": "(UTC+03:00) Nairobi"
    }
  ],
  "XOzn/3": [
    {
      "type": 0,
      "value": "Connection name"
    }
  ],
  "XQ4OCV": [
    {
      "type": 0,
      "value": "(UTC+03:00) Baghdad"
    }
  ],
  "XRK+gt": [
    {
      "type": 0,
      "value": "Function '"
    },
    {
      "type": 1,
      "value": "functionName"
    },
    {
      "type": 0,
      "value": "' has an non-terminating connection chain"
    }
  ],
  "XTeLIw": [
    {
      "type": 0,
      "value": "(UTC+07:00) Krasnoyarsk"
    }
  ],
  "XTuxmH": [
    {
      "type": 1,
      "value": "minutes"
    },
    {
      "type": 0,
      "value": " minutes "
    },
    {
      "type": 1,
      "value": "seconds"
    },
    {
      "type": 0,
      "value": " seconds"
    }
  ],
  "XVTQT6": [
    {
      "type": 0,
      "value": "Interval"
    }
  ],
  "XbtEq9": [
    {
      "type": 0,
      "value": "Count"
    }
  ],
  "Xew1Df": [
    {
      "type": 0,
      "value": "More diagnostic information: x-ms-client-request-id is '"
    },
    {
      "type": 1,
      "value": "clientRequestId"
    },
    {
      "type": 0,
      "value": "'."
    }
  ],
  "Xj0Gr/": [
    {
      "type": 0,
      "value": "Target schema element cannot be deleted."
    }
  ],
  "Xj4xwI": [
    {
      "type": 0,
      "value": "The managed identity used with this operation no longer exists. To continue, select an available identity or change the connection."
    }
  ],
  "XkBxv5": [
    {
      "type": 0,
      "value": "Select a target schema"
    }
  ],
  "Xkt2vD": [
    {
      "type": 0,
      "value": "Select a function app function"
    }
  ],
  "Xnn0uj": [
    {
      "type": 0,
      "value": "Request"
    }
  ],
  "XqamWZ": [
    {
      "type": 0,
      "value": "Delete"
    }
  ],
  "XsktQ/": [
    {
      "type": 0,
      "value": "Limit Logic Apps to not include workflow metadata headers in the response."
    }
  ],
  "XtuP5e": [
    {
      "type": 0,
      "value": "Math functions"
    }
  ],
  "Xv5CGN": [
    {
      "type": 0,
      "value": "(UTC-05:00) Indiana (East)"
    }
  ],
  "Xx/naD": [
    {
      "type": 0,
      "value": "Required. The name of the action whose body outputs you want."
    }
  ],
  "Y/bcmG": [
    {
      "type": 0,
      "value": "Password"
    }
  ],
  "Y0H9aX": [
    {
      "type": 0,
      "value": "More Info"
    }
  ],
  "Y9kBz5": [
    {
      "type": 0,
      "value": "Returns a binary representation of a data URI"
    }
  ],
  "YABOLz": [
    {
      "type": 0,
      "value": "Body Item"
    }
  ],
  "YCFhzp": [
    {
      "type": 0,
      "value": "Add children"
    }
  ],
  "YHsAKl": [
    {
      "type": 0,
      "value": "Operation note"
    }
  ],
  "YIBDSH": [
    {
      "type": 1,
      "value": "days"
    },
    {
      "type": 0,
      "value": "d"
    }
  ],
  "YJJ+gQ": [
    {
      "type": 0,
      "value": "String"
    }
  ],
  "YJlS8E": [
    {
      "type": 0,
      "value": "Format text as underline. Shortcut: Ctrl+U"
    }
  ],
  "YKXmKD": [
    {
      "type": 0,
      "value": "Enables an expression to derive its value from other JSON name and value pairs or the output of the runtime trigger"
    }
  ],
  "YOUfNf": [
    {
      "type": 0,
      "value": "Enter Pfx"
    }
  ],
  "YR1uWE": [
    {
      "type": 0,
      "value": "Format text as bold. Shortcut: Ctrl+B"
    }
  ],
  "YRk271": [
    {
      "type": 0,
      "value": "Authentication"
    }
  ],
  "YUbSFS": [
    {
      "type": 0,
      "value": "Yes/No"
    }
  ],
  "YWOKlU": [
    {
      "type": 0,
      "value": "Numbered List"
    }
  ],
  "YZ5Kwe": [
    {
      "type": 0,
      "value": "(UTC-04:00) Atlantic Time (Canada)"
    }
  ],
  "YaFjJQ": [
    {
      "type": 0,
      "value": "Returns a single array or object with all the elements that are in either array or object passed to this function. The parameters for the function can either be a set of objects or a set of arrays (not a mixture thereof). If there are two objects with the same name in the final output, the last object with that name appears in the final object."
    }
  ],
  "Ybzoim": [
    {
      "type": 0,
      "value": "Required. The name of the action that has the values you want."
    }
  ],
  "YdQw4/": [
    {
      "type": 0,
      "value": "Format text as italic. Shortcut: ⌘I"
    }
  ],
  "YfwZJO": [
    {
      "type": 0,
      "value": "Search Tips"
    }
  ],
  "YgU88A": [
    {
      "type": 0,
      "value": "(UTC+05:30) Chennai, Kolkata, Mumbai, New Delhi"
    }
  ],
  "Yh5OVd": [
    {
      "type": 0,
      "value": "Custom value does not match one of the allowed types for this input"
    }
  ],
  "YiOybp": [
    {
      "type": 0,
      "value": "(UTC+01:00) Brussels, Copenhagen, Madrid, Paris"
    }
  ],
  "YlesUQ": [
    {
      "type": 0,
      "value": "Your map is in perfect condition"
    }
  ],
  "YoQara": [
    {
      "type": 0,
      "value": "None"
    }
  ],
  "Yuu5CD": [
    {
      "type": 0,
      "value": "Zoom out"
    }
  ],
  "Yw7Nfl": [
    {
      "type": 0,
      "value": "Disable Static Result"
    }
  ],
  "Z9PWl/": [
    {
      "type": 0,
      "value": "Retry Policy count is invalid (Must be from "
    },
    {
      "type": 1,
      "value": "min"
    },
    {
      "type": 0,
      "value": " to "
    },
    {
      "type": 1,
      "value": "max"
    },
    {
      "type": 0,
      "value": ")"
    }
  ],
  "ZBJiuD": [
    {
      "type": 0,
      "value": "Status"
    }
  ],
  "ZCFMoe": [
    {
      "type": 0,
      "value": "Body"
    }
  ],
  "ZM1mRy": [
    {
      "type": 0,
      "value": "Concurrency Control"
    }
  ],
  "ZME5hh": [
    {
      "type": 0,
      "value": "Returns the day of month component of a string timestamp"
    }
  ],
  "ZRdkFN": [
    {
      "type": 0,
      "value": "Collapse Static Result"
    }
  ],
  "ZUaz3Y": [
    {
      "type": 0,
      "value": "Shorthand for trigger().outputs.body"
    }
  ],
  "ZaIeDG": [
    {
      "type": 0,
      "value": "Required. The value the string may start with."
    }
  ],
  "ZbCS4a": [
    {
      "type": 0,
      "value": "Read more"
    }
  ],
  "ZbX8xq": [
    {
      "type": 0,
      "value": "This operation has already been deleted."
    }
  ],
  "Zg3IjD": [
    {
      "type": 0,
      "value": "Close"
    }
  ],
  "Zi9gQK": [
    {
      "type": 0,
      "value": "Add new item"
    }
  ],
  "ZkjTbp": [
    {
      "type": 0,
      "value": "Learn more about dynamic content."
    }
  ],
  "a7j3gS": [
    {
      "type": 0,
      "value": "Required. The number to divide by the Divisor."
    }
  ],
  "aAXnqw": [
    {
      "type": 0,
      "value": "Required. The number of the occurrence of the substring to find."
    }
  ],
  "aGyVJT": [
    {
      "type": 0,
      "value": "Required. The number of objects to remove from the front of Collection. Must be a positive integer."
    }
  ],
  "aJxefp": [
    {
      "type": 0,
      "value": "Add new parameters"
    }
  ],
  "aK4iLW": [
    {
      "type": 0,
      "value": "Data Handling"
    }
  ],
  "aP1wk9": [
    {
      "type": 0,
      "value": "Returns the first index of a value within a string (case-insensitive, invariant culture)"
    }
  ],
  "aSnCCB": [
    {
      "type": 0,
      "value": "Location"
    }
  ],
  "aV/nLS": [
    {
      "type": 0,
      "value": "Second"
    }
  ],
  "ae7W0a": [
    {
      "type": 0,
      "value": "Full Screen"
    }
  ],
  "ahsVI/": [
    {
      "type": 0,
      "value": "Enter Pfx"
    }
  ],
  "amRYtC": [
    {
      "type": 0,
      "value": "Enter a valid float."
    }
  ],
  "aoUT/3": [
    {
      "type": 0,
      "value": "Loading resources..."
    }
  ],
  "auUI93": [
    {
      "type": 0,
      "value": "Add or select a source schema to use for your map."
    }
  ],
  "b9/1dK": [
    {
      "type": 0,
      "value": "Value"
    }
  ],
  "b9P8SA": [
    {
      "type": 0,
      "value": "Unsupported Token Type: "
    },
    {
      "type": 1,
      "value": "controls"
    }
  ],
  "b9Rvl9": [
    {
      "type": 0,
      "value": "Body"
    }
  ],
  "bG9rjv": [
    {
      "type": 0,
      "value": "Actions"
    }
  ],
  "bGtEPd": [
    {
      "type": 0,
      "value": "Delete"
    }
  ],
  "bIyTi7": [
    {
      "type": 0,
      "value": "Subscription"
    }
  ],
  "bSZ0lL": [
    {
      "type": 0,
      "value": "Callback url"
    }
  ],
  "bTrk+S": [
    {
      "type": 0,
      "value": "Required. The object to check if it is greater than or equal to value being compared to."
    }
  ],
  "bWBMhe": [
    {
      "type": 0,
      "value": "By default, Logic App instances run at the same time, or in parallel. This control changes how new runs are queued and can't be changed after enabling. To run as many parallel instances as possible, leave this control turned off. To limit the number of parallel runs, turn on this control, and select a limit. To run sequentially, select 1 as the limit."
    }
  ],
  "bXFGpe": [
    {
      "type": 0,
      "value": "Info"
    }
  ],
  "ba9yGJ": [
    {
      "type": 0,
      "value": "Load more"
    }
  ],
  "bf7078": [
    {
      "type": 0,
      "value": "Returns the maximum value in the input array of numbers"
    }
  ],
  "bsgS8m": [
    {
      "type": 0,
      "value": "Preview"
    }
  ],
  "bv9QPA": [
    {
      "type": 0,
      "value": "Date"
    }
  ],
  "bwfJdj": [
    {
      "type": 0,
      "value": "Run after "
    },
    {
      "type": 1,
      "value": "sourceNodeId"
    }
  ],
  "bxhkTi": [
    {
      "type": 0,
      "value": "Provide parameters to test the output."
    }
  ],
  "byTBrn": [
    {
      "type": 0,
      "value": "Custom"
    }
  ],
  "bzF/qn": [
    {
      "type": 0,
      "value": "Required. The collection from where to take the first Count objects."
    }
  ],
  "c/+j08": [
    {
      "type": 0,
      "value": "Do"
    }
  ],
  "c2XklE": [
    {
      "type": 0,
      "value": "Search"
    }
  ],
  "c3FLox": [
    {
      "type": 0,
      "value": "(UTC+10:00) Hobart"
    }
  ],
  "c3G/zq": [
    {
      "type": 0,
      "value": "Returns an object with a property set to the provided value"
    }
  ],
  "c4GQZE": [
    {
      "type": 0,
      "value": "Select the schema for dropdown"
    }
  ],
  "c6XbVI": [
    {
      "type": 0,
      "value": "panel"
    }
  ],
  "c7tRg/": [
    {
      "type": 0,
      "value": "Decompress the request body if it is compressed using GZip or Deflate. This setting is only applicable for HTTP trigger."
    }
  ],
  "c8UPLp": [
    {
      "type": 0,
      "value": "Dynamic content may also be added from other sources."
    }
  ],
  "cHiBAn": [
    {
      "type": 0,
      "value": "(UTC+09:00) Seoul"
    }
  ],
  "cJm+ah": [
    {
      "type": 0,
      "value": "Required. The value to search the index of."
    }
  ],
  "cK2A/V": [
    {
      "type": 0,
      "value": "View Documentation"
    }
  ],
  "cP4UkW": [
    {
      "type": 0,
      "value": "Retry Policy interval is invalid, must match ISO 8601 duration format"
    }
  ],
  "cR9RtV": [
    {
      "type": 0,
      "value": "Discard changes"
    }
  ],
  "cUW5m8": [
    {
      "type": 0,
      "value": "Select the checkbox to choose this connection."
    }
  ],
  "ca/QIc": [
    {
      "type": 0,
      "value": "Error Message"
    }
  ],
  "ceVB5l": [
    {
      "type": 0,
      "value": "Returns the body for a part in a multipart output from an action."
    }
  ],
  "cgq/+y": [
    {
      "type": 0,
      "value": "Please select an identity"
    }
  ],
  "ciLkfU": [
    {
      "type": 0,
      "value": "Bold (⌘B)"
    }
  ],
  "cj+kyo": [
    {
      "type": 0,
      "value": "Cancelled"
    }
  ],
  "cjcEOf": [
    {
      "type": 0,
      "value": "Input node type does not match one of the allowed types for this input"
    }
  ],
  "cmTCsW": [
    {
      "type": 0,
      "value": "Error loading component."
    }
  ],
  "cqiqcf": [
    {
      "type": 0,
      "value": "Start time"
    }
  ],
  "cr0UnG": [
    {
      "type": 0,
      "value": "9"
    }
  ],
  "cscezV": [
    {
      "type": 0,
      "value": "Required. The collection to skip the first Count objects from."
    }
  ],
  "ctI9Pp": [
    {
      "type": 0,
      "value": "Generate XSLT first before attempting to test mappings."
    }
  ],
  "cvp9VP": [
    {
      "type": 0,
      "value": "Error code"
    }
  ],
  "cyEBus": [
    {
      "type": 0,
      "value": "(UTC-04:00) Cuiaba"
    }
  ],
  "d+MjsE": [
    {
      "type": 0,
      "value": "Enter a valid dictionary."
    }
  ],
  "d020eg": [
    {
      "type": 0,
      "value": "Returns the first element from the passed-in array or string."
    }
  ],
  "dBWIjR": [
    {
      "type": 0,
      "value": "Schema is missing required inputs"
    }
  ],
  "dBxX0M": [
    {
      "type": 0,
      "value": "Add a trigger"
    }
  ],
  "dDYCuU": [
    {
      "type": 0,
      "value": "Learn more"
    }
  ],
  "dL9V5t": [
    {
      "type": 0,
      "value": "Managed identity"
    }
  ],
  "dOpdsP": [
    {
      "type": 0,
      "value": "Update"
    }
  ],
  "dPa7+6": [
    {
      "type": 0,
      "value": "Generate"
    }
  ],
  "dQmi91": [
    {
      "type": 0,
      "value": "Frequency"
    }
  ],
  "dSTRb/": [
    {
      "type": 0,
      "value": "Specify the behavior and capabilities for transferring content over HTTP. Large messages may be split up into smaller requests to the connector to allow large message upload. Details can be found at http://aka.ms/logicapps-chunk#upload-content-in-chunks"
    }
  ],
  "dWFyfN": [
    {
      "type": 0,
      "value": "Secure inputs of the operation."
    }
  ],
  "daoo3l": [
    {
      "type": 0,
      "value": "Connected to "
    },
    {
      "type": 1,
      "value": "connectionName"
    },
    {
      "type": 0,
      "value": "."
    }
  ],
  "dfNjw1": [
    {
      "type": 0,
      "value": "Close"
    }
  ],
  "dfmH55": [
    {
      "type": 0,
      "value": "Italic (Ctrl+I)"
    }
  ],
  "dhvk0u": [
    {
      "type": 0,
      "value": "Returns a string representation of a base 64 encoded string"
    }
  ],
  "dqgt9y": [
    {
      "type": 0,
      "value": "Convert the parameter to a Boolean"
    }
  ],
  "drM9Sl": [
    {
      "type": 0,
      "value": "Returns an array of values matching the key name from form-data or form-encoded action output"
    }
  ],
  "dsz+Ae": [
    {
      "type": 0,
      "value": "Splits the string using a separator"
    }
  ],
  "dwrqEc": [
    {
      "type": 0,
      "value": "Warnings"
    }
  ],
  "dxh2CJ": [
    {
      "type": 0,
      "value": "timed out"
    }
  ],
  "e+GuGo": [
    {
      "type": 0,
      "value": "Input"
    }
  ],
  "e00zot": [
    {
      "type": 0,
      "value": "How often do you want to check for items?"
    }
  ],
  "e4JZEY": [
    {
      "type": 0,
      "value": "(UTC+07:00) Tomsk"
    }
  ],
  "e4Onhn": [
    {
      "type": 0,
      "value": "Not specified"
    }
  ],
  "e9OvzW": [
    {
      "type": 0,
      "value": "Clear"
    }
  ],
  "e9bIKh": [
    {
      "type": 0,
      "value": "Failed to generate XSLT."
    }
  ],
  "eFet4K": [
    {
      "type": 0,
      "value": "Action Tracking ID"
    }
  ],
  "eFnLWK": [
    {
      "type": 0,
      "value": "(UTC-06:00) Central America"
    }
  ],
  "eHgfpz": [
    {
      "type": 0,
      "value": "Please enter a valid URL"
    }
  ],
  "eHgi14": [
    {
      "type": 0,
      "value": "Required. The name of the variable whose value you want."
    }
  ],
  "eRvRWs": [
    {
      "type": 0,
      "value": "Start time"
    }
  ],
  "eT+b9W": [
    {
      "type": 0,
      "value": "Required. The number to divide the Dividend by."
    }
  ],
  "egLI8P": [
    {
      "type": 0,
      "value": "Required. The index of where the substring begins in parameter 1."
    }
  ],
  "ehIBkh": [
    {
      "type": 0,
      "value": "Enter an integer"
    }
  ],
  "elD6+N": [
    {
      "type": 0,
      "value": "Italic (⌘I)"
    }
  ],
  "epOMnV": [
    {
      "type": 0,
      "value": "Shared"
    }
  ],
  "esOQ5p": [
    {
      "type": 0,
      "value": "No values matching your search"
    }
  ],
  "euC/DV": [
    {
      "type": 0,
      "value": "Array"
    }
  ],
  "exo9v7": [
    {
      "type": 0,
      "value": "Unsupported programming language."
    }
  ],
  "f/lWTW": [
    {
      "type": 0,
      "value": "Required. The objects to check for null."
    }
  ],
  "f1j0to": [
    {
      "type": 0,
      "value": "Optional. The index of where to stop extracting the substring."
    }
  ],
  "f81ClO": [
    {
      "type": 0,
      "value": "Empty dynamic content icon"
    }
  ],
  "fBQBw/": [
    {
      "type": 0,
      "value": "Returns true if the first argument is greater than or equal to the second"
    }
  ],
  "fDisLL": [
    {
      "type": 0,
      "value": "Acl creation failed for connection. Deleting the connection."
    }
  ],
  "fElufw": [
    {
      "type": 0,
      "value": "Select an API Management resource"
    }
  ],
  "fGcSFd": [
    {
      "type": 0,
      "value": "Paging count exceeds maximum value"
    }
  ],
  "fKYuwf": [
    {
      "type": 0,
      "value": "Please select file or image"
    }
  ],
  "fVG5aD": [
    {
      "type": 0,
      "value": "(UTC-05:00) Haiti"
    }
  ],
  "faUrud": [
    {
      "type": 0,
      "value": "Loading connection data..."
    }
  ],
  "fc1AV8": [
    {
      "type": 0,
      "value": "HTTP "
    },
    {
      "type": 1,
      "value": "method"
    },
    {
      "type": 0,
      "value": " URL"
    }
  ],
  "fg/34o": [
    {
      "type": 0,
      "value": "Logical functions"
    }
  ],
  "fifSPb": [
    {
      "type": 0,
      "value": "(UTC-03:30) Newfoundland"
    }
  ],
  "fmm7Ik": [
    {
      "type": 0,
      "value": "Function"
    }
  ],
  "fp8Ry3": [
    {
      "type": 0,
      "value": "(UTC+08:00) Beijing, Chongqing, Hong Kong, Urumqi"
    }
  ],
  "ftwXvc": [
    {
      "type": 0,
      "value": "Ignored"
    }
  ],
  "g076bL": [
    {
      "type": 0,
      "value": "Email"
    }
  ],
  "g1zwch": [
    {
      "type": 0,
      "value": "Zoom in"
    }
  ],
  "g4igOR": [
    {
      "type": 0,
      "value": "Publish"
    }
  ],
  "g5A6Bn": [
    {
      "type": 0,
      "value": "Runtime"
    }
  ],
  "g7my78": [
    {
      "type": 0,
      "value": "Run test"
    }
  ],
  "gCXOd5": [
    {
      "type": 0,
      "value": "URI"
    }
  ],
  "gDDfek": [
    {
      "type": 0,
      "value": "Returns a timestamp that is the current time plus the specified time interval."
    }
  ],
  "gDY9xk": [
    {
      "type": 0,
      "value": "Returns the result from dividing the two numbers"
    }
  ],
  "gIK0WG": [
    {
      "type": 0,
      "value": "Required. A boolean value that determines which value the expression should return."
    }
  ],
  "gIc0YJ": [
    {
      "type": 0,
      "value": "Connection name"
    }
  ],
  "gIx5ys": [
    {
      "type": 0,
      "value": "Format text as italic. Shortcut: Ctrl+I"
    }
  ],
  "gKEaXI": [
    {
      "type": 0,
      "value": "Copy the value of {label} to the clipboard"
    }
  ],
  "gKq3Jv": [
    {
      "type": 0,
      "value": "Previous failed"
    }
  ],
  "gQt/0f": [
    {
      "type": 0,
      "value": "Conversion functions"
    }
  ],
  "gRUmiA": [
    {
      "type": 0,
      "value": "Info"
    }
  ],
  "gWyYg0": [
    {
      "type": 0,
      "value": "(UTC+05:00) Ashgabat, Tashkent"
    }
  ],
  "gc6v4X": [
    {
      "type": 0,
      "value": "System-assigned managed identity"
    }
  ],
  "gfBWfH": [
    {
      "type": 0,
      "value": "Email"
    }
  ],
  "ginGIZ": [
    {
      "type": 0,
      "value": "(UTC-06:00) Guadalajara, Mexico City, Monterrey"
    }
  ],
  "gkY5ya": [
    {
      "type": 0,
      "value": "Delete"
    }
  ],
  "gpUphl": [
    {
      "type": 0,
      "value": "Enter the audience."
    }
  ],
  "gu9o9z": [
    {
      "type": 0,
      "value": "When used inside until loop, this function returns the current iteration index of the specified loop."
    }
  ],
  "gvDMuq": [
    {
      "type": 0,
      "value": "Select a Batch Workflow resource"
    }
  ],
  "h+W3VW": [
    {
      "type": 0,
      "value": "Number"
    }
  ],
  "h1lQDa": [
    {
      "type": 0,
      "value": "Enter or paste a sample JSON payload."
    }
  ],
  "h40rpg": [
    {
      "type": 0,
      "value": "Specify interval in ISO 8601 format."
    }
  ],
  "h6vVbX": [
    {
      "type": 0,
      "value": "Add a source schema first, then select elements to build your map"
    }
  ],
  "hN7iBP": [
    {
      "offset": 0,
      "options": {
        "one": {
          "value": [
            {
              "type": 7
            },
            {
              "type": 0,
              "value": " second"
            }
          ]
        },
        "other": {
          "value": [
            {
              "type": 7
            },
            {
              "type": 0,
              "value": " seconds"
            }
          ]
        }
      },
      "pluralType": "cardinal",
      "type": 6,
      "value": "seconds"
    }
  ],
  "hPM6iC": [
    {
      "type": 0,
      "value": "Returns the result from subtracting two numbers"
    }
  ],
  "hZqQdt": [
    {
      "type": 0,
      "value": "(UTC+02:00) Gaza, Hebron"
    }
  ],
  "hic23z": [
    {
      "type": 0,
      "value": "The value is too large."
    }
  ],
  "hq1mk6": [
    {
      "type": 0,
      "value": "Operation path value does not match the template for segment. Path "
    },
    {
      "type": 1,
      "value": "pathValue"
    },
    {
      "type": 0,
      "value": ", Template "
    },
    {
      "type": 1,
      "value": "pathTemplate"
    }
  ],
  "hrbDu6": [
    {
      "type": 0,
      "value": "Duration"
    }
  ],
  "htj+eZ": [
    {
      "type": 0,
      "value": "Update target schema"
    }
  ],
  "hvbclb": [
    {
      "type": 0,
      "value": "Audience"
    }
  ],
  "hza/cT": [
    {
      "type": 0,
      "value": "(UTC+00:00) Casablanca"
    }
  ],
  "i/SguY": [
    {
      "type": 0,
      "value": "System-assigned managed identity"
    }
  ],
  "i/b3Ko": [
    {
      "type": 0,
      "value": "Asynchronous Response"
    }
  ],
  "i0XjL5": [
    {
      "type": 0,
      "value": "Search for operation"
    }
  ],
  "i1EQYm": [
    {
      "type": 0,
      "value": "(UTC+02:00) Harare, Pretoria"
    }
  ],
  "i1Tufp": [
    {
      "type": 0,
      "value": "Provide input data to test the map with"
    }
  ],
  "i1cwra": [
    {
      "type": 0,
      "value": "Redo"
    }
  ],
  "i4C4aB": [
    {
      "type": 0,
      "value": "Networking"
    }
  ],
  "i4Om5O": [
    {
      "type": 0,
      "value": "This contains an invalid value"
    }
  ],
  "iCSHJG": [
    {
      "type": 0,
      "value": "Converts a string to uppercase using the casing rules of the invariant culture"
    }
  ],
  "iEy9pT": [
    {
      "type": 0,
      "value": "Dynamic content"
    }
  ],
  "iHVVTl": [
    {
      "type": 0,
      "value": "Are you sure you want to delete "
    },
    {
      "type": 1,
      "value": "nodeId"
    },
    {
      "type": 0,
      "value": "?"
    }
  ],
  "iJOIca": [
    {
      "type": 0,
      "value": "Next"
    }
  ],
  "iMicOQ": [
    {
      "type": 0,
      "value": "Required. The URI to parse."
    }
  ],
  "iRARwF": [
    {
      "type": 0,
      "value": "Unsupported authentication type {0}."
    }
  ],
  "iRe/g7": [
    {
      "type": 0,
      "value": "21"
    }
  ],
  "iRjBf4": [
    {
      "type": 0,
      "value": "This Action has testing configured."
    }
  ],
  "iSb/hp": [
    {
      "type": 0,
      "value": "Managed Identity"
    }
  ],
  "iTKrs8": [
    {
      "type": 0,
      "value": "Pagination"
    }
  ],
  "iU1OJh": [
    {
      "type": 0,
      "value": "Expand"
    }
  ],
  "iU5Fdh": [
    {
      "type": 0,
      "value": "Manipulation functions"
    }
  ],
  "iUs7pv": [
    {
      "type": 0,
      "value": "Cancel"
    }
  ],
  "iVMVAt": [
    {
      "type": 0,
      "value": "Example: 0, 10"
    }
  ],
  "idQjOP": [
    {
      "type": 0,
      "value": "Properties"
    }
  ],
  "iq+tiv": [
    {
      "type": 0,
      "value": "11"
    }
  ],
  "iql+jn": [
    {
      "type": 1,
      "value": "seconds"
    },
    {
      "type": 0,
      "value": "s"
    }
  ],
  "isnFBi": [
    {
      "type": 0,
      "value": "Elements and mappings not connected to a target element are removed."
    }
  ],
  "ixhS47": [
    {
      "type": 0,
      "value": "Returns the start of the day to a string timestamp passed in"
    }
  ],
  "iy8rNf": [
    {
      "type": 0,
      "value": "Test"
    }
  ],
  "j2MU0b": [
    {
      "type": 0,
      "value": "Returns an object with a property removed"
    }
  ],
  "j39557": [
    {
      "type": 0,
      "value": "Returns the value of the variable specified."
    }
  ],
  "j5z8Vd": [
    {
      "type": 0,
      "value": "Repeating"
    }
  ],
  "jA6Wrp": [
    {
      "type": 0,
      "value": "Add or select a target schema to use for your map."
    }
  ],
  "jHHF/u": [
    {
      "type": 0,
      "value": "Returns a random integer from a specified range, which is inclusive only at the starting end."
    }
  ],
  "jHKc3w": [
    {
      "type": 0,
      "value": "Other"
    }
  ],
  "jKsMS6": [
    {
      "type": 0,
      "value": "Required. The expression that will be negated."
    }
  ],
  "jMLmag": [
    {
      "type": 0,
      "value": "Create New"
    }
  ],
  "jQ0Aqj": [
    {
      "type": 0,
      "value": "Required. The value that is converted to a string."
    }
  ],
  "jQ7UzV": [
    {
      "type": 0,
      "value": "(UTC-10:00) Aleutian Islands"
    }
  ],
  "jQjteB": [
    {
      "type": 0,
      "value": "Add a source schema"
    }
  ],
  "jUDhbs": [
    {
      "type": 0,
      "value": "Target schema"
    }
  ],
  "jVpanH": [
    {
      "type": 0,
      "value": "Required. A base64 input string."
    }
  ],
  "jZjgYZ": [
    {
      "type": 0,
      "value": "No resources of this type found under this subscription."
    }
  ],
  "jcA3Ig": [
    {
      "type": 0,
      "value": "Required. The key name of the form data values to return."
    }
  ],
  "jfInxm": [
    {
      "type": 0,
      "value": "Edit in JSON"
    }
  ],
  "jgOaTX": [
    {
      "type": 0,
      "value": "Unable to generate schema"
    }
  ],
  "juR40n": [
    {
      "type": 0,
      "value": "Duration"
    }
  ],
  "juvF+0": [
    {
      "type": 0,
      "value": "Gateway"
    }
  ],
  "k/oqFL": [
    {
      "type": 0,
      "value": "Required. The base64 encoded string."
    }
  ],
  "k41+13": [
    {
      "type": 0,
      "value": "Skipped"
    }
  ],
  "k5tGEr": [
    {
      "type": 0,
      "value": "Yes"
    }
  ],
  "kBOAkT": [
    {
      "type": 0,
      "value": "Select Fields"
    }
  ],
  "kBSLfu": [
    {
      "type": 0,
      "value": "Duplicate property name"
    }
  ],
  "kEI2xx": [
    {
      "type": 0,
      "value": "Message"
    }
  ],
  "kHcCxH": [
    {
      "type": 1,
      "value": "minutes"
    },
    {
      "type": 0,
      "value": "m "
    },
    {
      "type": 1,
      "value": "seconds"
    },
    {
      "type": 0,
      "value": "s"
    }
  ],
  "kM+Mr0": [
    {
      "type": 0,
      "value": "Loading..."
    }
  ],
  "kN6kce": [
    {
      "type": 0,
      "value": "Returns a string representation of an input based64 string"
    }
  ],
  "kSK9Pq": [
    {
      "type": 0,
      "value": "(UTC-05:00) Bogota, Lima, Quito, Rio Branco"
    }
  ],
  "kVwJXt": [
    {
      "type": 0,
      "value": "(UTC+04:00) Abu Dhabi, Muscat"
    }
  ],
  "kYivbS": [
    {
      "type": 0,
      "value": "Download (Alt/Option + click)"
    }
  ],
  "kZCX7t": [
    {
      "type": 0,
      "value": "Monday"
    }
  ],
  "klpJg1": [
    {
      "type": 0,
      "value": "Enter username"
    }
  ],
  "knylNW": [
    {
      "type": 0,
      "value": "Required. This value is the next integer after the highest integer that could be returned."
    }
  ],
  "kuFK3E": [
    {
      "type": 0,
      "value": "Missing authentication type property: 'type'."
    }
  ],
  "kxMDyM": [
    {
      "type": 0,
      "value": "Enter a valid json."
    }
  ],
  "l/9YHQ": [
    {
      "type": 0,
      "value": "(UTC+01:00) Windhoek"
    }
  ],
  "l36V56": [
    {
      "type": 1,
      "value": "hours"
    },
    {
      "type": 0,
      "value": " hours "
    },
    {
      "type": 1,
      "value": "minutes"
    },
    {
      "type": 0,
      "value": " minutes"
    }
  ],
  "l72gf4": [
    {
      "type": 0,
      "value": "Managed Identity"
    }
  ],
  "lM9qrG": [
    {
      "type": 0,
      "value": "(UTC+13:00) Nuku'alofa"
    }
  ],
  "lPTdSf": [
    {
      "type": 0,
      "value": "Run trigger"
    }
  ],
  "lQNKUB": [
    {
      "type": 0,
      "value": "A line for the parent element is added automatically."
    }
  ],
  "lR7V87": [
    {
      "type": 0,
      "value": "Functions"
    }
  ],
  "lUm6fl": [
    {
      "type": 0,
      "value": "Return"
    }
  ],
  "lUvgiW": [
    {
      "type": 0,
      "value": "The type for {0} is {1}."
    }
  ],
  "lZT0JI": [
    {
      "type": 0,
      "value": "Add Group"
    }
  ],
  "lcVG4C": [
    {
      "type": 0,
      "value": "is skipped"
    }
  ],
  "lcxLiq": [
    {
      "type": 0,
      "value": "Please enter a valid array"
    }
  ],
  "lexzgJ": [
    {
      "type": 0,
      "value": "Remove all references to element ' "
    },
    {
      "type": 1,
      "value": "nodeName"
    },
    {
      "type": 0,
      "value": " ' before you remove the element."
    }
  ],
  "lgs5sf": [
    {
      "type": 0,
      "value": "Stateless run mode:"
    }
  ],
  "lhL/KL": [
    {
      "type": 0,
      "value": "Normal"
    }
  ],
  "ljAOR6": [
    {
      "type": 0,
      "value": "Shorthand for actions('actionName').outputs.body"
    }
  ],
  "loxzZD": [
    {
      "type": 0,
      "value": "Insert Expression (You can also add by typing / in the editor)"
    }
  ],
  "lsKVU6": [
    {
      "type": 0,
      "value": "Select an action type"
    }
  ],
  "lwlg2K": [
    {
      "type": 0,
      "value": "Underline (Ctrl+U)"
    }
  ],
  "lztiwS": [
    {
      "type": 0,
      "value": "Actual Value"
    }
  ],
  "m/jJ/5": [
    {
      "type": 0,
      "value": "Map checker"
    }
  ],
  "m7Y6Qf": [
    {
      "type": 0,
      "value": "Testing"
    }
  ],
  "m8Q61y": [
    {
      "type": 0,
      "value": "Name"
    }
  ],
  "mAuMD+": [
    {
      "type": 0,
      "value": "Enter an Array"
    }
  ],
  "mCKsFw": [
    {
      "type": 0,
      "value": "(UTC+07:00) Barnaul, Gorno-Altaysk"
    }
  ],
  "mCzkXX": [
    {
      "type": 0,
      "value": "Add an action"
    }
  ],
  "mE7w9G": [
    {
      "type": 0,
      "value": "Function deleted."
    }
  ],
  "mGPqAg": [
    {
      "type": 0,
      "value": "Delete "
    },
    {
      "type": 1,
      "value": "name"
    }
  ],
  "mGUdCO": [
    {
      "type": 0,
      "value": "Returns a timestamp that is the current time minus the specified time interval."
    }
  ],
  "mGpKsl": [
    {
      "type": 0,
      "value": "Returns a string representation of a data URI"
    }
  ],
  "mOr9ll": [
    {
      "type": 0,
      "value": "The maximum duration on a single outbound request from this action. If the request doesn't finish within this limit after running retries, the action fails."
    }
  ],
  "mPakaD": [
    {
      "type": 0,
      "value": "Url encodes the input string"
    }
  ],
  "mPuXlv": [
    {
      "type": 0,
      "value": "Invalid type on split on value '"
    },
    {
      "type": 1,
      "value": "splitOn"
    },
    {
      "type": 0,
      "value": "', split on not in array."
    }
  ],
  "mQotIu": [
    {
      "type": 0,
      "value": "Select Connection"
    }
  ],
  "mYQFtf": [
    {
      "type": 0,
      "value": "Missing required properties 'secret' or 'pfx' and 'password' for authentication type 'ActiveDirectoryOAuth'."
    }
  ],
  "mZRMD9": [
    {
      "type": 0,
      "value": "Required. The string to convert to lower casing. If a character in the string does not have a lowercase equivalent, the character is included unchanged in the returned string."
    }
  ],
  "mca3Ml": [
    {
      "type": 0,
      "value": "Sign in to connector"
    }
  ],
  "meVkB6": [
    {
      "type": 0,
      "value": "Empty property name"
    }
  ],
  "mej02C": [
    {
      "type": 0,
      "value": "(UTC+08:30) Pyongyang"
    }
  ],
  "mjS/k1": [
    {
      "type": 0,
      "value": "Limit Logic Apps to not include workflow metadata headers in the outgoing request."
    }
  ],
  "mvrlkP": [
    {
      "type": 0,
      "value": "Enter password as plain text or use a secure parameter"
    }
  ],
  "mvu5xN": [
    {
      "type": 1,
      "value": "name"
    },
    {
      "type": 0,
      "value": " Value"
    }
  ],
  "mwEHSX": [
    {
      "type": 0,
      "value": "Function"
    }
  ],
  "mx2IMJ": [
    {
      "type": 0,
      "value": "13"
    }
  ],
  "n+F7e2": [
    {
      "type": 0,
      "value": "15"
    }
  ],
  "n20T2h": [
    {
      "type": 0,
      "value": "7"
    }
  ],
  "n35O/+": [
    {
      "type": 0,
      "value": "Required. The value that is converted to a floating-point number."
    }
  ],
  "n42uAO": [
    {
      "type": 0,
      "value": "(UTC-04:00) Santiago"
    }
  ],
  "n4V2Hi": [
    {
      "type": 0,
      "value": "Active Directory OAuth"
    }
  ],
  "n7wxxN": [
    {
      "type": 0,
      "value": "Try less specific keywords."
    }
  ],
  "nCa0KG": [
    {
      "type": 0,
      "value": "Internal Errors"
    }
  ],
  "nGds/r": [
    {
      "type": 0,
      "value": "Required. The object to check if it is less than or equal to value being compared to."
    }
  ],
  "nHseED": [
    {
      "type": 0,
      "value": "Required. The number of time units the desired time is in the future."
    }
  ],
  "nNWAAh": [
    {
      "type": 0,
      "value": "No schema is added."
    }
  ],
  "nOWGAV": [
    {
      "type": 0,
      "value": "End time"
    }
  ],
  "nOhve4": [
    {
      "type": 0,
      "value": "Yes/No"
    }
  ],
  "nRpM02": [
    {
      "type": 0,
      "value": "Custom"
    }
  ],
  "nSan4V": [
    {
      "type": 0,
      "value": "Reset"
    }
  ],
  "nTA155": [
    {
      "type": 0,
      "value": "Required. The name of the property to remove."
    }
  ],
  "nVDG00": [
    {
      "type": 0,
      "value": "(UTC+14:00) Kiritimati Island"
    }
  ],
  "nZ4nLn": [
    {
      "type": 0,
      "value": "Suppress workflow headers"
    }
  ],
  "ngsC44": [
    {
      "type": 0,
      "value": "Required. The object to check if it is less than comparing object."
    }
  ],
  "njGstq": [
    {
      "type": 0,
      "value": "(UTC+05:45) Kathmandu"
    }
  ],
  "nkk1mu": [
    {
      "type": 0,
      "value": "Adds an integer number of minutes to a string timestamp passed in"
    }
  ],
  "no/SMg": [
    {
      "type": 0,
      "value": "(UTC+10:00) Brisbane"
    }
  ],
  "nx25nq": [
    {
      "type": 0,
      "value": "19"
    }
  ],
  "ny75Ly": [
    {
      "type": 0,
      "value": "Enter default value for parameter."
    }
  ],
  "o/0SEj": [
    {
      "type": 0,
      "value": "Returns the last element in the array or string passed in"
    }
  ],
  "o/FgET": [
    {
      "type": 0,
      "value": "Function was removed from the current location and currently exists elsewhere."
    }
  ],
  "o14STH": [
    {
      "type": 0,
      "value": "Required. The XML on which to evaluate the XPath expression."
    }
  ],
  "o1HOyf": [
    {
      "type": 1,
      "value": "current_page"
    },
    {
      "type": 0,
      "value": " of "
    },
    {
      "type": 1,
      "value": "max_page"
    }
  ],
  "o2Cmny": [
    {
      "type": 0,
      "value": "Enter a valid uri."
    }
  ],
  "o3SfI4": [
    {
      "type": 0,
      "value": "Zoom to fit"
    }
  ],
  "o7bd1o": [
    {
      "type": 0,
      "value": "(UTC+03:30) Tehran"
    }
  ],
  "o8ohVV": [
    {
      "type": 0,
      "value": "Schema Id"
    }
  ],
  "oAFcW6": [
    {
      "type": 0,
      "value": "Required. The dataURI to decode into a binary representation."
    }
  ],
  "oDHXKh": [
    {
      "type": 0,
      "value": "Item"
    }
  ],
  "oLtwMw": [
    {
      "type": 0,
      "value": "Content Transfer"
    }
  ],
  "oO12r6": [
    {
      "type": 0,
      "value": "(UTC-08:00) Baja California"
    }
  ],
  "oQjIWf": [
    {
      "type": 0,
      "value": "Errors"
    }
  ],
  "oR2x4N": [
    {
      "type": 0,
      "value": "Invalid integer value"
    }
  ],
  "oTBkbU": [
    {
      "type": 0,
      "value": "Output"
    }
  ],
  "oV0xQ9": [
    {
      "type": 0,
      "value": "Enter the run identifier to open the run"
    }
  ],
  "oVVPst": [
    {
      "type": 0,
      "value": "Do you want to discard all unsaved changes?"
    }
  ],
  "odQ554": [
    {
      "type": 0,
      "value": "Response body"
    }
  ],
  "onXUu0": [
    {
      "type": 0,
      "value": "Add a note"
    }
  ],
  "ox2Ou7": [
    {
      "type": 0,
      "value": "Enter a valid JSON"
    }
  ],
  "oxXV4+": [
    {
      "type": 0,
      "value": "Returns the first non-null object in the passed-in argument values."
    }
  ],
  "p/0r2N": [
    {
      "type": 0,
      "value": "Required. The key name of the form data value to return."
    }
  ],
  "p16/4S": [
    {
      "type": 0,
      "value": "Headers"
    }
  ],
  "p1IEXb": [
    {
      "type": 0,
      "value": "Enter the data from previous step. You can also add data by typing the '/' character."
    }
  ],
  "p1Qtm5": [
    {
      "type": 0,
      "value": "In-App"
    }
  ],
  "p5ZID0": [
    {
      "type": 0,
      "value": "(UTC+03:00) Kuwait, Riyadh"
    }
  ],
  "pC2nr2": [
    {
      "type": 0,
      "value": "Enter key"
    }
  ],
  "pH2uak": [
    {
      "type": 0,
      "value": "Collapse"
    }
  ],
  "pIczsS": [
    {
      "type": 0,
      "value": "End time"
    }
  ],
  "pMms92": [
    {
      "type": 0,
      "value": "Insert Dynamic Content"
    }
  ],
  "pOTcUO": [
    {
      "type": 0,
      "value": "Required. The values to combine into an array."
    }
  ],
  "pXmFGf": [
    {
      "type": 0,
      "value": "Covert the input to an Xml type value"
    }
  ],
  "pYNzbj": [
    {
      "type": 0,
      "value": "Path"
    }
  ],
  "pYtSyE": [
    {
      "type": 0,
      "value": "Required. The number to divide the Dividend by. After the division, the remainder is taken."
    }
  ],
  "pcGqoB": [
    {
      "type": 0,
      "value": "Error loading outputs"
    }
  ],
  "pcuZKB": [
    {
      "type": 0,
      "value": "Returns a single array or object that has common elements between arrays or objects passed in. The parameters for the function can either be a set of objects or a set of arrays (not a mixture of both). If there are two objects with the same name, the last object with that name appears in the final object."
    }
  ],
  "piaRy6": [
    {
      "type": 0,
      "value": "Triggers"
    }
  ],
  "pozypE": [
    {
      "type": 0,
      "value": "Trims leading and trailing whitespace from a string"
    }
  ],
  "pr9GwA": [
    {
      "type": 0,
      "value": "Refresh"
    }
  ],
  "ptkf0D": [
    {
      "type": 0,
      "value": "Security"
    }
  ],
  "q/+Uex": [
    {
      "type": 0,
      "value": "Returns an XML node, nodeset or value as JSON from the provided XPath expression"
    }
  ],
  "q1gfIs": [
    {
      "type": 0,
      "value": "Add a trigger"
    }
  ],
  "q2OCEx": [
    {
      "type": 0,
      "value": "Required. The value to assign to the property."
    }
  ],
  "q2w8Sk": [
    {
      "type": 0,
      "value": "Convert the parameter to a string"
    }
  ],
  "q4ChjK": [
    {
      "type": 0,
      "value": "Select workflow with 'manual' trigger"
    }
  ],
  "q5TkqE": [
    {
      "type": 0,
      "value": "Required. The value to return if the expression is false."
    }
  ],
  "q87X20": [
    {
      "type": 0,
      "value": "Adds an integer number of seconds to a string timestamp passed in"
    }
  ],
  "q8vnZQ": [
    {
      "type": 0,
      "value": "Validate request body against the schema provided. In case there is a mismatch, HTTP 400 will be returned."
    }
  ],
  "qAlTD5": [
    {
      "type": 0,
      "value": "Unsupported manifest connection reference format: '"
    },
    {
      "type": 1,
      "value": "referenceKeyFormat"
    },
    {
      "type": 0,
      "value": "'"
    }
  ],
  "qBkxGU": [
    {
      "type": 0,
      "value": "Format text as underline. Shortcut: ⌘U"
    }
  ],
  "qGfwxW": [
    {
      "type": 0,
      "value": "Managed identity"
    }
  ],
  "qJpnIL": [
    {
      "type": 0,
      "value": "Checks if the string ends with a value (case-insensitive, invariant culture)"
    }
  ],
  "qPUX59": [
    {
      "type": 0,
      "value": "is successful"
    }
  ],
  "qQoQFv": [
    {
      "type": 0,
      "value": "Invalid connection."
    }
  ],
  "qSejoi": [
    {
      "type": 0,
      "value": "Returns true if the first argument is less than or equal to the second"
    }
  ],
  "qSt0Sb": [
    {
      "type": 0,
      "value": "Required"
    }
  ],
  "qUMXpq": [
    {
      "type": 0,
      "value": "Swagger Endpoint"
    }
  ],
  "qUWBUX": [
    {
      "offset": 0,
      "options": {
        "one": {
          "value": [
            {
              "type": 7
            },
            {
              "type": 0,
              "value": " day"
            }
          ]
        },
        "other": {
          "value": [
            {
              "type": 7
            },
            {
              "type": 0,
              "value": " days"
            }
          ]
        }
      },
      "pluralType": "cardinal",
      "type": 6,
      "value": "days"
    }
  ],
  "qc5S69": [
    {
      "type": 0,
      "value": "Returns the number of elements in an array or string"
    }
  ],
  "qiIs4V": [
    {
      "type": 0,
      "value": "Example: "
    },
    {
      "type": 1,
      "value": "example"
    }
  ],
  "qnI4Y1": [
    {
      "type": 0,
      "value": "Required. The value that is converted to an integer."
    }
  ],
  "qr1lLG": [
    {
      "type": 0,
      "value": "Function '"
    },
    {
      "type": 1,
      "value": "nodeName"
    },
    {
      "type": 0,
      "value": "' has an input with a mismatched type"
    }
  ],
  "qrxi0L": [
    {
      "type": 0,
      "value": "Asynchronous response allows a Logic App to respond with a 202 (Accepted) to indicate the request has been accepted for processing. A location header will be provided to retrieve the final state."
    }
  ],
  "r/n6/9": [
    {
      "type": 0,
      "value": "Enter a value"
    }
  ],
  "r43nMc": [
    {
      "type": 0,
      "value": "Undo"
    }
  ],
  "r7vZ5a": [
    {
      "type": 0,
      "value": "Minimum Interval"
    }
  ],
  "r8aZXs": [
    {
      "type": 0,
      "value": "Enables an expression to derive its value from other JSON name and value pairs or the output of the runtime action"
    }
  ],
  "r9SVE4": [
    {
      "type": 0,
      "value": "Int"
    }
  ],
  "rAwCdh": [
    {
      "type": 0,
      "value": "Connect via on-premises data gateway"
    }
  ],
  "rAyuzv": [
    {
      "type": 0,
      "value": "No"
    }
  ],
  "rCl53e": [
    {
      "type": 0,
      "value": "Card Title"
    }
  ],
  "rDDPpJ": [
    {
      "type": 0,
      "value": "Secret"
    }
  ],
  "rDt4Iu": [
    {
      "type": 0,
      "value": "Is connection invalid"
    }
  ],
  "rNi5Y3": [
    {
      "type": 0,
      "value": "Select this checkbox if you're setting up an on-premises connection."
    }
  ],
  "rSIBjh": [
    {
      "type": 0,
      "value": "Enter value for parameter."
    }
  ],
  "raBiud": [
    {
      "type": 0,
      "value": "Required. Either an array of values to find the maximum value, or the first value of a set."
    }
  ],
  "rcz4w4": [
    {
      "type": 0,
      "value": "Returns a URI encoded representation of a value"
    }
  ],
  "rd6fai": [
    {
      "type": 0,
      "value": "Use left and right arrow keys to navigate between commands"
    }
  ],
  "rsdJcV": [
    {
      "type": 0,
      "value": "Select source schema elements to build your map"
    }
  ],
  "rv0Pn+": [
    {
      "type": 0,
      "value": "Add new"
    }
  ],
  "rxIJfD": [
    {
      "type": 0,
      "value": "(UTC+09:30) Darwin"
    }
  ],
  "rxMXmZ": [
    {
      "type": 0,
      "value": "(UTC+04:00) Port Louis"
    }
  ],
  "s+4LEa": [
    {
      "type": 0,
      "value": "Open folder"
    }
  ],
  "s5RV9B": [
    {
      "type": 0,
      "value": "Returns the day of year component of a string timestamp"
    }
  ],
  "s7nGyC": [
    {
      "type": 0,
      "value": "Delete"
    }
  ],
  "sDkAVZ": [
    {
      "type": 0,
      "value": "Returns an array of values matching the key name from form-data or form-encoded trigger output"
    }
  ],
  "sFbnCs": [
    {
      "type": 0,
      "value": "(UTC-05:00) Chetumal"
    }
  ],
  "sFwHQc": [
    {
      "type": 0,
      "value": "Cancel creating a connection"
    }
  ],
  "sQ2vRs": [
    {
      "type": 0,
      "value": "Add Case"
    }
  ],
  "sW47JR": [
    {
      "type": 0,
      "value": "Degree of Parallelism"
    }
  ],
  "sYQDN+": [
    {
      "type": 0,
      "value": "Formatting options for font family"
    }
  ],
  "sZ0G/Z": [
    {
      "type": 0,
      "value": "Required. A string containing the unit of time specified in the interval to add."
    }
  ],
  "sZHTQV": [
    {
      "type": 0,
      "value": "(UTC+09:00) Chita"
    }
  ],
  "sbPZ9S": [
    {
      "type": 0,
      "value": "Required. The collection to check if it is empty."
    }
  ],
  "scmyvO": [
    {
      "type": 0,
      "value": "Action Timeout"
    }
  ],
  "sfJTHV": [
    {
      "type": 0,
      "value": "Required. The number to remove from the Minuend."
    }
  ],
  "shF9tZ": [
    {
      "type": 0,
      "value": "Key"
    }
  ],
  "soqP+Z": [
    {
      "type": 0,
      "value": "Returns true if either parameter is true"
    }
  ],
  "srpZD2": [
    {
      "type": 0,
      "value": "Client ID"
    }
  ],
  "ss5JPH": [
    {
      "type": 0,
      "value": "New parameter"
    }
  ],
  "sv+IcU": [
    {
      "type": 0,
      "value": "Unable to generate data map definition"
    }
  ],
  "sw6EXK": [
    {
      "type": 0,
      "value": "Status"
    }
  ],
  "syiNc+": [
    {
      "type": 0,
      "value": "Browse"
    }
  ],
  "sys5gu": [
    {
      "type": 0,
      "value": "Client Certificate"
    }
  ],
  "sytRna": [
    {
      "type": 0,
      "value": "Failed to retrieve dynamic inputs. Error details: '"
    },
    {
      "type": 1,
      "value": "message"
    },
    {
      "type": 0,
      "value": "'"
    }
  ],
  "t+XCkg": [
    {
      "type": 0,
      "value": "Required. A string that contains the time zone name of the destination time zone. See https://msdn.microsoft.com/en-us/library/gg154758.aspx for details."
    }
  ],
  "tAbbH8": [
    {
      "type": 0,
      "value": "Too many inputs assigned"
    }
  ],
  "tAeKNh": [
    {
      "type": 0,
      "value": "Simple"
    }
  ],
  "tE7Zam": [
    {
      "type": 0,
      "value": "Returns the URL to invoke the trigger or action"
    }
  ],
  "tH2pT1": [
    {
      "type": 0,
      "value": "Return to search"
    }
  ],
  "tImHz/": [
    {
      "type": 1,
      "value": "days"
    },
    {
      "type": 0,
      "value": "d "
    },
    {
      "type": 1,
      "value": "hours"
    },
    {
      "type": 0,
      "value": "h"
    }
  ],
  "tJMHcJ": [
    {
      "type": 0,
      "value": "Select Connection Reference"
    }
  ],
  "tLZ9Sh": [
    {
      "type": 0,
      "value": "Required. The index of the part to retrieve."
    }
  ],
  "tMRPnG": [
    {
      "type": 0,
      "value": "This function provides you details for the workflow itself at runtime"
    }
  ],
  "tMdcE1": [
    {
      "type": 0,
      "value": "Invalid connection, please update your connection to load complete details"
    }
  ],
  "tNoZx2": [
    {
      "type": 0,
      "value": "Type"
    }
  ],
  "tUCptx": [
    {
      "type": 0,
      "value": "Insert Link"
    }
  ],
  "tUU4ak": [
    {
      "type": 0,
      "value": "(UTC+11:00) Chokurdakh"
    }
  ],
  "tUYXRA": [
    {
      "type": 0,
      "value": "Example: 2017-03-24T15:00:00Z"
    }
  ],
  "tUlRzr": [
    {
      "type": 0,
      "value": "Basic"
    }
  ],
  "tWV2mC": [
    {
      "type": 0,
      "value": "at "
    },
    {
      "type": 1,
      "value": "times"
    },
    {
      "type": 0,
      "value": " every hour"
    }
  ],
  "tZIlCA": [
    {
      "type": 0,
      "value": "(UTC-08:00) Pacific Time (US & Canada)"
    }
  ],
  "tZj2Xn": [
    {
      "type": 0,
      "value": "Returns true if the first argument is greater than the second"
    }
  ],
  "taPCmY": [
    {
      "type": 0,
      "value": "Required. The number of hours to add. Can be negative to subtract hours."
    }
  ],
  "tarDYT": [
    {
      "type": 0,
      "value": "Returns true if the first argument is less than the second."
    }
  ],
  "td5//c": [
    {
      "type": 0,
      "value": "Collapse tree node"
    }
  ],
  "ti5TEd": [
    {
      "type": 0,
      "value": "Cancel"
    }
  ],
  "tqqUHX": [
    {
      "type": 0,
      "value": "(UTC+12:45) Chatham Islands"
    }
  ],
  "tsmuoF": [
    {
      "type": 0,
      "value": "Display Name"
    }
  ],
  "u81zB9": [
    {
      "type": 0,
      "value": "(UTC-09:00) Coordinated Universal Time-09"
    }
  ],
  "u9tr3k": [
    {
      "type": 0,
      "value": "Select an element to start configuring"
    }
  ],
  "uDI1Um": [
    {
      "type": 0,
      "value": "Status Code"
    }
  ],
  "uE0A0s": [
    {
      "type": 0,
      "value": "(UTC) Coordinated Universal Time"
    }
  ],
  "uIurld": [
    {
      "type": 0,
      "value": "Save"
    }
  ],
  "uM1i27": [
    {
      "type": 0,
      "value": "Specify a retry count from 1 to 90"
    }
  ],
  "uN4zFU": [
    {
      "type": 0,
      "value": "OK"
    }
  ],
  "uNHpGB": [
    {
      "type": 0,
      "value": "(UTC+07:00) Bangkok, Hanoi, Jakarta"
    }
  ],
  "uOWkHS": [
    {
      "type": 0,
      "value": "Failed to retrieve dynamic outputs. As a result, this operation's outputs might not be visible in subsequent actions. Error details: "
    },
    {
      "type": 1,
      "value": "message"
    }
  ],
  "uR9WuI": [
    {
      "type": 0,
      "value": "Required. The collections to evaluate. An object that appears in any of the collections also appears in the result."
    }
  ],
  "uUlBZ8": [
    {
      "type": 0,
      "value": "Adds an integer number of hours to a string timestamp passed in"
    }
  ],
  "uWf/I5": [
    {
      "type": 0,
      "value": "Show me"
    }
  ],
  "uZH8Qs": [
    {
      "type": 0,
      "value": "Limit the maximum duration between the retries and asynchronous responses for this action. Note: This does not alter the request timeout of a single request."
    }
  ],
  "uc/PoD": [
    {
      "type": 0,
      "value": "Required. The number of time units the desired time is in the past."
    }
  ],
  "uc3ytS": [
    {
      "type": 0,
      "value": "Select a runtime"
    }
  ],
  "uczA5c": [
    {
      "type": 0,
      "value": "Required. The string that may contain the value."
    }
  ],
  "uesaee": [
    {
      "type": 0,
      "value": "Expression"
    }
  ],
  "uh/+ZN": [
    {
      "type": 0,
      "value": "(UTC-03:00) Greenland"
    }
  ],
  "ui7GCl": [
    {
      "type": 0,
      "value": "16"
    }
  ],
  "unMaeV": [
    {
      "type": 0,
      "value": "Variables"
    }
  ],
  "urAHv1": [
    {
      "type": 0,
      "value": "4"
    }
  ],
  "usCZ7R": [
    {
      "type": 0,
      "value": "(UTC+11:00) Magadan"
    }
  ],
  "ut5Med": [
    {
      "type": 0,
      "value": "Default Value"
    }
  ],
  "uwuGU0": [
    {
      "type": 0,
      "value": "(UTC+06:30) Yangon (Rangoon)"
    }
  ],
  "uzsleE": [
    {
      "type": 0,
      "value": "Creates an array from the parameters"
    }
  ],
  "v+keTP": [
    {
      "type": 0,
      "value": "Trigger date"
    }
  ],
  "v39HKj": [
    {
      "type": 0,
      "value": "Generates a globally unique string (GUID)"
    }
  ],
  "v7ipqH": [
    {
      "type": 0,
      "value": "Each action must have one or more run after configurations"
    }
  ],
  "vEBhDX": [
    {
      "type": 0,
      "value": "Returns the last index of a value within a string (case-insensitive, invariant culture)"
    }
  ],
  "vQcQkU": [
    {
      "type": 0,
      "value": "Required. The value the string may end with."
    }
  ],
  "vSlNPe": [
    {
      "type": 0,
      "value": "Delete"
    }
  ],
  "vT0DCP": [
    {
      "type": 0,
      "value": "Outputs"
    }
  ],
  "vVJuus": [
    {
      "type": 0,
      "value": "The expression is invalid."
    }
  ],
  "vX9WYS": [
    {
      "type": 0,
      "value": "Audience"
    }
  ],
  "va40BJ": [
    {
      "type": 0,
      "value": "Required. The name of the action whose outputs you want."
    }
  ],
  "vcBAuU": [
    {
      "type": 0,
      "value": "has timed out"
    }
  ],
  "vdtKjT": [
    {
      "type": 0,
      "value": "To create and use an API connection, you must have a managed identity configured on this logic app."
    }
  ],
  "vlDynP": [
    {
      "type": 0,
      "value": "Discard"
    }
  ],
  "vr70Gn": [
    {
      "type": 0,
      "value": "Create a connection for "
    },
    {
      "type": 1,
      "value": "connectorName"
    },
    {
      "type": 0,
      "value": "."
    }
  ],
  "vrYqUF": [
    {
      "type": 0,
      "value": "Enter custom value"
    }
  ],
  "vvSHR8": [
    {
      "type": 0,
      "value": "Navigate to element and view children"
    }
  ],
  "vwH/XV": [
    {
      "type": 0,
      "value": "Create parameter"
    }
  ],
  "vxOc/M": [
    {
      "type": 0,
      "value": "This contains a duplicate value"
    }
  ],
  "vz2gZC": [
    {
      "type": 0,
      "value": "Workflow Properties"
    }
  ],
  "w0pI5M": [
    {
      "type": 0,
      "value": "No results found for the specified filters"
    }
  ],
  "w16qh+": [
    {
      "type": 0,
      "value": "Queries"
    }
  ],
  "w5Hhig": [
    {
      "type": 0,
      "value": "Sunday"
    }
  ],
  "w8ijDZ": [
    {
      "type": 0,
      "value": "Collapse"
    }
  ],
  "wEaGWn": [
    {
      "type": 0,
      "value": "Subtracts an integer number of a specified unit of time from a string timestamp passed in"
    }
  ],
  "wF7C+h": [
    {
      "type": 0,
      "value": "Cancel"
    }
  ],
  "wFCkpM": [
    {
      "type": 0,
      "value": "Required. Either an array of values to find the minimum value, or the first value of a set."
    }
  ],
  "wGYmui": [
    {
      "type": 0,
      "value": "Including dynamic content"
    }
  ],
  "wHYQyg": [
    {
      "type": 0,
      "value": "Timed Out"
    }
  ],
  "wPlTDB": [
    {
      "type": 0,
      "value": "Full path"
    }
  ],
  "wQcEXt": [
    {
      "type": 0,
      "value": "Required. The string that is searched for parameter 2 and updated with parameter 3, when parameter 2 is found in parameter 1."
    }
  ],
  "wQsEwc": [
    {
      "type": 0,
      "value": "Required. The length of the substring."
    }
  ],
  "wV3Lmd": [
    {
      "type": 0,
      "value": "Click to delete item"
    }
  ],
  "wWVQuK": [
    {
      "type": 0,
      "value": "Returns a specified value based on whether the expression resulted in true or false"
    }
  ],
  "wXJALc": [
    {
      "type": 0,
      "value": "Menu"
    }
  ],
  "wkiETV": [
    {
      "type": 0,
      "value": "Client Tracking ID"
    }
  ],
  "wkvUUA": [
    {
      "type": 0,
      "value": "Input type mismatch"
    }
  ],
  "wl7X0l": [
    {
      "type": 0,
      "value": "Hide mini-map"
    }
  ],
  "wmDUGV": [
    {
      "type": 0,
      "value": "Converts a string timestamp passed in from a source time zone to UTC"
    }
  ],
  "wmw/ai": [
    {
      "type": 0,
      "value": "Returns a single array or object with all the elements that are in either the array or object passed to this function"
    }
  ],
  "woJQhv": [
    {
      "type": 0,
      "value": "Callback URL:"
    }
  ],
  "wtj07J": [
    {
      "type": 0,
      "value": "(UTC-09:30) Marquesas Islands"
    }
  ],
  "wxaQwD": [
    {
      "type": 0,
      "value": "(UTC+04:30) Kabul"
    }
  ],
  "wzEneQ": [
    {
      "type": 0,
      "value": "Close"
    }
  ],
  "x+6ccf": [
    {
      "type": 0,
      "value": "Wednesday"
    }
  ],
  "x0or2o": [
    {
      "type": 0,
      "value": "Required. The collection for which to get the length."
    }
  ],
  "x10E1p": [
    {
      "type": 0,
      "value": "Status Code"
    }
  ],
  "x3dWOL": [
    {
      "type": 0,
      "value": "(UTC+01:00) Amsterdam, Berlin, Bern, Rome, Stockholm, Vienna"
    }
  ],
  "x8kTAX": [
    {
      "type": 0,
      "value": "Delete note"
    }
  ],
  "xC1zg3": [
    {
      "type": 0,
      "value": "Schemas"
    }
  ],
  "xFQXAI": [
    {
      "type": 0,
      "value": "Ctrl + Z"
    }
  ],
  "xJ6vjn": [
    {
      "type": 0,
      "value": "Returns a string representation of a URI encoded string"
    }
  ],
  "xJQeeC": [
    {
      "type": 0,
      "value": "(UTC+02:00) Istanbul"
    }
  ],
  "xLF2Zr": [
    {
      "type": 0,
      "value": "Add Row"
    }
  ],
  "xN3GEX": [
    {
      "type": 0,
      "value": "Enter password as plain text or use a secure parameter"
    }
  ],
  "xQQ9ko": [
    {
      "type": 0,
      "value": "Threshold"
    }
  ],
  "xSMbKr": [
    {
      "type": 0,
      "value": "Show raw inputs"
    }
  ],
  "xSSfKC": [
    {
      "type": 0,
      "value": "(UTC-03:00) Saint Pierre and Miquelon"
    }
  ],
  "xV/oyK": [
    {
      "type": 0,
      "value": "Required. The name of the new or existing property."
    }
  ],
  "xV4Koe": [
    {
      "type": 0,
      "value": "Code"
    }
  ],
  "xYyPR8": [
    {
      "type": 0,
      "value": "Returns the path from a URI. If path is not specified, returns '/'"
    }
  ],
  "xt5TeT": [
    {
      "type": 0,
      "value": "Parameters are shared across workflows in a Logic App."
    }
  ],
  "xwD1VZ": [
    {
      "type": 0,
      "value": "Loading inputs"
    }
  ],
  "xwEX2/": [
    {
      "type": 0,
      "value": "Value"
    }
  ],
  "y1e9yw": [
    {
      "type": 0,
      "value": "Sign in"
    }
  ],
  "y3AZQB": [
    {
      "type": 0,
      "value": "Required. The object to compare equality."
    }
  ],
  "y6BcVN": [
    {
      "type": 0,
      "value": "Required. The string to escape URL-unsafe characters from."
    }
  ],
  "yB6PB/": [
    {
      "type": 0,
      "value": "Value contains function expressions which cannot be resolved. Only constant values supported"
    }
  ],
  "yBrsFJ": [
    {
      "type": 0,
      "value": "Required. The value that is converted to an array."
    }
  ],
  "yF2R//": [
    {
      "type": 0,
      "value": "Returns a subset of characters from a string."
    }
  ],
  "yVFIAQ": [
    {
      "type": 0,
      "value": "(UTC-01:00) Cabo Verde Is."
    }
  ],
  "yVh9kr": [
    {
      "type": 0,
      "value": "8"
    }
  ],
  "ydqOly": [
    {
      "type": 0,
      "value": "Choose a value"
    }
  ],
  "yjierd": [
    {
      "type": 0,
      "value": "Invalid expression type '"
    },
    {
      "type": 1,
      "value": "type"
    },
    {
      "type": 0,
      "value": "'."
    }
  ],
  "yoCi15": [
    {
      "type": 0,
      "value": "Select an existing connection or create a new one."
    }
  ],
  "yqRrQ/": [
    {
      "type": 0,
      "value": "Date and time functions"
    }
  ],
  "ysoumb": [
    {
      "type": 0,
      "value": "Add field"
    }
  ],
  "yuJBmK": [
    {
      "type": 0,
      "value": "Please enter a number"
    }
  ],
  "yucvJE": [
    {
      "type": 0,
      "value": "(UTC+01:00) Sarajevo, Skopje, Warsaw, Zagreb"
    }
  ],
  "yyYtZV": [
    {
      "type": 0,
      "value": "Connection gateway"
    }
  ],
  "z/UY4k": [
    {
      "type": 0,
      "value": "Navigate to "
    },
    {
      "type": 1,
      "value": "folderName"
    },
    {
      "type": 0,
      "value": " folder"
    }
  ],
  "z3VuE+": [
    {
      "type": 0,
      "value": "Menu"
    }
  ],
  "z9kH+0": [
    {
      "type": 0,
      "value": "This will also remove all child steps."
    }
  ],
  "zBMVKg": [
    {
      "type": 0,
      "value": "Required. The value that is converted to a decimal number."
    }
  ],
  "zCsGWP": [
    {
      "type": 0,
      "value": "Enter value"
    }
  ],
  "zIDVd9": [
    {
      "type": 0,
      "value": "Required. The string that is converted to a native type value."
    }
  ],
  "zNesUZ": [
    {
      "type": 0,
      "value": "A retry policy applies to intermittent failures, characterized as HTTP status codes 408, 429, and 5xx, in addition to any connectivity exceptions. The default is an exponential interval policy set to retry 4 times."
    }
  ],
  "zOvGF8": [
    {
      "type": 0,
      "value": "(UTC+02:00) Athens, Bucharest"
    }
  ],
  "zTKAc9": [
    {
      "type": 0,
      "value": "Select Actions"
    }
  ],
  "zUgja+": [
    {
      "type": 0,
      "value": "Clear custom value"
    }
  ],
  "zViEGr": [
    {
      "type": 0,
      "value": "(UTC+12:00) Petropavlovsk-Kamchatsky - Old"
    }
  ],
  "zcZpHT": [
    {
      "type": 0,
      "value": "Converts a string, with optionally a locale and a format to a date"
    }
  ],
  "ziXw25": [
    {
      "type": 0,
      "value": "Delete"
    }
  ],
  "ziYCiA": [
    {
      "type": 0,
      "value": "Summary"
    }
  ],
  "zjDJwP": [
    {
      "type": 0,
      "value": "Float"
    }
  ],
  "zkeKWE": [
    {
      "type": 0,
      "value": "(UTC-04:00) Caracas"
    }
  ],
  "znGyyU": [
    {
      "type": 0,
      "value": "Adds an integer number of a specified unit of time to a string timestamp passed in"
    }
  ],
  "zxe9hh": [
    {
      "type": 0,
      "value": "Required. The number of minutes to add. Can be negative to subtract minutes."
    }
  ]
}<|MERGE_RESOLUTION|>--- conflicted
+++ resolved
@@ -1615,17 +1615,7 @@
       "value": "Empty value"
     }
   ],
-<<<<<<< HEAD
-  "AYm28p": [
-    {
-      "type": 0,
-      "value": "Search"
-    }
-  ],
-  "AbZRJ7": [
-=======
   "AGCm1p": [
->>>>>>> d193d416
     {
       "type": 0,
       "value": "Name"
