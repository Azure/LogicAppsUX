{
  "+UirjI": [
    {
      "type": 0,
      "value": "Setting Label"
    }
  ],
  "+g+mch": [
    {
      "type": 0,
      "value": "Returns the body for a part in a multipart output of an action"
    }
  ],
  "+lpuMl": [
    {
      "type": 0,
      "value": "Required. The value to return if the expression is 'false'."
    }
  ],
  "/I/U8L": [
    {
      "type": 0,
      "value": "Body"
    }
  ],
  "/NDLmg": [
    {
      "type": 0,
      "value": "Waiting"
    }
  ],
  "/QqADs": [
    {
      "type": 0,
      "value": "Returns the elements in the array starting at index Count"
    }
  ],
  "/doURb": [
    {
      "type": 0,
      "value": "Convert the input to an array"
    }
  ],
  "/qchXQ": [
    {
      "type": 0,
      "value": "Required. The collection to join items from."
    }
  ],
  "/ut0u7": [
    {
      "type": 0,
      "value": "Returns the first Count elements from the array or string passed in"
    }
  ],
  "07ZsoY": [
    {
      "type": 0,
      "value": "Returns the start of the hour to a string timestamp passed in"
    }
  ],
  "09B9CU": [
    {
      "type": 0,
      "value": "Returns the URL to invoke the trigger or action. Note: This function can only be used in an httpWebhook and apiConnectionWebhook, not in a manual, recurrence, http, or apiConnection."
    }
  ],
  "0FzNJV": [
    {
      "type": 0,
      "value": "Required. The base64 encoded string."
    }
  ],
  "0GqNGo": [
    {
      "type": 0,
      "value": "Url decodes the input string"
    }
  ],
  "0JTHTZ": [
    {
      "type": 0,
      "value": "Show run menu"
    }
  ],
  "0R2D5l": [
    {
      "type": 0,
      "value": "Returns a binary representation of a URI encoded string"
    }
  ],
  "0ZlNtf": [
    {
      "type": 0,
      "value": "Succeeded with retries"
    }
  ],
  "0i/6TR": [
    {
      "type": 0,
      "value": "Required. The string to convert to upper casing. If a character in the string does not have an uppercase equivalent, the character is included unchanged in the returned string."
    }
  ],
  "0p+pJq": [
    {
      "type": 0,
      "value": "Returns the remainder after dividing the two numbers (modulo)"
    }
  ],
  "0qV0Qe": [
    {
      "type": 0,
      "value": "Required. The string that may contain the value."
    }
  ],
  "0uj1Li": [
    {
      "type": 0,
      "value": "Returns a binary representation of an input data URI string"
    }
  ],
  "0y5eia": [
    {
      "type": 0,
      "value": "More commands"
    }
  ],
  "1+Z8n9": [
    {
      "type": 0,
      "value": "Required. The data URI to convert to String representation."
    }
  ],
  "109OPL": [
    {
      "type": 0,
      "value": "Returns the port from a URI. If port is not specified, returns the default port for the protocol"
    }
  ],
  "1A1P5b": [
    {
      "type": 0,
      "value": "Comment"
    }
  ],
  "1D047X": [
    {
      "type": 0,
      "value": "Required. The value to convert to XML."
    }
  ],
  "1Fn5n+": [
    {
      "type": 0,
      "value": "Required. The URI encoded string."
    }
  ],
  "1NBvKu": [
    {
      "type": 0,
      "value": "Convert the parameter argument to a floating-point number"
    }
  ],
  "1R6Vaa": [
    {
      "offset": 0,
      "options": {
        "=0": {
          "value": [
            {
              "type": 0,
              "value": "no items matched."
            }
          ]
        },
        "one": {
          "value": [
            {
              "type": 7
            },
            {
              "type": 0,
              "value": " item matched."
            }
          ]
        },
        "other": {
          "value": [
            {
              "type": 7
            },
            {
              "type": 0,
              "value": " items matched."
            }
          ]
        }
      },
      "pluralType": "cardinal",
      "type": 6,
      "value": "count"
    }
  ],
  "1TE0e8": [
    {
      "type": 0,
      "value": "Required. The value to search the index of."
    }
  ],
  "1jhzOM": [
    {
      "type": 0,
      "value": "Required. The object to check if it is less than value being compared to."
    }
  ],
  "1zgFh1": [
    {
      "type": 0,
      "value": "Dismiss"
    }
  ],
  "23fENy": [
    {
      "type": 0,
      "value": "Returns a binary representation of a base 64 encoded string"
    }
  ],
  "23szE+": [
    {
      "type": 0,
      "value": "Required. The value to convert to data URI."
    }
  ],
  "2K2fAj": [
    {
      "type": 0,
      "value": "End time"
    }
  ],
  "2cVEMV": [
    {
      "type": 0,
      "value": "Returns a single value matching the key name from form-data or form-encoded action output"
    }
  ],
  "2gzGrJ": [
    {
      "type": 0,
      "value": "Required. The name of the action with a form-data or form-encoded response."
    }
  ],
  "2mnU/w": [
    {
      "type": 0,
      "value": "Off"
    }
  ],
  "33+WHG": [
    {
      "type": 0,
      "value": "Identifier"
    }
  ],
  "3NhwIJ": [
    {
      "type": 0,
      "value": "Required. The separator."
    }
  ],
  "3kI7xF": [
    {
      "type": 0,
      "value": "Faulted"
    }
  ],
  "3rzrWf": [
    {
      "type": 0,
      "value": "Required. The object to remove the property from."
    }
  ],
  "3vCCY7": [
    {
      "type": 0,
      "value": "Required. The number of a specified time unit to subtract."
    }
  ],
  "47kOXr": [
    {
      "type": 0,
      "value": "Required. The lowest integer that can be returned."
    }
  ],
  "4BrA0z": [
    {
      "type": 0,
      "value": "Required. The number of days to add. Can be negative to subtract days."
    }
  ],
  "4YKQAF": [
    {
      "type": 0,
      "value": "Required. The unit of time specified in the interval."
    }
  ],
  "4c0uPQ": [
    {
      "type": 0,
      "value": "Required. The name of the parameter whose values you want."
    }
  ],
  "4cVuMw": [
    {
      "type": 0,
      "value": "Comments can only be added while editing the inputs of a step."
    }
  ],
  "4vcnOA": [
    {
      "type": 0,
      "value": "Returns the minimum value in the input array of numbers"
    }
  ],
  "4vmGh0": [
    {
      "type": 0,
      "value": "Service request ID"
    }
  ],
  "5J7j9k": [
    {
      "type": 0,
      "value": "Required. The XPath expression to evaluate."
    }
  ],
  "5aa76N": [
    {
      "type": 0,
      "value": "Returns the first element in the array or string passed in"
    }
  ],
  "5b0sKi": [
    {
      "type": 0,
      "value": "Returns true if an object, array, or string is empty"
    }
  ],
<<<<<<< HEAD
  "5cPiWA": [
=======
  "9b4xDa": [
    {
      "type": 0,
      "value": "panel"
    }
  ],
  "BKL0ZG": [
>>>>>>> 63a2d74d
    {
      "type": 0,
      "value": "Required. The name of the loop whose item you want."
    }
  ],
  "5qzZMo": [
    {
      "type": 0,
      "value": "Loading..."
    }
  ],
  "5rkegy": [
    {
      "type": 0,
      "value": "Delete Parameter"
    }
  ],
  "63/zYN": [
    {
      "type": 0,
      "value": "Required. The object to check if it is greater than value being compared to."
    }
  ],
  "6jiO7t": [
    {
      "type": 0,
      "value": "Show run"
    }
  ],
  "6jsWn/": [
    {
      "type": 0,
      "value": "Required. The collection to search within."
    }
  ],
  "6kSpHL": [
    {
      "type": 0,
      "value": "Required. The name of the action with a multipart response."
    }
  ],
  "6oqk+A": [
    {
      "type": 0,
      "value": "Previous"
    }
  ],
  "6qkBwz": [
    {
      "type": 0,
      "value": "Required. The number to multiply Multiplicand 2 with."
    }
  ],
  "7GSk99": [
    {
      "type": 0,
      "value": "OK"
    }
  ],
  "7QymrD": [
    {
      "type": 0,
      "value": "Required. The string from which the substring is taken."
    }
  ],
  "7aJqIH": [
    {
      "type": 0,
      "value": "Optional. The locale to be used when formatting (defaults to 'en-us')."
    }
  ],
  "7k9jXx": [
    {
      "type": 0,
      "value": "Status code"
    }
  ],
  "7lnElz": [
    {
      "type": 0,
      "value": "Returns the number of ticks (100 nanoseconds interval) since 1 January 0001 00:00:00 UT of a string timestamp"
    }
  ],
  "7yEdSt": [
    {
      "type": 0,
      "value": "Show more"
    }
  ],
  "7yFLpB": [
    {
      "type": 0,
      "value": "Copy URL"
    }
  ],
  "7zzPsK": [
    {
      "type": 0,
      "value": "Required. The string that may contain the value."
    }
  ],
  "8CWFEh": [
    {
      "type": 0,
      "value": "Required. The value to return if the expression is 'true'."
    }
  ],
  "8DFwxH": [
    {
      "type": 0,
      "value": "Returns a formatted number string"
    }
  ],
  "8FjOSh": [
    {
      "type": 0,
      "value": "Required. The object to check if it is greater or equal to the comparing object."
    }
  ],
  "8L+oIz": [
    {
      "type": 0,
      "value": "Cannot render designer due to multiple triggers in definition."
    }
  ],
  "8U0KPg": [
    {
      "type": 0,
      "value": "Required. The string to be URI encoded."
    }
  ],
  "8wr0zO": [
    {
      "type": 0,
      "value": "Adds an integer number of days to a string timestamp passed in"
    }
  ],
  "9/UeTh": [
    {
      "type": 0,
      "value": "Returns a single array or object that has common elements between arrays or objects passed in"
    }
  ],
  "99vsJy": [
    {
      "type": 0,
      "value": "Connector"
    }
  ],
  "9JuvQ4": [
    {
      "type": 0,
      "value": "Returns a data URI of a value"
    }
  ],
  "9Jv3+1": [
    {
      "type": 0,
      "value": "Returns an object with an additional property value pair"
    }
  ],
  "9djnqI": [
    {
      "type": 0,
      "value": "Returns the result from adding the two numbers"
    }
  ],
  "9u/Ae3": [
    {
      "type": 0,
      "value": "Returns true if both parameters are true"
    }
  ],
  "ANbEeQ": [
    {
      "type": 0,
      "value": "Required. The name of the action whose values you want."
    }
  ],
  "ArTh0/": [
    {
      "type": 0,
      "value": "Required. The string to encode into base64 representation."
    }
  ],
  "B2s0iG": [
    {
      "type": 0,
      "value": "Required. The index of the part to retrieve."
    }
  ],
  "BCAnZP": [
    {
      "type": 0,
      "value": "Either a single format specifier character or a custom format pattern that indicates how to format the value of this timestamp. If format is not provided, the ISO 8601 format ('o') is used."
    }
  ],
  "BHe7qY": [
    {
      "type": 0,
      "value": "Required. The URI encoded string."
    }
  ],
  "BKL0ZG": [
    {
      "type": 0,
      "value": "Start time"
    }
  ],
  "BQCPY7": [
    {
      "type": 0,
      "value": "Required. The string to decode the URL-unsafe characters from."
    }
  ],
  "Bn8iTS": [
    {
      "type": 0,
      "value": "State type:"
    }
  ],
  "BuYrD3": [
    {
      "type": 0,
      "value": "A single format specifier that indicates how to format the value of this Guid."
    }
  ],
  "BxITRH": [
    {
      "type": 0,
      "value": "Required. The object to check if it is greater than comparing object."
    }
  ],
  "CG772M": [
    {
      "type": 0,
      "value": "Connection required"
    }
  ],
  "D+Ptnq": [
    {
      "type": 0,
      "value": "Returns the path and query from a URI"
    }
  ],
  "D1lgsT": [
    {
      "type": 0,
      "value": "Required. The string from which to remove leading and trailing whitespace."
    }
  ],
  "DFo+mo": [
    {
      "type": 0,
      "value": "On"
    }
  ],
  "DZZ3fj": [
    {
      "type": 0,
      "value": "Duration"
    }
  ],
  "ECZC6Y": [
    {
      "type": 0,
      "value": "Converts the parameter to a decimal number"
    }
  ],
  "ERAWZA": [
    {
      "type": 0,
      "value": "Response"
    }
  ],
  "EZz5q7": [
    {
      "type": 0,
      "value": "Required. The index of where to start extracting the substring."
    }
  ],
  "F3IDl8": [
    {
      "type": 0,
      "value": "Required. The number of a specified time unit to add."
    }
  ],
  "FDF4Qb": [
    {
      "type": 0,
      "value": "Returns a parameter value that is defined in the definition"
    }
  ],
  "FN5zHQ": [
    {
      "type": 0,
      "value": "Returns a section of a string defined by the start index and the end index"
    }
  ],
  "FS+/Tb": [
    {
      "type": 0,
      "value": "Returns the body for a part in a multipart output of the trigger"
    }
  ],
  "FVavKy": [
    {
      "type": 0,
      "value": "Returns the start of the day to a string timestamp passed in"
    }
  ],
  "FXLR5M": [
    {
      "offset": 0,
      "options": {
        "one": {
          "value": [
            {
              "type": 7
            },
            {
              "type": 0,
              "value": " hour"
            }
          ]
        },
        "other": {
          "value": [
            {
              "type": 7
            },
            {
              "type": 0,
              "value": " hours"
            }
          ]
        }
      },
      "pluralType": "cardinal",
      "type": 6,
      "value": "hours"
    }
  ],
  "Fgq3Db": [
    {
      "type": 0,
      "value": "Required. The collection to take the last object from."
    }
  ],
  "Fh2HDb": [
    {
      "type": 0,
      "value": "Returns the first index of a value within a string (case-insensitive, invariant culture)"
    }
  ],
  "FslNgF": [
    {
      "type": 0,
      "value": "Status"
    }
  ],
  "G0XYrd": [
    {
      "type": 0,
      "value": "Required. The string that may contain the value."
    }
  ],
  "GAY7b8": [
    {
      "type": 0,
      "value": "Returns the query from a URI"
    }
  ],
  "GLd3MU": [
    {
      "type": 0,
      "value": "Required. The object to find inside the Within collection."
    }
  ],
  "GYvF54": [
    {
      "type": 0,
      "value": "Referencing functions"
    }
  ],
  "GcG0qf": [
    {
      "type": 0,
      "value": "Returns true if the parameters are false"
    }
  ],
  "Gmya+V": [
    {
      "type": 0,
      "value": "Not available"
    }
  ],
  "GreYWQ": [
    {
      "type": 0,
      "value": "Enter parameter name."
    }
  ],
  "GzQQqH": [
    {
      "type": 0,
      "value": "Array"
    }
  ],
  "H17jEE": [
    {
      "type": 0,
      "value": "URI parsing functions"
    }
  ],
  "H1wnHr": [
    {
      "type": 0,
      "value": "Required. The string to slice."
    }
  ],
  "H8bEUn": [
    {
      "type": 0,
      "value": "Required. The number that Subtrahend is removed from."
    }
  ],
  "HDqP2g": [
    {
      "type": 0,
      "value": "Required. The key name of the form data value to return."
    }
  ],
  "HfrUId": [
    {
      "type": 0,
      "value": "Please select a card to see the content"
    }
  ],
  "HymOpF": [
    {
      "type": 0,
      "value": "Setting Value"
    }
  ],
  "IW2MjQ": [
    {
      "type": 0,
      "value": "Converts a string timestamp passed in from a UTC to a target time zone"
    }
  ],
  "Ip7Iax": [
    {
      "type": 0,
      "value": "Returns the index of the n-th occurrence of a value within a string (case-insensitive, invariant culture)"
    }
  ],
  "IpVwYT": [
    {
      "type": 0,
      "value": "Returns the first non-null object in the arguments passed in"
    }
  ],
  "J5/7vN": [
    {
      "type": 0,
      "value": "Converts a string to lowercase using the casing rules of the invariant culture"
    }
  ],
  "JNQHws": [
    {
      "type": 0,
      "value": "Required. A string that contains the time."
    }
  ],
  "JSfWJ0": [
    {
      "type": 0,
      "value": "Required. The value that is converted to a boolean."
    }
  ],
  "Jaz3EC": [
    {
      "type": 0,
      "value": "Converts a string timestamp passed in from a source time zone to a target time zone"
    }
  ],
  "JbgTET": [
    {
      "type": 0,
      "value": "Method"
    }
  ],
  "Ji6663": [
    {
      "type": 0,
      "value": "Returns true if a dictionary contains a key, if an array contains a value, or if a string contains a substring"
    }
  ],
  "JjTfC7": [
    {
      "type": 0,
      "value": "Required. The number to be formatted."
    }
  ],
  "JnlcZQ": [
    {
      "type": 0,
      "value": "Name:"
    }
  ],
  "Jq2Y/o": [
    {
      "type": 0,
      "value": "Required. The numeric format string."
    }
  ],
  "K50znc": [
    {
      "type": 0,
      "value": "Required. The object to add a new property to."
    }
  ],
  "K90YEU": [
    {
      "type": 0,
      "value": "Returns a subset of characters from a string"
    }
  ],
  "L+PY+j": [
    {
      "type": 0,
      "value": "Required. The number of objects to take from the Collection. Must be a positive integer."
    }
  ],
  "L0UAzs": [
    {
      "type": 0,
      "value": "Returns the day of week component of a string timestamp"
    }
  ],
  "LS8rfZ": [
    {
      "type": 0,
      "value": "Returns the scheme from a URI"
    }
  ],
  "LoGUT3": [
    {
      "type": 0,
      "value": "When used inside for-each loop, this function returns the current item of the specified loop."
    }
  ],
  "Lub7NN": [
    {
      "type": 0,
      "value": "Required. The expressions that may be true."
    }
  ],
  "M0HMjE": [
    {
      "type": 0,
      "value": "Add a comment"
    }
  ],
  "M6U2LE": [
    {
      "type": 0,
      "value": "The parameters will be saved when the workflow is saved. You can edit it here before save or edit it in the parameter page after save."
    }
  ],
  "M8Aqm4": [
    {
      "type": 0,
      "value": "Optional. The name of the scoped action where you want the inputs and outputs from the top-level actions inside that scope."
    }
  ],
  "M9mzP6": [
    {
      "type": 0,
      "value": "Required. The number to add to Summand 2."
    }
  ],
  "MDbmMw": [
    {
      "type": 0,
      "value": "Required. The collections to evaluate. An object must be in all collections passed in to appear in the result."
    }
  ],
  "MKTdNk": [
    {
      "type": 0,
      "value": "Required. The data URI to convert to binary representation."
    }
  ],
  "MTR4Vg": [
    {
      "type": 0,
      "value": "Returns the current timestamp as a string"
    }
  ],
  "Mb+Eaq": [
    {
      "type": 0,
      "value": "Bool"
    }
  ],
  "Mb/Vp8": [
    {
      "type": 0,
      "value": "Next failed"
    }
  ],
  "MmBfD1": [
    {
      "type": 0,
      "value": "Unexpected error"
    }
  ],
  "N2CF0J": [
    {
      "type": 0,
      "value": "Required. The key name of the form data values to return."
    }
  ],
  "NPUFgH": [
    {
      "type": 0,
      "value": "Status"
    }
  ],
  "O+8vRv": [
    {
      "type": 0,
      "value": "Returns a binary representation of a value"
    }
  ],
  "O36+wl": [
    {
      "type": 0,
      "value": "Edit Parameter"
    }
  ],
  "OD8igU": [
    {
      "type": 0,
      "value": "Required. A string that contains the time zone name of the source time zone. See https://msdn.microsoft.com/en-us/library/gg154758.aspx for details."
    }
  ],
  "OFKZzQ": [
    {
      "type": 0,
      "value": "Operation options:"
    }
  ],
  "OSHNZ2": [
    {
      "type": 0,
      "value": "Comment"
    }
  ],
  "OVvieE": [
    {
      "type": 0,
      "value": "Returns the results from the top-level actions in the specified scoped action, such as a For_each, Until, or Scope action."
    }
  ],
  "Oib1mL": [
    {
      "type": 1,
      "value": "hours"
    },
    {
      "type": 0,
      "value": "h "
    },
    {
      "type": 1,
      "value": "minutes"
    },
    {
      "type": 0,
      "value": "m"
    }
  ],
  "OihxQE": [
    {
      "type": 0,
      "value": "Optional. The locale to be used when parsing the date time string."
    }
  ],
  "OjGJ8Y": [
    {
      "type": 0,
      "value": "Returns the host from a URI"
    }
  ],
  "OnrO5/": [
    {
      "type": 0,
      "value": "Select a managed identity"
    }
  ],
  "P2A5dB": [
    {
      "type": 0,
      "value": "Required. This value is the number of integers that is in the array."
    }
  ],
  "P4rEwD": [
    {
      "type": 0,
      "value": "Collection functions"
    }
  ],
  "P8ZBF9": [
    {
      "type": 0,
      "value": "Required. The collection to take the first object from."
    }
  ],
  "PF87Ew": [
    {
      "type": 0,
      "value": "Succeeded"
    }
  ],
  "PKMkb/": [
    {
      "type": 0,
      "value": "Required. The number to add to Summand 1."
    }
  ],
  "PP63jY": [
    {
      "type": 0,
      "value": "more panels"
    }
  ],
  "PQOiAc": [
    {
      "type": 0,
      "value": "Collapse"
    }
  ],
  "PRnqYA": [
    {
      "type": 0,
      "value": "Required. The number of seconds to add. Can be negative to subtract seconds."
    }
  ],
  "PaPPLr": [
    {
      "type": 0,
      "value": "Aborted"
    }
  ],
  "PfCJlN": [
    {
      "type": 0,
      "value": "Workflow functions"
    }
  ],
  "Pvm0xB": [
    {
      "type": 0,
      "value": "Returns the base 64 representation of the input string"
    }
  ],
  "Q/7unA": [
    {
      "type": 0,
      "value": "Object"
    }
  ],
  "Q0xpPQ": [
    {
      "type": 0,
      "value": "Required. The object to check if it is less or equal to the comparing object."
    }
  ],
  "QEp3C8": [
    {
      "type": 0,
      "value": "Convert the input to a JSON type value"
    }
  ],
  "QQYzHC": [
    {
      "type": 0,
      "value": "Context menu for "
    },
    {
      "type": 1,
      "value": "title"
    },
    {
      "type": 0,
      "value": " card"
    }
  ],
  "QZBPUx": [
    {
      "type": 0,
      "value": "Returns a single value matching the key name from form-data or form-encoded trigger output"
    }
  ],
  "QZrxUk": [
    {
      "type": 0,
      "value": "String functions"
    }
  ],
  "QbJDi7": [
    {
      "type": 0,
      "value": "Item"
    }
  ],
  "QeE0k/": [
    {
      "type": 0,
      "value": "Required. The value that is converted to binary."
    }
  ],
  "QknZQ1": [
    {
      "type": 0,
      "value": "Loading..."
    }
  ],
  "Qn8qxn": [
    {
      "type": 0,
      "value": "Returns a string in date format"
    }
  ],
  "QpRRt3": [
    {
      "type": 0,
      "value": "Required. The string to delimit items with."
    }
  ],
  "QrQDdp": [
    {
      "type": 0,
      "value": "Required. A string containing the unit of time specified in the interval to subtract."
    }
  ],
  "Qu1HkA": [
    {
      "type": 1,
      "value": "hours"
    },
    {
      "type": 0,
      "value": "h"
    }
  ],
  "RX2Shm": [
    {
      "type": 0,
      "value": "Required. The string that is split."
    }
  ],
  "RhH4pF": [
    {
      "offset": 0,
      "options": {
        "one": {
          "value": [
            {
              "type": 7
            },
            {
              "type": 0,
              "value": " minute"
            }
          ]
        },
        "other": {
          "value": [
            {
              "type": 7
            },
            {
              "type": 0,
              "value": " minutes"
            }
          ]
        }
      },
      "pluralType": "cardinal",
      "type": 6,
      "value": "minutes"
    }
  ],
  "SKXopi": [
    {
      "type": 0,
      "value": "Convert the parameter to an integer"
    }
  ],
  "SLZ0n4": [
    {
      "type": 0,
      "value": "Checks if the string starts with a value (case-insensitive, invariant culture)"
    }
  ],
  "SXb47U": [
    {
      "type": 1,
      "value": "minutes"
    },
    {
      "type": 0,
      "value": "m"
    }
  ],
  "SY04wn": [
    {
      "type": 0,
      "value": "Required. The name of the action with a form-data or form-encoded response."
    }
  ],
  "T7zcR6": [
    {
      "type": 0,
      "value": "Required. The expressions that must be true."
    }
  ],
  "T8Xqt9": [
    {
      "type": 0,
      "value": "Failed"
    }
  ],
  "TI44R1": [
    {
      "type": 0,
      "value": "Returns a string with each item of an array joined by a delimiter"
    }
  ],
  "TO7qos": [
    {
      "type": 0,
      "value": "Returns the start of the month of a string timestamp"
    }
  ],
  "TZv5JE": [
    {
      "type": 0,
      "value": "Name"
    }
  ],
  "Tb2QLA": [
    {
      "type": 0,
      "value": "Client request ID"
    }
  ],
  "TgcgXE": [
    {
      "type": 0,
      "value": "Tags"
    }
  ],
  "Twfck/": [
    {
      "type": 0,
      "value": "Required. The number to multiply Multiplicand 1 with."
    }
  ],
  "Tz5jTR": [
    {
      "type": 0,
      "value": "Collapse/Expand"
    }
  ],
  "U3iWVd": [
    {
      "type": 0,
      "value": "Generates an array of integers starting from a certain number"
    }
  ],
  "UCNM4L": [
    {
      "type": 0,
      "value": "To reference a parameter, use the dynamic content list."
    }
  ],
  "UHCVNK": [
    {
      "type": 0,
      "value": "Replaces a string with a given string"
    }
  ],
  "USVffu": [
    {
      "type": 0,
      "value": "Content not shown due to security configuration."
    }
  ],
  "V0ZbQO": [
    {
      "type": 0,
      "value": "Show less"
    }
  ],
  "VKAk5g": [
    {
      "type": 0,
      "value": "The provided workflow run name is not valid."
    }
  ],
  "VVfYvq": [
    {
      "type": 0,
      "value": "Required. The number to divide by the Divisor."
    }
  ],
  "VXBWrq": [
    {
      "type": 0,
      "value": "Comment"
    }
  ],
  "VZHick": [
    {
      "type": 0,
      "value": "Duration"
    }
  ],
  "Vaacox": [
    {
      "type": 0,
      "value": "Run History"
    }
  ],
  "W070M2": [
    {
      "type": 0,
      "value": "of "
    },
    {
      "type": 1,
      "value": "max"
    }
  ],
  "W6FdMh": [
    {
      "type": 0,
      "value": "Required. The name of the new property."
    }
  ],
  "WS9kXD": [
    {
      "type": 0,
      "value": "Required. The first integer in the array."
    }
  ],
  "WUe3DY": [
    {
      "type": 0,
      "value": "Shorthand for trigger().outputs"
    }
  ],
  "WgoP7R": [
    {
      "type": 0,
      "value": "Returns the result from multiplying the two numbers"
    }
  ],
  "X8JjjT": [
    {
      "type": 1,
      "value": "days"
    },
    {
      "type": 0,
      "value": " days "
    },
    {
      "type": 1,
      "value": "hours"
    },
    {
      "type": 0,
      "value": " hours"
    }
  ],
  "XCunbR": [
    {
      "type": 0,
      "value": "Shorthand for actions('actionName').outputs"
    }
  ],
  "XEuptL": [
    {
      "type": 0,
      "value": "Combines any number of strings together"
    }
  ],
  "XFFpu/": [
    {
      "type": 0,
      "value": "Retry"
    }
  ],
  "XOzn/3": [
    {
      "type": 0,
      "value": "Connection name"
    }
  ],
  "XTuxmH": [
    {
      "type": 1,
      "value": "minutes"
    },
    {
      "type": 0,
      "value": " minutes "
    },
    {
      "type": 1,
      "value": "seconds"
    },
    {
      "type": 0,
      "value": " seconds"
    }
  ],
  "Xnn0uj": [
    {
      "type": 0,
      "value": "Request"
    }
  ],
  "XtuP5e": [
    {
      "type": 0,
      "value": "Math functions"
    }
  ],
  "Xx/naD": [
    {
      "type": 0,
      "value": "Required. The name of the action whose body outputs you want."
    }
  ],
  "Y0H9aX": [
    {
      "type": 0,
      "value": "More Info"
    }
  ],
  "Y9kBz5": [
    {
      "type": 0,
      "value": "Returns a binary representation of a data URI"
    }
  ],
  "YHsAKl": [
    {
      "type": 0,
      "value": "Operation note"
    }
  ],
  "YIBDSH": [
    {
      "type": 1,
      "value": "days"
    },
    {
      "type": 0,
      "value": "d"
    }
  ],
  "YJJ+gQ": [
    {
      "type": 0,
      "value": "String"
    }
  ],
  "YKXmKD": [
    {
      "type": 0,
      "value": "Enables an expression to derive its value from other JSON name and value pairs or the output of the runtime trigger"
    }
  ],
  "YaFjJQ": [
    {
      "type": 0,
      "value": "Returns a single array or object with all the elements that are in either array or object passed to this function. The parameters for the function can either be a set of objects or a set of arrays (not a mixture thereof). If there are two objects with the same name in the final output, the last object with that name appears in the final object."
    }
  ],
  "YoQara": [
    {
      "type": 0,
      "value": "None"
    }
  ],
  "ZME5hh": [
    {
      "type": 0,
      "value": "Returns the day of month component of a string timestamp"
    }
  ],
  "ZUaz3Y": [
    {
      "type": 0,
      "value": "Shorthand for trigger().outputs.body"
    }
  ],
  "ZaIeDG": [
    {
      "type": 0,
      "value": "Required. The value the string may start with."
    }
  ],
  "ZbX8xq": [
    {
      "type": 0,
      "value": "This operation has already been deleted."
    }
  ],
  "a7j3gS": [
    {
      "type": 0,
      "value": "Required. The number to divide by the Divisor."
    }
  ],
  "aAXnqw": [
    {
      "type": 0,
      "value": "Required. The number of the occurrence of the substring to find."
    }
  ],
  "aGyVJT": [
    {
      "type": 0,
      "value": "Required. The number of objects to remove from the front of Collection. Must be a positive integer."
    }
  ],
  "bH5LtI": [
    {
      "type": 0,
      "value": "Tab with : "
    },
    {
      "type": 1,
      "value": "tabname"
    },
    {
      "type": 0,
      "value": " name is already registered"
    }
  ],
  "bTrk+S": [
    {
      "type": 0,
      "value": "Required. The object to check if it is greater than or equal to value being compared to."
    }
  ],
  "ba9yGJ": [
    {
      "type": 0,
      "value": "Load more"
    }
  ],
  "bf7078": [
    {
      "type": 0,
      "value": "Returns the maximum value in the input array of numbers"
    }
  ],
  "bgfjqS": [
    {
      "type": 0,
      "value": "Label setting"
    }
  ],
  "bzF/qn": [
    {
      "type": 0,
      "value": "Required. The collection from where to take the first Count objects."
    }
  ],
  "c3G/zq": [
    {
      "type": 0,
      "value": "Returns an object with a property set to the provided value"
    }
  ],
  "c6XbVI": [
    {
      "type": 0,
      "value": "panel"
    }
  ],
  "cJm+ah": [
    {
      "type": 0,
      "value": "Required. The value to search the index of."
    }
  ],
  "ci6ex1": [
    {
      "type": 0,
      "value": "Value"
    }
  ],
  "cj+kyo": [
    {
      "type": 0,
      "value": "Cancelled"
    }
  ],
  "cmTCsW": [
    {
      "type": 0,
      "value": "Error loading component."
    }
  ],
  "cqiqcf": [
    {
      "type": 0,
      "value": "Start time"
    }
  ],
  "cscezV": [
    {
      "type": 0,
      "value": "Required. The collection to skip the first Count objects from."
    }
  ],
  "d3bSQA": [
    {
      "type": 0,
      "value": "Delete comment"
    }
  ],
  "dDYCuU": [
    {
      "type": 0,
      "value": "Learn more"
    }
  ],
  "dhvk0u": [
    {
      "type": 0,
      "value": "Returns a string representation of a base 64 encoded string"
    }
  ],
  "dqgt9y": [
    {
      "type": 0,
      "value": "Convert the parameter to a Boolean"
    }
  ],
  "drM9Sl": [
    {
      "type": 0,
      "value": "Returns an array of values matching the key name from form-data or form-encoded action output"
    }
  ],
  "dsz+Ae": [
    {
      "type": 0,
      "value": "Splits the string using a separator"
    }
  ],
  "e4Onhn": [
    {
      "type": 0,
      "value": "Not specified"
    }
  ],
  "eHgi14": [
    {
      "type": 0,
      "value": "Required. The name of the variable whose value you want."
    }
  ],
  "eRvRWs": [
    {
      "type": 0,
      "value": "Start time"
    }
  ],
  "eT+b9W": [
    {
      "type": 0,
      "value": "Required. The number to divide the Dividend by."
    }
  ],
  "egLI8P": [
    {
      "type": 0,
      "value": "Required. The index of where the substring begins in parameter 1."
    }
  ],
  "f/lWTW": [
    {
      "type": 0,
      "value": "Required. The objects to check for null."
    }
  ],
  "f1j0to": [
    {
      "type": 0,
      "value": "Optional. The index of where to stop extracting the substring."
    }
  ],
  "fBQBw/": [
    {
      "type": 0,
      "value": "Returns true if the first argument is greater than or equal to the second"
    }
  ],
  "fg/34o": [
    {
      "type": 0,
      "value": "Logical functions"
    }
  ],
  "ftwXvc": [
    {
      "type": 0,
      "value": "Ignored"
    }
  ],
  "gCXOd5": [
    {
      "type": 0,
      "value": "URI"
    }
  ],
  "gDDfek": [
    {
      "type": 0,
      "value": "Returns a timestamp that is the current time plus the specified time interval."
    }
  ],
  "gDY9xk": [
    {
      "type": 0,
      "value": "Returns the result from dividing the two numbers"
    }
  ],
  "gIK0WG": [
    {
      "type": 0,
      "value": "Required. A boolean value that determines which value the expression should return."
    }
  ],
  "gKq3Jv": [
    {
      "type": 0,
      "value": "Previous failed"
    }
  ],
  "gMhc5o": [
    {
      "type": 0,
      "value": "Required. The string to combine into a single string."
    }
  ],
  "gQt/0f": [
    {
      "type": 0,
      "value": "Conversion functions"
    }
  ],
  "gu9o9z": [
    {
      "type": 0,
      "value": "When used inside until loop, this function returns the current iteration index of the specified loop."
    }
  ],
  "hN7iBP": [
    {
      "offset": 0,
      "options": {
        "one": {
          "value": [
            {
              "type": 7
            },
            {
              "type": 0,
              "value": " second"
            }
          ]
        },
        "other": {
          "value": [
            {
              "type": 7
            },
            {
              "type": 0,
              "value": " seconds"
            }
          ]
        }
      },
      "pluralType": "cardinal",
      "type": 6,
      "value": "seconds"
    }
  ],
  "hPM6iC": [
    {
      "type": 0,
      "value": "Returns the result from subtracting two numbers"
    }
  ],
  "hdnZ9Y": [
    {
      "type": 0,
      "value": "Alt/Option + click to download {displayName}"
    }
  ],
  "hrbDu6": [
    {
      "type": 0,
      "value": "Duration"
    }
  ],
  "iBlvhu": [
    {
      "type": 0,
      "value": "Comment"
    }
  ],
  "iCSHJG": [
    {
      "type": 0,
      "value": "Converts a string to uppercase using the casing rules of the invariant culture"
    }
  ],
  "iJOIca": [
    {
      "type": 0,
      "value": "Next"
    }
  ],
  "iMicOQ": [
    {
      "type": 0,
      "value": "Required. The URI to parse."
    }
  ],
  "iRjBf4": [
    {
      "type": 0,
      "value": "This Action has testing configured."
    }
  ],
  "iU1OJh": [
    {
      "type": 0,
      "value": "Expand"
    }
  ],
  "iU5Fdh": [
    {
      "type": 0,
      "value": "Manipulation functions"
    }
  ],
  "iUs7pv": [
    {
      "type": 0,
      "value": "Cancel"
    }
  ],
  "iql+jn": [
    {
      "type": 1,
      "value": "seconds"
    },
    {
      "type": 0,
      "value": "s"
    }
  ],
  "j2MU0b": [
    {
      "type": 0,
      "value": "Returns an object with a property removed"
    }
  ],
  "j39557": [
    {
      "type": 0,
      "value": "Returns the value of the variable specified."
    }
  ],
  "jHHF/u": [
    {
      "type": 0,
      "value": "Returns a random integer from a specified range, which is inclusive only at the starting end."
    }
  ],
  "jKsMS6": [
    {
      "type": 0,
      "value": "Required. The expression that will be negated."
    }
  ],
  "jQ0Aqj": [
    {
      "type": 0,
      "value": "Required. The value that is converted to a string."
    }
  ],
  "jVpanH": [
    {
      "type": 0,
      "value": "Required. A base64 input string."
    }
  ],
  "jcA3Ig": [
    {
      "type": 0,
      "value": "Required. The key name of the form data values to return."
    }
  ],
  "jfInxm": [
    {
      "type": 0,
      "value": "Edit in JSON"
    }
  ],
  "k/oqFL": [
    {
      "type": 0,
      "value": "Required. The base64 encoded string."
    }
  ],
  "k41+13": [
    {
      "type": 0,
      "value": "Skipped"
    }
  ],
  "k5tGEr": [
    {
      "type": 0,
      "value": "Yes"
    }
  ],
  "kHcCxH": [
    {
      "type": 1,
      "value": "minutes"
    },
    {
      "type": 0,
      "value": "m "
    },
    {
      "type": 1,
      "value": "seconds"
    },
    {
      "type": 0,
      "value": "s"
    }
  ],
  "kN6kce": [
    {
      "type": 0,
      "value": "Returns a string representation of an input based64 string"
    }
  ],
  "kYivbS": [
    {
      "type": 0,
      "value": "Download (Alt/Option + click)"
    }
  ],
  "kZuYgD": [
    {
      "type": 0,
      "value": "Returns true if the first argument is less than the second"
    }
  ],
  "keb4r1": [
    {
      "type": 0,
      "value": "Returns true if two values are equal"
    }
  ],
  "knylNW": [
    {
      "type": 0,
      "value": "Required. This value is the next integer after the highest integer that could be returned."
    }
  ],
  "l36V56": [
    {
      "type": 1,
      "value": "hours"
    },
    {
      "type": 0,
      "value": " hours "
    },
    {
      "type": 1,
      "value": "minutes"
    },
    {
      "type": 0,
      "value": " minutes"
    }
  ],
  "lPTdSf": [
    {
      "type": 0,
      "value": "Run trigger"
    }
  ],
  "lV77P8": [
    {
      "type": 0,
      "value": "Title"
    }
  ],
  "lgs5sf": [
    {
      "type": 0,
      "value": "Stateless run mode:"
    }
  ],
  "ljAOR6": [
    {
      "type": 0,
      "value": "Shorthand for actions('actionName').outputs.body"
    }
  ],
  "lztiwS": [
    {
      "type": 0,
      "value": "Actual Value"
    }
  ],
  "m7Y6Qf": [
    {
      "type": 0,
      "value": "Testing"
    }
  ],
  "m8Q61y": [
    {
      "type": 0,
      "value": "Name"
    }
  ],
  "mGUdCO": [
    {
      "type": 0,
      "value": "Returns a timestamp that is the current time minus the specified time interval."
    }
  ],
  "mGpKsl": [
    {
      "type": 0,
      "value": "Returns a string representation of a data URI"
    }
  ],
  "mPakaD": [
    {
      "type": 0,
      "value": "Url encodes the input string"
    }
  ],
  "mZRMD9": [
    {
      "type": 0,
      "value": "Required. The string to convert to lower casing. If a character in the string does not have a lowercase equivalent, the character is included unchanged in the returned string."
    }
  ],
  "n35O/+": [
    {
      "type": 0,
      "value": "Required. The value that is converted to a floating-point number."
    }
  ],
  "nGds/r": [
    {
      "type": 0,
      "value": "Required. The object to check if it is less than or equal to value being compared to."
    }
  ],
  "nHseED": [
    {
      "type": 0,
      "value": "Required. The number of time units the desired time is in the future."
    }
  ],
  "nTA155": [
    {
      "type": 0,
      "value": "Required. The name of the property to remove."
    }
  ],
  "ngsC44": [
    {
      "type": 0,
      "value": "Required. The object to check if it is less than comparing object."
    }
  ],
  "nkk1mu": [
    {
      "type": 0,
      "value": "Adds an integer number of minutes to a string timestamp passed in"
    }
  ],
  "o/0SEj": [
    {
      "type": 0,
      "value": "Returns the last element in the array or string passed in"
    }
  ],
  "o14STH": [
    {
      "type": 0,
      "value": "Required. The XML on which to evaluate the XPath expression."
    }
  ],
  "o1HOyf": [
    {
      "type": 1,
      "value": "current_page"
    },
    {
      "type": 0,
      "value": " of "
    },
    {
      "type": 1,
      "value": "max_page"
    }
  ],
  "oAFcW6": [
    {
      "type": 0,
      "value": "Required. The dataURI to decode into a binary representation."
    }
  ],
  "oV0xQ9": [
    {
      "type": 0,
      "value": "Enter the run identifier to open the run"
    }
  ],
  "p/0r2N": [
    {
      "type": 0,
      "value": "Required. The key name of the form data value to return."
    }
  ],
  "p16/4S": [
    {
      "type": 0,
      "value": "Headers"
    }
  ],
  "pIczsS": [
    {
      "type": 0,
      "value": "End time"
    }
  ],
  "pOTcUO": [
    {
      "type": 0,
      "value": "Required. The values to combine into an array."
    }
  ],
  "pRUJff": [
    {
      "type": 0,
      "value": "Parameters"
    }
  ],
  "pXmFGf": [
    {
      "type": 0,
      "value": "Covert the input to an Xml type value"
    }
  ],
  "pYtSyE": [
    {
      "type": 0,
      "value": "Required. The number to divide the Dividend by. After the division, the remainder is taken."
    }
  ],
  "pcuZKB": [
    {
      "type": 0,
      "value": "Returns a single array or object that has common elements between arrays or objects passed in. The parameters for the function can either be a set of objects or a set of arrays (not a mixture of both). If there are two objects with the same name, the last object with that name appears in the final object."
    }
  ],
  "pozypE": [
    {
      "type": 0,
      "value": "Trims leading and trailing whitespace from a string"
    }
  ],
  "pr9GwA": [
    {
      "type": 0,
      "value": "Refresh"
    }
  ],
  "q/+Uex": [
    {
      "type": 0,
      "value": "Returns an XML node, nodeset or value as JSON from the provided XPath expression"
    }
  ],
  "q2OCEx": [
    {
      "type": 0,
      "value": "Required. The value to assign to the property."
    }
  ],
  "q2w8Sk": [
    {
      "type": 0,
      "value": "Convert the parameter to a string"
    }
  ],
  "q87X20": [
    {
      "type": 0,
      "value": "Adds an integer number of seconds to a string timestamp passed in"
    }
  ],
  "qGfwxW": [
    {
      "type": 0,
      "value": "Managed identity"
    }
  ],
  "qJpnIL": [
    {
      "type": 0,
      "value": "Checks if the string ends with a value (case-insensitive, invariant culture)"
    }
  ],
  "qSejoi": [
    {
      "type": 0,
      "value": "Returns true if the first argument is less than or equal to the second"
    }
  ],
  "qSt0Sb": [
    {
      "type": 0,
      "value": "Required"
    }
  ],
  "qUWBUX": [
    {
      "offset": 0,
      "options": {
        "one": {
          "value": [
            {
              "type": 7
            },
            {
              "type": 0,
              "value": " day"
            }
          ]
        },
        "other": {
          "value": [
            {
              "type": 7
            },
            {
              "type": 0,
              "value": " days"
            }
          ]
        }
      },
      "pluralType": "cardinal",
      "type": 6,
      "value": "days"
    }
  ],
  "qc5S69": [
    {
      "type": 0,
      "value": "Returns the number of elements in an array or string"
    }
  ],
  "qnI4Y1": [
    {
      "type": 0,
      "value": "Required. The value that is converted to an integer."
    }
  ],
  "r8aZXs": [
    {
      "type": 0,
      "value": "Enables an expression to derive its value from other JSON name and value pairs or the output of the runtime action"
    }
  ],
  "r9SVE4": [
    {
      "type": 0,
      "value": "Int"
    }
  ],
  "rAyuzv": [
    {
      "type": 0,
      "value": "No"
    }
  ],
  "rCl53e": [
    {
      "type": 0,
      "value": "Card Title"
    }
  ],
  "raBiud": [
    {
      "type": 0,
      "value": "Required. Either an array of values to find the maximum value, or the first value of a set."
    }
  ],
  "rcz4w4": [
    {
      "type": 0,
      "value": "Returns a URI encoded representation of a value"
    }
  ],
  "s5RV9B": [
    {
      "type": 0,
      "value": "Returns the day of year component of a string timestamp"
    }
  ],
  "sDkAVZ": [
    {
      "type": 0,
      "value": "Returns an array of values matching the key name from form-data or form-encoded trigger output"
    }
  ],
  "sZ0G/Z": [
    {
      "type": 0,
      "value": "Required. A string containing the unit of time specified in the interval to add."
    }
  ],
  "sbPZ9S": [
    {
      "type": 0,
      "value": "Required. The collection to check if it is empty."
    }
  ],
  "sfJTHV": [
    {
      "type": 0,
      "value": "Required. The number to remove from the Minuend."
    }
  ],
  "shF9tZ": [
    {
      "type": 0,
      "value": "Key"
    }
  ],
  "soqP+Z": [
    {
      "type": 0,
      "value": "Returns true if either parameter is true"
    }
  ],
  "ss5JPH": [
    {
      "type": 0,
      "value": "New parameter"
    }
  ],
  "t+XCkg": [
    {
      "type": 0,
      "value": "Required. A string that contains the time zone name of the destination time zone. See https://msdn.microsoft.com/en-us/library/gg154758.aspx for details."
    }
  ],
  "tE7Zam": [
    {
      "type": 0,
      "value": "Returns the URL to invoke the trigger or action"
    }
  ],
  "tImHz/": [
    {
      "type": 1,
      "value": "days"
    },
    {
      "type": 0,
      "value": "d "
    },
    {
      "type": 1,
      "value": "hours"
    },
    {
      "type": 0,
      "value": "h"
    }
  ],
  "tLZ9Sh": [
    {
      "type": 0,
      "value": "Required. The index of the part to retrieve."
    }
  ],
  "tMRPnG": [
    {
      "type": 0,
      "value": "This function provides you details for the workflow itself at runtime"
    }
  ],
  "tNoZx2": [
    {
      "type": 0,
      "value": "Type"
    }
  ],
  "tZj2Xn": [
    {
      "type": 0,
      "value": "Returns true if the first argument is greater than the second"
    }
  ],
  "taPCmY": [
    {
      "type": 0,
      "value": "Required. The number of hours to add. Can be negative to subtract hours."
    }
  ],
  "uN4zFU": [
    {
      "type": 0,
      "value": "OK"
    }
  ],
  "uR9WuI": [
    {
      "type": 0,
      "value": "Required. The collections to evaluate. An object that appears in any of the collections also appears in the result."
    }
  ],
  "uUlBZ8": [
    {
      "type": 0,
      "value": "Adds an integer number of hours to a string timestamp passed in"
    }
  ],
  "uc/PoD": [
    {
      "type": 0,
      "value": "Required. The number of time units the desired time is in the past."
    }
  ],
  "uczA5c": [
    {
      "type": 0,
      "value": "Required. The string that may contain the value."
    }
  ],
  "ut5Med": [
    {
      "type": 0,
      "value": "Default Value"
    }
  ],
  "uzsleE": [
    {
      "type": 0,
      "value": "Creates an array from the parameters"
    }
  ],
  "v39HKj": [
    {
      "type": 0,
      "value": "Generates a globally unique string (GUID)"
    }
  ],
  "vEBhDX": [
    {
      "type": 0,
      "value": "Returns the last index of a value within a string (case-insensitive, invariant culture)"
    }
  ],
  "vQcQkU": [
    {
      "type": 0,
      "value": "Required. The value the string may end with."
    }
  ],
  "vSlNPe": [
    {
      "type": 0,
      "value": "Delete"
    }
  ],
  "va40BJ": [
    {
      "type": 0,
      "value": "Required. The name of the action whose outputs you want."
    }
  ],
  "vwH/XV": [
    {
      "type": 0,
      "value": "Create parameter"
    }
  ],
  "vz2gZC": [
    {
      "type": 0,
      "value": "Workflow Properties"
    }
  ],
  "wEaGWn": [
    {
      "type": 0,
      "value": "Subtracts an integer number of a specified unit of time from a string timestamp passed in"
    }
  ],
  "wFCkpM": [
    {
      "type": 0,
      "value": "Required. Either an array of values to find the minimum value, or the first value of a set."
    }
  ],
  "wHYQyg": [
    {
      "type": 0,
      "value": "Timed Out"
    }
  ],
  "wQcEXt": [
    {
      "type": 0,
      "value": "Required. The string that is searched for parameter 2 and updated with parameter 3, when parameter 2 is found in parameter 1."
    }
  ],
  "wQsEwc": [
    {
      "type": 0,
      "value": "Required. The length of the substring."
    }
  ],
  "wWVQuK": [
    {
      "type": 0,
      "value": "Returns a specified value based on whether the expression resulted in true or false"
    }
  ],
  "wmDUGV": [
    {
      "type": 0,
      "value": "Converts a string timestamp passed in from a source time zone to UTC"
    }
  ],
  "wmw/ai": [
    {
      "type": 0,
      "value": "Returns a single array or object with all the elements that are in either the array or object passed to this function"
    }
  ],
  "woJQhv": [
    {
      "type": 0,
      "value": "Callback URL:"
    }
  ],
  "x0or2o": [
    {
      "type": 0,
      "value": "Required. The collection for which to get the length."
    }
  ],
  "xJ6vjn": [
    {
      "type": 0,
      "value": "Returns a string representation of a URI encoded string"
    }
  ],
  "xV/oyK": [
    {
      "type": 0,
      "value": "Required. The name of the new or existing property."
    }
  ],
  "xYyPR8": [
    {
      "type": 0,
      "value": "Returns the path from a URI. If path is not specified, returns '/'"
    }
  ],
  "xt5TeT": [
    {
      "type": 0,
      "value": "Parameters are shared across workflows in a Logic App."
    }
  ],
  "xwEX2/": [
    {
      "type": 0,
      "value": "Value"
    }
  ],
  "y3AZQB": [
    {
      "type": 0,
      "value": "Required. The object to compare equality."
    }
  ],
  "y6BcVN": [
    {
      "type": 0,
      "value": "Required. The string to escape URL-unsafe characters from."
    }
  ],
  "yBrsFJ": [
    {
      "type": 0,
      "value": "Required. The value that is converted to an array."
    }
  ],
  "yqRrQ/": [
    {
      "type": 0,
      "value": "Date and time functions"
    }
  ],
  "z4YYlQ": [
    {
      "type": 0,
      "value": "Enter default value for parameter."
    }
  ],
  "zBMVKg": [
    {
      "type": 0,
      "value": "Required. The value that is converted to a decimal number."
    }
  ],
  "zIDVd9": [
    {
      "type": 0,
      "value": "Required. The string that is converted to a native type value."
    }
  ],
  "zcZpHT": [
    {
      "type": 0,
      "value": "Converts a string, with optionally a locale and a format to a date"
    }
  ],
  "ziYCiA": [
    {
      "type": 0,
      "value": "Summary"
    }
  ],
  "zjDJwP": [
    {
      "type": 0,
      "value": "Float"
    }
  ],
  "znGyyU": [
    {
      "type": 0,
      "value": "Adds an integer number of a specified unit of time to a string timestamp passed in"
    }
  ],
  "zxe9hh": [
    {
      "type": 0,
      "value": "Required. The number of minutes to add. Can be negative to subtract minutes."
    }
  ]
}<|MERGE_RESOLUTION|>--- conflicted
+++ resolved
@@ -345,176 +345,172 @@
       "value": "Returns true if an object, array, or string is empty"
     }
   ],
-<<<<<<< HEAD
   "5cPiWA": [
-=======
+    {
+      "type": 0,
+      "value": "Required. The name of the loop whose item you want."
+    }
+  ],
+  "5qzZMo": [
+    {
+      "type": 0,
+      "value": "Loading..."
+    }
+  ],
+  "5rkegy": [
+    {
+      "type": 0,
+      "value": "Delete Parameter"
+    }
+  ],
+  "63/zYN": [
+    {
+      "type": 0,
+      "value": "Required. The object to check if it is greater than value being compared to."
+    }
+  ],
+  "6jiO7t": [
+    {
+      "type": 0,
+      "value": "Show run"
+    }
+  ],
+  "6jsWn/": [
+    {
+      "type": 0,
+      "value": "Required. The collection to search within."
+    }
+  ],
+  "6kSpHL": [
+    {
+      "type": 0,
+      "value": "Required. The name of the action with a multipart response."
+    }
+  ],
+  "6oqk+A": [
+    {
+      "type": 0,
+      "value": "Previous"
+    }
+  ],
+  "6qkBwz": [
+    {
+      "type": 0,
+      "value": "Required. The number to multiply Multiplicand 2 with."
+    }
+  ],
+  "7GSk99": [
+    {
+      "type": 0,
+      "value": "OK"
+    }
+  ],
+  "7QymrD": [
+    {
+      "type": 0,
+      "value": "Required. The string from which the substring is taken."
+    }
+  ],
+  "7aJqIH": [
+    {
+      "type": 0,
+      "value": "Optional. The locale to be used when formatting (defaults to 'en-us')."
+    }
+  ],
+  "7k9jXx": [
+    {
+      "type": 0,
+      "value": "Status code"
+    }
+  ],
+  "7lnElz": [
+    {
+      "type": 0,
+      "value": "Returns the number of ticks (100 nanoseconds interval) since 1 January 0001 00:00:00 UT of a string timestamp"
+    }
+  ],
+  "7yEdSt": [
+    {
+      "type": 0,
+      "value": "Show more"
+    }
+  ],
+  "7yFLpB": [
+    {
+      "type": 0,
+      "value": "Copy URL"
+    }
+  ],
+  "7zzPsK": [
+    {
+      "type": 0,
+      "value": "Required. The string that may contain the value."
+    }
+  ],
+  "8CWFEh": [
+    {
+      "type": 0,
+      "value": "Required. The value to return if the expression is 'true'."
+    }
+  ],
+  "8DFwxH": [
+    {
+      "type": 0,
+      "value": "Returns a formatted number string"
+    }
+  ],
+  "8FjOSh": [
+    {
+      "type": 0,
+      "value": "Required. The object to check if it is greater or equal to the comparing object."
+    }
+  ],
+  "8L+oIz": [
+    {
+      "type": 0,
+      "value": "Cannot render designer due to multiple triggers in definition."
+    }
+  ],
+  "8U0KPg": [
+    {
+      "type": 0,
+      "value": "Required. The string to be URI encoded."
+    }
+  ],
+  "8wr0zO": [
+    {
+      "type": 0,
+      "value": "Adds an integer number of days to a string timestamp passed in"
+    }
+  ],
+  "9/UeTh": [
+    {
+      "type": 0,
+      "value": "Returns a single array or object that has common elements between arrays or objects passed in"
+    }
+  ],
+  "99vsJy": [
+    {
+      "type": 0,
+      "value": "Connector"
+    }
+  ],
+  "9JuvQ4": [
+    {
+      "type": 0,
+      "value": "Returns a data URI of a value"
+    }
+  ],
+  "9Jv3+1": [
+    {
+      "type": 0,
+      "value": "Returns an object with an additional property value pair"
+    }
+  ],
   "9b4xDa": [
     {
       "type": 0,
       "value": "panel"
-    }
-  ],
-  "BKL0ZG": [
->>>>>>> 63a2d74d
-    {
-      "type": 0,
-      "value": "Required. The name of the loop whose item you want."
-    }
-  ],
-  "5qzZMo": [
-    {
-      "type": 0,
-      "value": "Loading..."
-    }
-  ],
-  "5rkegy": [
-    {
-      "type": 0,
-      "value": "Delete Parameter"
-    }
-  ],
-  "63/zYN": [
-    {
-      "type": 0,
-      "value": "Required. The object to check if it is greater than value being compared to."
-    }
-  ],
-  "6jiO7t": [
-    {
-      "type": 0,
-      "value": "Show run"
-    }
-  ],
-  "6jsWn/": [
-    {
-      "type": 0,
-      "value": "Required. The collection to search within."
-    }
-  ],
-  "6kSpHL": [
-    {
-      "type": 0,
-      "value": "Required. The name of the action with a multipart response."
-    }
-  ],
-  "6oqk+A": [
-    {
-      "type": 0,
-      "value": "Previous"
-    }
-  ],
-  "6qkBwz": [
-    {
-      "type": 0,
-      "value": "Required. The number to multiply Multiplicand 2 with."
-    }
-  ],
-  "7GSk99": [
-    {
-      "type": 0,
-      "value": "OK"
-    }
-  ],
-  "7QymrD": [
-    {
-      "type": 0,
-      "value": "Required. The string from which the substring is taken."
-    }
-  ],
-  "7aJqIH": [
-    {
-      "type": 0,
-      "value": "Optional. The locale to be used when formatting (defaults to 'en-us')."
-    }
-  ],
-  "7k9jXx": [
-    {
-      "type": 0,
-      "value": "Status code"
-    }
-  ],
-  "7lnElz": [
-    {
-      "type": 0,
-      "value": "Returns the number of ticks (100 nanoseconds interval) since 1 January 0001 00:00:00 UT of a string timestamp"
-    }
-  ],
-  "7yEdSt": [
-    {
-      "type": 0,
-      "value": "Show more"
-    }
-  ],
-  "7yFLpB": [
-    {
-      "type": 0,
-      "value": "Copy URL"
-    }
-  ],
-  "7zzPsK": [
-    {
-      "type": 0,
-      "value": "Required. The string that may contain the value."
-    }
-  ],
-  "8CWFEh": [
-    {
-      "type": 0,
-      "value": "Required. The value to return if the expression is 'true'."
-    }
-  ],
-  "8DFwxH": [
-    {
-      "type": 0,
-      "value": "Returns a formatted number string"
-    }
-  ],
-  "8FjOSh": [
-    {
-      "type": 0,
-      "value": "Required. The object to check if it is greater or equal to the comparing object."
-    }
-  ],
-  "8L+oIz": [
-    {
-      "type": 0,
-      "value": "Cannot render designer due to multiple triggers in definition."
-    }
-  ],
-  "8U0KPg": [
-    {
-      "type": 0,
-      "value": "Required. The string to be URI encoded."
-    }
-  ],
-  "8wr0zO": [
-    {
-      "type": 0,
-      "value": "Adds an integer number of days to a string timestamp passed in"
-    }
-  ],
-  "9/UeTh": [
-    {
-      "type": 0,
-      "value": "Returns a single array or object that has common elements between arrays or objects passed in"
-    }
-  ],
-  "99vsJy": [
-    {
-      "type": 0,
-      "value": "Connector"
-    }
-  ],
-  "9JuvQ4": [
-    {
-      "type": 0,
-      "value": "Returns a data URI of a value"
-    }
-  ],
-  "9Jv3+1": [
-    {
-      "type": 0,
-      "value": "Returns an object with an additional property value pair"
     }
   ],
   "9djnqI": [
