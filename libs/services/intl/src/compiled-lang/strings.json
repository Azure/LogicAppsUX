{
  "+20fdv": [
    {
      "type": 0,
      "value": "Invalid properties {0} for authentication type {1}."
    }
  ],
  "+3efoo": [
    {
      "type": 0,
      "value": "No schema is added"
    }
  ],
  "+DxBpE": [
    {
      "type": 0,
      "value": "Failed loading the schema. Please try again."
    }
  ],
  "+W9fkq": [
    {
      "type": 0,
      "value": "(UTC+08:00) Kuala Lumpur, Singapore"
    }
  ],
  "+dlOgj": [
    {
      "type": 0,
      "value": "(UTC-05:00) Haiti"
    }
  ],
  "+g+mch": [
    {
      "type": 0,
      "value": "Returns the body for a part in a multipart output of an action"
    }
  ],
  "+iMTt7": [
    {
      "type": 0,
      "value": "Check to select this connection"
    }
  ],
  "+lpuMl": [
    {
      "type": 0,
      "value": "Required. The value to return if the expression is 'false'."
    }
  ],
  "+xiT4Q": [
    {
      "type": 0,
      "value": "Pagination"
    }
  ],
  "/9r9ML": [
    {
      "type": 0,
      "value": "Add target schema"
    }
  ],
  "/AtN16": [
    {
      "type": 0,
      "value": "(UTC+09:30) Darwin"
    }
  ],
  "/B2CTz": [
    {
      "type": 0,
      "value": "(UTC+08:00) Beijing, Chongqing, Hong Kong, Urumqi"
    }
  ],
  "/I/U8L": [
    {
      "type": 0,
      "value": "Body"
    }
  ],
  "/Igb36": [
    {
      "type": 0,
      "value": "(UTC+10:00) Brisbane"
    }
  ],
  "/NDLmg": [
    {
      "type": 0,
      "value": "Waiting"
    }
  ],
  "/QqADs": [
    {
      "type": 0,
      "value": "Returns the elements in the array starting at index Count"
    }
  ],
  "/ULFwg": [
    {
      "type": 0,
      "value": "Change connection"
    }
  ],
  "/VcZ9g": [
    {
      "type": 0,
      "value": "This connector has multiple versions, built-in and Azure-hosted. Use built-in for the best performance, connection-string authentication, and other features. Use Azure-hosted for other authentication options."
    }
  ],
  "/WW7If": [
    {
      "type": 0,
      "value": "True"
    }
  ],
  "/doURb": [
    {
      "type": 0,
      "value": "Convert the input to an array"
    }
  ],
  "/qchXQ": [
    {
      "type": 0,
      "value": "Required. The collection to join items from."
    }
  ],
  "/qu3zt": [
    {
      "type": 0,
      "value": "0"
    }
  ],
  "/rjP4U": [
    {
      "type": 0,
      "value": "(UTC) Coordinated Universal Time"
    }
  ],
  "/sMQhI": [
    {
      "type": 0,
      "value": "(UTC-05:00) Indiana (East)"
    }
  ],
  "/ut0u7": [
    {
      "type": 0,
      "value": "Returns the first Count elements from the array or string passed in"
    }
  ],
  "00xlpa": [
    {
      "type": 0,
      "value": "Shared"
    }
  ],
  "02vyBk": [
    {
      "type": 0,
      "value": "Trigger"
    }
  ],
  "07ZsoY": [
    {
      "type": 0,
      "value": "Returns the start of the hour to a string timestamp passed in"
    }
  ],
  "09B9CU": [
    {
      "type": 0,
      "value": "Returns the URL to invoke the trigger or action. Note: This function can only be used in an httpWebhook and apiConnectionWebhook, not in a manual, recurrence, http, or apiConnection."
    }
  ],
  "09oqLb": [
    {
      "type": 0,
      "value": "(UTC+04:00) Baku"
    }
  ],
  "0CvRZW": [
    {
      "type": 0,
      "value": "Save"
    }
  ],
  "0FzNJV": [
    {
      "type": 0,
      "value": "Required. The base64 encoded string."
    }
  ],
  "0GqNGo": [
    {
      "type": 0,
      "value": "Url decodes the input string"
    }
  ],
  "0IRUjM": [
    {
      "type": 0,
      "value": "Select a target schema node to start mapping"
    }
  ],
  "0JTHTZ": [
    {
      "type": 0,
      "value": "Show run menu"
    }
  ],
  "0KMjv6": [
    {
      "type": 0,
      "value": "Tracking"
    }
  ],
  "0R2D5l": [
    {
      "type": 0,
      "value": "Returns a binary representation of a URI encoded string"
    }
  ],
  "0Vzp0l": [
    {
      "type": 0,
      "value": "Collapse"
    }
  ],
  "0Wr7qp": [
    {
      "type": 0,
      "value": "Select a filter"
    }
  ],
  "0ZlNtf": [
    {
      "type": 0,
      "value": "Succeeded with retries"
    }
  ],
  "0hxr5j": [
    {
      "type": 0,
      "value": "(UTC-05:00) Chetumal"
    }
  ],
  "0i/6TR": [
    {
      "type": 0,
      "value": "Required. The string to convert to upper casing. If a character in the string does not have an uppercase equivalent, the character is included unchanged in the returned string."
    }
  ],
  "0meqK1": [
    {
      "type": 0,
      "value": "(UTC-05:00) Bogota, Lima, Quito, Rio Branco"
    }
  ],
  "0p+pJq": [
    {
      "type": 0,
      "value": "Returns the remainder after dividing the two numbers (modulo)"
    }
  ],
  "0qV0Qe": [
    {
      "type": 0,
      "value": "Required. The string that may contain the value."
    }
  ],
  "0uj1Li": [
    {
      "type": 0,
      "value": "Returns a binary representation of an input data URI string"
    }
  ],
  "0y5eia": [
    {
      "type": 0,
      "value": "More commands"
    }
  ],
  "1+Z8n9": [
    {
      "type": 0,
      "value": "Required. The data URI to convert to String representation."
    }
  ],
  "109OPL": [
    {
      "type": 0,
      "value": "Returns the port from a URI. If port is not specified, returns the default port for the protocol"
    }
  ],
  "11qu8f": [
    {
      "type": 0,
      "value": "Enter a valid integer."
    }
  ],
  "14lYtE": [
    {
      "type": 0,
      "value": "18"
    }
  ],
  "1A1P5b": [
    {
      "type": 0,
      "value": "Comment"
    }
  ],
  "1D047X": [
    {
      "type": 0,
      "value": "Required. The value to convert to XML."
    }
  ],
  "1Fn5n+": [
    {
      "type": 0,
      "value": "Required. The URI encoded string."
    }
  ],
  "1NBvKu": [
    {
      "type": 0,
      "value": "Convert the parameter argument to a floating-point number"
    }
  ],
  "1Ogj/V": [
    {
      "type": 0,
      "value": "(UTC+02:00) Jerusalem"
    }
  ],
  "1R6Vaa": [
    {
      "offset": 0,
      "options": {
        "=0": {
          "value": [
            {
              "type": 0,
              "value": "no items matched."
            }
          ]
        },
        "one": {
          "value": [
            {
              "type": 7
            },
            {
              "type": 0,
              "value": " item matched."
            }
          ]
        },
        "other": {
          "value": [
            {
              "type": 7
            },
            {
              "type": 0,
              "value": " items matched."
            }
          ]
        }
      },
      "pluralType": "cardinal",
      "type": 6,
      "value": "count"
    }
  ],
  "1REk6u": [
    {
      "type": 0,
      "value": "Enter a valid email."
    }
  ],
  "1TE0e8": [
    {
      "type": 0,
      "value": "Required. The value to search the index of."
    }
  ],
  "1VRGCF": [
    {
      "type": 0,
      "value": "Specify one or more expressions which must be true for the trigger to fire."
    }
  ],
  "1ZDLZA": [
    {
      "type": 0,
      "value": "Learn more"
    }
  ],
  "1ZSzl6": [
    {
      "type": 0,
      "value": "Each run after configuration must have at least one status checked"
    }
  ],
  "1diflT": [
    {
      "type": 0,
      "value": "Retry Policy interval cannot be empty"
    }
  ],
  "1ejxkP": [
    {
      "type": 0,
      "value": "Secure Inputs"
    }
  ],
  "1htSs7": [
    {
      "type": 0,
      "value": "Off"
    }
  ],
  "1jhzOM": [
    {
      "type": 0,
      "value": "Required. The object to check if it is less than value being compared to."
    }
  ],
  "1nODUD": [
    {
      "type": 0,
      "value": "Hide functions"
    }
  ],
  "1nvvw1": [
    {
      "type": 0,
      "value": "Enter the value of the Authorization header"
    }
  ],
  "1pjO9s": [
    {
      "type": 0,
      "value": "Hide source schema"
    }
  ],
  "1uGBLP": [
    {
      "type": 0,
      "value": "5"
    }
  ],
  "1zgFh1": [
    {
      "type": 0,
      "value": "Dismiss"
    }
  ],
  "1zmMYu": [
    {
      "type": 0,
      "value": "(UTC-04:00) Caracas"
    }
  ],
  "23fENy": [
    {
      "type": 0,
      "value": "Returns a binary representation of a base 64 encoded string"
    }
  ],
  "23szE+": [
    {
      "type": 0,
      "value": "Required. The value to convert to data URI."
    }
  ],
  "23uZn1": [
    {
      "type": 0,
      "value": "Global search"
    }
  ],
  "2CXCOt": [
    {
      "type": 0,
      "value": "Select a file to upload"
    }
  ],
  "2Cdt4p": [
    {
      "type": 0,
      "value": "Enable split-on to start an instance of the workflow per item in the selected array. Each instance can also have a distinct tracking id."
    }
  ],
  "2K2fAj": [
    {
      "type": 0,
      "value": "End time"
    }
  ],
  "2NXYYu": [
    {
      "type": 0,
      "value": "Search"
    }
  ],
  "2NYPLt": [
    {
      "type": 0,
      "value": "(UTC-03:30) Newfoundland"
    }
  ],
  "2Noh96": [
    {
      "type": 0,
      "value": "17"
    }
  ],
  "2TMGk7": [
    {
      "type": 0,
      "value": "Managed identity"
    }
  ],
  "2ZfzaY": [
    {
      "type": 0,
      "value": "Select existing"
    }
  ],
  "2b1yD3": [
    {
      "type": 0,
      "value": "(UTC+12:00) Auckland, Wellington"
    }
  ],
  "2cVEMV": [
    {
      "type": 0,
      "value": "Returns a single value matching the key name from form-data or form-encoded action output"
    }
  ],
  "2gzGrJ": [
    {
      "type": 0,
      "value": "Required. The name of the action with a form-data or form-encoded response."
    }
  ],
  "2ri1Kf": [
    {
      "type": 0,
      "value": "(UTC+02:00) Damascus"
    }
  ],
  "2tTQ0A": [
    {
      "type": 0,
      "value": "On"
    }
  ],
  "2wJZkB": [
    {
      "type": 0,
      "value": "Empty add dynamic content button"
    }
  ],
  "2xhbE1": [
    {
      "type": 0,
      "value": "(UTC+11:00) Magadan"
    }
  ],
  "33+WHG": [
    {
      "type": 0,
      "value": "Identifier"
    }
  ],
  "36RiST": [
    {
      "type": 0,
      "value": "System-assigned managed identity"
    }
  ],
  "3BZnxY": [
    {
      "type": 0,
      "value": "Add dynamic content"
    }
  ],
  "3ERi+E": [
    {
      "type": 0,
      "value": "Terms of Service"
    }
  ],
  "3FoqCK": [
    {
      "type": 0,
      "value": "(UTC+04:00) Tbilisi"
    }
  ],
  "3GINhd": [
    {
      "type": 0,
      "value": "Triggers"
    }
  ],
  "3NhwIJ": [
    {
      "type": 0,
      "value": "Required. The separator."
    }
  ],
  "3O0i4j": [
    {
      "type": 0,
      "value": "There is no content available"
    }
  ],
  "3PgHCT": [
    {
      "type": 0,
      "value": "(UTC+02:00) Chisinau"
    }
  ],
  "3QXY3z": [
    {
      "type": 0,
      "value": "Replacing an existing schema with an incompatible schema might create errors in your map."
    }
  ],
  "3TD2V5": [
    {
      "type": 0,
      "value": "(UTC+06:00) Dhaka"
    }
  ],
  "3Y8a6G": [
    {
      "type": 0,
      "value": "Required parameters "
    },
    {
      "type": 1,
      "value": "parameters"
    },
    {
      "type": 0,
      "value": " not set or invalid"
    }
  ],
  "3afjx+": [
    {
      "type": 0,
      "value": "(UTC+09:00) Chita"
    }
  ],
  "3eeli7": [
    {
      "type": 0,
      "value": "Select a source schema"
    }
  ],
  "3ewBbk": [
    {
      "type": 0,
      "value": "The entered identity is not associated with this Logic App."
    }
  ],
  "3jlz+B": [
    {
      "type": 0,
      "value": "(UTC+03:30) Tehran"
    }
  ],
  "3jwMBm": [
    {
      "type": 0,
      "value": "Invalid json format. Missing beginning "
    },
    {
      "type": 1,
      "value": "openingBracket"
    },
    {
      "type": 0,
      "value": " or ending "
    },
    {
      "type": 1,
      "value": "closingBracket"
    },
    {
      "type": 0,
      "value": "."
    }
  ],
  "3kI7xF": [
    {
      "type": 0,
      "value": "Faulted"
    }
  ],
  "3qG1VT": [
    {
      "type": 0,
      "value": "Tracked Properties"
    }
  ],
  "3rzrWf": [
    {
      "type": 0,
      "value": "Required. The object to remove the property from."
    }
  ],
  "3vCCY7": [
    {
      "type": 0,
      "value": "Required. The number of a specified time unit to subtract."
    }
  ],
  "3vqfeV": [
    {
      "type": 0,
      "value": "3"
    }
  ],
  "4/kJ8D": [
    {
      "type": 0,
      "value": "(UTC+04:00) Yerevan"
    }
  ],
  "45ubha": [
    {
      "type": 0,
      "value": "Authentication"
    }
  ],
  "47kOXr": [
    {
      "type": 0,
      "value": "Required. The lowest integer that can be returned."
    }
  ],
  "4BrA0z": [
    {
      "type": 0,
      "value": "Required. The number of days to add. Can be negative to subtract days."
    }
  ],
  "4IS4yp": [
    {
      "type": 0,
      "value": "Retry Policy"
    }
  ],
  "4Q7WzU": [
    {
      "type": 0,
      "value": "Add a new connection"
    }
  ],
  "4XdZNj": [
    {
      "type": 0,
      "value": "(UTC+01:00) West Central Africa"
    }
  ],
  "4YKQAF": [
    {
      "type": 0,
      "value": "Required. The unit of time specified in the interval."
    }
  ],
  "4aaixN": [
    {
      "type": 0,
      "value": "Tour"
    }
  ],
  "4c0uPQ": [
    {
      "type": 0,
      "value": "Required. The name of the parameter whose values you want."
    }
  ],
  "4cVuMw": [
    {
      "type": 0,
      "value": "Comments can only be added while editing the inputs of a step."
    }
  ],
  "4j2MEv": [
    {
      "type": 0,
      "value": "Toggle Minimap"
    }
  ],
  "4pm5yw": [
    {
      "type": 0,
      "value": "Button to add dynamic content if TokenPicker is hidden"
    }
  ],
  "4vcnOA": [
    {
      "type": 0,
      "value": "Returns the minimum value in the input array of numbers"
    }
  ],
  "4vmGh0": [
    {
      "type": 0,
      "value": "Service request ID"
    }
  ],
  "4wjJs0": [
    {
      "type": 0,
      "value": "14"
    }
  ],
  "4yC+4g": [
    {
      "type": 0,
      "value": "Action Type"
    }
  ],
  "5+MuPz": [
    {
      "type": 0,
      "value": "Enter a valid double."
    }
  ],
  "5J7j9k": [
    {
      "type": 0,
      "value": "Required. The XPath expression to evaluate."
    }
  ],
  "5SAQOb": [
    {
      "type": 0,
      "value": "Authority"
    }
  ],
  "5aa76N": [
    {
      "type": 0,
      "value": "Returns the first element in the array or string passed in"
    }
  ],
  "5b0sKi": [
    {
      "type": 0,
      "value": "Returns true if an object, array, or string is empty"
    }
  ],
  "5cPiWA": [
    {
      "type": 0,
      "value": "Required. The name of the loop whose item you want."
    }
  ],
  "5hWg4V": [
    {
      "type": 0,
      "value": "Select element"
    }
  ],
  "5qzZMo": [
    {
      "type": 0,
      "value": "Loading..."
    }
  ],
  "5rkegy": [
    {
      "type": 0,
      "value": "Delete Parameter"
    }
  ],
  "6+RwRp": [
    {
      "type": 0,
      "value": "Hybrid Connector"
    }
  ],
  "63/zYN": [
    {
      "type": 0,
      "value": "Required. The object to check if it is greater than value being compared to."
    }
  ],
  "65FlWi": [
    {
      "type": 0,
      "value": "(UTC+08:45) Eucla"
    }
  ],
  "6OSgRP": [
    {
      "type": 0,
      "value": "Test map"
    }
  ],
  "6PdOcy": [
    {
      "type": 0,
      "value": "Cancel"
    }
  ],
  "6XR3FS": [
    {
      "type": 0,
      "value": "(UTC+09:30) Adelaide"
    }
  ],
  "6jiO7t": [
    {
      "type": 0,
      "value": "Show run"
    }
  ],
  "6jsWn/": [
    {
      "type": 0,
      "value": "Required. The collection to search within."
    }
  ],
  "6kSpHL": [
    {
      "type": 0,
      "value": "Required. The name of the action with a multipart response."
    }
  ],
  "6lLsi+": [
    {
      "type": 0,
      "value": "This step will be removed from the Logic App."
    }
  ],
  "6oqk+A": [
    {
      "type": 0,
      "value": "Previous"
    }
  ],
  "6pd1bE": [
    {
      "type": 0,
      "value": "(UTC-07:00) Arizona"
    }
  ],
  "6qkBwz": [
    {
      "type": 0,
      "value": "Required. The number to multiply Multiplicand 2 with."
    }
  ],
  "73iM9+": [
    {
      "type": 0,
      "value": "Update source schema"
    }
  ],
  "7GSk99": [
    {
      "type": 0,
      "value": "OK"
    }
  ],
  "7KxCGX": [
    {
      "type": 0,
      "value": "(UTC+10:30) Lord Howe Island"
    }
  ],
  "7LmpNN": [
    {
      "type": 0,
      "value": "Parameter \""
    },
    {
      "type": 1,
      "value": "parameterName"
    },
    {
      "type": 0,
      "value": "\" cannot be found for this operation"
    }
  ],
  "7QymrD": [
    {
      "type": 0,
      "value": "Required. The string from which the substring is taken."
    }
  ],
  "7WVgiU": [
    {
      "type": 0,
      "value": "Configure"
    }
  ],
  "7ZR1xr": [
    {
      "type": 0,
      "value": "Add an action"
    }
  ],
  "7aJqIH": [
    {
      "type": 0,
      "value": "Optional. The locale to be used when formatting (defaults to 'en-us')."
    }
  ],
  "7k9jXx": [
    {
      "type": 0,
      "value": "Status code"
    }
  ],
  "7lnElz": [
    {
      "type": 0,
      "value": "Returns the number of ticks (100 nanoseconds interval) since 1 January 0001 00:00:00 UT of a string timestamp"
    }
  ],
  "7lvqST": [
    {
      "type": 0,
      "value": "Invalid"
    }
  ],
  "7yEdSt": [
    {
      "type": 0,
      "value": "Show more"
    }
  ],
  "7yFLpB": [
    {
      "type": 0,
      "value": "Copy URL"
    }
  ],
  "7zzPsK": [
    {
      "type": 0,
      "value": "Required. The string that may contain the value."
    }
  ],
  "8+0teU": [
    {
      "type": 0,
      "value": "Parameter name already exists."
    }
  ],
  "84D91Y": [
    {
      "type": 0,
      "value": "Pfx"
    }
  ],
  "89FJnl": [
    {
      "type": 0,
      "value": "Invalid property {0} for authentication type {1}."
    }
  ],
  "8BoVtZ": [
    {
      "type": 0,
      "value": "Error executing the api - "
    },
    {
      "type": 1,
      "value": "url"
    }
  ],
  "8CWFEh": [
    {
      "type": 0,
      "value": "Required. The value to return if the expression is 'true'."
    }
  ],
  "8DFwxH": [
    {
      "type": 0,
      "value": "Returns a formatted number string"
    }
  ],
  "8FjOSh": [
    {
      "type": 0,
      "value": "Required. The object to check if it is greater or equal to the comparing object."
    }
  ],
  "8JEHiY": [
    {
      "type": 0,
      "value": "Saturday"
    }
  ],
  "8L+oIz": [
    {
      "type": 0,
      "value": "Cannot render designer due to multiple triggers in definition."
    }
  ],
  "8ND+Yc": [
    {
      "type": 0,
      "value": "Please enable managed identity for the logic app."
    }
  ],
  "8U0KPg": [
    {
      "type": 0,
      "value": "Required. The string to be URI encoded."
    }
  ],
  "8UfIAk": [
    {
      "type": 0,
      "value": "Enter secret as plain text or use a secure parameter"
    }
  ],
  "8Y5xpK": [
    {
      "type": 0,
      "value": "Thursday"
    }
  ],
  "8baaNC": [
    {
      "type": 0,
      "value": "Unsupported Token Type: "
    },
    {
      "type": 1,
      "value": "expressions"
    }
  ],
  "8j+a0n": [
    {
      "type": 0,
      "value": "With the asynchronous pattern, if the remote server indicates that the request is accepted for processing with a 202 (Accepted) response, the Logic Apps engine will keep polling the URL specified in the response's location header until reaching a terminal state."
    }
  ],
  "8pPivj": [
    {
      "type": 0,
      "value": "(UTC+11:00) Norfolk Island"
    }
  ],
  "8ubEPi": [
    {
      "type": 0,
      "value": "Request Options"
    }
  ],
  "8wlfdo": [
    {
      "type": 0,
      "value": "Suppress workflow headers on response"
    }
  ],
  "8wr0zO": [
    {
      "type": 0,
      "value": "Adds an integer number of days to a string timestamp passed in"
    }
  ],
  "9/UeTh": [
    {
      "type": 0,
      "value": "Returns a single array or object that has common elements between arrays or objects passed in"
    }
  ],
  "9/vdrb": [
    {
      "type": 0,
      "value": "(UTC+07:00) Hovd"
    }
  ],
  "90Q7Pw": [
    {
      "type": 0,
      "value": "Value"
    }
  ],
  "93svjx": [
    {
      "type": 0,
      "value": "User identity is not supported when Logic App has system assigned managed identity enabled."
    }
  ],
  "949s+r": [
    {
      "type": 0,
      "value": "(UTC+08:00) Ulaanbaatar"
    }
  ],
  "99vsJy": [
    {
      "type": 0,
      "value": "Connector"
    }
  ],
  "9EmN2M": [
    {
      "type": 0,
      "value": "Cancel"
    }
  ],
  "9IDWMU": [
    {
      "type": 0,
      "value": "Close"
    }
  ],
  "9JuvQ4": [
    {
      "type": 0,
      "value": "Returns a data URI of a value"
    }
  ],
  "9Jv3+1": [
    {
      "type": 0,
      "value": "Returns an object with an additional property value pair"
    }
  ],
  "9SuA/E": [
    {
      "type": 0,
      "value": "12"
    }
  ],
  "9djnqI": [
    {
      "type": 0,
      "value": "Returns the result from adding the two numbers"
    }
  ],
  "9pdXmX": [
    {
      "type": 0,
      "value": "(UTC+01:00) Amsterdam, Berlin, Bern, Rome, Stockholm, Vienna"
    }
  ],
  "9pl7QP": [
    {
      "type": 0,
      "value": "(UTC-04:00) Atlantic Time (Canada)"
    }
  ],
  "9u/Ae3": [
    {
      "type": 0,
      "value": "Returns true if both parameters are true"
    }
  ],
  "ADM1Z8": [
    {
      "type": 0,
      "value": "Authentication Type"
    }
  ],
  "AHB418": [
    {
      "type": 0,
      "value": "Filter Actions"
    }
  ],
  "AIL7WX": [
    {
      "type": 0,
      "value": "(UTC+02:00) Gaza, Hebron"
    }
  ],
  "ALImBL": [
    {
      "type": 0,
      "value": "(UTC+00:00) Monrovia, Reykjavik"
    }
  ],
  "ANbEeQ": [
    {
      "type": 0,
      "value": "Required. The name of the action whose values you want."
    }
  ],
  "AO6T9u": [
    {
      "type": 0,
      "value": "Done"
    }
  ],
  "AYaqW/": [
    {
      "type": 0,
      "value": "(UTC+06:30) Yangon (Rangoon)"
    }
  ],
  "AgrMqq": [
    {
      "type": 0,
      "value": "Type of {0} is {1}."
    }
  ],
  "Amz9+m": [
    {
      "type": 0,
      "value": "Enter audience"
    }
  ],
  "AnX5yC": [
    {
      "type": 0,
      "value": "Username"
    }
  ],
  "ArTh0/": [
    {
      "type": 0,
      "value": "Required. The string to encode into base64 representation."
    }
  ],
  "AsqIUa": [
    {
      "type": 0,
      "value": "Maximum Interval"
    }
  ],
  "Az0QvG": [
    {
      "type": 0,
      "value": "Automatic"
    }
  ],
  "B/JzwK": [
    {
      "offset": 0,
      "options": {
        "=0": {
          "value": [
            {
              "type": 0,
              "value": "0 Actions"
            }
          ]
        },
        "one": {
          "value": [
            {
              "type": 7
            },
            {
              "type": 0,
              "value": " Action"
            }
          ]
        },
        "other": {
          "value": [
            {
              "type": 7
            },
            {
              "type": 0,
              "value": " Actions"
            }
          ]
        }
      },
      "pluralType": "cardinal",
      "type": 6,
      "value": "actionCount"
    }
  ],
  "B2s0iG": [
    {
      "type": 0,
      "value": "Required. The index of the part to retrieve."
    }
  ],
  "B59BCg": [
    {
      "type": 0,
      "value": "No dynamic content available"
    }
  ],
  "BAgRzO": [
    {
      "type": 0,
      "value": "(UTC-08:00) Coordinated Universal Time-08"
    }
  ],
  "BBD8Em": [
    {
      "type": 0,
      "value": "Key"
    }
  ],
  "BCAnZP": [
    {
      "type": 0,
      "value": "Either a single format specifier character or a custom format pattern that indicates how to format the value of this timestamp. If format is not provided, the ISO 8601 format ('o') is used."
    }
  ],
  "BHe7qY": [
    {
      "type": 0,
      "value": "Required. The URI encoded string."
    }
  ],
  "BJNUxN": [
    {
      "type": 0,
      "value": "Path Parameters"
    }
  ],
  "BKL0ZG": [
    {
      "type": 0,
      "value": "Start time"
    }
  ],
  "BQCPY7": [
    {
      "type": 0,
      "value": "Required. The string to decode the URL-unsafe characters from."
    }
  ],
  "BQSRV0": [
    {
      "type": 0,
      "value": "Enter password as plain text or use a secure parameter"
    }
  ],
  "BSHFiw": [
    {
      "type": 0,
      "value": "(UTC+08:00) Perth"
    }
  ],
  "BVOUxP": [
    {
      "type": 0,
      "value": "(UTC-05:00) Havana"
    }
  ],
  "Bn8iTS": [
    {
      "type": 0,
      "value": "State type:"
    }
  ],
  "BoMvF2": [
    {
      "type": 0,
      "value": "Collapse"
    }
  ],
  "BuYrD3": [
    {
      "type": 0,
      "value": "A single format specifier that indicates how to format the value of this Guid."
    }
  ],
  "BxITRH": [
    {
      "type": 0,
      "value": "Required. The object to check if it is greater than comparing object."
    }
  ],
  "C4NQ1J": [
    {
      "type": 0,
      "value": "Retrieve items to meet the specified threshold by following the continuation token. Due to connector's page size, the number returned may exceed the threshold."
    }
  ],
  "CG772M": [
    {
      "type": 0,
      "value": "Connection required"
    }
  ],
  "Ciol6I": [
    {
      "type": 0,
      "value": "Output"
    }
  ],
  "CkfIxl": [
    {
      "type": 0,
      "value": "Source node removed from view."
    }
  ],
  "ClZW2r": [
    {
      "type": 0,
      "value": "Value"
    }
  ],
  "CsPY74": [
    {
      "type": 0,
      "value": "Credential Type"
    }
  ],
  "Cy9qeQ": [
    {
      "type": 0,
      "value": "(UTC+02:00) Helsinki, Kyiv, Riga, Sofia, Tallinn, Vilnius"
    }
  ],
  "D+Ptnq": [
    {
      "type": 0,
      "value": "Returns the path and query from a URI"
    }
  ],
  "D/xTXV": [
    {
      "type": 0,
      "value": "Show source schema"
    }
  ],
  "D1lgsT": [
    {
      "type": 0,
      "value": "Required. The string from which to remove leading and trailing whitespace."
    }
  ],
  "D5FIKL": [
    {
      "type": 0,
      "value": "Paste from sample"
    }
  ],
  "DDIIAQ": [
    {
      "type": 0,
      "value": "Node"
    }
  ],
  "DGMwU4": [
    {
      "type": 0,
      "value": "Use sample payload to generate schema"
    }
  ],
  "DWsh56": [
    {
      "type": 0,
      "value": "Enter client ID"
    }
  ],
  "DZZ3fj": [
    {
      "type": 0,
      "value": "Duration"
    }
  ],
  "DfS13/": [
    {
      "type": 0,
      "value": "(UTC-10:00) Aleutian Islands"
    }
  ],
  "Dhu3IS": [
    {
      "type": 0,
      "value": "Show mini-map"
    }
  ],
  "DsPDVB": [
    {
      "type": 0,
      "value": "Trigger condition cannot be empty"
    }
  ],
  "DuXV2M": [
    {
      "type": 0,
      "value": "(UTC-01:00) Azores"
    }
  ],
  "DyYcJZ": [
    {
      "type": 0,
      "value": "Run After"
    }
  ],
  "DysO/Q": [
    {
      "type": 0,
      "value": "Ctrl + Y"
    }
  ],
  "E+HsWF": [
    {
      "type": 0,
      "value": "Signing in..."
    }
  ],
  "E9OS+9": [
    {
      "type": 0,
      "value": "(UTC-09:00) Coordinated Universal Time-09"
    }
  ],
  "ECZC6Y": [
    {
      "type": 0,
      "value": "Converts the parameter to a decimal number"
    }
  ],
  "ERAWZA": [
    {
      "type": 0,
      "value": "Response"
    }
  ],
  "ERVorY": [
    {
      "type": 0,
      "value": "Make Group"
    }
  ],
  "EV9iRu": [
    {
      "type": 0,
      "value": "Failed to save."
    }
  ],
  "EYqGxA": [
    {
      "type": 0,
      "value": "(UTC+02:00) Athens, Bucharest"
    }
  ],
  "EZz5q7": [
    {
      "type": 0,
      "value": "Required. The index of where to start extracting the substring."
    }
  ],
  "EdzoIs": [
    {
      "type": 0,
      "value": "1"
    }
  ],
  "EiRMD4": [
    {
      "type": 0,
      "value": "Sign in to create a connection to "
    },
    {
      "type": 1,
      "value": "connectorDisplayName"
    },
    {
      "type": 0,
      "value": "."
    }
  ],
  "EjXdAm": [
    {
      "type": 0,
      "value": "Password"
    }
  ],
  "Eqgm4v": [
    {
      "type": 0,
      "value": "(UTC-05:00) Eastern Time (US & Canada)"
    }
  ],
  "ExaACE": [
    {
      "type": 0,
      "value": "Connection display name"
    }
  ],
  "F3IDl8": [
    {
      "type": 0,
      "value": "Required. The number of a specified time unit to add."
    }
  ],
  "F489Vg": [
    {
      "type": 0,
      "value": "(UTC+08:00) Irkutsk"
    }
  ],
  "F9dR1Q": [
    {
      "type": 0,
      "value": "Add"
    }
  ],
  "FDF4Qb": [
    {
      "type": 0,
      "value": "Returns a parameter value that is defined in the definition"
    }
  ],
  "FDWfqM": [
    {
      "type": 0,
      "value": "Secure Outputs"
    }
  ],
  "FGS2fS": [
    {
      "type": 0,
      "value": "has failed"
    }
  ],
  "FHsP9y": [
    {
      "type": 0,
      "value": "(UTC+05:45) Kathmandu"
    }
  ],
  "FIT7i0": [
    {
      "type": 0,
      "value": "20"
    }
  ],
  "FN5zHQ": [
    {
      "type": 0,
      "value": "Returns a section of a string defined by the start index and the end index"
    }
  ],
  "FNbA9+": [
    {
      "type": 0,
      "value": "Expand"
    }
  ],
  "FS+/Tb": [
    {
      "type": 0,
      "value": "Returns the body for a part in a multipart output of the trigger"
    }
  ],
  "FS06y3": [
    {
      "type": 0,
      "value": "Must provide name of parameter."
    }
  ],
  "FUhNu4": [
    {
      "type": 0,
      "value": "Split On"
    }
  ],
  "FUuFlC": [
    {
      "type": 0,
      "value": "Default"
    }
  ],
  "FVavKy": [
    {
      "type": 0,
      "value": "Returns the start of the day to a string timestamp passed in"
    }
  ],
  "FXC0Zi": [
    {
      "type": 0,
      "value": "(UTC+03:00) Baghdad"
    }
  ],
  "FXLR5M": [
    {
      "offset": 0,
      "options": {
        "one": {
          "value": [
            {
              "type": 7
            },
            {
              "type": 0,
              "value": " hour"
            }
          ]
        },
        "other": {
          "value": [
            {
              "type": 7
            },
            {
              "type": 0,
              "value": " hours"
            }
          ]
        }
      },
      "pluralType": "cardinal",
      "type": 6,
      "value": "hours"
    }
  ],
  "Fgq3Db": [
    {
      "type": 0,
      "value": "Required. The collection to take the last object from."
    }
  ],
  "Fh2HDb": [
    {
      "type": 0,
      "value": "Returns the first index of a value within a string (case-insensitive, invariant culture)"
    }
  ],
  "FiyQjU": [
    {
      "type": 0,
      "value": "2"
    }
  ],
  "FslNgF": [
    {
      "type": 0,
      "value": "Status"
    }
  ],
  "G/CC5/": [
    {
      "type": 0,
      "value": "Invalid split on format in {splitOn}."
    }
  ],
  "G0XYrd": [
    {
      "type": 0,
      "value": "Required. The string that may contain the value."
    }
  ],
  "GAY7b8": [
    {
      "type": 0,
      "value": "Returns the query from a URI"
    }
  ],
  "GDUGlm": [
    {
      "type": 0,
      "value": "Enter authority"
    }
  ],
  "GLd3MU": [
    {
      "type": 0,
      "value": "Required. The object to find inside the Within collection."
    }
  ],
  "GXXLuT": [
    {
      "type": 0,
      "value": "Enter a valid boolean."
    }
  ],
  "GYvF54": [
    {
      "type": 0,
      "value": "Referencing functions"
    }
  ],
  "GcG0qf": [
    {
      "type": 0,
      "value": "Returns true if the parameters are false"
    }
  ],
  "GdGm4T": [
    {
      "type": 0,
      "value": "More commands"
    }
  ],
  "Gi72X5": [
    {
      "type": 0,
      "value": "See Less"
    }
  ],
  "Gmya+V": [
    {
      "type": 0,
      "value": "Not available"
    }
  ],
  "GreYWQ": [
    {
      "type": 0,
      "value": "Enter parameter name."
    }
  ],
  "GtDOFg": [
    {
      "type": 0,
      "value": "Cancel the selection"
    }
  ],
  "GzQQqH": [
    {
      "type": 0,
      "value": "Array"
    }
  ],
  "H17jEE": [
    {
      "type": 0,
      "value": "URI parsing functions"
    }
  ],
  "H1wnHr": [
    {
      "type": 0,
      "value": "Required. The string to slice."
    }
  ],
  "H8bEUn": [
    {
      "type": 0,
      "value": "Required. The number that Subtrahend is removed from."
    }
  ],
  "HDqP2g": [
    {
      "type": 0,
      "value": "Required. The key name of the form data value to return."
    }
  ],
  "HJIZrG": [
    {
      "type": 0,
      "value": "More diagnostic information: x-ms-client-request-id is {clientRequestId}."
    }
  ],
  "HQ8/tk": [
    {
      "type": 0,
      "value": "Button to add dynamic content if TokenPicker is shown"
    }
  ],
  "HXLutF": [
    {
      "type": 0,
      "value": "Key"
    }
  ],
  "HfrUId": [
    {
      "type": 0,
      "value": "Please select a card to see the content"
    }
  ],
  "HoQiVa": [
    {
      "type": 0,
      "value": "Enter a valid datetime."
    }
  ],
  "HsO1Rd": [
    {
      "type": 1,
      "value": "addIcon"
    },
    {
      "type": 0,
      "value": " Install Gateway"
    }
  ],
  "HzS2gJ": [
    {
      "type": 0,
      "value": "Dynamic content not supported as properties in authentication."
    }
  ],
  "IA+Ogm": [
    {
      "type": 0,
      "value": "22"
    }
  ],
  "IPbBB2": [
    {
      "type": 0,
      "value": "(UTC+12:00) Fiji"
    }
  ],
  "IQyOth": [
    {
      "type": 0,
      "value": "If available, dynamic content is automatically generated from the connectors and actions you choose for your flow."
    }
  ],
  "IUE/lQ": [
    {
      "type": 0,
      "value": "(UTC-01:00) Cabo Verde Is."
    }
  ],
  "IW2MjQ": [
    {
      "type": 0,
      "value": "Converts a string timestamp passed in from a UTC to a target time zone"
    }
  ],
  "IXy91L": [
    {
      "type": 0,
      "value": "Add a target schema"
    }
  ],
  "IgNz8Y": [
    {
      "type": 0,
      "value": "Action"
    }
  ],
  "IjZFjQ": [
    {
      "type": 0,
      "value": "(UTC+07:00) Barnaul, Gorno-Altaysk"
    }
  ],
  "IlY1Lj": [
    {
      "type": 0,
      "value": "Return to browse"
    }
  ],
  "IooQu1": [
    {
      "type": 0,
      "value": "Advanced options"
    }
  ],
  "Ip7Iax": [
    {
      "type": 0,
      "value": "Returns the index of the n-th occurrence of a value within a string (case-insensitive, invariant culture)"
    }
  ],
  "IpVwYT": [
    {
      "type": 0,
      "value": "Returns the first non-null object in the arguments passed in"
    }
  ],
  "J/Kz1j": [
    {
      "type": 0,
      "value": "Asynchronous Pattern"
    }
  ],
  "J5/7vN": [
    {
      "type": 0,
      "value": "Converts a string to lowercase using the casing rules of the invariant culture"
    }
  ],
  "J55HA9": [
    {
      "type": 0,
      "value": "Invalid operation. Number of items: "
    },
    {
      "type": 1,
      "value": "length"
    },
    {
      "type": 0,
      "value": "."
    }
  ],
  "J9wWry": [
    {
      "type": 0,
      "value": "Parameters"
    }
  ],
  "JErLDT": [
    {
      "type": 0,
      "value": "Delete"
    }
  ],
  "JNQHws": [
    {
      "type": 0,
      "value": "Required. A string that contains the time."
    }
  ],
  "JSfWJ0": [
    {
      "type": 0,
      "value": "Required. The value that is converted to a boolean."
    }
  ],
  "JWl/LD": [
    {
      "type": 0,
      "value": "Add new item"
    }
  ],
  "Jaz3EC": [
    {
      "type": 0,
      "value": "Converts a string timestamp passed in from a source time zone to a target time zone"
    }
  ],
  "JbgTET": [
    {
      "type": 0,
      "value": "Method"
    }
  ],
  "Ji6663": [
    {
      "type": 0,
      "value": "Returns true if a dictionary contains a key, if an array contains a value, or if a string contains a substring"
    }
  ],
  "JjTfC7": [
    {
      "type": 0,
      "value": "Required. The number to be formatted."
    }
  ],
  "JnlcZQ": [
    {
      "type": 0,
      "value": "Name:"
    }
  ],
  "JpthWY": [
    {
      "type": 0,
      "value": "(UTC-03:00) Montevideo"
    }
  ],
  "Jq2Y/o": [
    {
      "type": 0,
      "value": "Required. The numeric format string."
    }
  ],
  "JzqgNM": [
    {
      "type": 0,
      "value": "Set the tracking id for the run. For split-on this tracking id is for the initiating request."
    }
  ],
  "K50znc": [
    {
      "type": 0,
      "value": "Required. The object to add a new property to."
    }
  ],
  "K90YEU": [
    {
      "type": 0,
      "value": "Returns a subset of characters from a string"
    }
  ],
  "KX1poC": [
    {
      "offset": 0,
      "options": {
        "=0": {
          "value": [
            {
              "type": 0,
              "value": "0 Cases"
            }
          ]
        },
        "one": {
          "value": [
            {
              "type": 7
            },
            {
              "type": 0,
              "value": " Case"
            }
          ]
        },
        "other": {
          "value": [
            {
              "type": 7
            },
            {
              "type": 0,
              "value": " Cases"
            }
          ]
        }
      },
      "pluralType": "cardinal",
      "type": 6,
      "value": "actionCount"
    }
  ],
  "Khc8lS": [
    {
      "type": 0,
      "value": "(UTC-09:30) Marquesas Islands"
    }
  ],
  "KlvTze": [
    {
      "type": 0,
      "value": "(UTC+05:30) Sri Jayawardenepura"
    }
  ],
  "KoBDbT": [
    {
      "type": 0,
      "value": "(UTC-02:00) Coordinated Universal Time-02"
    }
  ],
  "Kw3bWO": [
    {
      "type": 0,
      "value": "(UTC+02:00) Istanbul"
    }
  ],
  "L+PY+j": [
    {
      "type": 0,
      "value": "Required. The number of objects to take from the Collection. Must be a positive integer."
    }
  ],
  "L0UAzs": [
    {
      "type": 0,
      "value": "Returns the day of week component of a string timestamp"
    }
  ],
  "L4RJF0": [
    {
      "type": 0,
      "value": "There are no results for your search"
    }
  ],
  "LBbhCu": [
    {
      "type": 0,
      "value": "Delete Workflow Graph"
    }
  ],
  "LJmfmK": [
    {
      "type": 0,
      "value": "See More"
    }
  ],
  "LMB8am": [
    {
      "type": 0,
      "value": "Creating..."
    }
  ],
  "LOwePI": [
    {
      "type": 0,
      "value": "Invalid type on split on value {splitOn}, split on not in array."
    }
  ],
  "LR/3Lr": [
    {
      "type": 0,
      "value": "Configure"
    }
  ],
  "LS8rfZ": [
    {
      "type": 0,
      "value": "Returns the scheme from a URI"
    }
  ],
  "LZm3ze": [
    {
      "type": 0,
      "value": "Add a parallel branch"
    }
  ],
  "Lft/is": [
    {
      "type": 0,
      "value": "Add new"
    }
  ],
  "Li6x/B": [
    {
      "type": 0,
      "value": "Missing required properties {0} for authentication type {1}"
    }
  ],
  "LlYz9c": [
    {
      "type": 0,
      "value": "See more"
    }
  ],
  "LoGUT3": [
    {
      "type": 0,
      "value": "When used inside for-each loop, this function returns the current item of the specified loop."
    }
  ],
  "LpPNAD": [
    {
      "type": 0,
      "value": "Add"
    }
  ],
  "Lub7NN": [
    {
      "type": 0,
      "value": "Required. The expressions that may be true."
    }
  ],
  "LvpxiA": [
    {
      "type": 0,
      "value": "Gateway"
    }
  ],
  "Lwe7tQ": [
    {
      "type": 0,
      "value": "(UTC+00:00) Dublin, Edinburgh, Lisbon, London"
    }
  ],
  "M0HMjE": [
    {
      "type": 0,
      "value": "Add a comment"
    }
  ],
  "M0xrm+": [
    {
      "type": 0,
      "value": "Code view"
    }
  ],
  "M48CGd": [
    {
      "type": 0,
      "value": "(UTC+11:00) Solomon Is., New Caledonia"
    }
  ],
  "M4H0gh": [
    {
      "type": 0,
      "value": "Remove"
    }
  ],
  "M6U2LE": [
    {
      "type": 0,
      "value": "The parameters will be saved when the workflow is saved. You can edit it here before save or edit it in the parameter page after save."
    }
  ],
  "M8Aqm4": [
    {
      "type": 0,
      "value": "Optional. The name of the scoped action where you want the inputs and outputs from the top-level actions inside that scope."
    }
  ],
  "M9Zj10": [
    {
      "type": 0,
      "value": "No results found for: "
    },
    {
      "type": 1,
      "value": "searchTerm"
    }
  ],
  "M9mzP6": [
    {
      "type": 0,
      "value": "Required. The number to add to Summand 2."
    }
  ],
  "MCQODe": [
    {
      "type": 0,
      "value": "Secure outputs of the operation and references of output properties."
    }
  ],
  "MDbmMw": [
    {
      "type": 0,
      "value": "Required. The collections to evaluate. An object must be in all collections passed in to appear in the result."
    }
  ],
  "MKTdNk": [
    {
      "type": 0,
      "value": "Required. The data URI to convert to binary representation."
    }
  ],
  "MLCQzX": [
    {
      "type": 0,
      "value": "Managed identity"
    }
  ],
  "MTR4Vg": [
    {
      "type": 0,
      "value": "Returns the current timestamp as a string"
    }
  ],
  "MVrv+N": [
    {
      "type": 0,
      "value": "Enter a valid array."
    }
  ],
  "MYgKHu": [
    {
      "type": 0,
      "value": "Actions"
    }
  ],
  "Mb+Eaq": [
    {
      "type": 0,
      "value": "Bool"
    }
  ],
  "Mb/Vp8": [
    {
      "type": 0,
      "value": "Next failed"
    }
  ],
  "Mgcs5s": [
    {
      "type": 0,
      "value": "Enter a valid number."
    }
  ],
  "MirIsS": [
    {
      "type": 0,
      "value": "Show code"
    }
  ],
  "MmBfD1": [
    {
      "type": 0,
      "value": "Unexpected error"
    }
  ],
  "MnThTq": [
    {
      "type": 0,
      "value": "Insert function"
    }
  ],
  "N0pS6Y": [
    {
      "type": 0,
      "value": "Target schema"
    }
  ],
  "N2CF0J": [
    {
      "type": 0,
      "value": "Required. The key name of the form data values to return."
    }
  ],
  "N4dEVo": [
    {
      "type": 0,
      "value": "Headers"
    }
  ],
  "NPUFgH": [
    {
      "type": 0,
      "value": "Status"
    }
  ],
  "NeyUAh": [
    {
      "type": 0,
      "value": "(UTC-03:00) City of Buenos Aires"
    }
  ],
  "NkUgXU": [
    {
      "type": 0,
      "value": "(UTC+03:00) Minsk"
    }
  ],
  "Nn/DN4": [
    {
      "type": 0,
      "value": "This connection would introduce circular logic."
    }
  ],
  "NnD8gF": [
    {
      "type": 0,
      "value": "Invalid operation path input value. Path value - "
    },
    {
      "type": 1,
      "value": "pathValue"
    },
    {
      "type": 0,
      "value": " Path template - "
    },
    {
      "type": 1,
      "value": "pathTemplate"
    }
  ],
  "No6CS+": [
    {
      "type": 0,
      "value": "Enter tenant"
    }
  ],
  "NoXs0l": [
    {
      "type": 0,
      "value": "Please select an identity"
    }
  ],
  "NtY1mD": [
    {
      "type": 0,
      "value": "Remove all references to node ' "
    },
    {
      "type": 1,
      "value": "nodeName"
    },
    {
      "type": 0,
      "value": " ' before you remove the node."
    }
  ],
  "NvANon": [
    {
      "type": 0,
      "value": "(UTC-09:00) Alaska"
    }
  ],
  "NvJDn/": [
    {
      "type": 0,
      "value": "Tuesday"
    }
  ],
  "NvmZVi": [
    {
      "type": 0,
      "value": "Runtime"
    }
  ],
  "O+8vRv": [
    {
      "type": 0,
      "value": "Returns a binary representation of a value"
    }
  ],
  "O36+wl": [
    {
      "type": 0,
      "value": "Edit Parameter"
    }
  ],
  "O9ZExg": [
    {
      "type": 0,
      "value": "OK"
    }
  ],
  "OD8igU": [
    {
      "type": 0,
      "value": "Required. A string that contains the time zone name of the source time zone. See https://msdn.microsoft.com/en-us/library/gg154758.aspx for details."
    }
  ],
  "OEEuUu": [
    {
      "type": 0,
      "value": "Secret"
    }
  ],
  "OFKZzQ": [
    {
      "type": 0,
      "value": "Operation options:"
    }
  ],
  "OGUVGd": [
    {
      "type": 0,
      "value": "(UTC+11:00) Bougainville Island"
    }
  ],
  "OH94j3": [
    {
      "type": 0,
      "value": "Missing required property {0} for authentication type {1}"
    }
  ],
  "OH9xlX": [
    {
      "type": 0,
      "value": "10"
    }
  ],
  "OKszbi": [
    {
      "type": 0,
      "value": "Connection Name"
    }
  ],
  "OL5S5H": [
    {
      "type": 0,
      "value": "Enter custom value"
    }
  ],
  "OOUSLP": [
    {
      "type": 0,
      "value": "This function doesn't require any input."
    }
  ],
  "ORVfYZ": [
    {
      "type": 0,
      "value": "Loading operations..."
    }
  ],
  "OSHNZ2": [
    {
      "type": 0,
      "value": "Comment"
    }
  ],
  "OVvieE": [
    {
      "type": 0,
      "value": "Returns the results from the top-level actions in the specified scoped action, such as a For_each, Until, or Scope action."
    }
  ],
  "OdNhwc": [
    {
      "type": 0,
      "value": "Ungroup"
    }
  ],
  "Oib1mL": [
    {
      "type": 1,
      "value": "hours"
    },
    {
      "type": 0,
      "value": "h "
    },
    {
      "type": 1,
      "value": "minutes"
    },
    {
      "type": 0,
      "value": "m"
    }
  ],
  "OihxQE": [
    {
      "type": 0,
      "value": "Optional. The locale to be used when parsing the date time string."
    }
  ],
  "OjGJ8Y": [
    {
      "type": 0,
      "value": "Returns the host from a URI"
    }
  ],
  "OnrO5/": [
    {
      "type": 0,
      "value": "Select a managed identity"
    }
  ],
  "P+mWgV": [
    {
      "type": 0,
      "value": "Pfx"
    }
  ],
  "P+na99": [
    {
      "type": 0,
      "value": "Filter"
    }
  ],
  "P2A5dB": [
    {
      "type": 0,
      "value": "Required. This value is the number of integers that is in the array."
    }
  ],
  "P2rzqn": [
    {
      "type": 0,
      "value": "Default value"
    }
  ],
  "P4rEwD": [
    {
      "type": 0,
      "value": "Collection functions"
    }
  ],
  "P6I90y": [
    {
      "type": 0,
      "value": "Input"
    }
  ],
  "P8ZBF9": [
    {
      "type": 0,
      "value": "Required. The collection to take the first object from."
    }
  ],
  "PBvR9Q": [
    {
      "type": 0,
      "value": "(UTC-03:00) Araguaina"
    }
  ],
  "PF87Ew": [
    {
      "type": 0,
      "value": "Succeeded"
    }
  ],
  "PKMkb/": [
    {
      "type": 0,
      "value": "Required. The number to add to Summand 1."
    }
  ],
  "PMMNKR": [
    {
      "type": 0,
      "value": "Source schema node"
    }
  ],
  "PP63jY": [
    {
      "type": 0,
      "value": "more panels"
    }
  ],
  "PQOiAc": [
    {
      "type": 0,
      "value": "Collapse"
    }
  ],
  "PRnqYA": [
    {
      "type": 0,
      "value": "Required. The number of seconds to add. Can be negative to subtract seconds."
    }
  ],
  "PSrCNL": [
    {
      "type": 0,
      "value": "Function"
    }
  ],
  "PXa0D4": [
    {
      "type": 0,
      "value": "False"
    }
  ],
  "PaPPLr": [
    {
      "type": 0,
      "value": "Aborted"
    }
  ],
  "PeLrFb": [
    {
      "type": 0,
      "value": "(UTC+03:00) Moscow, St. Petersburg, Volgograd"
    }
  ],
  "PfCJlN": [
    {
      "type": 0,
      "value": "Workflow functions"
    }
  ],
  "PmB0J7": [
    {
      "type": 0,
      "value": "(UTC-04:00) Turks and Caicos"
    }
  ],
  "PtqSHp": [
    {
      "type": 0,
      "value": "Do not generate if no value"
    }
  ],
  "PvWTxR": [
    {
      "type": 0,
      "value": "Show functions"
    }
  ],
  "Pvm0xB": [
    {
      "type": 0,
      "value": "Returns the base 64 representation of the input string"
    }
  ],
  "Q+oELo": [
    {
      "type": 0,
      "value": "(UTC+04:00) Izhevsk, Samara"
    }
  ],
  "Q/7unA": [
    {
      "type": 0,
      "value": "Object"
    }
  ],
  "Q0xpPQ": [
    {
      "type": 0,
      "value": "Required. The object to check if it is less or equal to the comparing object."
    }
  ],
  "Q4TUFX": [
    {
      "type": 0,
      "value": "Discard"
    }
  ],
  "QEp3C8": [
    {
      "type": 0,
      "value": "Convert the input to a JSON type value"
    }
  ],
  "QGbUXX": [
    {
      "type": 0,
      "value": "Status code"
    }
  ],
  "QQYzHC": [
    {
      "type": 0,
      "value": "Context menu for "
    },
    {
      "type": 1,
      "value": "title"
    },
    {
      "type": 0,
      "value": " card"
    }
  ],
  "QZBPUx": [
    {
      "type": 0,
      "value": "Returns a single value matching the key name from form-data or form-encoded trigger output"
    }
  ],
  "QZrxUk": [
    {
      "type": 0,
      "value": "String functions"
    }
  ],
  "QbJDi7": [
    {
      "type": 0,
      "value": "Item"
    }
  ],
  "QdJUaS": [
    {
      "type": 0,
      "value": "Pencil icon"
    }
  ],
  "QeE0k/": [
    {
      "type": 0,
      "value": "Required. The value that is converted to binary."
    }
  ],
  "QePi+D": [
    {
      "type": 0,
      "value": "Data type"
    }
  ],
  "QknZQ1": [
    {
      "type": 0,
      "value": "Loading..."
    }
  ],
  "Qn8qxn": [
    {
      "type": 0,
      "value": "Returns a string in date format"
    }
  ],
  "QpRRt3": [
    {
      "type": 0,
      "value": "Required. The string to delimit items with."
    }
  ],
  "QrQDdp": [
    {
      "type": 0,
      "value": "Required. A string containing the unit of time specified in the interval to subtract."
    }
  ],
  "Qu1HkA": [
    {
      "type": 1,
      "value": "hours"
    },
    {
      "type": 0,
      "value": "h"
    }
  ],
  "Qy0Kha": [
    {
      "type": 0,
      "value": "Triggers cannot be deleted."
    }
  ],
  "R7v2iQ": [
    {
      "type": 0,
      "value": "A line between array elements is automatically created to indicate looping elements."
    }
  ],
  "RFjYpH": [
    {
      "type": 0,
      "value": "Name"
    }
  ],
  "RPSKbr": [
    {
      "type": 0,
      "value": "Enter audience"
    }
  ],
  "RX2Shm": [
    {
      "type": 0,
      "value": "Required. The string that is split."
    }
  ],
  "RZ1MIN": [
    {
      "type": 0,
      "value": "Switch to input entire array"
    }
  ],
  "RZO5Ic": [
    {
      "type": 0,
      "value": "Add or replace your schemas."
    }
  ],
  "RhH4pF": [
    {
      "offset": 0,
      "options": {
        "one": {
          "value": [
            {
              "type": 7
            },
            {
              "type": 0,
              "value": " minute"
            }
          ]
        },
        "other": {
          "value": [
            {
              "type": 7
            },
            {
              "type": 0,
              "value": " minutes"
            }
          ]
        }
      },
      "pluralType": "cardinal",
      "type": 6,
      "value": "minutes"
    }
  ],
  "RkgScy": [
    {
      "type": 0,
      "value": "6"
    }
  ],
  "S8P4N5": [
    {
      "type": 0,
      "value": "Delete"
    }
  ],
  "SADSSs": [
    {
      "type": 0,
      "value": "(UTC+12:00) Petropavlovsk-Kamchatsky - Old"
    }
  ],
  "SCCE6s": [
    {
      "type": 0,
      "value": "Password"
    }
  ],
  "SGxmEY": [
    {
      "type": 0,
      "value": "Enter a Dictionary"
    }
  ],
  "SKXopi": [
    {
      "type": 0,
      "value": "Convert the parameter to an integer"
    }
  ],
  "SLZ0n4": [
    {
      "type": 0,
      "value": "Checks if the string starts with a value (case-insensitive, invariant culture)"
    }
  ],
  "SXb47U": [
    {
      "type": 1,
      "value": "minutes"
    },
    {
      "type": 0,
      "value": "m"
    }
  ],
  "SY04wn": [
    {
      "type": 0,
      "value": "Required. The name of the action with a form-data or form-encoded response."
    }
  ],
  "Sh10cw": [
    {
      "type": 0,
      "value": "Save"
    }
  ],
  "SmCQys": [
    {
      "type": 0,
      "value": "Custom Tracking Id"
    }
  ],
  "SvQyvs": [
    {
      "type": 0,
      "value": "Done"
    }
  ],
  "SyFXM3": [
    {
      "type": 0,
      "value": "Read less"
    }
  ],
  "Sz8KN3": [
    {
      "type": 0,
      "value": "Test"
    }
  ],
  "T0BFpC": [
    {
      "type": 0,
      "value": "Set the tracking id for the run. For split-on this tracking id is for the initiating request."
    }
  ],
  "T6VIym": [
    {
      "type": 0,
      "value": "Name"
    }
  ],
  "T7Xwii": [
    {
      "type": 0,
      "value": "Interval"
    }
  ],
  "T7zcR6": [
    {
      "type": 0,
      "value": "Required. The expressions that must be true."
    }
  ],
  "T8Xqt9": [
    {
      "type": 0,
      "value": "Failed"
    }
  ],
  "TEN+cR": [
    {
      "type": 0,
      "value": "Give feedback"
    }
  ],
  "TI44R1": [
    {
      "type": 0,
      "value": "Returns a string with each item of an array joined by a delimiter"
    }
  ],
  "TNEttQ": [
    {
      "type": 0,
      "value": "Friday"
    }
  ],
  "TNzcrv": [
    {
      "type": 0,
      "value": "(UTC+10:00) Vladivostok"
    }
  ],
  "TO7qos": [
    {
      "type": 0,
      "value": "Returns the start of the month of a string timestamp"
    }
  ],
  "TPV6j/": [
    {
      "type": 0,
      "value": "Paging count invalid"
    }
  ],
  "TUaunO": [
    {
      "type": 0,
      "value": "Enter a value"
    }
  ],
  "TX4Kdr": [
    {
      "type": 0,
      "value": "Create a new connection"
    }
  ],
  "TZv5JE": [
    {
      "type": 0,
      "value": "Name"
    }
  ],
  "Tayrub": [
    {
      "type": 0,
      "value": "Raw"
    }
  ],
  "Tb2QLA": [
    {
      "type": 0,
      "value": "Client request ID"
    }
  ],
  "TgcgXE": [
    {
      "type": 0,
      "value": "Tags"
    }
  ],
  "Tiqnir": [
    {
      "type": 0,
      "value": "Custom"
    }
  ],
  "ToPmjE": [
    {
      "type": 0,
      "value": "(UTC-04:00) Cuiaba"
    }
  ],
  "TqPfth": [
    {
      "type": 0,
      "value": "(UTC+01:00) Brussels, Copenhagen, Madrid, Paris"
    }
  ],
  "Twfck/": [
    {
      "type": 0,
      "value": "Required. The number to multiply Multiplicand 1 with."
    }
  ],
  "Tz5jTR": [
    {
      "type": 0,
      "value": "Collapse/Expand"
    }
  ],
  "U1NiVg": [
    {
      "type": 0,
      "value": "(UTC-06:00) Central America"
    }
  ],
  "U3guPp": [
    {
      "type": 0,
      "value": "Group by Connector"
    }
  ],
  "U3iWVd": [
    {
      "type": 0,
      "value": "Generates an array of integers starting from a certain number"
    }
  ],
  "U56j9a": [
    {
      "type": 0,
      "value": "(UTC-06:00) Easter Island"
    }
  ],
  "UCNM4L": [
    {
      "type": 0,
      "value": "To reference a parameter, use the dynamic content list."
    }
  ],
  "UEryJE": [
    {
      "type": 0,
      "value": "Delete Workflow Action"
    }
  ],
  "UHCVNK": [
    {
      "type": 0,
      "value": "Replaces a string with a given string"
    }
  ],
  "UR1CS5": [
    {
      "type": 0,
      "value": "Hide code"
    }
  ],
  "USVffu": [
    {
      "type": 0,
      "value": "Content not shown due to security configuration."
    }
  ],
  "UYRIS/": [
    {
      "type": 1,
      "value": "fileName"
    },
    {
      "type": 0,
      "value": " (file name)"
    }
  ],
  "UnrrzF": [
    {
      "type": 0,
      "value": "Source schema"
    }
  ],
  "Ur+wph": [
    {
      "type": 0,
      "value": "Click to delete item"
    }
  ],
  "UtyRCH": [
    {
      "type": 0,
      "value": "Enter a name for the connection"
    }
  ],
  "V+/c21": [
    {
      "type": 0,
      "value": "General"
    }
  ],
  "V0ZbQO": [
    {
      "type": 0,
      "value": "Show less"
    }
  ],
  "V0le5X": [
    {
      "type": 0,
      "value": "Enter a valid JSON."
    }
  ],
  "VA7M1u": [
    {
      "type": 0,
      "value": "In App"
    }
  ],
  "VE3cxq": [
    {
      "type": 0,
      "value": "(UTC-07:00) Mountain Time (US & Canada)"
    }
  ],
  "VI5Sa8": [
    {
      "type": 0,
      "value": "Expand"
    }
  ],
  "VKAk5g": [
    {
      "type": 0,
      "value": "The provided workflow run name is not valid."
    }
  ],
  "VL9wOu": [
    {
      "type": 0,
      "value": "Must provide value for parameter."
    }
  ],
  "VLc3FV": [
    {
      "type": 0,
      "value": "Source schema"
    }
  ],
  "VUH9aj": [
    {
      "type": 0,
      "value": "23"
    }
  ],
  "VVfYvq": [
    {
      "type": 0,
      "value": "Required. The number to divide by the Divisor."
    }
  ],
  "VXBWrq": [
    {
      "type": 0,
      "value": "Comment"
    }
  ],
  "VXQbMw": [
    {
      "type": 0,
      "value": "Switch to detail inputs for array item"
    }
  ],
  "VZHick": [
    {
      "type": 0,
      "value": "Duration"
    }
  ],
  "Vaacox": [
    {
      "type": 0,
      "value": "Run History"
    }
  ],
  "VbMYd8": [
    {
      "type": 0,
      "value": "Triggers tell your app when to start running. Each workflow needs at least one trigger."
    }
  ],
  "VlvlX1": [
    {
      "type": 0,
      "value": "Certificate"
    }
  ],
  "VptXzY": [
    {
      "type": 0,
      "value": "Use \""
    },
    {
      "type": 1,
      "value": "value"
    },
    {
      "type": 0,
      "value": "\" as a custom value"
    }
  ],
  "W070M2": [
    {
      "type": 0,
      "value": "of "
    },
    {
      "type": 1,
      "value": "max"
    }
  ],
  "W6FdMh": [
    {
      "type": 0,
      "value": "Required. The name of the new property."
    }
  ],
  "WGwH45": [
    {
      "type": 0,
      "value": "Clear"
    }
  ],
  "WLj8DH": [
    {
      "type": 0,
      "value": "Please enter a valid dictionary"
    }
  ],
  "WOOYW1": [
    {
      "type": 0,
      "value": "Actions perform operations on data or communicate between systems to execute."
    }
  ],
  "WS9kXD": [
    {
      "type": 0,
      "value": "Required. The first integer in the array."
    }
  ],
  "WUe3DY": [
    {
      "type": 0,
      "value": "Shorthand for trigger().outputs"
    }
  ],
  "WgoP7R": [
    {
      "type": 0,
      "value": "Returns the result from multiplying the two numbers"
    }
  ],
  "WnU9v0": [
    {
      "type": 0,
      "value": "A managed identity is not configured on the logic app."
    }
  ],
  "X4gDhV": [
    {
      "type": 0,
      "value": "Tenant"
    }
  ],
  "X8JjjT": [
    {
      "type": 1,
      "value": "days"
    },
    {
      "type": 0,
      "value": " days "
    },
    {
      "type": 1,
      "value": "hours"
    },
    {
      "type": 0,
      "value": " hours"
    }
  ],
  "XCunbR": [
    {
      "type": 0,
      "value": "Shorthand for actions('actionName').outputs"
    }
  ],
  "XEuptL": [
    {
      "type": 0,
      "value": "Combines any number of strings together"
    }
  ],
  "XFFpu/": [
    {
      "type": 0,
      "value": "Retry"
    }
  ],
  "XH94im": [
    {
      "type": 0,
      "value": "Ensure words are spelled correctly."
    }
  ],
  "XLUs2P": [
    {
      "type": 0,
      "value": "Unsupported Token Type: "
    },
    {
      "type": 1,
      "value": "var"
    }
  ],
  "XN9RvJ": [
    {
      "type": 0,
      "value": "(UTC-08:00) Baja California"
    }
  ],
  "XOzn/3": [
    {
      "type": 0,
      "value": "Connection name"
    }
  ],
  "XQs+wW": [
    {
      "type": 0,
      "value": "Insert a new step"
    }
  ],
  "XTYYks": [
    {
      "type": 0,
      "value": "(UTC+09:00) Seoul"
    }
  ],
  "XTuxmH": [
    {
      "type": 1,
      "value": "minutes"
    },
    {
      "type": 0,
      "value": " minutes "
    },
    {
      "type": 1,
      "value": "seconds"
    },
    {
      "type": 0,
      "value": " seconds"
    }
  ],
  "XX1ioe": [
    {
      "type": 0,
      "value": "(UTC+03:00) Kuwait, Riyadh"
    }
  ],
  "XaS4ds": [
    {
      "type": 0,
      "value": "(UTC-08:00) Pacific Time (US & Canada)"
    }
  ],
  "XbtEq9": [
    {
      "type": 0,
      "value": "Count"
    }
  ],
  "XkBxv5": [
    {
      "type": 0,
      "value": "Select a target schema"
    }
  ],
  "Xnn0uj": [
    {
      "type": 0,
      "value": "Request"
    }
  ],
  "XqamWZ": [
    {
      "type": 0,
      "value": "Delete"
    }
  ],
  "XsktQ/": [
    {
      "type": 0,
      "value": "Limit Logic Apps to not include workflow metadata headers in the response."
    }
  ],
  "XtuP5e": [
    {
      "type": 0,
      "value": "Math functions"
    }
  ],
  "Xx/naD": [
    {
      "type": 0,
      "value": "Required. The name of the action whose body outputs you want."
    }
  ],
  "Y/bcmG": [
    {
      "type": 0,
      "value": "Password"
    }
  ],
  "Y0H9aX": [
    {
      "type": 0,
      "value": "More Info"
    }
  ],
  "Y7yyKD": [
    {
      "type": 0,
      "value": "Invalid expression type {type}."
    }
  ],
  "Y9kBz5": [
    {
      "type": 0,
      "value": "Returns a binary representation of a data URI"
    }
  ],
  "YHsAKl": [
    {
      "type": 0,
      "value": "Operation note"
    }
  ],
  "YIBDSH": [
    {
      "type": 1,
      "value": "days"
    },
    {
      "type": 0,
      "value": "d"
    }
  ],
  "YJJ+gQ": [
    {
      "type": 0,
      "value": "String"
    }
  ],
  "YKXmKD": [
    {
      "type": 0,
      "value": "Enables an expression to derive its value from other JSON name and value pairs or the output of the runtime trigger"
    }
  ],
  "YOUfNf": [
    {
      "type": 0,
      "value": "Enter Pfx"
    }
  ],
  "YaFjJQ": [
    {
      "type": 0,
      "value": "Returns a single array or object with all the elements that are in either array or object passed to this function. The parameters for the function can either be a set of objects or a set of arrays (not a mixture thereof). If there are two objects with the same name in the final output, the last object with that name appears in the final object."
    }
  ],
  "YfwZJO": [
    {
      "type": 0,
      "value": "Search Tips"
    }
  ],
  "YoQara": [
    {
      "type": 0,
      "value": "None"
    }
  ],
  "Yuu5CD": [
    {
      "type": 0,
      "value": "Zoom out"
    }
  ],
  "ZCFMoe": [
    {
      "type": 0,
      "value": "Body"
    }
  ],
  "Z9PWl/": [
    {
      "type": 0,
      "value": "Retry Policy count is invalid (Must be from "
    },
    {
      "type": 1,
      "value": "min"
    },
    {
      "type": 0,
      "value": " to "
    },
    {
      "type": 1,
      "value": "max"
    },
    {
      "type": 0,
      "value": ")"
    }
  ],
  "ZM1mRy": [
    {
      "type": 0,
      "value": "Concurrency Control"
    }
  ],
  "ZME5hh": [
    {
      "type": 0,
      "value": "Returns the day of month component of a string timestamp"
    }
  ],
  "ZQ4lji": [
    {
      "type": 0,
      "value": "(UTC+10:00) Canberra, Melbourne, Sydney"
    }
  ],
  "ZUaz3Y": [
    {
      "type": 0,
      "value": "Shorthand for trigger().outputs.body"
    }
  ],
  "ZaIeDG": [
    {
      "type": 0,
      "value": "Required. The value the string may start with."
    }
  ],
  "ZbCS4a": [
    {
      "type": 0,
      "value": "Read more"
    }
  ],
  "ZbX8xq": [
    {
      "type": 0,
      "value": "This operation has already been deleted."
    }
  ],
  "ZkjTbp": [
    {
      "type": 0,
      "value": "Learn more about dynamic content."
    }
  ],
  "ZnGRMP": [
    {
      "type": 0,
      "value": "(UTC+07:00) Tomsk"
    }
  ],
  "Zr0yTE": [
    {
      "type": 0,
      "value": "Unsupported 'in' value : {value} in Parameter"
    }
  ],
  "a7j3gS": [
    {
      "type": 0,
      "value": "Required. The number to divide by the Divisor."
    }
  ],
  "a7x6VI": [
    {
      "type": 0,
      "value": "(UTC+08:00) Taipei"
    }
  ],
  "aAXnqw": [
    {
      "type": 0,
      "value": "Required. The number of the occurrence of the substring to find."
    }
  ],
  "aGyVJT": [
    {
      "type": 0,
      "value": "Required. The number of objects to remove from the front of Collection. Must be a positive integer."
    }
  ],
  "aH9SV7": [
    {
      "type": 0,
      "value": "(UTC+05:00) Ashgabat, Tashkent"
    }
  ],
  "aK4iLW": [
    {
      "type": 0,
      "value": "Data Handling"
    }
  ],
  "ahsVI/": [
    {
      "type": 0,
      "value": "Enter Pfx"
    }
  ],
  "amRYtC": [
    {
      "type": 0,
      "value": "Enter a valid float."
    }
  ],
  "auUI93": [
    {
      "type": 0,
      "value": "Add or select a source schema to use for your map."
    }
  ],
  "b9/1dK": [
    {
      "type": 0,
      "value": "Value"
    }
  ],
  "b9P8SA": [
    {
      "type": 0,
      "value": "Unsupported Token Type: "
    },
    {
      "type": 1,
      "value": "controls"
    }
  ],
  "bCQ6JT": [
    {
      "type": 0,
      "value": "Array Mapping"
    }
  ],
  "bG9rjv": [
    {
      "type": 0,
      "value": "Actions"
    }
  ],
  "bGtEPd": [
    {
      "type": 0,
      "value": "Delete"
    }
  ],
  "bIyTi7": [
    {
      "type": 0,
      "value": "Subscription"
    }
  ],
  "bS5DyV": [
    {
      "type": 0,
      "value": "(UTC+02:00) Kaliningrad"
    }
  ],
  "bTrk+S": [
    {
      "type": 0,
      "value": "Required. The object to check if it is greater than or equal to value being compared to."
    }
  ],
  "bWBMhe": [
    {
      "type": 0,
      "value": "By default, Logic App instances run at the same time, or in parallel. This control changes how new runs are queued and can't be changed after enabling. To run as many parallel instances as possible, leave this control turned off. To limit the number of parallel runs, turn on this control, and select a limit. To run sequentially, select 1 as the limit."
    }
  ],
  "ba9yGJ": [
    {
      "type": 0,
      "value": "Load more"
    }
  ],
  "bf7078": [
    {
      "type": 0,
      "value": "Returns the maximum value in the input array of numbers"
    }
  ],
  "bnStSJ": [
    {
      "type": 0,
      "value": "(UTC+05:30) Chennai, Kolkata, Mumbai, New Delhi"
    }
  ],
  "bwfJdj": [
    {
      "type": 0,
      "value": "Run after "
    },
    {
      "type": 1,
      "value": "sourceNodeId"
    }
  ],
  "bx3qeC": [
    {
      "type": 0,
      "value": "(UTC-03:00) Brasilia"
    }
  ],
  "bxhkTi": [
    {
      "type": 0,
      "value": "Provide parameters to test the output."
    }
  ],
  "bzF/qn": [
    {
      "type": 0,
      "value": "Required. The collection from where to take the first Count objects."
    }
  ],
  "c/+j08": [
    {
      "type": 0,
      "value": "Do"
    }
  ],
  "c1XmvN": [
    {
      "type": 0,
      "value": "(UTC+13:00) Nuku'alofa"
    }
  ],
  "c2XklE": [
    {
      "type": 0,
      "value": "Search"
    }
  ],
  "c3G/zq": [
    {
      "type": 0,
      "value": "Returns an object with a property set to the provided value"
    }
  ],
  "c4GQZE": [
    {
      "type": 0,
      "value": "Select the schema for dropdown"
    }
  ],
  "c6XbVI": [
    {
      "type": 0,
      "value": "panel"
    }
  ],
  "c8UPLp": [
    {
      "type": 0,
      "value": "Dynamic content may also be added from other sources."
    }
  ],
  "cJm+ah": [
    {
      "type": 0,
      "value": "Required. The value to search the index of."
    }
  ],
  "cK2A/V": [
    {
      "type": 0,
      "value": "View Documentation"
    }
  ],
<<<<<<< HEAD
  "cR9RtV": [
    {
      "type": 0,
      "value": "Discard changes"
=======
  "cP4UkW": [
    {
      "type": 0,
      "value": "Retry Policy interval is invalid, must match ISO 8601 duration format"
>>>>>>> 402093f3
    }
  ],
  "cT2MlP": [
    {
      "type": 0,
      "value": "(UTC+11:00) Chokurdakh"
    }
  ],
  "cVIZTQ": [
    {
      "type": 0,
      "value": "(UTC+02:00) Tripoli"
    }
  ],
  "cgq/+y": [
    {
      "type": 0,
      "value": "Please select an identity"
    }
  ],
  "ci6ex1": [
    {
      "type": 0,
      "value": "Value"
    }
  ],
  "cj+kyo": [
    {
      "type": 0,
      "value": "Cancelled"
    }
  ],
  "cmTCsW": [
    {
      "type": 0,
      "value": "Error loading component."
    }
  ],
  "cqiqcf": [
    {
      "type": 0,
      "value": "Start time"
    }
  ],
  "cr0UnG": [
    {
      "type": 0,
      "value": "9"
    }
  ],
  "cscezV": [
    {
      "type": 0,
      "value": "Required. The collection to skip the first Count objects from."
    }
  ],
  "d3bSQA": [
    {
      "type": 0,
      "value": "Delete comment"
    }
  ],
  "d4xMIx": [
    {
      "type": 0,
      "value": "(UTC+02:00) Harare, Pretoria"
    }
  ],
  "dA6SUc": [
    {
      "type": 0,
      "value": "Connection deleted."
    }
  ],
  "dDYCuU": [
    {
      "type": 0,
      "value": "Learn more"
    }
  ],
  "dOpdsP": [
    {
      "type": 0,
      "value": "Update"
    }
  ],
  "dSTRb/": [
    {
      "type": 0,
      "value": "Specify the behavior and capabilities for transferring content over HTTP. Large messages may be split up into smaller requests to the connector to allow large message upload. Details can be found at http://aka.ms/logicapps-chunk#upload-content-in-chunks"
    }
  ],
  "dUZi34": [
    {
      "type": 0,
      "value": "(UTC+12:45) Chatham Islands"
    }
  ],
  "dWFyfN": [
    {
      "type": 0,
      "value": "Secure inputs of the operation."
    }
  ],
  "dWx21B": [
    {
      "type": 0,
      "value": "(UTC+11:00) Sakhalin"
    }
  ],
  "daoo3l": [
    {
      "type": 0,
      "value": "Connected to "
    },
    {
      "type": 1,
      "value": "connectionName"
    },
    {
      "type": 0,
      "value": "."
    }
  ],
  "dgAu27": [
    {
      "type": 0,
      "value": "(UTC-03:00) Greenland"
    }
  ],
  "dhvk0u": [
    {
      "type": 0,
      "value": "Returns a string representation of a base 64 encoded string"
    }
  ],
  "dqgt9y": [
    {
      "type": 0,
      "value": "Convert the parameter to a Boolean"
    }
  ],
  "drM9Sl": [
    {
      "type": 0,
      "value": "Returns an array of values matching the key name from form-data or form-encoded action output"
    }
  ],
  "dsz+Ae": [
    {
      "type": 0,
      "value": "Splits the string using a separator"
    }
  ],
  "dxh2CJ": [
    {
      "type": 0,
      "value": "timed out"
    }
  ],
  "e00zot": [
    {
      "type": 0,
      "value": "How often do you want to check for items?"
    }
  ],
  "e4Onhn": [
    {
      "type": 0,
      "value": "Not specified"
    }
  ],
  "eGa1Wa": [
    {
      "type": 0,
      "value": "(UTC+05:00) Ekaterinburg"
    }
  ],
  "eHgi14": [
    {
      "type": 0,
      "value": "Required. The name of the variable whose value you want."
    }
  ],
  "eRvGw3": [
    {
      "type": 0,
      "value": "Loading connectors..."
    }
  ],
  "eRvRWs": [
    {
      "type": 0,
      "value": "Start time"
    }
  ],
  "eT+b9W": [
    {
      "type": 0,
      "value": "Required. The number to divide the Dividend by."
    }
  ],
  "egLI8P": [
    {
      "type": 0,
      "value": "Required. The index of where the substring begins in parameter 1."
    }
  ],
  "epOMnV": [
    {
      "type": 0,
      "value": "Shared"
    }
  ],
  "esOQ5p": [
    {
      "type": 0,
      "value": "No values matching your search"
    }
  ],
  "euC/DV": [
    {
      "type": 0,
      "value": "Array"
    }
  ],
  "exo9v7": [
    {
      "type": 0,
      "value": "Unsupported programming language."
    }
  ],
  "f/lWTW": [
    {
      "type": 0,
      "value": "Required. The objects to check for null."
    }
  ],
  "f1j0to": [
    {
      "type": 0,
      "value": "Optional. The index of where to stop extracting the substring."
    }
  ],
  "fBQBw/": [
    {
      "type": 0,
      "value": "Returns true if the first argument is greater than or equal to the second"
    }
  ],
  "fDisLL": [
    {
      "type": 0,
      "value": "Acl creation failed for connection. Deleting the connection."
    }
  ],
  "fGcSFd": [
    {
      "type": 0,
      "value": "Paging count exceeds maximum value"
    }
  ],
  "faSDuD": [
    {
      "type": 0,
      "value": "(UTC+04:00) Port Louis"
    }
  ],
  "faUrud": [
    {
      "type": 0,
      "value": "Loading connection data..."
    }
  ],
  "fc1AV8": [
    {
      "type": 0,
      "value": "HTTP "
    },
    {
      "type": 1,
      "value": "method"
    },
    {
      "type": 0,
      "value": " URL"
    }
  ],
  "fg/34o": [
    {
      "type": 0,
      "value": "Logical functions"
    }
  ],
  "fqNVDv": [
    {
      "type": 0,
      "value": "Back"
    }
  ],
  "froV/0": [
    {
      "type": 0,
      "value": "(UTC+04:30) Kabul"
    }
  ],
  "ftwXvc": [
    {
      "type": 0,
      "value": "Ignored"
    }
  ],
  "g0a4Qe": [
    {
      "type": 0,
      "value": "Value"
    }
  ],
  "g1zwch": [
    {
      "type": 0,
      "value": "Zoom in"
    }
  ],
  "g4igOR": [
    {
      "type": 0,
      "value": "Publish"
    }
  ],
  "g5mMuM": [
    {
      "type": 0,
      "value": "(UTC-03:00) Saint Pierre and Miquelon"
    }
  ],
  "g7my78": [
    {
      "type": 0,
      "value": "Run test"
    }
  ],
  "gCXOd5": [
    {
      "type": 0,
      "value": "URI"
    }
  ],
  "gDDfek": [
    {
      "type": 0,
      "value": "Returns a timestamp that is the current time plus the specified time interval."
    }
  ],
  "gDY9xk": [
    {
      "type": 0,
      "value": "Returns the result from dividing the two numbers"
    }
  ],
  "gF+0/N": [
    {
      "type": 0,
      "value": "(UTC+02:00) Amman"
    }
  ],
  "gIK0WG": [
    {
      "type": 0,
      "value": "Required. A boolean value that determines which value the expression should return."
    }
  ],
  "gIc0YJ": [
    {
      "type": 0,
      "value": "Connection name"
    }
  ],
  "gKq3Jv": [
    {
      "type": 0,
      "value": "Previous failed"
    }
  ],
  "gMhc5o": [
    {
      "type": 0,
      "value": "Required. The string to combine into a single string."
    }
  ],
  "gQt/0f": [
    {
      "type": 0,
      "value": "Conversion functions"
    }
  ],
  "gWRF8m": [
    {
      "type": 0,
      "value": "Trigger Conditions"
    }
  ],
  "gabXSS": [
    {
      "type": 0,
      "value": "Search results for: "
    },
    {
      "type": 1,
      "value": "searchTerm"
    }
  ],
  "gg0j4S": [
    {
      "type": 0,
      "value": "(UTC-06:00) Saskatchewan"
    }
  ],
  "gpbgjJ": [
    {
      "type": 0,
      "value": "Invalid split on value {splitOn}, cannot find in outputs."
    }
  ],
  "gu9o9z": [
    {
      "type": 0,
      "value": "When used inside until loop, this function returns the current iteration index of the specified loop."
    }
  ],
  "h1lQDa": [
    {
      "type": 0,
      "value": "Enter or paste a sample JSON payload."
    }
  ],
  "h40rpg": [
    {
      "type": 0,
      "value": "Specify interval in ISO 8601 format."
    }
  ],
  "hBLPXK": [
    {
      "type": 0,
      "value": "(UTC-04:00) Georgetown, La Paz, Manaus, San Juan"
    }
  ],
  "hN7iBP": [
    {
      "offset": 0,
      "options": {
        "one": {
          "value": [
            {
              "type": 7
            },
            {
              "type": 0,
              "value": " second"
            }
          ]
        },
        "other": {
          "value": [
            {
              "type": 7
            },
            {
              "type": 0,
              "value": " seconds"
            }
          ]
        }
      },
      "pluralType": "cardinal",
      "type": 6,
      "value": "seconds"
    }
  ],
  "hPM6iC": [
    {
      "type": 0,
      "value": "Returns the result from subtracting two numbers"
    }
  ],
  "hdnZ9Y": [
    {
      "type": 0,
      "value": "Alt/Option + click to download {displayName}"
    }
  ],
  "hic23z": [
    {
      "type": 0,
      "value": "The value is too large."
    }
  ],
  "hq1mk6": [
    {
      "type": 0,
      "value": "Operation path value does not match the template for segment. Path "
    },
    {
      "type": 1,
      "value": "pathValue"
    },
    {
      "type": 0,
      "value": ", Template "
    },
    {
      "type": 1,
      "value": "pathTemplate"
    }
  ],
  "hrbDu6": [
    {
      "type": 0,
      "value": "Duration"
    }
  ],
  "htj+eZ": [
    {
      "type": 0,
      "value": "Update target schema"
    }
  ],
  "hvbclb": [
    {
      "type": 0,
      "value": "Audience"
    }
  ],
  "i/SguY": [
    {
      "type": 0,
      "value": "System-assigned managed identity"
    }
  ],
  "i/b3Ko": [
    {
      "type": 0,
      "value": "Asynchronous Response"
    }
  ],
  "i1Tufp": [
    {
      "type": 0,
      "value": "Provide input data to test the map with"
    }
  ],
  "i1cwra": [
    {
      "type": 0,
      "value": "Redo"
    }
  ],
  "i4C4aB": [
    {
      "type": 0,
      "value": "Networking"
    }
  ],
  "iBlvhu": [
    {
      "type": 0,
      "value": "Comment"
    }
  ],
  "iCSHJG": [
    {
      "type": 0,
      "value": "Converts a string to uppercase using the casing rules of the invariant culture"
    }
  ],
  "iEy9pT": [
    {
      "type": 0,
      "value": "Dynamic content"
    }
  ],
  "iHVVTl": [
    {
      "type": 0,
      "value": "Are you sure you want to delete "
    },
    {
      "type": 1,
      "value": "nodeId"
    },
    {
      "type": 0,
      "value": "?"
    }
  ],
  "iJOIca": [
    {
      "type": 0,
      "value": "Next"
    }
  ],
  "iMicOQ": [
    {
      "type": 0,
      "value": "Required. The URI to parse."
    }
  ],
  "iRARwF": [
    {
      "type": 0,
      "value": "Unsupported authentication type {0}."
    }
  ],
  "iRe/g7": [
    {
      "type": 0,
      "value": "21"
    }
  ],
  "iRjBf4": [
    {
      "type": 0,
      "value": "This Action has testing configured."
    }
  ],
  "iSb/hp": [
    {
      "type": 0,
      "value": "Managed Identity"
    }
  ],
  "iU1OJh": [
    {
      "type": 0,
      "value": "Expand"
    }
  ],
  "iU5Fdh": [
    {
      "type": 0,
      "value": "Manipulation functions"
    }
  ],
  "iUs7pv": [
    {
      "type": 0,
      "value": "Cancel"
    }
  ],
  "idQjOP": [
    {
      "type": 0,
      "value": "Properties"
    }
  ],
  "iq+tiv": [
    {
      "type": 0,
      "value": "11"
    }
  ],
  "iql+jn": [
    {
      "type": 1,
      "value": "seconds"
    },
    {
      "type": 0,
      "value": "s"
    }
  ],
  "iy8rNf": [
    {
      "type": 0,
      "value": "Test"
    }
  ],
  "j1VU25": [
    {
      "type": 0,
      "value": "(UTC+14:00) Kiritimati Island"
    }
  ],
  "j2MU0b": [
    {
      "type": 0,
      "value": "Returns an object with a property removed"
    }
  ],
  "j39557": [
    {
      "type": 0,
      "value": "Returns the value of the variable specified."
    }
  ],
  "jA6Wrp": [
    {
      "type": 0,
      "value": "Add or select a target schema to use for your map."
    }
  ],
  "jHHF/u": [
    {
      "type": 0,
      "value": "Returns a random integer from a specified range, which is inclusive only at the starting end."
    }
  ],
  "jKsMS6": [
    {
      "type": 0,
      "value": "Required. The expression that will be negated."
    }
  ],
  "jMLmag": [
    {
      "type": 0,
      "value": "Create New"
    }
  ],
  "jQ0Aqj": [
    {
      "type": 0,
      "value": "Required. The value that is converted to a string."
    }
  ],
  "jQjteB": [
    {
      "type": 0,
      "value": "Add a source schema"
    }
  ],
  "jUDhbs": [
    {
      "type": 0,
      "value": "Target schema"
    }
  ],
  "jVpanH": [
    {
      "type": 0,
      "value": "Required. A base64 input string."
    }
  ],
  "jcA3Ig": [
    {
      "type": 0,
      "value": "Required. The key name of the form data values to return."
    }
  ],
  "jfInxm": [
    {
      "type": 0,
      "value": "Edit in JSON"
    }
  ],
  "jgOaTX": [
    {
      "type": 0,
      "value": "Unable to generate schema"
    }
  ],
  "jjYA4u": [
    {
      "type": 0,
      "value": "Unsupported manifest connection reference format: {referenceKeyFormat}"
    }
  ],
  "juR40n": [
    {
      "type": 0,
      "value": "Duration"
    }
  ],
  "juvF+0": [
    {
      "type": 0,
      "value": "Gateway"
    }
  ],
  "k/oqFL": [
    {
      "type": 0,
      "value": "Required. The base64 encoded string."
    }
  ],
  "k41+13": [
    {
      "type": 0,
      "value": "Skipped"
    }
  ],
  "k5tGEr": [
    {
      "type": 0,
      "value": "Yes"
    }
  ],
  "kDsud+": [
    {
      "type": 0,
      "value": "(UTC-03:00) Cayenne, Fortaleza"
    }
  ],
  "kHcCxH": [
    {
      "type": 1,
      "value": "minutes"
    },
    {
      "type": 0,
      "value": "m "
    },
    {
      "type": 1,
      "value": "seconds"
    },
    {
      "type": 0,
      "value": "s"
    }
  ],
  "kJD/bW": [
    {
      "type": 0,
      "value": "Loading search results..."
    }
  ],
  "kM+Mr0": [
    {
      "type": 0,
      "value": "Loading..."
    }
  ],
  "kN6kce": [
    {
      "type": 0,
      "value": "Returns a string representation of an input based64 string"
    }
  ],
  "kYivbS": [
    {
      "type": 0,
      "value": "Download (Alt/Option + click)"
    }
  ],
  "kZCX7t": [
    {
      "type": 0,
      "value": "Monday"
    }
  ],
  "kZuYgD": [
    {
      "type": 0,
      "value": "Returns true if the first argument is less than the second"
    }
  ],
  "kc5Mui": [
    {
      "type": 0,
      "value": "(UTC-02:00) Mid-Atlantic - Old"
    }
  ],
  "keb4r1": [
    {
      "type": 0,
      "value": "Returns true if two values are equal"
    }
  ],
  "klpJg1": [
    {
      "type": 0,
      "value": "Enter username"
    }
  ],
  "kneb9/": [
    {
      "type": 0,
      "value": "(UTC-12:00) International Date Line West"
    }
  ],
  "knylNW": [
    {
      "type": 0,
      "value": "Required. This value is the next integer after the highest integer that could be returned."
    }
  ],
  "kuFK3E": [
    {
      "type": 0,
      "value": "Missing authentication type property: 'type'."
    }
  ],
  "kxMDyM": [
    {
      "type": 0,
      "value": "Enter a valid json."
    }
  ],
  "l36V56": [
    {
      "type": 1,
      "value": "hours"
    },
    {
      "type": 0,
      "value": " hours "
    },
    {
      "type": 1,
      "value": "minutes"
    },
    {
      "type": 0,
      "value": " minutes"
    }
  ],
  "lFve22": [
    {
      "type": 0,
      "value": "(UTC+01:00) Sarajevo, Skopje, Warsaw, Zagreb"
    }
  ],
  "lIPWQ6": [
    {
      "type": 0,
      "value": "(UTC+07:00) Bangkok, Hanoi, Jakarta"
    }
  ],
  "lPTdSf": [
    {
      "type": 0,
      "value": "Run trigger"
    }
  ],
  "lV77P8": [
    {
      "type": 0,
      "value": "Title"
    }
  ],
  "lZT0JI": [
    {
      "type": 0,
      "value": "Add Group"
    }
  ],
  "lcVG4C": [
    {
      "type": 0,
      "value": "is skipped"
    }
  ],
  "lcxLiq": [
    {
      "type": 0,
      "value": "Please enter a valid array"
    }
  ],
  "lgs5sf": [
    {
      "type": 0,
      "value": "Stateless run mode:"
    }
  ],
  "ljAOR6": [
    {
      "type": 0,
      "value": "Shorthand for actions('actionName').outputs.body"
    }
  ],
  "m7Y6Qf": [
    {
      "type": 0,
      "value": "Testing"
    }
  ],
  "m8Q61y": [
    {
      "type": 0,
      "value": "Name"
    }
  ],
  "mAuMD+": [
    {
      "type": 0,
      "value": "Enter an Array"
    }
  ],
  "mCzkXX": [
    {
      "type": 0,
      "value": "Add an action"
    }
  ],
  "mE7w9G": [
    {
      "type": 0,
      "value": "Function deleted."
    }
  ],
  "mGUdCO": [
    {
      "type": 0,
      "value": "Returns a timestamp that is the current time minus the specified time interval."
    }
  ],
  "mGpKsl": [
    {
      "type": 0,
      "value": "Returns a string representation of a data URI"
    }
  ],
  "mOr9ll": [
    {
      "type": 0,
      "value": "The maximum duration on a single outbound request from this action. If the request doesn't finish within this limit after running retries, the action fails."
    }
  ],
  "mPakaD": [
    {
      "type": 0,
      "value": "Url encodes the input string"
    }
  ],
  "mYQFtf": [
    {
      "type": 0,
      "value": "Missing required properties 'secret' or 'pfx' and 'password' for authentication type 'ActiveDirectoryOAuth'."
    }
  ],
  "mZCHKf": [
    {
      "type": 0,
      "value": "(UTC+12:00) Anadyr, Petropavlovsk-Kamchatsky"
    }
  ],
  "mZRMD9": [
    {
      "type": 0,
      "value": "Required. The string to convert to lower casing. If a character in the string does not have a lowercase equivalent, the character is included unchanged in the returned string."
    }
  ],
  "mca3Ml": [
    {
      "type": 0,
      "value": "Sign in to connector"
    }
  ],
  "mjS/k1": [
    {
      "type": 0,
      "value": "Limit Logic Apps to not include workflow metadata headers in the outgoing request."
    }
  ],
  "mmF/SW": [
    {
      "type": 0,
      "value": "OK"
    }
  ],
  "mvrlkP": [
    {
      "type": 0,
      "value": "Enter password as plain text or use a secure parameter"
    }
  ],
  "mwEHSX": [
    {
      "type": 0,
      "value": "Function"
    }
  ],
  "mx2IMJ": [
    {
      "type": 0,
      "value": "13"
    }
  ],
  "n+F7e2": [
    {
      "type": 0,
      "value": "15"
    }
  ],
  "n20T2h": [
    {
      "type": 0,
      "value": "7"
    }
  ],
  "n35O/+": [
    {
      "type": 0,
      "value": "Required. The value that is converted to a floating-point number."
    }
  ],
  "n4V2Hi": [
    {
      "type": 0,
      "value": "Active Directory OAuth"
    }
  ],
  "n7wxxN": [
    {
      "type": 0,
      "value": "Try less specific keywords."
    }
  ],
  "nGds/r": [
    {
      "type": 0,
      "value": "Required. The object to check if it is less than or equal to value being compared to."
    }
  ],
  "nHseED": [
    {
      "type": 0,
      "value": "Required. The number of time units the desired time is in the future."
    }
  ],
  "nQxMfu": [
    {
      "type": 0,
      "value": "Clear custom value and reselect"
    }
  ],
  "nSan4V": [
    {
      "type": 0,
      "value": "Reset"
    }
  ],
  "nTA155": [
    {
      "type": 0,
      "value": "Required. The name of the property to remove."
    }
  ],
  "nZ4nLn": [
    {
      "type": 0,
      "value": "Suppress workflow headers"
    }
  ],
  "ngsC44": [
    {
      "type": 0,
      "value": "Required. The object to check if it is less than comparing object."
    }
  ],
  "nkk1mu": [
    {
      "type": 0,
      "value": "Adds an integer number of minutes to a string timestamp passed in"
    }
  ],
  "nx25nq": [
    {
      "type": 0,
      "value": "19"
    }
  ],
  "o/0SEj": [
    {
      "type": 0,
      "value": "Returns the last element in the array or string passed in"
    }
  ],
  "o14STH": [
    {
      "type": 0,
      "value": "Required. The XML on which to evaluate the XPath expression."
    }
  ],
  "o1HOyf": [
    {
      "type": 1,
      "value": "current_page"
    },
    {
      "type": 0,
      "value": " of "
    },
    {
      "type": 1,
      "value": "max_page"
    }
  ],
  "o2Cmny": [
    {
      "type": 0,
      "value": "Enter a valid uri."
    }
  ],
  "o3SfI4": [
    {
      "type": 0,
      "value": "Zoom to fit"
    }
  ],
  "oAFcW6": [
    {
      "type": 0,
      "value": "Required. The dataURI to decode into a binary representation."
    }
  ],
  "oDHXKh": [
    {
      "type": 0,
      "value": "Item"
    }
  ],
  "oLtwMw": [
    {
      "type": 0,
      "value": "Content Transfer"
    }
  ],
  "oM6q96": [
    {
      "type": 0,
      "value": "Browse Operations"
    }
  ],
  "oRvVIW": [
    {
      "type": 0,
      "value": "(UTC+07:00) Krasnoyarsk"
    }
  ],
  "oV0xQ9": [
    {
      "type": 0,
      "value": "Enter the run identifier to open the run"
    }
  ],
  "oVVPst": [
    {
      "type": 0,
      "value": "Do you want to discard all unsaved changes?"
    }
  ],
  "odQ554": [
    {
      "type": 0,
      "value": "Response body"
    }
  ],
  "ol+TkT": [
    {
      "type": 0,
      "value": "(UTC-03:00) Salvador"
    }
  ],
  "oxH1L/": [
    {
      "type": 0,
      "value": "(UTC-07:00) Chihuahua, La Paz, Mazatlan"
    }
  ],
  "p/0r2N": [
    {
      "type": 0,
      "value": "Required. The key name of the form data value to return."
    }
  ],
  "p16/4S": [
    {
      "type": 0,
      "value": "Headers"
    }
  ],
  "p1Qtm5": [
    {
      "type": 0,
      "value": "In-App"
    }
  ],
  "p5tz8/": [
    {
      "type": 0,
      "value": "(UTC+13:00) Samoa"
    }
  ],
  "p7YGxW": [
    {
      "type": 0,
      "value": "Error executing the api {parameters}."
    }
  ],
  "pC2nr2": [
    {
      "type": 0,
      "value": "Enter key"
    }
  ],
  "pH2uak": [
    {
      "type": 0,
      "value": "Collapse"
    }
  ],
  "pIczsS": [
    {
      "type": 0,
      "value": "End time"
    }
  ],
  "pOTcUO": [
    {
      "type": 0,
      "value": "Required. The values to combine into an array."
    }
  ],
  "pRUJff": [
    {
      "type": 0,
      "value": "Parameters"
    }
  ],
  "pUeUDw": [
    {
      "type": 0,
      "value": "(UTC+09:00) Osaka, Sapporo, Tokyo"
    }
  ],
  "pXmFGf": [
    {
      "type": 0,
      "value": "Covert the input to an Xml type value"
    }
  ],
  "pYtSyE": [
    {
      "type": 0,
      "value": "Required. The number to divide the Dividend by. After the division, the remainder is taken."
    }
  ],
  "pcuZKB": [
    {
      "type": 0,
      "value": "Returns a single array or object that has common elements between arrays or objects passed in. The parameters for the function can either be a set of objects or a set of arrays (not a mixture of both). If there are two objects with the same name, the last object with that name appears in the final object."
    }
  ],
  "piaRy6": [
    {
      "type": 0,
      "value": "Triggers"
    }
  ],
  "pozypE": [
    {
      "type": 0,
      "value": "Trims leading and trailing whitespace from a string"
    }
  ],
  "pr9GwA": [
    {
      "type": 0,
      "value": "Refresh"
    }
  ],
  "ptkf0D": [
    {
      "type": 0,
      "value": "Security"
    }
  ],
  "q/+Uex": [
    {
      "type": 0,
      "value": "Returns an XML node, nodeset or value as JSON from the provided XPath expression"
    }
  ],
  "q1gfIs": [
    {
      "type": 0,
      "value": "Add a trigger"
    }
  ],
  "q2OCEx": [
    {
      "type": 0,
      "value": "Required. The value to assign to the property."
    }
  ],
  "q2w8Sk": [
    {
      "type": 0,
      "value": "Convert the parameter to a string"
    }
  ],
  "q87X20": [
    {
      "type": 0,
      "value": "Adds an integer number of seconds to a string timestamp passed in"
    }
  ],
  "q9hf8i": [
    {
      "type": 0,
      "value": "(UTC+04:00) Astrakhan, Ulyanovsk"
    }
  ],
  "qGfwxW": [
    {
      "type": 0,
      "value": "Managed identity"
    }
  ],
  "qJpnIL": [
    {
      "type": 0,
      "value": "Checks if the string ends with a value (case-insensitive, invariant culture)"
    }
  ],
  "qPUX59": [
    {
      "type": 0,
      "value": "is successful"
    }
  ],
  "qQoQFv": [
    {
      "type": 0,
      "value": "Invalid connection."
    }
  ],
  "qSejoi": [
    {
      "type": 0,
      "value": "Returns true if the first argument is less than or equal to the second"
    }
  ],
  "qSt0Sb": [
    {
      "type": 0,
      "value": "Required"
    }
  ],
  "qTqSqD": [
    {
      "type": 0,
      "value": "Error code: {errorCode}, Message: {message}."
    }
  ],
  "qUWBUX": [
    {
      "offset": 0,
      "options": {
        "one": {
          "value": [
            {
              "type": 7
            },
            {
              "type": 0,
              "value": " day"
            }
          ]
        },
        "other": {
          "value": [
            {
              "type": 7
            },
            {
              "type": 0,
              "value": " days"
            }
          ]
        }
      },
      "pluralType": "cardinal",
      "type": 6,
      "value": "days"
    }
  ],
  "qc5S69": [
    {
      "type": 0,
      "value": "Returns the number of elements in an array or string"
    }
  ],
  "qiIs4V": [
    {
      "type": 0,
      "value": "Example: "
    },
    {
      "type": 1,
      "value": "example"
    }
  ],
  "qnI4Y1": [
    {
      "type": 0,
      "value": "Required. The value that is converted to an integer."
    }
  ],
  "qq/bq0": [
    {
      "type": 0,
      "value": "(UTC+09:00) Yakutsk"
    }
  ],
  "qrxi0L": [
    {
      "type": 0,
      "value": "Asynchronous response allows a Logic App to respond with a 202 (Accepted) to indicate the request has been accepted for processing. A location header will be provided to retrieve the final state."
    }
  ],
  "r1FQhf": [
    {
      "type": 0,
      "value": "(UTC+01:00) Windhoek"
    }
  ],
  "r43nMc": [
    {
      "type": 0,
      "value": "Undo"
    }
  ],
  "r7vZ5a": [
    {
      "type": 0,
      "value": "Minimum Interval"
    }
  ],
  "r8aZXs": [
    {
      "type": 0,
      "value": "Enables an expression to derive its value from other JSON name and value pairs or the output of the runtime action"
    }
  ],
  "r9SVE4": [
    {
      "type": 0,
      "value": "Int"
    }
  ],
  "rAyuzv": [
    {
      "type": 0,
      "value": "No"
    }
  ],
  "rCl53e": [
    {
      "type": 0,
      "value": "Card Title"
    }
  ],
  "rDDPpJ": [
    {
      "type": 0,
      "value": "Secret"
    }
  ],
  "rDt4Iu": [
    {
      "type": 0,
      "value": "Is connection invalid"
    }
  ],
  "rSIBjh": [
    {
      "type": 0,
      "value": "Enter value for parameter."
    }
  ],
  "raBiud": [
    {
      "type": 0,
      "value": "Required. Either an array of values to find the maximum value, or the first value of a set."
    }
  ],
  "rcz4w4": [
    {
      "type": 0,
      "value": "Returns a URI encoded representation of a value"
    }
  ],
  "rjyBPU": [
    {
      "type": 0,
      "value": "Expression"
    }
  ],
  "rsdJcV": [
    {
      "type": 0,
      "value": "Select source schema elements to build your map"
    }
  ],
  "rstpaK": [
    {
      "type": 0,
      "value": "(UTC-06:00) Central Time (US & Canada)"
    }
  ],
  "rv0Pn+": [
    {
      "type": 0,
      "value": "Add new"
    }
  ],
  "s5RV9B": [
    {
      "type": 0,
      "value": "Returns the day of year component of a string timestamp"
    }
  ],
  "s7nGyC": [
    {
      "type": 0,
      "value": "Delete"
    }
  ],
  "sDkAVZ": [
    {
      "type": 0,
      "value": "Returns an array of values matching the key name from form-data or form-encoded trigger output"
    }
  ],
  "sFwHQc": [
    {
      "type": 0,
      "value": "Cancel creating a connection"
    }
  ],
  "sW47JR": [
    {
      "type": 0,
      "value": "Degree of Parallelism"
    }
  ],
  "sZ0G/Z": [
    {
      "type": 0,
      "value": "Required. A string containing the unit of time specified in the interval to add."
    }
  ],
  "sbPZ9S": [
    {
      "type": 0,
      "value": "Required. The collection to check if it is empty."
    }
  ],
  "scmyvO": [
    {
      "type": 0,
      "value": "Action Timeout"
    }
  ],
  "sfJTHV": [
    {
      "type": 0,
      "value": "Required. The number to remove from the Minuend."
    }
  ],
  "shF9tZ": [
    {
      "type": 0,
      "value": "Key"
    }
  ],
  "siYGSo": [
    {
      "type": 0,
      "value": "(UTC+02:00) Beirut"
    }
  ],
  "soqP+Z": [
    {
      "type": 0,
      "value": "Returns true if either parameter is true"
    }
  ],
  "srpZD2": [
    {
      "type": 0,
      "value": "Client ID"
    }
  ],
  "ss5JPH": [
    {
      "type": 0,
      "value": "New parameter"
    }
  ],
  "syiNc+": [
    {
      "type": 0,
      "value": "Browse"
    }
  ],
  "sys5gu": [
    {
      "type": 0,
      "value": "Client Certificate"
    }
  ],
  "t+XCkg": [
    {
      "type": 0,
      "value": "Required. A string that contains the time zone name of the destination time zone. See https://msdn.microsoft.com/en-us/library/gg154758.aspx for details."
    }
  ],
  "tE7Zam": [
    {
      "type": 0,
      "value": "Returns the URL to invoke the trigger or action"
    }
  ],
  "tELkSC": [
    {
      "type": 0,
      "value": "(UTC-06:00) Guadalajara, Mexico City, Monterrey"
    }
  ],
  "tH2pT1": [
    {
      "type": 0,
      "value": "Return to search"
    }
  ],
  "tImHz/": [
    {
      "type": 1,
      "value": "days"
    },
    {
      "type": 0,
      "value": "d "
    },
    {
      "type": 1,
      "value": "hours"
    },
    {
      "type": 0,
      "value": "h"
    }
  ],
  "tLZ9Sh": [
    {
      "type": 0,
      "value": "Required. The index of the part to retrieve."
    }
  ],
  "tMRPnG": [
    {
      "type": 0,
      "value": "This function provides you details for the workflow itself at runtime"
    }
  ],
  "tNoZx2": [
    {
      "type": 0,
      "value": "Type"
    }
  ],
  "tP+5fA": [
    {
      "type": 0,
      "value": "(UTC+06:00) Novosibirsk"
    }
  ],
  "tUlRzr": [
    {
      "type": 0,
      "value": "Basic"
    }
  ],
  "tZj2Xn": [
    {
      "type": 0,
      "value": "Returns true if the first argument is greater than the second"
    }
  ],
  "taPCmY": [
    {
      "type": 0,
      "value": "Required. The number of hours to add. Can be negative to subtract hours."
    }
  ],
  "teZwo6": [
    {
      "type": 0,
      "value": "(UTC+10:00) Hobart"
    }
  ],
  "ti5TEd": [
    {
      "type": 0,
      "value": "Cancel"
    }
  ],
  "tsmuoF": [
    {
      "type": 0,
      "value": "Display Name"
    }
  ],
  "u/KSPz": [
    {
      "type": 0,
      "value": "(UTC-04:00) Santiago"
    }
  ],
  "u6Gdft": [
    {
      "type": 0,
      "value": "(UTC+04:00) Abu Dhabi, Muscat"
    }
  ],
  "u9tr3k": [
    {
      "type": 0,
      "value": "Select an element to start configuring"
    }
  ],
  "uM1i27": [
    {
      "type": 0,
      "value": "Specify a retry count from 1 to 90"
    }
  ],
  "uN4zFU": [
    {
      "type": 0,
      "value": "OK"
    }
  ],
  "uR9WuI": [
    {
      "type": 0,
      "value": "Required. The collections to evaluate. An object that appears in any of the collections also appears in the result."
    }
  ],
  "uRurmg": [
    {
      "type": 0,
      "value": "(UTC+10:00) Guam, Port Moresby"
    }
  ],
  "uUlBZ8": [
    {
      "type": 0,
      "value": "Adds an integer number of hours to a string timestamp passed in"
    }
  ],
  "uXJdAh": [
    {
      "type": 0,
      "value": "Search dynamic content"
    }
  ],
  "uZH8Qs": [
    {
      "type": 0,
      "value": "Limit the maximum duration between the retries and asynchronous responses for this action. Note: This does not alter the request timeout of a single request."
    }
  ],
  "uc/PoD": [
    {
      "type": 0,
      "value": "Required. The number of time units the desired time is in the past."
    }
  ],
  "uczA5c": [
    {
      "type": 0,
      "value": "Required. The string that may contain the value."
    }
  ],
  "udNlco": [
    {
      "type": 0,
      "value": "(UTC-11:00) Coordinated Universal Time-11"
    }
  ],
  "ui7GCl": [
    {
      "type": 0,
      "value": "16"
    }
  ],
  "unMaeV": [
    {
      "type": 0,
      "value": "Variables"
    }
  ],
  "urAHv1": [
    {
      "type": 0,
      "value": "4"
    }
  ],
  "uzsleE": [
    {
      "type": 0,
      "value": "Creates an array from the parameters"
    }
  ],
  "v39HKj": [
    {
      "type": 0,
      "value": "Generates a globally unique string (GUID)"
    }
  ],
  "v7ipqH": [
    {
      "type": 0,
      "value": "Each action must have one or more run after configurations"
    }
  ],
  "vD2lQy": [
    {
      "type": 0,
      "value": "(UTC-04:00) Asuncion"
    }
  ],
  "vEBhDX": [
    {
      "type": 0,
      "value": "Returns the last index of a value within a string (case-insensitive, invariant culture)"
    }
  ],
  "vQcQkU": [
    {
      "type": 0,
      "value": "Required. The value the string may end with."
    }
  ],
  "vSlNPe": [
    {
      "type": 0,
      "value": "Delete"
    }
  ],
  "vT0DCP": [
    {
      "type": 0,
      "value": "Outputs"
    }
  ],
  "vVJuus": [
    {
      "type": 0,
      "value": "The expression is invalid."
    }
  ],
  "vX9WYS": [
    {
      "type": 0,
      "value": "Audience"
    }
  ],
  "vXwYXe": [
    {
      "type": 0,
      "value": "(UTC+06:00) Astana"
    }
  ],
  "va40BJ": [
    {
      "type": 0,
      "value": "Required. The name of the action whose outputs you want."
    }
  ],
  "vb/okJ": [
    {
      "type": 0,
      "value": "(UTC+02:00) Cairo"
    }
  ],
  "vcBAuU": [
    {
      "type": 0,
      "value": "has timed out"
    }
  ],
  "vdtKjT": [
    {
      "type": 0,
      "value": "To create and use an API connection, you must have a managed identity configured on this logic app."
    }
  ],
  "vlDynP": [
    {
      "type": 0,
      "value": "Discard"
    }
  ],
  "vr70Gn": [
    {
      "type": 0,
      "value": "Create a connection for "
    },
    {
      "type": 1,
      "value": "connectorName"
    },
    {
      "type": 0,
      "value": "."
    }
  ],
  "vrYqUF": [
    {
      "type": 0,
      "value": "Enter custom value"
    }
  ],
  "vwH/XV": [
    {
      "type": 0,
      "value": "Create parameter"
    }
  ],
  "vz2gZC": [
    {
      "type": 0,
      "value": "Workflow Properties"
    }
  ],
  "w16qh+": [
    {
      "type": 0,
      "value": "Queries"
    }
  ],
  "w5Hhig": [
    {
      "type": 0,
      "value": "Sunday"
    }
  ],
  "wEaGWn": [
    {
      "type": 0,
      "value": "Subtracts an integer number of a specified unit of time from a string timestamp passed in"
    }
  ],
  "wF7C+h": [
    {
      "type": 0,
      "value": "Cancel"
    }
  ],
  "wFCkpM": [
    {
      "type": 0,
      "value": "Required. Either an array of values to find the minimum value, or the first value of a set."
    }
  ],
  "wGYmui": [
    {
      "type": 0,
      "value": "Including dynamic content"
    }
  ],
  "wHYQyg": [
    {
      "type": 0,
      "value": "Timed Out"
    }
  ],
  "wPlTDB": [
    {
      "type": 0,
      "value": "Full path"
    }
  ],
  "wQcEXt": [
    {
      "type": 0,
      "value": "Required. The string that is searched for parameter 2 and updated with parameter 3, when parameter 2 is found in parameter 1."
    }
  ],
  "wQsEwc": [
    {
      "type": 0,
      "value": "Required. The length of the substring."
    }
  ],
  "wV3Lmd": [
    {
      "type": 0,
      "value": "Click to delete item"
    }
  ],
  "wWVQuK": [
    {
      "type": 0,
      "value": "Returns a specified value based on whether the expression resulted in true or false"
    }
  ],
  "wl7X0l": [
    {
      "type": 0,
      "value": "Hide mini-map"
    }
  ],
  "wmDUGV": [
    {
      "type": 0,
      "value": "Converts a string timestamp passed in from a source time zone to UTC"
    }
  ],
  "wmw/ai": [
    {
      "type": 0,
      "value": "Returns a single array or object with all the elements that are in either the array or object passed to this function"
    }
  ],
  "woJQhv": [
    {
      "type": 0,
      "value": "Callback URL:"
    }
  ],
  "woq0x0": [
    {
      "type": 0,
      "value": "Add source schema"
    }
  ],
  "wzEneQ": [
    {
      "type": 0,
      "value": "Close"
    }
  ],
  "x+6ccf": [
    {
      "type": 0,
      "value": "Wednesday"
    }
  ],
  "x0or2o": [
    {
      "type": 0,
      "value": "Required. The collection for which to get the length."
    }
  ],
  "x10E1p": [
    {
      "type": 0,
      "value": "Status Code"
    }
  ],
  "xFQXAI": [
    {
      "type": 0,
      "value": "Ctrl + Z"
    }
  ],
  "xJ6vjn": [
    {
      "type": 0,
      "value": "Returns a string representation of a URI encoded string"
    }
  ],
  "xLF2Zr": [
    {
      "type": 0,
      "value": "Add Row"
    }
  ],
  "xN3GEX": [
    {
      "type": 0,
      "value": "Enter password as plain text or use a secure parameter"
    }
  ],
  "xOAOHM": [
    {
      "type": 0,
      "value": "Editor Input"
    }
  ],
  "xQQ9ko": [
    {
      "type": 0,
      "value": "Threshold"
    }
  ],
  "xV/oyK": [
    {
      "type": 0,
      "value": "Required. The name of the new or existing property."
    }
  ],
  "xYyPR8": [
    {
      "type": 0,
      "value": "Returns the path from a URI. If path is not specified, returns '/'"
    }
  ],
  "xZhieP": [
    {
      "type": 0,
      "value": "(UTC+05:00) Islamabad, Karachi"
    }
  ],
  "xb/DIr": [
    {
      "type": 0,
      "value": "(UTC+12:00) Coordinated Universal Time+12"
    }
  ],
  "xt5TeT": [
    {
      "type": 0,
      "value": "Parameters are shared across workflows in a Logic App."
    }
  ],
  "xwEX2/": [
    {
      "type": 0,
      "value": "Value"
    }
  ],
  "y1e9yw": [
    {
      "type": 0,
      "value": "Sign in"
    }
  ],
  "y3AZQB": [
    {
      "type": 0,
      "value": "Required. The object to compare equality."
    }
  ],
  "y6BcVN": [
    {
      "type": 0,
      "value": "Required. The string to escape URL-unsafe characters from."
    }
  ],
  "yB6PB/": [
    {
      "type": 0,
      "value": "Value contains function expressions which cannot be resolved. Only constant values supported"
    }
  ],
  "yBrsFJ": [
    {
      "type": 0,
      "value": "Required. The value that is converted to an array."
    }
  ],
  "yIZP4R": [
    {
      "type": 0,
      "value": "(UTC-10:00) Hawaii"
    }
  ],
  "yVh9kr": [
    {
      "type": 0,
      "value": "8"
    }
  ],
  "ydqOly": [
    {
      "type": 0,
      "value": "Choose a value"
    }
  ],
  "yoCi15": [
    {
      "type": 0,
      "value": "Select an existing connection or create a new one."
    }
  ],
  "yph4eq": [
    {
      "type": 0,
      "value": "(UTC+01:00) Belgrade, Bratislava, Budapest, Ljubljana, Prague"
    }
  ],
  "yqRrQ/": [
    {
      "type": 0,
      "value": "Date and time functions"
    }
  ],
  "ysoumb": [
    {
      "type": 0,
      "value": "Add field"
    }
  ],
  "yxsn7s": [
    {
      "type": 0,
      "value": "(UTC+00:00) Casablanca"
    }
  ],
  "yyYtZV": [
    {
      "type": 0,
      "value": "Connection gateway"
    }
  ],
  "z3VuE+": [
    {
      "type": 0,
      "value": "Menu"
    }
  ],
  "z9kH+0": [
    {
      "type": 0,
      "value": "This will also remove all child steps."
    }
  ],
  "zBMVKg": [
    {
      "type": 0,
      "value": "Required. The value that is converted to a decimal number."
    }
  ],
  "zCsGWP": [
    {
      "type": 0,
      "value": "Enter value"
    }
  ],
  "zIDVd9": [
    {
      "type": 0,
      "value": "Required. The string that is converted to a native type value."
    }
  ],
  "zNesUZ": [
    {
      "type": 0,
      "value": "A retry policy applies to intermittent failures, characterized as HTTP status codes 408, 429, and 5xx, in addition to any connectivity exceptions. The default is an exponential interval policy set to retry 4 times."
    }
  ],
  "zTKAc9": [
    {
      "type": 0,
      "value": "Select Actions"
    }
  ],
  "zUgja+": [
    {
      "type": 0,
      "value": "Clear custom value"
    }
  ],
  "zUs2yb": [
    {
      "type": 0,
      "value": "Target schema node"
    }
  ],
  "zbtUQ/": [
    {
      "type": 0,
      "value": "(UTC+08:30) Pyongyang"
    }
  ],
  "zcZpHT": [
    {
      "type": 0,
      "value": "Converts a string, with optionally a locale and a format to a date"
    }
  ],
  "zggBvC": [
    {
      "type": 0,
      "value": "(UTC+03:00) Nairobi"
    }
  ],
  "ziYCiA": [
    {
      "type": 0,
      "value": "Summary"
    }
  ],
  "zjDJwP": [
    {
      "type": 0,
      "value": "Float"
    }
  ],
  "znGyyU": [
    {
      "type": 0,
      "value": "Adds an integer number of a specified unit of time to a string timestamp passed in"
    }
  ],
  "zxe9hh": [
    {
      "type": 0,
      "value": "Required. The number of minutes to add. Can be negative to subtract minutes."
    }
  ]
}<|MERGE_RESOLUTION|>--- conflicted
+++ resolved
@@ -3769,12 +3769,6 @@
       "value": "Zoom out"
     }
   ],
-  "ZCFMoe": [
-    {
-      "type": 0,
-      "value": "Body"
-    }
-  ],
   "Z9PWl/": [
     {
       "type": 0,
@@ -3797,6 +3791,12 @@
       "value": ")"
     }
   ],
+  "ZCFMoe": [
+    {
+      "type": 0,
+      "value": "Body"
+    }
+  ],
   "ZM1mRy": [
     {
       "type": 0,
@@ -4069,17 +4069,16 @@
       "value": "View Documentation"
     }
   ],
-<<<<<<< HEAD
+  "cP4UkW": [
+    {
+      "type": 0,
+      "value": "Retry Policy interval is invalid, must match ISO 8601 duration format"
+    }
+  ],
   "cR9RtV": [
     {
       "type": 0,
       "value": "Discard changes"
-=======
-  "cP4UkW": [
-    {
-      "type": 0,
-      "value": "Retry Policy interval is invalid, must match ISO 8601 duration format"
->>>>>>> 402093f3
     }
   ],
   "cT2MlP": [
