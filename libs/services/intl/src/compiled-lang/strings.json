{
  "+20fdv": [
    {
      "type": 0,
      "value": "Invalid properties {0} for authentication type {1}."
    }
  ],
  "+W9fkq": [
    {
      "type": 0,
      "value": "(UTC+08:00) Kuala Lumpur, Singapore"
    }
  ],
  "+dlOgj": [
    {
      "type": 0,
      "value": "(UTC-05:00) Haiti"
    }
  ],
  "+g+mch": [
    {
      "type": 0,
      "value": "Returns the body for a part in a multipart output of an action"
    }
  ],
  "+iMTt7": [
    {
      "type": 0,
      "value": "Check to select this connection"
    }
  ],
  "+lpuMl": [
    {
      "type": 0,
      "value": "Required. The value to return if the expression is 'false'."
    }
  ],
  "+xiT4Q": [
    {
      "type": 0,
      "value": "Pagination"
    }
  ],
  "/AtN16": [
    {
      "type": 0,
      "value": "(UTC+09:30) Darwin"
    }
  ],
  "/B2CTz": [
    {
      "type": 0,
      "value": "(UTC+08:00) Beijing, Chongqing, Hong Kong, Urumqi"
    }
  ],
  "/I/U8L": [
    {
      "type": 0,
      "value": "Body"
    }
  ],
  "/Igb36": [
    {
      "type": 0,
      "value": "(UTC+10:00) Brisbane"
    }
  ],
  "/NDLmg": [
    {
      "type": 0,
      "value": "Waiting"
    }
  ],
  "/QqADs": [
    {
      "type": 0,
      "value": "Returns the elements in the array starting at index Count"
    }
  ],
  "/ULFwg": [
    {
      "type": 0,
      "value": "Change connection"
    }
  ],
  "/VcZ9g": [
    {
      "type": 0,
      "value": "This connector has multiple versions, built-in and Azure-hosted. Use built-in for the best performance, connection-string authentication, and other features. Use Azure-hosted for other authentication options."
    }
  ],
  "/WW7If": [
    {
      "type": 0,
      "value": "True"
    }
  ],
  "/doURb": [
    {
      "type": 0,
      "value": "Convert the input to an array"
    }
  ],
  "/qchXQ": [
    {
      "type": 0,
      "value": "Required. The collection to join items from."
    }
  ],
  "/qu3zt": [
    {
      "type": 0,
      "value": "0"
    }
  ],
  "/rjP4U": [
    {
      "type": 0,
      "value": "(UTC) Coordinated Universal Time"
    }
  ],
  "/sMQhI": [
    {
      "type": 0,
      "value": "(UTC-05:00) Indiana (East)"
    }
  ],
  "/ut0u7": [
    {
      "type": 0,
      "value": "Returns the first Count elements from the array or string passed in"
    }
  ],
  "00xlpa": [
    {
      "type": 0,
      "value": "Shared"
    }
  ],
  "02vyBk": [
    {
      "type": 0,
      "value": "Trigger"
    }
  ],
  "07ZsoY": [
    {
      "type": 0,
      "value": "Returns the start of the hour to a string timestamp passed in"
    }
  ],
  "09B9CU": [
    {
      "type": 0,
      "value": "Returns the URL to invoke the trigger or action. Note: This function can only be used in an httpWebhook and apiConnectionWebhook, not in a manual, recurrence, http, or apiConnection."
    }
  ],
  "09oqLb": [
    {
      "type": 0,
      "value": "(UTC+04:00) Baku"
    }
  ],
  "0CvRZW": [
    {
      "type": 0,
      "value": "Save"
    }
  ],
  "0FzNJV": [
    {
      "type": 0,
      "value": "Required. The base64 encoded string."
    }
  ],
  "0GqNGo": [
    {
      "type": 0,
      "value": "Url decodes the input string"
    }
  ],
  "0JTHTZ": [
    {
      "type": 0,
      "value": "Show run menu"
    }
  ],
  "0KMjv6": [
    {
      "type": 0,
      "value": "Tracking"
    }
  ],
  "0R2D5l": [
    {
      "type": 0,
      "value": "Returns a binary representation of a URI encoded string"
    }
  ],
  "0Vzp0l": [
    {
      "type": 0,
      "value": "Collapse"
    }
  ],
  "0Wr7qp": [
    {
      "type": 0,
      "value": "Select a filter"
    }
  ],
  "0ZlNtf": [
    {
      "type": 0,
      "value": "Succeeded with retries"
    }
  ],
  "0hxr5j": [
    {
      "type": 0,
      "value": "(UTC-05:00) Chetumal"
    }
  ],
  "0i/6TR": [
    {
      "type": 0,
      "value": "Required. The string to convert to upper casing. If a character in the string does not have an uppercase equivalent, the character is included unchanged in the returned string."
    }
  ],
  "0meqK1": [
    {
      "type": 0,
      "value": "(UTC-05:00) Bogota, Lima, Quito, Rio Branco"
    }
  ],
  "0p+pJq": [
    {
      "type": 0,
      "value": "Returns the remainder after dividing the two numbers (modulo)"
    }
  ],
  "0qV0Qe": [
    {
      "type": 0,
      "value": "Required. The string that may contain the value."
    }
  ],
  "0uj1Li": [
    {
      "type": 0,
      "value": "Returns a binary representation of an input data URI string"
    }
  ],
  "0y5eia": [
    {
      "type": 0,
      "value": "More commands"
    }
  ],
  "1+Z8n9": [
    {
      "type": 0,
      "value": "Required. The data URI to convert to String representation."
    }
  ],
  "109OPL": [
    {
      "type": 0,
      "value": "Returns the port from a URI. If port is not specified, returns the default port for the protocol"
    }
  ],
  "14lYtE": [
    {
      "type": 0,
      "value": "18"
    }
  ],
  "1A1P5b": [
    {
      "type": 0,
      "value": "Comment"
    }
  ],
  "1D047X": [
    {
      "type": 0,
      "value": "Required. The value to convert to XML."
    }
  ],
  "1Fn5n+": [
    {
      "type": 0,
      "value": "Required. The URI encoded string."
    }
  ],
  "1NBvKu": [
    {
      "type": 0,
      "value": "Convert the parameter argument to a floating-point number"
    }
  ],
  "1Ogj/V": [
    {
      "type": 0,
      "value": "(UTC+02:00) Jerusalem"
    }
  ],
  "1R6Vaa": [
    {
      "offset": 0,
      "options": {
        "=0": {
          "value": [
            {
              "type": 0,
              "value": "no items matched."
            }
          ]
        },
        "one": {
          "value": [
            {
              "type": 7
            },
            {
              "type": 0,
              "value": " item matched."
            }
          ]
        },
        "other": {
          "value": [
            {
              "type": 7
            },
            {
              "type": 0,
              "value": " items matched."
            }
          ]
        }
      },
      "pluralType": "cardinal",
      "type": 6,
      "value": "count"
    }
  ],
  "1TE0e8": [
    {
      "type": 0,
      "value": "Required. The value to search the index of."
    }
  ],
  "1VRGCF": [
    {
      "type": 0,
      "value": "Specify one or more expressions which must be true for the trigger to fire."
    }
  ],
  "1X4U/1": [
    {
      "type": 0,
      "value": "Show code view"
    }
  ],
  "1ZDLZA": [
    {
      "type": 0,
      "value": "Learn more"
    }
  ],
  "1ZSzl6": [
    {
      "type": 0,
      "value": "Each run after configuration must have at least one status checked"
    }
  ],
  "1ejxkP": [
    {
      "type": 0,
      "value": "Secure Inputs"
    }
  ],
  "1htSs7": [
    {
      "type": 0,
      "value": "Off"
    }
  ],
  "1jhzOM": [
    {
      "type": 0,
      "value": "Required. The object to check if it is less than value being compared to."
    }
  ],
  "1nvvw1": [
    {
      "type": 0,
      "value": "Enter the value of the Authorization header"
    }
  ],
  "1uGBLP": [
    {
      "type": 0,
      "value": "5"
    }
  ],
  "1zgFh1": [
    {
      "type": 0,
      "value": "Dismiss"
    }
  ],
  "1zmMYu": [
    {
      "type": 0,
      "value": "(UTC-04:00) Caracas"
    }
  ],
  "23fENy": [
    {
      "type": 0,
      "value": "Returns a binary representation of a base 64 encoded string"
    }
  ],
  "23szE+": [
    {
      "type": 0,
      "value": "Required. The value to convert to data URI."
    }
  ],
  "23uZn1": [
    {
      "type": 0,
      "value": "Global search"
    }
  ],
  "2CXCOt": [
    {
      "type": 0,
      "value": "Select a file to upload"
    }
  ],
  "2Cdt4p": [
    {
      "type": 0,
      "value": "Enable split-on to start an instance of the workflow per item in the selected array. Each instance can also have a distinct tracking id."
    }
  ],
  "2K2fAj": [
    {
      "type": 0,
      "value": "End time"
    }
  ],
  "2NXYYu": [
    {
      "type": 0,
      "value": "Search"
    }
  ],
  "2NYPLt": [
    {
      "type": 0,
      "value": "(UTC-03:30) Newfoundland"
    }
  ],
  "2Noh96": [
    {
      "type": 0,
      "value": "17"
    }
  ],
  "2TMGk7": [
    {
      "type": 0,
      "value": "Managed identity"
    }
  ],
  "2ZfzaY": [
    {
      "type": 0,
      "value": "Select existing"
    }
  ],
  "2b1yD3": [
    {
      "type": 0,
      "value": "(UTC+12:00) Auckland, Wellington"
    }
  ],
  "2cVEMV": [
    {
      "type": 0,
      "value": "Returns a single value matching the key name from form-data or form-encoded action output"
    }
  ],
  "2gzGrJ": [
    {
      "type": 0,
      "value": "Required. The name of the action with a form-data or form-encoded response."
    }
  ],
  "2ri1Kf": [
    {
      "type": 0,
      "value": "(UTC+02:00) Damascus"
    }
  ],
  "2tTQ0A": [
    {
      "type": 0,
      "value": "On"
    }
  ],
  "2wJZkB": [
    {
      "type": 0,
      "value": "Empty add dynamic content button"
    }
  ],
  "2xhbE1": [
    {
      "type": 0,
      "value": "(UTC+11:00) Magadan"
    }
  ],
  "33+WHG": [
    {
      "type": 0,
      "value": "Identifier"
    }
  ],
  "36RiST": [
    {
      "type": 0,
      "value": "System-assigned managed identity"
    }
  ],
  "3BZnxY": [
    {
      "type": 0,
      "value": "Add dynamic content"
    }
  ],
  "3ERi+E": [
    {
      "type": 0,
      "value": "Terms of Service"
    }
  ],
  "3FoqCK": [
    {
      "type": 0,
      "value": "(UTC+04:00) Tbilisi"
    }
  ],
  "3GINhd": [
    {
      "type": 0,
      "value": "Triggers"
    }
  ],
  "3NhwIJ": [
    {
      "type": 0,
      "value": "Required. The separator."
    }
  ],
  "3O0i4j": [
    {
      "type": 0,
      "value": "There is no content available"
    }
  ],
  "3PgHCT": [
    {
      "type": 0,
      "value": "(UTC+02:00) Chisinau"
    }
  ],
  "3QXY3z": [
    {
      "type": 0,
      "value": "Replacing an existing schema with an incompatible schema might create errors in your map."
    }
  ],
  "3TD2V5": [
    {
      "type": 0,
      "value": "(UTC+06:00) Dhaka"
    }
  ],
  "3Y8a6G": [
    {
      "type": 0,
      "value": "Required parameters "
    },
    {
      "type": 1,
      "value": "parameters"
    },
    {
      "type": 0,
      "value": " not set or invalid"
    }
  ],
  "3afjx+": [
    {
      "type": 0,
      "value": "(UTC+09:00) Chita"
    }
  ],
  "3ewBbk": [
    {
      "type": 0,
      "value": "The entered identity is not associated with this Logic App."
    }
  ],
  "3jlz+B": [
    {
      "type": 0,
      "value": "(UTC+03:30) Tehran"
    }
  ],
  "3jwMBm": [
    {
      "type": 0,
      "value": "Invalid json format. Missing beginning "
    },
    {
      "type": 1,
      "value": "openingBracket"
    },
    {
      "type": 0,
      "value": " or ending "
    },
    {
      "type": 1,
      "value": "closingBracket"
    },
    {
      "type": 0,
      "value": "."
    }
  ],
  "3kI7xF": [
    {
      "type": 0,
      "value": "Faulted"
    }
  ],
  "3qG1VT": [
    {
      "type": 0,
      "value": "Tracked Properties"
    }
  ],
  "3rzrWf": [
    {
      "type": 0,
      "value": "Required. The object to remove the property from."
    }
  ],
  "3vCCY7": [
    {
      "type": 0,
      "value": "Required. The number of a specified time unit to subtract."
    }
  ],
  "3vqfeV": [
    {
      "type": 0,
      "value": "3"
    }
  ],
  "4/kJ8D": [
    {
      "type": 0,
      "value": "(UTC+04:00) Yerevan"
    }
  ],
  "438H98": [
    {
      "type": 0,
      "value": "Discard changes"
    }
  ],
  "45ubha": [
    {
      "type": 0,
      "value": "Authentication"
    }
  ],
  "47kOXr": [
    {
      "type": 0,
      "value": "Required. The lowest integer that can be returned."
    }
  ],
  "4BrA0z": [
    {
      "type": 0,
      "value": "Required. The number of days to add. Can be negative to subtract days."
    }
  ],
  "4Q7WzU": [
    {
      "type": 0,
      "value": "Add a new connection"
    }
  ],
  "4XdZNj": [
    {
      "type": 0,
      "value": "(UTC+01:00) West Central Africa"
    }
  ],
  "4YKQAF": [
    {
      "type": 0,
      "value": "Required. The unit of time specified in the interval."
    }
  ],
  "4c0uPQ": [
    {
      "type": 0,
      "value": "Required. The name of the parameter whose values you want."
    }
  ],
  "4cVuMw": [
    {
      "type": 0,
      "value": "Comments can only be added while editing the inputs of a step."
    }
  ],
  "4j2MEv": [
    {
      "type": 0,
      "value": "Toggle Minimap"
    }
  ],
  "4pm5yw": [
    {
      "type": 0,
      "value": "Button to add dynamic content if TokenPicker is hidden"
    }
  ],
  "4vcnOA": [
    {
      "type": 0,
      "value": "Returns the minimum value in the input array of numbers"
    }
  ],
  "4vmGh0": [
    {
      "type": 0,
      "value": "Service request ID"
    }
  ],
  "4wavwk": [
    {
      "type": 0,
      "value": "Tour/Tutorial"
    }
  ],
  "4wjJs0": [
    {
      "type": 0,
      "value": "14"
    }
  ],
  "4yC+4g": [
    {
      "type": 0,
      "value": "Action Type"
    }
  ],
  "5J7j9k": [
    {
      "type": 0,
      "value": "Required. The XPath expression to evaluate."
    }
  ],
  "5P8UWJ": [
    {
      "type": 0,
      "value": "Select a source schema"
    }
  ],
  "5SAQOb": [
    {
      "type": 0,
      "value": "Authority"
    }
  ],
  "5aa76N": [
    {
      "type": 0,
      "value": "Returns the first element in the array or string passed in"
    }
  ],
  "5b0sKi": [
    {
      "type": 0,
      "value": "Returns true if an object, array, or string is empty"
    }
  ],
  "5cPiWA": [
    {
      "type": 0,
      "value": "Required. The name of the loop whose item you want."
    }
  ],
  "5qzZMo": [
    {
      "type": 0,
      "value": "Loading..."
    }
  ],
  "5rkegy": [
    {
      "type": 0,
      "value": "Delete Parameter"
    }
  ],
  "6+RwRp": [
    {
      "type": 0,
      "value": "Hybrid Connector"
    }
  ],
  "63/zYN": [
    {
      "type": 0,
      "value": "Required. The object to check if it is greater than value being compared to."
    }
  ],
  "65FlWi": [
    {
      "type": 0,
      "value": "(UTC+08:45) Eucla"
    }
  ],
  "6Ld/c8": [
    {
      "type": 0,
      "value": "Select a target schema"
    }
  ],
  "6OSgRP": [
    {
      "type": 0,
      "value": "Test map"
    }
  ],
  "6PdOcy": [
    {
      "type": 0,
      "value": "Cancel"
    }
  ],
  "6XR3FS": [
    {
      "type": 0,
      "value": "(UTC+09:30) Adelaide"
    }
  ],
  "6jiO7t": [
    {
      "type": 0,
      "value": "Show run"
    }
  ],
  "6jsWn/": [
    {
      "type": 0,
      "value": "Required. The collection to search within."
    }
  ],
  "6kSpHL": [
    {
      "type": 0,
      "value": "Required. The name of the action with a multipart response."
    }
  ],
  "6lLsi+": [
    {
      "type": 0,
      "value": "This step will be removed from the Logic App."
    }
  ],
  "6oqk+A": [
    {
      "type": 0,
      "value": "Previous"
    }
  ],
  "6pd1bE": [
    {
      "type": 0,
      "value": "(UTC-07:00) Arizona"
    }
  ],
  "6qkBwz": [
    {
      "type": 0,
      "value": "Required. The number to multiply Multiplicand 2 with."
    }
  ],
  "7GSk99": [
    {
      "type": 0,
      "value": "OK"
    }
  ],
  "7KxCGX": [
    {
      "type": 0,
      "value": "(UTC+10:30) Lord Howe Island"
    }
  ],
  "7LmpNN": [
    {
      "type": 0,
      "value": "Parameter \""
    },
    {
      "type": 1,
      "value": "parameterName"
    },
    {
      "type": 0,
      "value": "\" cannot be found for this operation"
    }
  ],
  "7QymrD": [
    {
      "type": 0,
      "value": "Required. The string from which the substring is taken."
    }
  ],
  "7ZR1xr": [
    {
      "type": 0,
      "value": "Add an action"
    }
  ],
  "7aJqIH": [
    {
      "type": 0,
      "value": "Optional. The locale to be used when formatting (defaults to 'en-us')."
    }
  ],
  "7k9jXx": [
    {
      "type": 0,
      "value": "Status code"
    }
  ],
  "7lnElz": [
    {
      "type": 0,
      "value": "Returns the number of ticks (100 nanoseconds interval) since 1 January 0001 00:00:00 UT of a string timestamp"
    }
  ],
  "7lvqST": [
    {
      "type": 0,
      "value": "Invalid"
    }
  ],
  "7yEdSt": [
    {
      "type": 0,
      "value": "Show more"
    }
  ],
  "7yFLpB": [
    {
      "type": 0,
      "value": "Copy URL"
    }
  ],
  "7zzPsK": [
    {
      "type": 0,
      "value": "Required. The string that may contain the value."
    }
  ],
  "84D91Y": [
    {
      "type": 0,
      "value": "Pfx"
    }
  ],
  "89FJnl": [
    {
      "type": 0,
      "value": "Invalid property {0} for authentication type {1}."
    }
  ],
  "8BoVtZ": [
    {
      "type": 0,
      "value": "Error executing the api - "
    },
    {
      "type": 1,
      "value": "url"
    }
  ],
  "8CWFEh": [
    {
      "type": 0,
      "value": "Required. The value to return if the expression is 'true'."
    }
  ],
  "8DFwxH": [
    {
      "type": 0,
      "value": "Returns a formatted number string"
    }
  ],
  "8FjOSh": [
    {
      "type": 0,
      "value": "Required. The object to check if it is greater or equal to the comparing object."
    }
  ],
  "8JEHiY": [
    {
      "type": 0,
      "value": "Saturday"
    }
  ],
  "8L+oIz": [
    {
      "type": 0,
      "value": "Cannot render designer due to multiple triggers in definition."
    }
  ],
  "8ND+Yc": [
    {
      "type": 0,
      "value": "Please enable managed identity for the logic app."
    }
  ],
  "8U0KPg": [
    {
      "type": 0,
      "value": "Required. The string to be URI encoded."
    }
  ],
  "8UfIAk": [
    {
      "type": 0,
      "value": "Enter secret as plain text or use a secure parameter"
    }
  ],
  "8Y5xpK": [
    {
      "type": 0,
      "value": "Thursday"
    }
  ],
  "8baaNC": [
    {
      "type": 0,
      "value": "Unsupported Token Type: "
    },
    {
      "type": 1,
      "value": "expressions"
    }
  ],
  "8j+a0n": [
    {
      "type": 0,
      "value": "With the asynchronous pattern, if the remote server indicates that the request is accepted for processing with a 202 (Accepted) response, the Logic Apps engine will keep polling the URL specified in the response's location header until reaching a terminal state."
    }
  ],
  "8pPivj": [
    {
      "type": 0,
      "value": "(UTC+11:00) Norfolk Island"
    }
  ],
  "8ubEPi": [
    {
      "type": 0,
      "value": "Request Options"
    }
  ],
  "8wlfdo": [
    {
      "type": 0,
      "value": "Suppress workflow headers on response"
    }
  ],
  "8wr0zO": [
    {
      "type": 0,
      "value": "Adds an integer number of days to a string timestamp passed in"
    }
  ],
  "9/UeTh": [
    {
      "type": 0,
      "value": "Returns a single array or object that has common elements between arrays or objects passed in"
    }
  ],
  "9/vdrb": [
    {
      "type": 0,
      "value": "(UTC+07:00) Hovd"
    }
  ],
  "90Q7Pw": [
    {
      "type": 0,
      "value": "Value"
    }
  ],
  "93svjx": [
    {
      "type": 0,
      "value": "User identity is not supported when Logic App has system assigned managed identity enabled."
    }
  ],
  "949s+r": [
    {
      "type": 0,
      "value": "(UTC+08:00) Ulaanbaatar"
    }
  ],
  "99vsJy": [
    {
      "type": 0,
      "value": "Connector"
    }
  ],
  "9EmN2M": [
    {
      "type": 0,
      "value": "Cancel"
    }
  ],
  "9IDWMU": [
    {
      "type": 0,
      "value": "Close"
    }
  ],
  "9JuvQ4": [
    {
      "type": 0,
      "value": "Returns a data URI of a value"
    }
  ],
  "9Jv3+1": [
    {
      "type": 0,
      "value": "Returns an object with an additional property value pair"
    }
  ],
  "9SuA/E": [
    {
      "type": 0,
      "value": "12"
    }
  ],
  "9djnqI": [
    {
      "type": 0,
      "value": "Returns the result from adding the two numbers"
    }
  ],
  "9pdXmX": [
    {
      "type": 0,
      "value": "(UTC+01:00) Amsterdam, Berlin, Bern, Rome, Stockholm, Vienna"
    }
  ],
  "9pl7QP": [
    {
      "type": 0,
      "value": "(UTC-04:00) Atlantic Time (Canada)"
    }
  ],
  "9u/Ae3": [
    {
      "type": 0,
      "value": "Returns true if both parameters are true"
    }
  ],
  "ADM1Z8": [
    {
      "type": 0,
      "value": "Authentication Type"
    }
  ],
  "AHB418": [
    {
      "type": 0,
      "value": "Filter Actions"
    }
  ],
  "AIL7WX": [
    {
      "type": 0,
      "value": "(UTC+02:00) Gaza, Hebron"
    }
  ],
  "ALImBL": [
    {
      "type": 0,
      "value": "(UTC+00:00) Monrovia, Reykjavik"
    }
  ],
  "ANbEeQ": [
    {
      "type": 0,
      "value": "Required. The name of the action whose values you want."
    }
  ],
  "AO6T9u": [
    {
      "type": 0,
      "value": "Done"
    }
  ],
  "AYaqW/": [
    {
      "type": 0,
      "value": "(UTC+06:30) Yangon (Rangoon)"
    }
  ],
  "AgrMqq": [
    {
      "type": 0,
      "value": "Type of {0} is {1}."
    }
  ],
  "Amz9+m": [
    {
      "type": 0,
      "value": "Enter audience"
    }
  ],
  "AnX5yC": [
    {
      "type": 0,
      "value": "Username"
    }
  ],
  "ArTh0/": [
    {
      "type": 0,
      "value": "Required. The string to encode into base64 representation."
    }
  ],
  "B/JzwK": [
    {
      "offset": 0,
      "options": {
        "=0": {
          "value": [
            {
              "type": 0,
              "value": "0 Actions"
            }
          ]
        },
        "one": {
          "value": [
            {
              "type": 7
            },
            {
              "type": 0,
              "value": " Action"
            }
          ]
        },
        "other": {
          "value": [
            {
              "type": 7
            },
            {
              "type": 0,
              "value": " Actions"
            }
          ]
        }
      },
      "pluralType": "cardinal",
      "type": 6,
      "value": "actionCount"
    }
  ],
  "B2s0iG": [
    {
      "type": 0,
      "value": "Required. The index of the part to retrieve."
    }
  ],
  "B59BCg": [
    {
      "type": 0,
      "value": "No dynamic content available"
    }
  ],
  "BAgRzO": [
    {
      "type": 0,
      "value": "(UTC-08:00) Coordinated Universal Time-08"
    }
  ],
  "BBD8Em": [
    {
      "type": 0,
      "value": "Key"
    }
  ],
  "BCAnZP": [
    {
      "type": 0,
      "value": "Either a single format specifier character or a custom format pattern that indicates how to format the value of this timestamp. If format is not provided, the ISO 8601 format ('o') is used."
    }
  ],
  "BHe7qY": [
    {
      "type": 0,
      "value": "Required. The URI encoded string."
    }
  ],
  "BKL0ZG": [
    {
      "type": 0,
      "value": "Start time"
    }
  ],
  "BQCPY7": [
    {
      "type": 0,
      "value": "Required. The string to decode the URL-unsafe characters from."
    }
  ],
  "BQSRV0": [
    {
      "type": 0,
      "value": "Enter password as plain text or use a secure parameter"
    }
  ],
  "BSHFiw": [
    {
      "type": 0,
      "value": "(UTC+08:00) Perth"
    }
  ],
  "BVOUxP": [
    {
      "type": 0,
      "value": "(UTC-05:00) Havana"
    }
  ],
  "Bn8iTS": [
    {
      "type": 0,
      "value": "State type:"
    }
  ],
  "BoMvF2": [
    {
      "type": 0,
      "value": "Collapse"
    }
  ],
  "BuYrD3": [
    {
      "type": 0,
      "value": "A single format specifier that indicates how to format the value of this Guid."
    }
  ],
  "BxITRH": [
    {
      "type": 0,
      "value": "Required. The object to check if it is greater than comparing object."
    }
  ],
  "C4NQ1J": [
    {
      "type": 0,
      "value": "Retrieve items to meet the specified threshold by following the continuation token. Due to connector's page size, the number returned may exceed the threshold."
    }
  ],
  "CG772M": [
    {
      "type": 0,
      "value": "Connection required"
    }
  ],
  "Ciol6I": [
    {
      "type": 0,
      "value": "Output"
    }
  ],
  "CkfIxl": [
    {
      "type": 0,
      "value": "Source node removed from view."
    }
  ],
  "CsPY74": [
    {
      "type": 0,
      "value": "Credential Type"
    }
  ],
  "Cy9qeQ": [
    {
      "type": 0,
      "value": "(UTC+02:00) Helsinki, Kyiv, Riga, Sofia, Tallinn, Vilnius"
    }
  ],
  "D+Ptnq": [
    {
      "type": 0,
      "value": "Returns the path and query from a URI"
    }
  ],
  "D1lgsT": [
    {
      "type": 0,
      "value": "Required. The string from which to remove leading and trailing whitespace."
    }
  ],
  "D5FIKL": [
    {
      "type": 0,
      "value": "Paste from sample"
    }
  ],
  "DDIIAQ": [
    {
      "type": 0,
      "value": "Node"
    }
  ],
  "DGMwU4": [
    {
      "type": 0,
      "value": "Use sample payload to generate schema"
    }
  ],
  "DWsh56": [
    {
      "type": 0,
      "value": "Enter client ID"
    }
  ],
  "DZZ3fj": [
    {
      "type": 0,
      "value": "Duration"
    }
  ],
  "DfS13/": [
    {
      "type": 0,
      "value": "(UTC-10:00) Aleutian Islands"
    }
  ],
  "DsPDVB": [
    {
      "type": 0,
      "value": "Trigger condition cannot be empty"
    }
  ],
  "DuXV2M": [
    {
      "type": 0,
      "value": "(UTC-01:00) Azores"
    }
  ],
  "DyYcJZ": [
    {
      "type": 0,
      "value": "Run After"
    }
  ],
  "DysO/Q": [
    {
      "type": 0,
      "value": "Ctrl + Y"
    }
  ],
  "E+HsWF": [
    {
      "type": 0,
      "value": "Signing in..."
    }
  ],
  "E9OS+9": [
    {
      "type": 0,
      "value": "(UTC-09:00) Coordinated Universal Time-09"
    }
  ],
  "ECZC6Y": [
    {
      "type": 0,
      "value": "Converts the parameter to a decimal number"
    }
  ],
  "ERAWZA": [
    {
      "type": 0,
      "value": "Response"
    }
  ],
<<<<<<< HEAD
  "ERVorY": [
    {
      "type": 0,
      "value": "Make Group"
=======
  "EV9iRu": [
    {
      "type": 0,
      "value": "Failed to save."
>>>>>>> e1d4b999
    }
  ],
  "EYqGxA": [
    {
      "type": 0,
      "value": "(UTC+02:00) Athens, Bucharest"
    }
  ],
  "EZz5q7": [
    {
      "type": 0,
      "value": "Required. The index of where to start extracting the substring."
    }
  ],
  "EdzoIs": [
    {
      "type": 0,
      "value": "1"
    }
  ],
  "EiRMD4": [
    {
      "type": 0,
      "value": "Sign in to create a connection to "
    },
    {
      "type": 1,
      "value": "connectorDisplayName"
    },
    {
      "type": 0,
      "value": "."
    }
  ],
  "EjXdAm": [
    {
      "type": 0,
      "value": "Password"
    }
  ],
  "Eqgm4v": [
    {
      "type": 0,
      "value": "(UTC-05:00) Eastern Time (US & Canada)"
    }
  ],
  "ExaACE": [
    {
      "type": 0,
      "value": "Connection display name"
    }
  ],
  "F3IDl8": [
    {
      "type": 0,
      "value": "Required. The number of a specified time unit to add."
    }
  ],
  "F489Vg": [
    {
      "type": 0,
      "value": "(UTC+08:00) Irkutsk"
    }
  ],
  "FDF4Qb": [
    {
      "type": 0,
      "value": "Returns a parameter value that is defined in the definition"
    }
  ],
  "FDWfqM": [
    {
      "type": 0,
      "value": "Secure Outputs"
    }
  ],
  "FGS2fS": [
    {
      "type": 0,
      "value": "has failed"
    }
  ],
  "FHsP9y": [
    {
      "type": 0,
      "value": "(UTC+05:45) Kathmandu"
    }
  ],
  "FIT7i0": [
    {
      "type": 0,
      "value": "20"
    }
  ],
  "FN5zHQ": [
    {
      "type": 0,
      "value": "Returns a section of a string defined by the start index and the end index"
    }
  ],
  "FNbA9+": [
    {
      "type": 0,
      "value": "Expand"
    }
  ],
  "FS+/Tb": [
    {
      "type": 0,
      "value": "Returns the body for a part in a multipart output of the trigger"
    }
  ],
  "FUhNu4": [
    {
      "type": 0,
      "value": "Split On"
    }
  ],
  "FUuFlC": [
    {
      "type": 0,
      "value": "Default"
    }
  ],
  "FVavKy": [
    {
      "type": 0,
      "value": "Returns the start of the day to a string timestamp passed in"
    }
  ],
  "FXC0Zi": [
    {
      "type": 0,
      "value": "(UTC+03:00) Baghdad"
    }
  ],
  "FXLR5M": [
    {
      "offset": 0,
      "options": {
        "one": {
          "value": [
            {
              "type": 7
            },
            {
              "type": 0,
              "value": " hour"
            }
          ]
        },
        "other": {
          "value": [
            {
              "type": 7
            },
            {
              "type": 0,
              "value": " hours"
            }
          ]
        }
      },
      "pluralType": "cardinal",
      "type": 6,
      "value": "hours"
    }
  ],
  "FemgEF": [
    {
      "type": 0,
      "value": "Cancel"
    }
  ],
  "Fgq3Db": [
    {
      "type": 0,
      "value": "Required. The collection to take the last object from."
    }
  ],
  "Fh2HDb": [
    {
      "type": 0,
      "value": "Returns the first index of a value within a string (case-insensitive, invariant culture)"
    }
  ],
  "FiyQjU": [
    {
      "type": 0,
      "value": "2"
    }
  ],
  "FslNgF": [
    {
      "type": 0,
      "value": "Status"
    }
  ],
  "FuXqJI": [
    {
      "type": 0,
      "value": "Update target schema"
    }
  ],
  "G/CC5/": [
    {
      "type": 0,
      "value": "Invalid split on format in {splitOn}."
    }
  ],
  "G0XYrd": [
    {
      "type": 0,
      "value": "Required. The string that may contain the value."
    }
  ],
  "GAY7b8": [
    {
      "type": 0,
      "value": "Returns the query from a URI"
    }
  ],
  "GDUGlm": [
    {
      "type": 0,
      "value": "Enter authority"
    }
  ],
  "GLd3MU": [
    {
      "type": 0,
      "value": "Required. The object to find inside the Within collection."
    }
  ],
  "GYvF54": [
    {
      "type": 0,
      "value": "Referencing functions"
    }
  ],
  "GcG0qf": [
    {
      "type": 0,
      "value": "Returns true if the parameters are false"
    }
  ],
<<<<<<< HEAD
  "GdGm4T": [
    {
      "type": 0,
      "value": "More commands"
    }
  ],
  "GdnEhu": [
    {
      "type": 0,
      "value": "Upload or select a source schema to be used for your map."
    }
  ],
=======
>>>>>>> e1d4b999
  "Gi72X5": [
    {
      "type": 0,
      "value": "See Less"
    }
  ],
  "Gmya+V": [
    {
      "type": 0,
      "value": "Not available"
    }
  ],
  "GreYWQ": [
    {
      "type": 0,
      "value": "Enter parameter name."
    }
  ],
  "GtDOFg": [
    {
      "type": 0,
      "value": "Cancel the selection"
    }
  ],
  "GzQQqH": [
    {
      "type": 0,
      "value": "Array"
    }
  ],
  "H17jEE": [
    {
      "type": 0,
      "value": "URI parsing functions"
    }
  ],
  "H1wnHr": [
    {
      "type": 0,
      "value": "Required. The string to slice."
    }
  ],
  "H7t3Pm": [
    {
      "type": 0,
      "value": "Target schema will be replaced and you will not be able to go back to previous changes. Do you want to proceed to change target schema?"
    }
  ],
  "H8bEUn": [
    {
      "type": 0,
      "value": "Required. The number that Subtrahend is removed from."
    }
  ],
  "HDqP2g": [
    {
      "type": 0,
      "value": "Required. The key name of the form data value to return."
    }
  ],
  "HJIZrG": [
    {
      "type": 0,
      "value": "More diagnostic information: x-ms-client-request-id is {clientRequestId}."
    }
  ],
  "HQ8/tk": [
    {
      "type": 0,
      "value": "Button to add dynamic content if TokenPicker is shown"
    }
  ],
  "HXLutF": [
    {
      "type": 0,
      "value": "Key"
    }
  ],
  "HfrUId": [
    {
      "type": 0,
      "value": "Please select a card to see the content"
    }
  ],
  "HsO1Rd": [
    {
      "type": 1,
      "value": "addIcon"
    },
    {
      "type": 0,
      "value": " Install Gateway"
    }
  ],
  "HzS2gJ": [
    {
      "type": 0,
      "value": "Dynamic content not supported as properties in authentication."
    }
  ],
  "IA+Ogm": [
    {
      "type": 0,
      "value": "22"
    }
  ],
  "IPbBB2": [
    {
      "type": 0,
      "value": "(UTC+12:00) Fiji"
    }
  ],
  "IQyOth": [
    {
      "type": 0,
      "value": "If available, dynamic content is automatically generated from the connectors and actions you choose for your flow."
    }
  ],
  "IUE/lQ": [
    {
      "type": 0,
      "value": "(UTC-01:00) Cabo Verde Is."
    }
  ],
  "IW2MjQ": [
    {
      "type": 0,
      "value": "Converts a string timestamp passed in from a UTC to a target time zone"
    }
  ],
  "Ie4sUt": [
    {
      "type": 0,
      "value": "Configure"
    }
  ],
  "IgNz8Y": [
    {
      "type": 0,
      "value": "Action"
    }
  ],
  "IjZFjQ": [
    {
      "type": 0,
      "value": "(UTC+07:00) Barnaul, Gorno-Altaysk"
    }
  ],
  "IlY1Lj": [
    {
      "type": 0,
      "value": "Return to browse"
    }
  ],
  "IooQu1": [
    {
      "type": 0,
      "value": "Advanced options"
    }
  ],
  "Ip7Iax": [
    {
      "type": 0,
      "value": "Returns the index of the n-th occurrence of a value within a string (case-insensitive, invariant culture)"
    }
  ],
  "IpVwYT": [
    {
      "type": 0,
      "value": "Returns the first non-null object in the arguments passed in"
    }
  ],
  "J/Kz1j": [
    {
      "type": 0,
      "value": "Asynchronous Pattern"
    }
  ],
  "J5/7vN": [
    {
      "type": 0,
      "value": "Converts a string to lowercase using the casing rules of the invariant culture"
    }
  ],
  "J55HA9": [
    {
      "type": 0,
      "value": "Invalid operation. Number of items: "
    },
    {
      "type": 1,
      "value": "length"
    },
    {
      "type": 0,
      "value": "."
    }
  ],
  "JErLDT": [
    {
      "type": 0,
      "value": "Delete"
    }
  ],
  "JNQHws": [
    {
      "type": 0,
      "value": "Required. A string that contains the time."
    }
  ],
  "JSfWJ0": [
    {
      "type": 0,
      "value": "Required. The value that is converted to a boolean."
    }
  ],
  "JWl/LD": [
    {
      "type": 0,
      "value": "Add new item"
    }
  ],
  "Jaz3EC": [
    {
      "type": 0,
      "value": "Converts a string timestamp passed in from a source time zone to a target time zone"
    }
  ],
  "JbgTET": [
    {
      "type": 0,
      "value": "Method"
    }
  ],
  "Ji6663": [
    {
      "type": 0,
      "value": "Returns true if a dictionary contains a key, if an array contains a value, or if a string contains a substring"
    }
  ],
  "JjTfC7": [
    {
      "type": 0,
      "value": "Required. The number to be formatted."
    }
  ],
  "JnlcZQ": [
    {
      "type": 0,
      "value": "Name:"
    }
  ],
  "JpthWY": [
    {
      "type": 0,
      "value": "(UTC-03:00) Montevideo"
    }
  ],
  "Jq2Y/o": [
    {
      "type": 0,
      "value": "Required. The numeric format string."
    }
  ],
  "JzqgNM": [
    {
      "type": 0,
      "value": "Set the tracking id for the run. For split-on this tracking id is for the initiating request."
    }
  ],
  "K50znc": [
    {
      "type": 0,
      "value": "Required. The object to add a new property to."
    }
  ],
  "K90YEU": [
    {
      "type": 0,
      "value": "Returns a subset of characters from a string"
    }
  ],
  "KX1poC": [
    {
      "offset": 0,
      "options": {
        "=0": {
          "value": [
            {
              "type": 0,
              "value": "0 Cases"
            }
          ]
        },
        "one": {
          "value": [
            {
              "type": 7
            },
            {
              "type": 0,
              "value": " Case"
            }
          ]
        },
        "other": {
          "value": [
            {
              "type": 7
            },
            {
              "type": 0,
              "value": " Cases"
            }
          ]
        }
      },
      "pluralType": "cardinal",
      "type": 6,
      "value": "actionCount"
    }
  ],
  "Khc8lS": [
    {
      "type": 0,
      "value": "(UTC-09:30) Marquesas Islands"
    }
  ],
  "KlvTze": [
    {
      "type": 0,
      "value": "(UTC+05:30) Sri Jayawardenepura"
    }
  ],
  "KoBDbT": [
    {
      "type": 0,
      "value": "(UTC-02:00) Coordinated Universal Time-02"
    }
  ],
  "Kw3bWO": [
    {
      "type": 0,
      "value": "(UTC+02:00) Istanbul"
    }
  ],
  "L+PY+j": [
    {
      "type": 0,
      "value": "Required. The number of objects to take from the Collection. Must be a positive integer."
    }
  ],
  "L0UAzs": [
    {
      "type": 0,
      "value": "Returns the day of week component of a string timestamp"
    }
  ],
  "L4RJF0": [
    {
      "type": 0,
      "value": "There are no results for your search"
    }
  ],
  "LBbhCu": [
    {
      "type": 0,
      "value": "Delete Workflow Graph"
    }
  ],
  "LJmfmK": [
    {
      "type": 0,
      "value": "See More"
    }
  ],
  "LMB8am": [
    {
      "type": 0,
      "value": "Creating..."
    }
  ],
  "LOwePI": [
    {
      "type": 0,
      "value": "Invalid type on split on value {splitOn}, split on not in array."
    }
  ],
  "LS8rfZ": [
    {
      "type": 0,
      "value": "Returns the scheme from a URI"
    }
  ],
  "LZm3ze": [
    {
      "type": 0,
      "value": "Add a parallel branch"
    }
  ],
  "Lft/is": [
    {
      "type": 0,
      "value": "Add new"
    }
  ],
  "Li6x/B": [
    {
      "type": 0,
      "value": "Missing required properties {0} for authentication type {1}"
    }
  ],
  "LlYz9c": [
    {
      "type": 0,
      "value": "See more"
    }
  ],
  "LoGUT3": [
    {
      "type": 0,
      "value": "When used inside for-each loop, this function returns the current item of the specified loop."
    }
  ],
  "LpPNAD": [
    {
      "type": 0,
      "value": "Add"
    }
  ],
  "Lub7NN": [
    {
      "type": 0,
      "value": "Required. The expressions that may be true."
    }
  ],
  "LvpxiA": [
    {
      "type": 0,
      "value": "Gateway"
    }
  ],
  "Lwe7tQ": [
    {
      "type": 0,
      "value": "(UTC+00:00) Dublin, Edinburgh, Lisbon, London"
    }
  ],
  "M0HMjE": [
    {
      "type": 0,
      "value": "Add a comment"
    }
  ],
  "M0xrm+": [
    {
      "type": 0,
      "value": "Code view"
    }
  ],
  "M48CGd": [
    {
      "type": 0,
      "value": "(UTC+11:00) Solomon Is., New Caledonia"
    }
  ],
  "M4H0gh": [
    {
      "type": 0,
      "value": "Remove"
    }
  ],
  "M6U2LE": [
    {
      "type": 0,
      "value": "The parameters will be saved when the workflow is saved. You can edit it here before save or edit it in the parameter page after save."
    }
  ],
  "M8Aqm4": [
    {
      "type": 0,
      "value": "Optional. The name of the scoped action where you want the inputs and outputs from the top-level actions inside that scope."
    }
  ],
  "M9Zj10": [
    {
      "type": 0,
      "value": "No results found for: "
    },
    {
      "type": 1,
      "value": "searchTerm"
    }
  ],
  "M9mzP6": [
    {
      "type": 0,
      "value": "Required. The number to add to Summand 2."
    }
  ],
  "MCQODe": [
    {
      "type": 0,
      "value": "Secure outputs of the operation and references of output properties."
    }
  ],
  "MDbmMw": [
    {
      "type": 0,
      "value": "Required. The collections to evaluate. An object must be in all collections passed in to appear in the result."
    }
  ],
  "MKTdNk": [
    {
      "type": 0,
      "value": "Required. The data URI to convert to binary representation."
    }
  ],
  "MLCQzX": [
    {
      "type": 0,
      "value": "Managed identity"
    }
  ],
  "MTR4Vg": [
    {
      "type": 0,
      "value": "Returns the current timestamp as a string"
    }
  ],
  "MYgKHu": [
    {
      "type": 0,
      "value": "Actions"
    }
  ],
  "Mb+Eaq": [
    {
      "type": 0,
      "value": "Bool"
    }
  ],
  "Mb/Vp8": [
    {
      "type": 0,
      "value": "Next failed"
    }
  ],
  "MmBfD1": [
    {
      "type": 0,
      "value": "Unexpected error"
    }
  ],
  "MnThTq": [
    {
      "type": 0,
      "value": "Insert function"
    }
  ],
  "N0pS6Y": [
    {
      "type": 0,
      "value": "Target schema"
    }
  ],
  "N2CF0J": [
    {
      "type": 0,
      "value": "Required. The key name of the form data values to return."
    }
  ],
  "NPUFgH": [
    {
      "type": 0,
      "value": "Status"
    }
  ],
  "NeyUAh": [
    {
      "type": 0,
      "value": "(UTC-03:00) City of Buenos Aires"
    }
  ],
  "NkUgXU": [
    {
      "type": 0,
      "value": "(UTC+03:00) Minsk"
    }
  ],
  "NnD8gF": [
    {
      "type": 0,
      "value": "Invalid operation path input value. Path value - "
    },
    {
      "type": 1,
      "value": "pathValue"
    },
    {
      "type": 0,
      "value": " Path template - "
    },
    {
      "type": 1,
      "value": "pathTemplate"
    }
  ],
  "No6CS+": [
    {
      "type": 0,
      "value": "Enter tenant"
    }
  ],
  "NoXs0l": [
    {
      "type": 0,
      "value": "Please select an identity"
    }
  ],
  "NtY1mD": [
    {
      "type": 0,
      "value": "Remove all references to node ' "
    },
    {
      "type": 1,
      "value": "nodeName"
    },
    {
      "type": 0,
      "value": " ' before you remove the node."
    }
  ],
  "NvANon": [
    {
      "type": 0,
      "value": "(UTC-09:00) Alaska"
    }
  ],
  "NvJDn/": [
    {
      "type": 0,
      "value": "Tuesday"
    }
  ],
  "NvmZVi": [
    {
      "type": 0,
      "value": "Runtime"
    }
  ],
  "O+8vRv": [
    {
      "type": 0,
      "value": "Returns a binary representation of a value"
    }
  ],
  "O36+wl": [
    {
      "type": 0,
      "value": "Edit Parameter"
    }
  ],
  "O9ZExg": [
    {
      "type": 0,
      "value": "OK"
    }
  ],
  "OD8igU": [
    {
      "type": 0,
      "value": "Required. A string that contains the time zone name of the source time zone. See https://msdn.microsoft.com/en-us/library/gg154758.aspx for details."
    }
  ],
  "OEEuUu": [
    {
      "type": 0,
      "value": "Secret"
    }
  ],
  "OFKZzQ": [
    {
      "type": 0,
      "value": "Operation options:"
    }
  ],
  "OGUVGd": [
    {
      "type": 0,
      "value": "(UTC+11:00) Bougainville Island"
    }
  ],
  "OH94j3": [
    {
      "type": 0,
      "value": "Missing required property {0} for authentication type {1}"
    }
  ],
  "OH9xlX": [
    {
      "type": 0,
      "value": "10"
    }
  ],
  "OKszbi": [
    {
      "type": 0,
      "value": "Connection Name"
    }
  ],
  "OOUSLP": [
    {
      "type": 0,
      "value": "This function doesn't require any input."
    }
  ],
  "ORVfYZ": [
    {
      "type": 0,
      "value": "Loading operations..."
    }
  ],
  "OSHNZ2": [
    {
      "type": 0,
      "value": "Comment"
    }
  ],
  "OUS2wX": [
    {
      "type": 0,
      "value": "Select the schema for dropdown"
    }
  ],
  "OVvieE": [
    {
      "type": 0,
      "value": "Returns the results from the top-level actions in the specified scoped action, such as a For_each, Until, or Scope action."
    }
  ],
<<<<<<< HEAD
  "OcJdKG": [
    {
      "type": 0,
      "value": "All unsaved work will be gone. Do you want to proceed to discard everything?"
    }
  ],
  "OdNhwc": [
    {
      "type": 0,
      "value": "Ungroup"
    }
  ],
=======
>>>>>>> e1d4b999
  "Oib1mL": [
    {
      "type": 1,
      "value": "hours"
    },
    {
      "type": 0,
      "value": "h "
    },
    {
      "type": 1,
      "value": "minutes"
    },
    {
      "type": 0,
      "value": "m"
    }
  ],
  "OihxQE": [
    {
      "type": 0,
      "value": "Optional. The locale to be used when parsing the date time string."
    }
  ],
  "OjGJ8Y": [
    {
      "type": 0,
      "value": "Returns the host from a URI"
    }
  ],
  "OnrO5/": [
    {
      "type": 0,
      "value": "Select a managed identity"
    }
  ],
  "P+mWgV": [
    {
      "type": 0,
      "value": "Pfx"
    }
  ],
  "P+na99": [
    {
      "type": 0,
      "value": "Filter"
    }
  ],
  "P2A5dB": [
    {
      "type": 0,
      "value": "Required. This value is the number of integers that is in the array."
    }
  ],
  "P2rzqn": [
    {
      "type": 0,
      "value": "Default value"
    }
  ],
  "P4rEwD": [
    {
      "type": 0,
      "value": "Collection functions"
    }
  ],
  "P6I90y": [
    {
      "type": 0,
      "value": "Input"
    }
  ],
  "P8ZBF9": [
    {
      "type": 0,
      "value": "Required. The collection to take the first object from."
    }
  ],
  "PBvR9Q": [
    {
      "type": 0,
      "value": "(UTC-03:00) Araguaina"
    }
  ],
  "PF87Ew": [
    {
      "type": 0,
      "value": "Succeeded"
    }
  ],
  "PKMkb/": [
    {
      "type": 0,
      "value": "Required. The number to add to Summand 1."
    }
  ],
  "PMMNKR": [
    {
      "type": 0,
      "value": "Source schema node"
    }
  ],
  "PP63jY": [
    {
      "type": 0,
      "value": "more panels"
    }
  ],
  "PQOiAc": [
    {
      "type": 0,
      "value": "Collapse"
    }
  ],
  "PRnqYA": [
    {
      "type": 0,
      "value": "Required. The number of seconds to add. Can be negative to subtract seconds."
    }
  ],
  "PXa0D4": [
    {
      "type": 0,
      "value": "False"
    }
  ],
  "PaPPLr": [
    {
      "type": 0,
      "value": "Aborted"
    }
  ],
  "PeLrFb": [
    {
      "type": 0,
      "value": "(UTC+03:00) Moscow, St. Petersburg, Volgograd"
    }
  ],
  "PfCJlN": [
    {
      "type": 0,
      "value": "Workflow functions"
    }
  ],
  "PmB0J7": [
    {
      "type": 0,
      "value": "(UTC-04:00) Turks and Caicos"
    }
  ],
  "PtqSHp": [
    {
      "type": 0,
      "value": "Do not generate if no value"
    }
  ],
  "Pvm0xB": [
    {
      "type": 0,
      "value": "Returns the base 64 representation of the input string"
    }
  ],
  "Q+oELo": [
    {
      "type": 0,
      "value": "(UTC+04:00) Izhevsk, Samara"
    }
  ],
  "Q/7unA": [
    {
      "type": 0,
      "value": "Object"
    }
  ],
  "Q0xpPQ": [
    {
      "type": 0,
      "value": "Required. The object to check if it is less or equal to the comparing object."
    }
  ],
  "Q4TUFX": [
    {
      "type": 0,
      "value": "Discard"
    }
  ],
  "QBOaAu": [
    {
      "type": 0,
      "value": "Select a source schema"
    }
  ],
  "QEp3C8": [
    {
      "type": 0,
      "value": "Convert the input to a JSON type value"
    }
  ],
  "QGuYOg": [
    {
      "type": 0,
      "value": "Nullable"
    }
  ],
  "QQYzHC": [
    {
      "type": 0,
      "value": "Context menu for "
    },
    {
      "type": 1,
      "value": "title"
    },
    {
      "type": 0,
      "value": " card"
    }
  ],
  "QZBPUx": [
    {
      "type": 0,
      "value": "Returns a single value matching the key name from form-data or form-encoded trigger output"
    }
  ],
  "QZrxUk": [
    {
      "type": 0,
      "value": "String functions"
    }
  ],
  "QbJDi7": [
    {
      "type": 0,
      "value": "Item"
    }
  ],
  "QeE0k/": [
    {
      "type": 0,
      "value": "Required. The value that is converted to binary."
    }
  ],
  "QePi+D": [
    {
      "type": 0,
      "value": "Data type"
    }
  ],
  "QknZQ1": [
    {
      "type": 0,
      "value": "Loading..."
    }
  ],
  "Qn8qxn": [
    {
      "type": 0,
      "value": "Returns a string in date format"
    }
  ],
  "QpRRt3": [
    {
      "type": 0,
      "value": "Required. The string to delimit items with."
    }
  ],
  "QrQDdp": [
    {
      "type": 0,
      "value": "Required. A string containing the unit of time specified in the interval to subtract."
    }
  ],
  "Qu1HkA": [
    {
      "type": 1,
      "value": "hours"
    },
    {
      "type": 0,
      "value": "h"
    }
  ],
  "Qy0Kha": [
    {
      "type": 0,
      "value": "Triggers cannot be deleted."
    }
  ],
  "R7v2iQ": [
    {
      "type": 0,
      "value": "A line between array elements is automatically created to indicate looping elements."
    }
  ],
  "RFjYpH": [
    {
      "type": 0,
      "value": "Name"
    }
  ],
  "RPSKbr": [
    {
      "type": 0,
      "value": "Enter audience"
    }
  ],
  "RX2Shm": [
    {
      "type": 0,
      "value": "Required. The string that is split."
    }
  ],
  "RZ1MIN": [
    {
      "type": 0,
      "value": "Switch to input entire array"
    }
  ],
  "RhH4pF": [
    {
      "offset": 0,
      "options": {
        "one": {
          "value": [
            {
              "type": 7
            },
            {
              "type": 0,
              "value": " minute"
            }
          ]
        },
        "other": {
          "value": [
            {
              "type": 7
            },
            {
              "type": 0,
              "value": " minutes"
            }
          ]
        }
      },
      "pluralType": "cardinal",
      "type": 6,
      "value": "minutes"
    }
  ],
  "RkgScy": [
    {
      "type": 0,
      "value": "6"
    }
  ],
  "Rno87I": [
    {
      "type": 0,
      "value": "Do you want to discard all unsaved changes?"
    }
  ],
  "S8P4N5": [
    {
      "type": 0,
      "value": "Delete"
    }
  ],
  "SADSSs": [
    {
      "type": 0,
      "value": "(UTC+12:00) Petropavlovsk-Kamchatsky - Old"
    }
  ],
  "SCCE6s": [
    {
      "type": 0,
      "value": "Password"
    }
  ],
  "SGxmEY": [
    {
      "type": 0,
      "value": "Enter a Dictionary"
    }
  ],
  "SKXopi": [
    {
      "type": 0,
      "value": "Convert the parameter to an integer"
    }
  ],
  "SLZ0n4": [
    {
      "type": 0,
      "value": "Checks if the string starts with a value (case-insensitive, invariant culture)"
    }
  ],
  "SXb47U": [
    {
      "type": 1,
      "value": "minutes"
    },
    {
      "type": 0,
      "value": "m"
    }
  ],
  "SY04wn": [
    {
      "type": 0,
      "value": "Required. The name of the action with a form-data or form-encoded response."
    }
  ],
  "Sh10cw": [
    {
      "type": 0,
      "value": "Save"
    }
  ],
  "SmCQys": [
    {
      "type": 0,
      "value": "Custom Tracking Id"
    }
  ],
  "SvQyvs": [
    {
      "type": 0,
      "value": "Done"
    }
  ],
  "SyFXM3": [
    {
      "type": 0,
      "value": "Read less"
    }
  ],
  "Sz8KN3": [
    {
      "type": 0,
      "value": "Test"
    }
  ],
  "T0BFpC": [
    {
      "type": 0,
      "value": "Set the tracking id for the run. For split-on this tracking id is for the initiating request."
    }
  ],
  "T6VIym": [
    {
      "type": 0,
      "value": "Name"
    }
  ],
  "T7zcR6": [
    {
      "type": 0,
      "value": "Required. The expressions that must be true."
    }
  ],
  "T8Xqt9": [
    {
      "type": 0,
      "value": "Failed"
    }
  ],
  "TEN+cR": [
    {
      "type": 0,
      "value": "Give feedback"
    }
  ],
  "TI44R1": [
    {
      "type": 0,
      "value": "Returns a string with each item of an array joined by a delimiter"
    }
  ],
  "TNEttQ": [
    {
      "type": 0,
      "value": "Friday"
    }
  ],
  "TNzcrv": [
    {
      "type": 0,
      "value": "(UTC+10:00) Vladivostok"
    }
  ],
  "TO7qos": [
    {
      "type": 0,
      "value": "Returns the start of the month of a string timestamp"
    }
  ],
  "TPV6j/": [
    {
      "type": 0,
      "value": "Paging count invalid"
    }
  ],
  "TUaunO": [
    {
      "type": 0,
      "value": "Enter a value"
    }
  ],
  "TX4Kdr": [
    {
      "type": 0,
      "value": "Create a new connection"
    }
  ],
  "TZv5JE": [
    {
      "type": 0,
      "value": "Name"
    }
  ],
  "Tb2QLA": [
    {
      "type": 0,
      "value": "Client request ID"
    }
  ],
  "TgcgXE": [
    {
      "type": 0,
      "value": "Tags"
    }
  ],
  "ToPmjE": [
    {
      "type": 0,
      "value": "(UTC-04:00) Cuiaba"
    }
  ],
  "TqPfth": [
    {
      "type": 0,
      "value": "(UTC+01:00) Brussels, Copenhagen, Madrid, Paris"
    }
  ],
  "Twfck/": [
    {
      "type": 0,
      "value": "Required. The number to multiply Multiplicand 1 with."
    }
  ],
  "Tz5jTR": [
    {
      "type": 0,
      "value": "Collapse/Expand"
    }
  ],
  "U1NiVg": [
    {
      "type": 0,
      "value": "(UTC-06:00) Central America"
    }
  ],
  "U3guPp": [
    {
      "type": 0,
      "value": "Group by Connector"
    }
  ],
  "U3iWVd": [
    {
      "type": 0,
      "value": "Generates an array of integers starting from a certain number"
    }
  ],
  "U56j9a": [
    {
      "type": 0,
      "value": "(UTC-06:00) Easter Island"
    }
  ],
  "UCNM4L": [
    {
      "type": 0,
      "value": "To reference a parameter, use the dynamic content list."
    }
  ],
  "UEryJE": [
    {
      "type": 0,
      "value": "Delete Workflow Action"
    }
  ],
  "UHCVNK": [
    {
      "type": 0,
      "value": "Replaces a string with a given string"
    }
  ],
  "USVffu": [
    {
      "type": 0,
      "value": "Content not shown due to security configuration."
    }
  ],
  "UYRIS/": [
    {
      "type": 1,
      "value": "fileName"
    },
    {
      "type": 0,
      "value": " (file name)"
    }
  ],
  "Ur+wph": [
    {
      "type": 0,
      "value": "Click to delete item"
    }
  ],
  "UtyRCH": [
    {
      "type": 0,
      "value": "Enter a name for the connection"
    }
  ],
  "V+/c21": [
    {
      "type": 0,
      "value": "General"
    }
  ],
  "V0ZbQO": [
    {
      "type": 0,
      "value": "Show less"
    }
  ],
  "V0le5X": [
    {
      "type": 0,
      "value": "Enter a valid JSON."
    }
  ],
  "VA7M1u": [
    {
      "type": 0,
      "value": "In App"
    }
  ],
  "VE3cxq": [
    {
      "type": 0,
      "value": "(UTC-07:00) Mountain Time (US & Canada)"
    }
  ],
  "VI5Sa8": [
    {
      "type": 0,
      "value": "Expand"
    }
  ],
  "VKAk5g": [
    {
      "type": 0,
      "value": "The provided workflow run name is not valid."
    }
  ],
  "VUH9aj": [
    {
      "type": 0,
      "value": "23"
    }
  ],
  "VVfYvq": [
    {
      "type": 0,
      "value": "Required. The number to divide by the Divisor."
    }
  ],
  "VXBWrq": [
    {
      "type": 0,
      "value": "Comment"
    }
  ],
  "VXQbMw": [
    {
      "type": 0,
      "value": "Switch to detail inputs for array item"
    }
  ],
  "VZHick": [
    {
      "type": 0,
      "value": "Duration"
    }
  ],
  "Vaacox": [
    {
      "type": 0,
      "value": "Run History"
    }
  ],
  "VbMYd8": [
    {
      "type": 0,
      "value": "Triggers tell your app when to start running. Each workflow needs at least one trigger."
    }
  ],
  "VlvlX1": [
    {
      "type": 0,
      "value": "Certificate"
    }
  ],
  "VptXzY": [
    {
      "type": 0,
      "value": "Use \""
    },
    {
      "type": 1,
      "value": "value"
    },
    {
      "type": 0,
      "value": "\" as a custom value"
    }
  ],
  "W070M2": [
    {
      "type": 0,
      "value": "of "
    },
    {
      "type": 1,
      "value": "max"
    }
  ],
  "W6FdMh": [
    {
      "type": 0,
      "value": "Required. The name of the new property."
    }
  ],
  "WGwH45": [
    {
      "type": 0,
      "value": "Clear"
    }
  ],
  "WLj8DH": [
    {
      "type": 0,
      "value": "Please enter a valid dictionary"
    }
  ],
  "WOOYW1": [
    {
      "type": 0,
      "value": "Actions perform operations on data or communicate between systems to execute."
    }
  ],
  "WS9kXD": [
    {
      "type": 0,
      "value": "Required. The first integer in the array."
    }
  ],
  "WTTJ89": [
    {
      "type": 0,
      "value": "Select a target schema"
    }
  ],
  "WUe3DY": [
    {
      "type": 0,
      "value": "Shorthand for trigger().outputs"
    }
  ],
  "WgoP7R": [
    {
      "type": 0,
      "value": "Returns the result from multiplying the two numbers"
    }
  ],
  "WnU9v0": [
    {
      "type": 0,
      "value": "A managed identity is not configured on the logic app."
    }
  ],
  "X4gDhV": [
    {
      "type": 0,
      "value": "Tenant"
    }
  ],
  "X8JjjT": [
    {
      "type": 1,
      "value": "days"
    },
    {
      "type": 0,
      "value": " days "
    },
    {
      "type": 1,
      "value": "hours"
    },
    {
      "type": 0,
      "value": " hours"
    }
  ],
  "XCunbR": [
    {
      "type": 0,
      "value": "Shorthand for actions('actionName').outputs"
    }
  ],
  "XEuptL": [
    {
      "type": 0,
      "value": "Combines any number of strings together"
    }
  ],
  "XFFpu/": [
    {
      "type": 0,
      "value": "Retry"
    }
  ],
  "XH94im": [
    {
      "type": 0,
      "value": "Ensure words are spelled correctly."
    }
  ],
  "XLUs2P": [
    {
      "type": 0,
      "value": "Unsupported Token Type: "
    },
    {
      "type": 1,
      "value": "var"
    }
  ],
  "XN9RvJ": [
    {
      "type": 0,
      "value": "(UTC-08:00) Baja California"
    }
  ],
  "XOzn/3": [
    {
      "type": 0,
      "value": "Connection name"
    }
  ],
  "XQs+wW": [
    {
      "type": 0,
      "value": "Insert a new step"
    }
  ],
  "XTYYks": [
    {
      "type": 0,
      "value": "(UTC+09:00) Seoul"
    }
  ],
  "XTuxmH": [
    {
      "type": 1,
      "value": "minutes"
    },
    {
      "type": 0,
      "value": " minutes "
    },
    {
      "type": 1,
      "value": "seconds"
    },
    {
      "type": 0,
      "value": " seconds"
    }
  ],
  "XX1ioe": [
    {
      "type": 0,
      "value": "(UTC+03:00) Kuwait, Riyadh"
    }
  ],
  "XaS4ds": [
    {
      "type": 0,
      "value": "(UTC-08:00) Pacific Time (US & Canada)"
    }
  ],
  "Xnn0uj": [
    {
      "type": 0,
      "value": "Request"
    }
  ],
  "XqamWZ": [
    {
      "type": 0,
      "value": "Delete"
    }
  ],
  "XsktQ/": [
    {
      "type": 0,
      "value": "Limit Logic Apps to not include workflow metadata headers in the response."
    }
  ],
  "XtuP5e": [
    {
      "type": 0,
      "value": "Math functions"
    }
  ],
  "Xx/naD": [
    {
      "type": 0,
      "value": "Required. The name of the action whose body outputs you want."
    }
  ],
  "XylNMU": [
    {
      "type": 0,
      "value": "Source schema will be replaced and you will not be able to go back to previous changes. Do you want to proceed to change source schema?"
    }
  ],
  "Y/bcmG": [
    {
      "type": 0,
      "value": "Password"
    }
  ],
  "Y0H9aX": [
    {
      "type": 0,
      "value": "More Info"
    }
  ],
  "Y7yyKD": [
    {
      "type": 0,
      "value": "Invalid expression type {type}."
    }
  ],
  "Y9kBz5": [
    {
      "type": 0,
      "value": "Returns a binary representation of a data URI"
    }
  ],
  "YHsAKl": [
    {
      "type": 0,
      "value": "Operation note"
    }
  ],
  "YIBDSH": [
    {
      "type": 1,
      "value": "days"
    },
    {
      "type": 0,
      "value": "d"
    }
  ],
  "YJJ+gQ": [
    {
      "type": 0,
      "value": "String"
    }
  ],
  "YKXmKD": [
    {
      "type": 0,
      "value": "Enables an expression to derive its value from other JSON name and value pairs or the output of the runtime trigger"
    }
  ],
  "YOUfNf": [
    {
      "type": 0,
      "value": "Enter Pfx"
    }
  ],
  "YaFjJQ": [
    {
      "type": 0,
      "value": "Returns a single array or object with all the elements that are in either array or object passed to this function. The parameters for the function can either be a set of objects or a set of arrays (not a mixture thereof). If there are two objects with the same name in the final output, the last object with that name appears in the final object."
    }
  ],
  "YfwZJO": [
    {
      "type": 0,
      "value": "Search Tips"
    }
  ],
  "YoQara": [
    {
      "type": 0,
      "value": "None"
    }
  ],
  "Yuu5CD": [
    {
      "type": 0,
      "value": "Zoom out"
    }
  ],
  "ZM1mRy": [
    {
      "type": 0,
      "value": "Concurrency Control"
    }
  ],
  "ZME5hh": [
    {
      "type": 0,
      "value": "Returns the day of month component of a string timestamp"
    }
  ],
  "ZQ4lji": [
    {
      "type": 0,
      "value": "(UTC+10:00) Canberra, Melbourne, Sydney"
    }
  ],
  "ZUaz3Y": [
    {
      "type": 0,
      "value": "Shorthand for trigger().outputs.body"
    }
  ],
  "ZaIeDG": [
    {
      "type": 0,
      "value": "Required. The value the string may start with."
    }
  ],
  "ZbCS4a": [
    {
      "type": 0,
      "value": "Read more"
    }
  ],
  "ZbX8xq": [
    {
      "type": 0,
      "value": "This operation has already been deleted."
    }
  ],
  "ZkjTbp": [
    {
      "type": 0,
      "value": "Learn more about dynamic content."
    }
  ],
  "ZnGRMP": [
    {
      "type": 0,
      "value": "(UTC+07:00) Tomsk"
    }
  ],
  "Zr0yTE": [
    {
      "type": 0,
      "value": "Unsupported 'in' value : {value} in Parameter"
    }
  ],
  "a7j3gS": [
    {
      "type": 0,
      "value": "Required. The number to divide by the Divisor."
    }
  ],
  "a7x6VI": [
    {
      "type": 0,
      "value": "(UTC+08:00) Taipei"
    }
  ],
  "aAXnqw": [
    {
      "type": 0,
      "value": "Required. The number of the occurrence of the substring to find."
    }
  ],
  "aGyVJT": [
    {
      "type": 0,
      "value": "Required. The number of objects to remove from the front of Collection. Must be a positive integer."
    }
  ],
  "aH9SV7": [
    {
      "type": 0,
      "value": "(UTC+05:00) Ashgabat, Tashkent"
    }
  ],
  "aK4iLW": [
    {
      "type": 0,
      "value": "Data Handling"
    }
  ],
  "aL0Uut": [
    {
      "type": 0,
      "value": "Function"
    }
  ],
  "aRKDWL": [
    {
      "type": 0,
      "value": "Failed with error: "
    },
    {
      "type": 1,
      "value": "errorMessage"
    },
    {
      "type": 0,
      "value": ". Please sign in again."
    }
  ],
  "ahsVI/": [
    {
      "type": 0,
      "value": "Enter Pfx"
    }
  ],
  "auUI93": [
    {
      "type": 0,
      "value": "Add or select a source schema to use for your map."
    }
  ],
  "b9/1dK": [
    {
      "type": 0,
      "value": "Value"
    }
  ],
  "b9P8SA": [
    {
      "type": 0,
      "value": "Unsupported Token Type: "
    },
    {
      "type": 1,
      "value": "controls"
    }
  ],
  "bCQ6JT": [
    {
      "type": 0,
      "value": "Array Mapping"
    }
  ],
  "bG9rjv": [
    {
      "type": 0,
      "value": "Actions"
    }
  ],
<<<<<<< HEAD
  "bGtEPd": [
    {
      "type": 0,
      "value": "Delete"
=======
  "bIyTi7": [
    {
      "type": 0,
      "value": "Subscription"
>>>>>>> e1d4b999
    }
  ],
  "bS5DyV": [
    {
      "type": 0,
      "value": "(UTC+02:00) Kaliningrad"
    }
  ],
  "bTrk+S": [
    {
      "type": 0,
      "value": "Required. The object to check if it is greater than or equal to value being compared to."
    }
  ],
  "bWBMhe": [
    {
      "type": 0,
      "value": "By default, Logic App instances run at the same time, or in parallel. This control changes how new runs are queued and can't be changed after enabling. To run as many parallel instances as possible, leave this control turned off. To limit the number of parallel runs, turn on this control, and select a limit. To run sequentially, select 1 as the limit."
    }
  ],
  "ba9yGJ": [
    {
      "type": 0,
      "value": "Load more"
    }
  ],
  "bf7078": [
    {
      "type": 0,
      "value": "Returns the maximum value in the input array of numbers"
    }
  ],
  "bnStSJ": [
    {
      "type": 0,
      "value": "(UTC+05:30) Chennai, Kolkata, Mumbai, New Delhi"
    }
  ],
  "bwfJdj": [
    {
      "type": 0,
      "value": "Run after "
    },
    {
      "type": 1,
      "value": "sourceNodeId"
    }
  ],
  "bx3qeC": [
    {
      "type": 0,
      "value": "(UTC-03:00) Brasilia"
    }
  ],
  "bxhkTi": [
    {
      "type": 0,
      "value": "Provide parameters to test the output."
    }
  ],
  "bzF/qn": [
    {
      "type": 0,
      "value": "Required. The collection from where to take the first Count objects."
    }
  ],
  "c/+j08": [
    {
      "type": 0,
      "value": "Do"
    }
  ],
  "c1XmvN": [
    {
      "type": 0,
      "value": "(UTC+13:00) Nuku'alofa"
    }
  ],
  "c2XklE": [
    {
      "type": 0,
      "value": "Search"
    }
  ],
  "c3G/zq": [
    {
      "type": 0,
      "value": "Returns an object with a property set to the provided value"
    }
  ],
  "c6XbVI": [
    {
      "type": 0,
      "value": "panel"
    }
  ],
  "c8UPLp": [
    {
      "type": 0,
      "value": "Dynamic content may also be added from other sources."
    }
  ],
  "cCYmTK": [
    {
      "type": 0,
      "value": "Configuration"
    }
  ],
  "cJm+ah": [
    {
      "type": 0,
      "value": "Required. The value to search the index of."
    }
  ],
  "cK2A/V": [
    {
      "type": 0,
      "value": "View Documentation"
    }
  ],
  "cT2MlP": [
    {
      "type": 0,
      "value": "(UTC+11:00) Chokurdakh"
    }
  ],
  "cVIZTQ": [
    {
      "type": 0,
      "value": "(UTC+02:00) Tripoli"
    }
  ],
  "cbL6Gv": [
    {
      "type": 0,
      "value": "Add or replace your schemas."
    }
  ],
  "cgq/+y": [
    {
      "type": 0,
      "value": "Please select an identity"
    }
  ],
  "ci6ex1": [
    {
      "type": 0,
      "value": "Value"
    }
  ],
  "cj+kyo": [
    {
      "type": 0,
      "value": "Cancelled"
    }
  ],
  "cmTCsW": [
    {
      "type": 0,
      "value": "Error loading component."
    }
  ],
  "cqiqcf": [
    {
      "type": 0,
      "value": "Start time"
    }
  ],
  "cr0UnG": [
    {
      "type": 0,
      "value": "9"
    }
  ],
  "cscezV": [
    {
      "type": 0,
      "value": "Required. The collection to skip the first Count objects from."
    }
  ],
  "d32jcW": [
    {
      "type": 0,
      "value": "Warning"
    }
  ],
  "d3bSQA": [
    {
      "type": 0,
      "value": "Delete comment"
    }
  ],
  "d4xMIx": [
    {
      "type": 0,
      "value": "(UTC+02:00) Harare, Pretoria"
    }
  ],
  "dA6SUc": [
    {
      "type": 0,
      "value": "Connection deleted."
    }
  ],
  "dDYCuU": [
    {
      "type": 0,
      "value": "Learn more"
    }
  ],
  "dOpdsP": [
    {
      "type": 0,
      "value": "Update"
    }
  ],
  "dSTRb/": [
    {
      "type": 0,
      "value": "Specify the behavior and capabilities for transferring content over HTTP. Large messages may be split up into smaller requests to the connector to allow large message upload. Details can be found at http://aka.ms/logicapps-chunk#upload-content-in-chunks"
    }
  ],
  "dUZi34": [
    {
      "type": 0,
      "value": "(UTC+12:45) Chatham Islands"
    }
  ],
  "dWFyfN": [
    {
      "type": 0,
      "value": "Secure inputs of the operation."
    }
  ],
  "dWeRGU": [
    {
      "type": 0,
      "value": "pencil icon"
    }
  ],
  "dWx21B": [
    {
      "type": 0,
      "value": "(UTC+11:00) Sakhalin"
    }
  ],
  "daoo3l": [
    {
      "type": 0,
      "value": "Connected to "
    },
    {
      "type": 1,
      "value": "connectionName"
    },
    {
      "type": 0,
      "value": "."
    }
  ],
  "dgAu27": [
    {
      "type": 0,
      "value": "(UTC-03:00) Greenland"
    }
  ],
  "dhvk0u": [
    {
      "type": 0,
      "value": "Returns a string representation of a base 64 encoded string"
    }
  ],
  "dqgt9y": [
    {
      "type": 0,
      "value": "Convert the parameter to a Boolean"
    }
  ],
  "drM9Sl": [
    {
      "type": 0,
      "value": "Returns an array of values matching the key name from form-data or form-encoded action output"
    }
  ],
  "dsz+Ae": [
    {
      "type": 0,
      "value": "Splits the string using a separator"
    }
  ],
  "dxh2CJ": [
    {
      "type": 0,
      "value": "timed out"
    }
  ],
  "e00zot": [
    {
      "type": 0,
      "value": "How often do you want to check for items?"
    }
  ],
  "e4Onhn": [
    {
      "type": 0,
      "value": "Not specified"
    }
  ],
  "eCkaMR": [
    {
      "type": 0,
      "value": "Update source schema"
    }
  ],
  "eGa1Wa": [
    {
      "type": 0,
      "value": "(UTC+05:00) Ekaterinburg"
    }
  ],
  "eHgi14": [
    {
      "type": 0,
      "value": "Required. The name of the variable whose value you want."
    }
  ],
  "eRvGw3": [
    {
      "type": 0,
      "value": "Loading connectors..."
    }
  ],
  "eRvRWs": [
    {
      "type": 0,
      "value": "Start time"
    }
  ],
  "eT+b9W": [
    {
      "type": 0,
      "value": "Required. The number to divide the Dividend by."
    }
  ],
  "egLI8P": [
    {
      "type": 0,
      "value": "Required. The index of where the substring begins in parameter 1."
    }
  ],
  "epOMnV": [
    {
      "type": 0,
      "value": "Shared"
    }
  ],
  "esOQ5p": [
    {
      "type": 0,
      "value": "No values matching your search"
    }
  ],
  "euC/DV": [
    {
      "type": 0,
      "value": "Array"
    }
  ],
  "exo9v7": [
    {
      "type": 0,
      "value": "Unsupported programming language."
    }
  ],
  "f/lWTW": [
    {
      "type": 0,
      "value": "Required. The objects to check for null."
    }
  ],
  "f1j0to": [
    {
      "type": 0,
      "value": "Optional. The index of where to stop extracting the substring."
    }
  ],
  "fBQBw/": [
    {
      "type": 0,
      "value": "Returns true if the first argument is greater than or equal to the second"
    }
  ],
  "fDisLL": [
    {
      "type": 0,
      "value": "Acl creation failed for connection. Deleting the connection."
    }
  ],
  "fGcSFd": [
    {
      "type": 0,
      "value": "Paging count exceeds maximum value"
    }
  ],
  "fLSetk": [
    {
      "type": 0,
      "value": "Source schema"
    }
  ],
  "faSDuD": [
    {
      "type": 0,
      "value": "(UTC+04:00) Port Louis"
    }
  ],
  "fg/34o": [
    {
      "type": 0,
      "value": "Logical functions"
    }
  ],
  "froV/0": [
    {
      "type": 0,
      "value": "(UTC+04:30) Kabul"
    }
  ],
  "ftwXvc": [
    {
      "type": 0,
      "value": "Ignored"
    }
  ],
  "g0a4Qe": [
    {
      "type": 0,
      "value": "Value"
    }
  ],
  "g1zwch": [
    {
      "type": 0,
      "value": "Zoom in"
    }
  ],
  "g4igOR": [
    {
      "type": 0,
      "value": "Publish"
    }
  ],
  "g5mMuM": [
    {
      "type": 0,
      "value": "(UTC-03:00) Saint Pierre and Miquelon"
    }
  ],
  "g7my78": [
    {
      "type": 0,
      "value": "Run test"
    }
  ],
  "gCXOd5": [
    {
      "type": 0,
      "value": "URI"
    }
  ],
  "gDDfek": [
    {
      "type": 0,
      "value": "Returns a timestamp that is the current time plus the specified time interval."
    }
  ],
  "gDY9xk": [
    {
      "type": 0,
      "value": "Returns the result from dividing the two numbers"
    }
  ],
  "gF+0/N": [
    {
      "type": 0,
      "value": "(UTC+02:00) Amman"
    }
  ],
  "gIK0WG": [
    {
      "type": 0,
      "value": "Required. A boolean value that determines which value the expression should return."
    }
  ],
  "gIc0YJ": [
    {
      "type": 0,
      "value": "Connection name"
    }
  ],
  "gKq3Jv": [
    {
      "type": 0,
      "value": "Previous failed"
    }
  ],
  "gMhc5o": [
    {
      "type": 0,
      "value": "Required. The string to combine into a single string."
    }
  ],
  "gQt/0f": [
    {
      "type": 0,
      "value": "Conversion functions"
    }
  ],
  "gWRF8m": [
    {
      "type": 0,
      "value": "Trigger Conditions"
    }
  ],
  "gabXSS": [
    {
      "type": 0,
      "value": "Search results for: "
    },
    {
      "type": 1,
      "value": "searchTerm"
    }
  ],
  "gg0j4S": [
    {
      "type": 0,
      "value": "(UTC-06:00) Saskatchewan"
    }
  ],
  "gpbgjJ": [
    {
      "type": 0,
      "value": "Invalid split on value {splitOn}, cannot find in outputs."
    }
  ],
  "gu9o9z": [
    {
      "type": 0,
      "value": "When used inside until loop, this function returns the current iteration index of the specified loop."
    }
  ],
  "h1lQDa": [
    {
      "type": 0,
      "value": "Enter or paste a sample JSON payload."
    }
  ],
  "hBLPXK": [
    {
      "type": 0,
      "value": "(UTC-04:00) Georgetown, La Paz, Manaus, San Juan"
    }
  ],
  "hN7iBP": [
    {
      "offset": 0,
      "options": {
        "one": {
          "value": [
            {
              "type": 7
            },
            {
              "type": 0,
              "value": " second"
            }
          ]
        },
        "other": {
          "value": [
            {
              "type": 7
            },
            {
              "type": 0,
              "value": " seconds"
            }
          ]
        }
      },
      "pluralType": "cardinal",
      "type": 6,
      "value": "seconds"
    }
  ],
  "hPM6iC": [
    {
      "type": 0,
      "value": "Returns the result from subtracting two numbers"
    }
  ],
  "hdnZ9Y": [
    {
      "type": 0,
      "value": "Alt/Option + click to download {displayName}"
    }
  ],
  "hq1mk6": [
    {
      "type": 0,
      "value": "Operation path value does not match the template for segment. Path "
    },
    {
      "type": 1,
      "value": "pathValue"
    },
    {
      "type": 0,
      "value": ", Template "
    },
    {
      "type": 1,
      "value": "pathTemplate"
    }
  ],
  "hrbDu6": [
    {
      "type": 0,
      "value": "Duration"
    }
  ],
  "hvbclb": [
    {
      "type": 0,
      "value": "Audience"
    }
  ],
  "i/SguY": [
    {
      "type": 0,
      "value": "System-assigned managed identity"
    }
  ],
  "i/b3Ko": [
    {
      "type": 0,
      "value": "Asynchronous Response"
    }
  ],
  "i1Tufp": [
    {
      "type": 0,
      "value": "Provide input data to test the map with"
    }
  ],
  "i1cwra": [
    {
      "type": 0,
      "value": "Redo"
    }
  ],
  "i4C4aB": [
    {
      "type": 0,
      "value": "Networking"
    }
  ],
  "iBlvhu": [
    {
      "type": 0,
      "value": "Comment"
    }
  ],
  "iCSHJG": [
    {
      "type": 0,
      "value": "Converts a string to uppercase using the casing rules of the invariant culture"
    }
  ],
  "iEy9pT": [
    {
      "type": 0,
      "value": "Dynamic content"
    }
  ],
  "iHVVTl": [
    {
      "type": 0,
      "value": "Are you sure you want to delete "
    },
    {
      "type": 1,
      "value": "nodeId"
    },
    {
      "type": 0,
      "value": "?"
    }
  ],
  "iJOIca": [
    {
      "type": 0,
      "value": "Next"
    }
  ],
  "iMicOQ": [
    {
      "type": 0,
      "value": "Required. The URI to parse."
    }
  ],
  "iRARwF": [
    {
      "type": 0,
      "value": "Unsupported authentication type {0}."
    }
  ],
  "iRe/g7": [
    {
      "type": 0,
      "value": "21"
    }
  ],
  "iRjBf4": [
    {
      "type": 0,
      "value": "This Action has testing configured."
    }
  ],
  "iU1OJh": [
    {
      "type": 0,
      "value": "Expand"
    }
  ],
  "iU5Fdh": [
    {
      "type": 0,
      "value": "Manipulation functions"
    }
  ],
  "iUs7pv": [
    {
      "type": 0,
      "value": "Cancel"
    }
  ],
  "idQjOP": [
    {
      "type": 0,
      "value": "Properties"
    }
  ],
  "inn/0k": [
    {
      "type": 0,
      "value": "Move down"
    }
  ],
  "iq+tiv": [
    {
      "type": 0,
      "value": "11"
    }
  ],
  "iql+jn": [
    {
      "type": 1,
      "value": "seconds"
    },
    {
      "type": 0,
      "value": "s"
    }
  ],
  "iy8rNf": [
    {
      "type": 0,
      "value": "Test"
    }
  ],
  "j1VU25": [
    {
      "type": 0,
      "value": "(UTC+14:00) Kiritimati Island"
    }
  ],
  "j2MU0b": [
    {
      "type": 0,
      "value": "Returns an object with a property removed"
    }
  ],
  "j39557": [
    {
      "type": 0,
      "value": "Returns the value of the variable specified."
    }
  ],
  "jA6Wrp": [
    {
      "type": 0,
      "value": "Add or select a target schema to use for your map."
    }
  ],
  "jHHF/u": [
    {
      "type": 0,
      "value": "Returns a random integer from a specified range, which is inclusive only at the starting end."
    }
  ],
  "jKsMS6": [
    {
      "type": 0,
      "value": "Required. The expression that will be negated."
    }
  ],
  "jMLmag": [
    {
      "type": 0,
      "value": "Create New"
    }
  ],
  "jQ0Aqj": [
    {
      "type": 0,
      "value": "Required. The value that is converted to a string."
    }
  ],
  "jVpanH": [
    {
      "type": 0,
      "value": "Required. A base64 input string."
    }
  ],
  "jcA3Ig": [
    {
      "type": 0,
      "value": "Required. The key name of the form data values to return."
    }
  ],
  "jfInxm": [
    {
      "type": 0,
      "value": "Edit in JSON"
    }
  ],
  "jgOaTX": [
    {
      "type": 0,
      "value": "Unable to generate schema"
    }
  ],
  "jjYA4u": [
    {
      "type": 0,
      "value": "Unsupported manifest connection reference format: {referenceKeyFormat}"
    }
  ],
  "jsEMSu": [
    {
      "type": 0,
      "value": "Toolbox"
    }
  ],
  "juR40n": [
    {
      "type": 0,
      "value": "Duration"
    }
  ],
  "juvF+0": [
    {
      "type": 0,
      "value": "Gateway"
    }
  ],
  "k/oqFL": [
    {
      "type": 0,
      "value": "Required. The base64 encoded string."
    }
  ],
  "k41+13": [
    {
      "type": 0,
      "value": "Skipped"
    }
  ],
  "k5tGEr": [
    {
      "type": 0,
      "value": "Yes"
    }
  ],
  "kDsud+": [
    {
      "type": 0,
      "value": "(UTC-03:00) Cayenne, Fortaleza"
    }
  ],
  "kHcCxH": [
    {
      "type": 1,
      "value": "minutes"
    },
    {
      "type": 0,
      "value": "m "
    },
    {
      "type": 1,
      "value": "seconds"
    },
    {
      "type": 0,
      "value": "s"
    }
  ],
  "kN6kce": [
    {
      "type": 0,
      "value": "Returns a string representation of an input based64 string"
    }
  ],
  "kV/U0C": [
    {
      "type": 0,
      "value": "Display mini map"
    }
  ],
  "kYivbS": [
    {
      "type": 0,
      "value": "Download (Alt/Option + click)"
    }
  ],
  "kZCX7t": [
    {
      "type": 0,
      "value": "Monday"
    }
  ],
  "kZuYgD": [
    {
      "type": 0,
      "value": "Returns true if the first argument is less than the second"
    }
  ],
  "kc5Mui": [
    {
      "type": 0,
      "value": "(UTC-02:00) Mid-Atlantic - Old"
    }
  ],
  "keb4r1": [
    {
      "type": 0,
      "value": "Returns true if two values are equal"
    }
  ],
  "klpJg1": [
    {
      "type": 0,
      "value": "Enter username"
    }
  ],
  "kneb9/": [
    {
      "type": 0,
      "value": "(UTC-12:00) International Date Line West"
    }
  ],
  "knylNW": [
    {
      "type": 0,
      "value": "Required. This value is the next integer after the highest integer that could be returned."
    }
  ],
  "kuFK3E": [
    {
      "type": 0,
      "value": "Missing authentication type property: 'type'."
    }
  ],
  "l36V56": [
    {
      "type": 1,
      "value": "hours"
    },
    {
      "type": 0,
      "value": " hours "
    },
    {
      "type": 1,
      "value": "minutes"
    },
    {
      "type": 0,
      "value": " minutes"
    }
  ],
  "lFve22": [
    {
      "type": 0,
      "value": "(UTC+01:00) Sarajevo, Skopje, Warsaw, Zagreb"
    }
  ],
  "lIPWQ6": [
    {
      "type": 0,
      "value": "(UTC+07:00) Bangkok, Hanoi, Jakarta"
    }
  ],
  "lPTdSf": [
    {
      "type": 0,
      "value": "Run trigger"
    }
  ],
  "lV77P8": [
    {
      "type": 0,
      "value": "Title"
    }
  ],
  "lWjfm3": [
    {
      "type": 0,
      "value": "Back"
    }
  ],
  "lZT0JI": [
    {
      "type": 0,
      "value": "Add Group"
    }
  ],
  "lcVG4C": [
    {
      "type": 0,
      "value": "is skipped"
    }
  ],
  "lcxLiq": [
    {
      "type": 0,
      "value": "Please enter a valid array"
    }
  ],
  "lgs5sf": [
    {
      "type": 0,
      "value": "Stateless run mode:"
    }
  ],
  "ljAOR6": [
    {
      "type": 0,
      "value": "Shorthand for actions('actionName').outputs.body"
    }
  ],
  "lztiwS": [
    {
      "type": 0,
      "value": "Actual Value"
    }
  ],
  "m7Y6Qf": [
    {
      "type": 0,
      "value": "Testing"
    }
  ],
  "m8Q61y": [
    {
      "type": 0,
      "value": "Name"
    }
  ],
  "mAuMD+": [
    {
      "type": 0,
      "value": "Enter an Array"
    }
  ],
  "mCzkXX": [
    {
      "type": 0,
      "value": "Add an action"
    }
  ],
  "mE7w9G": [
    {
      "type": 0,
      "value": "Function deleted."
    }
  ],
  "mGUdCO": [
    {
      "type": 0,
      "value": "Returns a timestamp that is the current time minus the specified time interval."
    }
  ],
  "mGpKsl": [
    {
      "type": 0,
      "value": "Returns a string representation of a data URI"
    }
  ],
  "mOr9ll": [
    {
      "type": 0,
      "value": "The maximum duration on a single outbound request from this action. If the request doesn't finish within this limit after running retries, the action fails."
    }
  ],
  "mPakaD": [
    {
      "type": 0,
      "value": "Url encodes the input string"
    }
  ],
  "mYQFtf": [
    {
      "type": 0,
      "value": "Missing required properties 'secret' or 'pfx' and 'password' for authentication type 'ActiveDirectoryOAuth'."
    }
  ],
  "mZCHKf": [
    {
      "type": 0,
      "value": "(UTC+12:00) Anadyr, Petropavlovsk-Kamchatsky"
    }
  ],
  "mZRMD9": [
    {
      "type": 0,
      "value": "Required. The string to convert to lower casing. If a character in the string does not have a lowercase equivalent, the character is included unchanged in the returned string."
    }
  ],
  "mca3Ml": [
    {
      "type": 0,
      "value": "Sign in to connector"
    }
  ],
  "mjS/k1": [
    {
      "type": 0,
      "value": "Limit Logic Apps to not include workflow metadata headers in the outgoing request."
    }
  ],
  "mmF/SW": [
    {
      "type": 0,
      "value": "OK"
    }
  ],
  "mvrlkP": [
    {
      "type": 0,
      "value": "Enter password as plain text or use a secure parameter"
    }
  ],
  "mwEHSX": [
    {
      "type": 0,
      "value": "Function"
    }
  ],
  "mx2IMJ": [
    {
      "type": 0,
      "value": "13"
    }
  ],
  "n+F7e2": [
    {
      "type": 0,
      "value": "15"
    }
  ],
  "n20T2h": [
    {
      "type": 0,
      "value": "7"
    }
  ],
  "n35O/+": [
    {
      "type": 0,
      "value": "Required. The value that is converted to a floating-point number."
    }
  ],
  "n7wxxN": [
    {
      "type": 0,
      "value": "Try less specific keywords."
    }
  ],
  "nGds/r": [
    {
      "type": 0,
      "value": "Required. The object to check if it is less than or equal to value being compared to."
    }
  ],
  "nHseED": [
    {
      "type": 0,
      "value": "Required. The number of time units the desired time is in the future."
    }
  ],
  "nSan4V": [
    {
      "type": 0,
      "value": "Reset"
    }
  ],
  "nTA155": [
    {
      "type": 0,
      "value": "Required. The name of the property to remove."
    }
  ],
  "nZ4nLn": [
    {
      "type": 0,
      "value": "Suppress workflow headers"
    }
  ],
  "ngsC44": [
    {
      "type": 0,
      "value": "Required. The object to check if it is less than comparing object."
    }
  ],
  "nkk1mu": [
    {
      "type": 0,
      "value": "Adds an integer number of minutes to a string timestamp passed in"
    }
  ],
  "ntiOaL": [
    {
      "type": 0,
      "value": "Close"
    }
  ],
  "nx25nq": [
    {
      "type": 0,
      "value": "19"
    }
  ],
  "o/0SEj": [
    {
      "type": 0,
      "value": "Returns the last element in the array or string passed in"
    }
  ],
  "o14STH": [
    {
      "type": 0,
      "value": "Required. The XML on which to evaluate the XPath expression."
    }
  ],
  "o1HOyf": [
    {
      "type": 1,
      "value": "current_page"
    },
    {
      "type": 0,
      "value": " of "
    },
    {
      "type": 1,
      "value": "max_page"
    }
  ],
  "oAFcW6": [
    {
      "type": 0,
      "value": "Required. The dataURI to decode into a binary representation."
    }
  ],
  "oLtwMw": [
    {
      "type": 0,
      "value": "Content Transfer"
    }
  ],
  "oM6q96": [
    {
      "type": 0,
      "value": "Browse Operations"
    }
  ],
  "oRvVIW": [
    {
      "type": 0,
      "value": "(UTC+07:00) Krasnoyarsk"
    }
  ],
  "oV0xQ9": [
    {
      "type": 0,
      "value": "Enter the run identifier to open the run"
    }
  ],
  "ol+TkT": [
    {
      "type": 0,
      "value": "(UTC-03:00) Salvador"
    }
  ],
  "orhWzV": [
    {
      "type": 0,
      "value": "Failed loading the schema. Please try again."
    }
  ],
  "oxH1L/": [
    {
      "type": 0,
      "value": "(UTC-07:00) Chihuahua, La Paz, Mazatlan"
    }
  ],
  "p/0r2N": [
    {
      "type": 0,
      "value": "Required. The key name of the form data value to return."
    }
  ],
  "p16/4S": [
    {
      "type": 0,
      "value": "Headers"
    }
  ],
  "p1Qtm5": [
    {
      "type": 0,
      "value": "In-App"
    }
  ],
  "p5tz8/": [
    {
      "type": 0,
      "value": "(UTC+13:00) Samoa"
    }
  ],
  "p7YGxW": [
    {
      "type": 0,
      "value": "Error executing the api {parameters}."
    }
  ],
  "pC2nr2": [
    {
      "type": 0,
      "value": "Enter key"
    }
  ],
  "pH2uak": [
    {
      "type": 0,
      "value": "Collapse"
    }
  ],
  "pIczsS": [
    {
      "type": 0,
      "value": "End time"
    }
  ],
  "pOTcUO": [
    {
      "type": 0,
      "value": "Required. The values to combine into an array."
    }
  ],
  "pRUJff": [
    {
      "type": 0,
      "value": "Parameters"
    }
  ],
  "pUeUDw": [
    {
      "type": 0,
      "value": "(UTC+09:00) Osaka, Sapporo, Tokyo"
    }
  ],
  "pXmFGf": [
    {
      "type": 0,
      "value": "Covert the input to an Xml type value"
    }
  ],
  "pYtSyE": [
    {
      "type": 0,
      "value": "Required. The number to divide the Dividend by. After the division, the remainder is taken."
    }
  ],
  "pcuZKB": [
    {
      "type": 0,
      "value": "Returns a single array or object that has common elements between arrays or objects passed in. The parameters for the function can either be a set of objects or a set of arrays (not a mixture of both). If there are two objects with the same name, the last object with that name appears in the final object."
    }
  ],
  "piaRy6": [
    {
      "type": 0,
      "value": "Triggers"
    }
  ],
  "pozypE": [
    {
      "type": 0,
      "value": "Trims leading and trailing whitespace from a string"
    }
  ],
  "pr9GwA": [
    {
      "type": 0,
      "value": "Refresh"
    }
  ],
  "ptkf0D": [
    {
      "type": 0,
      "value": "Security"
    }
  ],
  "q/+Uex": [
    {
      "type": 0,
      "value": "Returns an XML node, nodeset or value as JSON from the provided XPath expression"
    }
  ],
  "q1gfIs": [
    {
      "type": 0,
      "value": "Add a trigger"
    }
  ],
  "q2OCEx": [
    {
      "type": 0,
      "value": "Required. The value to assign to the property."
    }
  ],
  "q2w8Sk": [
    {
      "type": 0,
      "value": "Convert the parameter to a string"
    }
  ],
  "q87X20": [
    {
      "type": 0,
      "value": "Adds an integer number of seconds to a string timestamp passed in"
    }
  ],
  "q9hf8i": [
    {
      "type": 0,
      "value": "(UTC+04:00) Astrakhan, Ulyanovsk"
    }
  ],
  "qGfwxW": [
    {
      "type": 0,
      "value": "Managed identity"
    }
  ],
  "qJpnIL": [
    {
      "type": 0,
      "value": "Checks if the string ends with a value (case-insensitive, invariant culture)"
    }
  ],
  "qPUX59": [
    {
      "type": 0,
      "value": "is successful"
    }
  ],
  "qQoQFv": [
    {
      "type": 0,
      "value": "Invalid connection."
    }
  ],
  "qSejoi": [
    {
      "type": 0,
      "value": "Returns true if the first argument is less than or equal to the second"
    }
  ],
  "qSt0Sb": [
    {
      "type": 0,
      "value": "Required"
    }
  ],
  "qTqSqD": [
    {
      "type": 0,
      "value": "Error code: {errorCode}, Message: {message}."
    }
  ],
  "qUWBUX": [
    {
      "offset": 0,
      "options": {
        "one": {
          "value": [
            {
              "type": 7
            },
            {
              "type": 0,
              "value": " day"
            }
          ]
        },
        "other": {
          "value": [
            {
              "type": 7
            },
            {
              "type": 0,
              "value": " days"
            }
          ]
        }
      },
      "pluralType": "cardinal",
      "type": 6,
      "value": "days"
    }
  ],
  "qc5S69": [
    {
      "type": 0,
      "value": "Returns the number of elements in an array or string"
    }
  ],
  "qnI4Y1": [
    {
      "type": 0,
      "value": "Required. The value that is converted to an integer."
    }
  ],
  "qq/bq0": [
    {
      "type": 0,
      "value": "(UTC+09:00) Yakutsk"
    }
  ],
  "qrxi0L": [
    {
      "type": 0,
      "value": "Asynchronous response allows a Logic App to respond with a 202 (Accepted) to indicate the request has been accepted for processing. A location header will be provided to retrieve the final state."
    }
  ],
  "r1FQhf": [
    {
      "type": 0,
      "value": "(UTC+01:00) Windhoek"
    }
  ],
  "r43nMc": [
    {
      "type": 0,
      "value": "Undo"
    }
  ],
  "r8aZXs": [
    {
      "type": 0,
      "value": "Enables an expression to derive its value from other JSON name and value pairs or the output of the runtime action"
    }
  ],
  "r9SVE4": [
    {
      "type": 0,
      "value": "Int"
    }
  ],
  "rAyuzv": [
    {
      "type": 0,
      "value": "No"
    }
  ],
  "rCl53e": [
    {
      "type": 0,
      "value": "Card Title"
    }
  ],
  "rDDPpJ": [
    {
      "type": 0,
      "value": "Secret"
    }
  ],
  "rDt4Iu": [
    {
      "type": 0,
      "value": "Is connection invalid"
    }
  ],
  "raBiud": [
    {
      "type": 0,
      "value": "Required. Either an array of values to find the maximum value, or the first value of a set."
    }
  ],
  "rcz4w4": [
    {
      "type": 0,
      "value": "Returns a URI encoded representation of a value"
    }
  ],
  "rjyBPU": [
    {
      "type": 0,
      "value": "Expression"
    }
  ],
  "rstpaK": [
    {
      "type": 0,
      "value": "(UTC-06:00) Central Time (US & Canada)"
    }
  ],
  "rv0Pn+": [
    {
      "type": 0,
      "value": "Add new"
    }
  ],
  "s5RV9B": [
    {
      "type": 0,
      "value": "Returns the day of year component of a string timestamp"
    }
  ],
  "s7nGyC": [
    {
      "type": 0,
      "value": "Delete"
    }
  ],
  "sDkAVZ": [
    {
      "type": 0,
      "value": "Returns an array of values matching the key name from form-data or form-encoded trigger output"
    }
  ],
  "sFwHQc": [
    {
      "type": 0,
      "value": "Cancel creating a connection"
    }
  ],
  "sW47JR": [
    {
      "type": 0,
      "value": "Degree of Parallelism"
    }
  ],
  "sZ0G/Z": [
    {
      "type": 0,
      "value": "Required. A string containing the unit of time specified in the interval to add."
    }
  ],
  "sbPZ9S": [
    {
      "type": 0,
      "value": "Required. The collection to check if it is empty."
    }
  ],
  "scmyvO": [
    {
      "type": 0,
      "value": "Action Timeout"
    }
  ],
  "sfJTHV": [
    {
      "type": 0,
      "value": "Required. The number to remove from the Minuend."
    }
  ],
  "shF9tZ": [
    {
      "type": 0,
      "value": "Key"
    }
  ],
  "siYGSo": [
    {
      "type": 0,
      "value": "(UTC+02:00) Beirut"
    }
  ],
  "soqP+Z": [
    {
      "type": 0,
      "value": "Returns true if either parameter is true"
    }
  ],
  "srpZD2": [
    {
      "type": 0,
      "value": "Client ID"
    }
  ],
  "ss5JPH": [
    {
      "type": 0,
      "value": "New parameter"
    }
  ],
  "syiNc+": [
    {
      "type": 0,
      "value": "Browse"
    }
  ],
  "t+XCkg": [
    {
      "type": 0,
      "value": "Required. A string that contains the time zone name of the destination time zone. See https://msdn.microsoft.com/en-us/library/gg154758.aspx for details."
    }
  ],
  "tE7Zam": [
    {
      "type": 0,
      "value": "Returns the URL to invoke the trigger or action"
    }
  ],
  "tELkSC": [
    {
      "type": 0,
      "value": "(UTC-06:00) Guadalajara, Mexico City, Monterrey"
    }
  ],
  "tH2pT1": [
    {
      "type": 0,
      "value": "Return to search"
    }
  ],
  "tImHz/": [
    {
      "type": 1,
      "value": "days"
    },
    {
      "type": 0,
      "value": "d "
    },
    {
      "type": 1,
      "value": "hours"
    },
    {
      "type": 0,
      "value": "h"
    }
  ],
  "tLZ9Sh": [
    {
      "type": 0,
      "value": "Required. The index of the part to retrieve."
    }
  ],
  "tMRPnG": [
    {
      "type": 0,
      "value": "This function provides you details for the workflow itself at runtime"
    }
  ],
  "tNoZx2": [
    {
      "type": 0,
      "value": "Type"
    }
  ],
  "tP+5fA": [
    {
      "type": 0,
      "value": "(UTC+06:00) Novosibirsk"
    }
  ],
  "tZj2Xn": [
    {
      "type": 0,
      "value": "Returns true if the first argument is greater than the second"
    }
  ],
  "taPCmY": [
    {
      "type": 0,
      "value": "Required. The number of hours to add. Can be negative to subtract hours."
    }
  ],
  "teZwo6": [
    {
      "type": 0,
      "value": "(UTC+10:00) Hobart"
    }
  ],
  "ti5TEd": [
    {
      "type": 0,
      "value": "Cancel"
    }
  ],
  "tsmuoF": [
    {
      "type": 0,
      "value": "Display Name"
    }
  ],
  "u/KSPz": [
    {
      "type": 0,
      "value": "(UTC-04:00) Santiago"
    }
  ],
  "u6Gdft": [
    {
      "type": 0,
      "value": "(UTC+04:00) Abu Dhabi, Muscat"
    }
  ],
  "u9tr3k": [
    {
      "type": 0,
      "value": "Select an element to start configuring"
    }
  ],
  "uN4zFU": [
    {
      "type": 0,
      "value": "OK"
    }
  ],
  "uR9WuI": [
    {
      "type": 0,
      "value": "Required. The collections to evaluate. An object that appears in any of the collections also appears in the result."
    }
  ],
  "uRurmg": [
    {
      "type": 0,
      "value": "(UTC+10:00) Guam, Port Moresby"
    }
  ],
  "uUlBZ8": [
    {
      "type": 0,
      "value": "Adds an integer number of hours to a string timestamp passed in"
    }
  ],
  "uXJdAh": [
    {
      "type": 0,
      "value": "Search dynamic content"
    }
  ],
  "uZH8Qs": [
    {
      "type": 0,
      "value": "Limit the maximum duration between the retries and asynchronous responses for this action. Note: This does not alter the request timeout of a single request."
    }
  ],
  "uc/PoD": [
    {
      "type": 0,
      "value": "Required. The number of time units the desired time is in the past."
    }
  ],
  "uczA5c": [
    {
      "type": 0,
      "value": "Required. The string that may contain the value."
    }
  ],
  "udNlco": [
    {
      "type": 0,
      "value": "(UTC-11:00) Coordinated Universal Time-11"
    }
  ],
  "ui7GCl": [
    {
      "type": 0,
      "value": "16"
    }
  ],
  "unMaeV": [
    {
      "type": 0,
      "value": "Variables"
    }
  ],
  "urAHv1": [
    {
      "type": 0,
      "value": "4"
    }
  ],
  "ut5Med": [
    {
      "type": 0,
      "value": "Default Value"
    }
  ],
  "uzsleE": [
    {
      "type": 0,
      "value": "Creates an array from the parameters"
    }
  ],
  "v39HKj": [
    {
      "type": 0,
      "value": "Generates a globally unique string (GUID)"
    }
  ],
  "v7ipqH": [
    {
      "type": 0,
      "value": "Each action must have one or more run after configurations"
    }
  ],
  "vD2lQy": [
    {
      "type": 0,
      "value": "(UTC-04:00) Asuncion"
    }
  ],
  "vEBhDX": [
    {
      "type": 0,
      "value": "Returns the last index of a value within a string (case-insensitive, invariant culture)"
    }
  ],
  "vQcQkU": [
    {
      "type": 0,
      "value": "Required. The value the string may end with."
    }
  ],
  "vSlNPe": [
    {
      "type": 0,
      "value": "Delete"
    }
  ],
  "vVJuus": [
    {
      "type": 0,
      "value": "The expression is invalid."
    }
  ],
  "vX9WYS": [
    {
      "type": 0,
      "value": "Audience"
    }
  ],
  "vXwYXe": [
    {
      "type": 0,
      "value": "(UTC+06:00) Astana"
    }
  ],
  "va40BJ": [
    {
      "type": 0,
      "value": "Required. The name of the action whose outputs you want."
    }
  ],
  "vb/okJ": [
    {
      "type": 0,
      "value": "(UTC+02:00) Cairo"
    }
  ],
  "vcBAuU": [
    {
      "type": 0,
      "value": "has timed out"
    }
  ],
  "vdtKjT": [
    {
      "type": 0,
      "value": "To create and use an API connection, you must have a managed identity configured on this logic app."
    }
  ],
  "vlDynP": [
    {
      "type": 0,
      "value": "Discard"
    }
  ],
  "vr70Gn": [
    {
      "type": 0,
      "value": "Create a connection for "
    },
    {
      "type": 1,
      "value": "connectorName"
    },
    {
      "type": 0,
      "value": "."
    }
  ],
  "vrYqUF": [
    {
      "type": 0,
      "value": "Enter custom value"
    }
  ],
  "vwH/XV": [
    {
      "type": 0,
      "value": "Create parameter"
    }
  ],
  "vz2gZC": [
    {
      "type": 0,
      "value": "Workflow Properties"
    }
  ],
  "w5Hhig": [
    {
      "type": 0,
      "value": "Sunday"
    }
  ],
  "w9OL8U": [
    {
      "type": 0,
      "value": "Page fit"
    }
  ],
  "wEaGWn": [
    {
      "type": 0,
      "value": "Subtracts an integer number of a specified unit of time from a string timestamp passed in"
    }
  ],
  "wF7C+h": [
    {
      "type": 0,
      "value": "Cancel"
    }
  ],
  "wFCkpM": [
    {
      "type": 0,
      "value": "Required. Either an array of values to find the minimum value, or the first value of a set."
    }
  ],
  "wGYmui": [
    {
      "type": 0,
      "value": "Including dynamic content"
    }
  ],
  "wHYQyg": [
    {
      "type": 0,
      "value": "Timed Out"
    }
  ],
  "wPlTDB": [
    {
      "type": 0,
      "value": "Full path"
    }
  ],
  "wQcEXt": [
    {
      "type": 0,
      "value": "Required. The string that is searched for parameter 2 and updated with parameter 3, when parameter 2 is found in parameter 1."
    }
  ],
  "wQsEwc": [
    {
      "type": 0,
      "value": "Required. The length of the substring."
    }
  ],
  "wV3Lmd": [
    {
      "type": 0,
      "value": "Click to delete item"
    }
  ],
  "wWVQuK": [
    {
      "type": 0,
      "value": "Returns a specified value based on whether the expression resulted in true or false"
    }
  ],
  "wmDUGV": [
    {
      "type": 0,
      "value": "Converts a string timestamp passed in from a source time zone to UTC"
    }
  ],
  "wmw/ai": [
    {
      "type": 0,
      "value": "Returns a single array or object with all the elements that are in either the array or object passed to this function"
    }
  ],
  "woJQhv": [
    {
      "type": 0,
      "value": "Callback URL:"
    }
  ],
  "wzEneQ": [
    {
      "type": 0,
      "value": "Close"
    }
  ],
  "x+6ccf": [
    {
      "type": 0,
      "value": "Wednesday"
    }
  ],
  "x0or2o": [
    {
      "type": 0,
      "value": "Required. The collection for which to get the length."
    }
  ],
  "xFQXAI": [
    {
      "type": 0,
      "value": "Ctrl + Z"
    }
  ],
  "xFQdSb": [
    {
      "type": 0,
      "value": "Move up"
    }
  ],
  "xJ6vjn": [
    {
      "type": 0,
      "value": "Returns a string representation of a URI encoded string"
    }
  ],
  "xLF2Zr": [
    {
      "type": 0,
      "value": "Add Row"
    }
  ],
  "xN3GEX": [
    {
      "type": 0,
      "value": "Enter password as plain text or use a secure parameter"
    }
  ],
  "xOAOHM": [
    {
      "type": 0,
      "value": "Editor Input"
    }
  ],
  "xQQ9ko": [
    {
      "type": 0,
      "value": "Threshold"
    }
  ],
  "xV/oyK": [
    {
      "type": 0,
      "value": "Required. The name of the new or existing property."
    }
  ],
  "xYyPR8": [
    {
      "type": 0,
      "value": "Returns the path from a URI. If path is not specified, returns '/'"
    }
  ],
  "xZhieP": [
    {
      "type": 0,
      "value": "(UTC+05:00) Islamabad, Karachi"
    }
  ],
  "xb/DIr": [
    {
      "type": 0,
      "value": "(UTC+12:00) Coordinated Universal Time+12"
    }
  ],
  "xt5TeT": [
    {
      "type": 0,
      "value": "Parameters are shared across workflows in a Logic App."
    }
  ],
  "xwEX2/": [
    {
      "type": 0,
      "value": "Value"
    }
  ],
  "y1e9yw": [
    {
      "type": 0,
      "value": "Sign in"
    }
  ],
  "y3AZQB": [
    {
      "type": 0,
      "value": "Required. The object to compare equality."
    }
  ],
  "y6BcVN": [
    {
      "type": 0,
      "value": "Required. The string to escape URL-unsafe characters from."
    }
  ],
  "yB6PB/": [
    {
      "type": 0,
      "value": "Value contains function expressions which cannot be resolved. Only constant values supported"
    }
  ],
  "yBrsFJ": [
    {
      "type": 0,
      "value": "Required. The value that is converted to an array."
    }
  ],
  "yIZP4R": [
    {
      "type": 0,
      "value": "(UTC-10:00) Hawaii"
    }
  ],
  "yVh9kr": [
    {
      "type": 0,
      "value": "8"
    }
  ],
  "ydqOly": [
    {
      "type": 0,
      "value": "Choose a value"
    }
  ],
  "yoCi15": [
    {
      "type": 0,
      "value": "Select an existing connection or create a new one."
    }
  ],
  "yph4eq": [
    {
      "type": 0,
      "value": "(UTC+01:00) Belgrade, Bratislava, Budapest, Ljubljana, Prague"
    }
  ],
  "yqRrQ/": [
    {
      "type": 0,
      "value": "Date and time functions"
    }
  ],
  "ysoumb": [
    {
      "type": 0,
      "value": "Add field"
    }
  ],
  "yxsn7s": [
    {
      "type": 0,
      "value": "(UTC+00:00) Casablanca"
    }
  ],
  "yyYtZV": [
    {
      "type": 0,
      "value": "Connection gateway"
    }
  ],
  "z3VuE+": [
    {
      "type": 0,
      "value": "Menu"
    }
  ],
  "z4YYlQ": [
    {
      "type": 0,
      "value": "Enter default value for parameter."
    }
  ],
  "z9kH+0": [
    {
      "type": 0,
      "value": "This will also remove all child steps."
    }
  ],
  "zBMVKg": [
    {
      "type": 0,
      "value": "Required. The value that is converted to a decimal number."
    }
  ],
  "zCsGWP": [
    {
      "type": 0,
      "value": "Enter value"
    }
  ],
  "zGRgUE": [
    {
      "type": 0,
      "value": "Target schema"
    }
  ],
  "zIDVd9": [
    {
      "type": 0,
      "value": "Required. The string that is converted to a native type value."
    }
  ],
  "zTKAc9": [
    {
      "type": 0,
      "value": "Select Actions"
    }
  ],
  "zUgja+": [
    {
      "type": 0,
      "value": "Clear custom value"
    }
  ],
  "zUs2yb": [
    {
      "type": 0,
      "value": "Target schema node"
    }
  ],
  "zbtUQ/": [
    {
      "type": 0,
      "value": "(UTC+08:30) Pyongyang"
    }
  ],
  "zcZpHT": [
    {
      "type": 0,
      "value": "Converts a string, with optionally a locale and a format to a date"
    }
  ],
  "zggBvC": [
    {
      "type": 0,
      "value": "(UTC+03:00) Nairobi"
    }
  ],
  "ziYCiA": [
    {
      "type": 0,
      "value": "Summary"
    }
  ],
  "zjDJwP": [
    {
      "type": 0,
      "value": "Float"
    }
  ],
  "znGyyU": [
    {
      "type": 0,
      "value": "Adds an integer number of a specified unit of time to a string timestamp passed in"
    }
  ],
  "zxe9hh": [
    {
      "type": 0,
      "value": "Required. The number of minutes to add. Can be negative to subtract minutes."
    }
  ]
}<|MERGE_RESOLUTION|>--- conflicted
+++ resolved
@@ -1523,17 +1523,16 @@
       "value": "Response"
     }
   ],
-<<<<<<< HEAD
   "ERVorY": [
     {
       "type": 0,
       "value": "Make Group"
-=======
+    }
+  ],
   "EV9iRu": [
     {
       "type": 0,
       "value": "Failed to save."
->>>>>>> e1d4b999
     }
   ],
   "EYqGxA": [
@@ -1780,21 +1779,12 @@
       "value": "Returns true if the parameters are false"
     }
   ],
-<<<<<<< HEAD
   "GdGm4T": [
     {
       "type": 0,
       "value": "More commands"
     }
   ],
-  "GdnEhu": [
-    {
-      "type": 0,
-      "value": "Upload or select a source schema to be used for your map."
-    }
-  ],
-=======
->>>>>>> e1d4b999
   "Gi72X5": [
     {
       "type": 0,
@@ -2537,21 +2527,12 @@
       "value": "Returns the results from the top-level actions in the specified scoped action, such as a For_each, Until, or Scope action."
     }
   ],
-<<<<<<< HEAD
-  "OcJdKG": [
-    {
-      "type": 0,
-      "value": "All unsaved work will be gone. Do you want to proceed to discard everything?"
-    }
-  ],
   "OdNhwc": [
     {
       "type": 0,
       "value": "Ungroup"
     }
   ],
-=======
->>>>>>> e1d4b999
   "Oib1mL": [
     {
       "type": 1,
@@ -3734,17 +3715,16 @@
       "value": "Actions"
     }
   ],
-<<<<<<< HEAD
   "bGtEPd": [
     {
       "type": 0,
       "value": "Delete"
-=======
+    }
+  ],
   "bIyTi7": [
     {
       "type": 0,
       "value": "Subscription"
->>>>>>> e1d4b999
     }
   ],
   "bS5DyV": [
