{
  "++ZVe/": [
    {
      "type": 0,
      "value": "Testing"
    }
  ],
  "+0yxlR": [
    {
      "type": 0,
      "value": "Function display"
    }
  ],
  "+FcXe9": [
    {
      "type": 0,
      "value": "Faulted"
    }
  ],
  "+Uvo/p": [
    {
      "type": 0,
      "value": "Alt text for down chevron"
    }
  ],
  "+ZSBrq": [
    {
      "type": 0,
      "value": "Context menu for "
    },
    {
      "type": 1,
      "value": "title"
    },
    {
      "type": 0,
      "value": " card"
    }
  ],
  "+mAJR3": [
    {
      "type": 0,
      "value": "(UTC+08:00) Kuala Lumpur, Singapore"
    }
  ],
  "+powfX": [
    {
      "type": 0,
      "value": "Time zone"
    }
  ],
  "+xXHdp": [
    {
      "type": 0,
      "value": "No outputs"
    }
  ],
  "/2V8bQ": [
    {
      "type": 0,
      "value": "Timed out"
    }
  ],
  "/EU/oJ": [
    {
      "type": 0,
      "value": "Required. A string that contains the time zone name of the source time zone. See 'Default Time Zones' at 'https://go.microsoft.com/fwlink/?linkid=2238292'."
    }
  ],
  "/I/U8L": [
    {
      "type": 0,
      "value": "Body"
    }
  ],
  "/KRvvg": [
    {
      "type": 0,
      "value": "No values match your search."
    }
  ],
  "/NtebP": [
    {
      "type": 0,
      "value": "(UTC+05:00) Islamabad, Karachi"
    }
  ],
  "/QqADs": [
    {
      "type": 0,
      "value": "Returns the elements in the array starting at index Count"
    }
  ],
  "/RS9F7": [
    {
      "type": 0,
      "value": "(UTC-06:00) Saskatchewan"
    }
  ],
  "/ULFwg": [
    {
      "type": 0,
      "value": "Change connection"
    }
  ],
  "/VcZ9g": [
    {
      "type": 0,
      "value": "This connector has multiple versions, built-in and Azure-hosted. Use built-in for the best performance, connection-string authentication, and other features. Use Azure-hosted for other authentication options."
    }
  ],
  "/WW7If": [
    {
      "type": 0,
      "value": "True"
    }
  ],
  "/doURb": [
    {
      "type": 0,
      "value": "Convert the input to an array"
    }
  ],
  "/km5eO": [
    {
      "type": 0,
      "value": "(UTC-04:00) Asuncion"
    }
  ],
  "/mjH84": [
    {
      "type": 0,
      "value": "Show raw outputs"
    }
  ],
  "/n13VL": [
    {
      "type": 0,
      "value": "Properties"
    }
  ],
  "/qchXQ": [
    {
      "type": 0,
      "value": "Required. The collection to join items from."
    }
  ],
  "/qu3zt": [
    {
      "type": 0,
      "value": "0"
    }
  ],
  "/ut0u7": [
    {
      "type": 0,
      "value": "Returns the first Count elements from the array or string passed in"
    }
  ],
  "/vWMKW": [
    {
      "type": 0,
      "value": "Missing required inputs"
    }
  ],
  "/w/q/8": [
    {
      "type": 0,
      "value": "When enabled, this action will run with the user from the \"Run as\" setting in the Dataverse trigger."
    }
  ],
  "/yYyOq": [
    {
      "type": 0,
      "value": "Resource Group"
    }
  ],
  "00xlpa": [
    {
      "type": 0,
      "value": "Shared"
    }
  ],
  "02vyBk": [
    {
      "type": 0,
      "value": "Trigger"
    }
  ],
  "03RO5d": [
    {
      "type": 0,
      "value": "Edit parameter"
    }
  ],
  "04AwK7": [
    {
      "type": 0,
      "value": "Error code: '"
    },
    {
      "type": 1,
      "value": "errorCode"
    },
    {
      "type": 0,
      "value": "', Message: '"
    },
    {
      "type": 1,
      "value": "message"
    },
    {
      "type": 0,
      "value": "'."
    }
  ],
  "06zKZg": [
    {
      "type": 0,
      "value": "(UTC+04:00) Tbilisi"
    }
  ],
  "07ZsoY": [
    {
      "type": 0,
      "value": "Returns the start of the hour to a string timestamp passed in"
    }
  ],
  "07oZoX": [
    {
      "type": 0,
      "value": "(UTC+12:00) Anadyr, Petropavlovsk-Kamchatsky"
    }
  ],
  "08e2rO": [
    {
      "type": 0,
      "value": "The managed identity used with this operation no longer exists. To continue, set up an identity or change the connection."
    }
  ],
  "09B9CU": [
    {
      "type": 0,
      "value": "Returns the URL to invoke the trigger or action. Note: This function can only be used in an httpWebhook and apiConnectionWebhook, not in a manual, recurrence, http, or apiConnection."
    }
  ],
  "0B5xDu": [
    {
      "type": 0,
      "value": "(UTC+05:30) Sri Jayawardenepura"
    }
  ],
  "0CvRZW": [
    {
      "type": 0,
      "value": "Save"
    }
  ],
  "0FzNJV": [
    {
      "type": 0,
      "value": "Required. The base64 encoded string."
    }
  ],
  "0GT0SI": [
    {
      "type": 0,
      "value": "Cancel"
    }
  ],
  "0GqNGo": [
    {
      "type": 0,
      "value": "Url decodes the input string"
    }
  ],
  "0IRUjM": [
    {
      "type": 0,
      "value": "Select a target schema node to start mapping"
    }
  ],
  "0JTHTZ": [
    {
      "type": 0,
      "value": "Show run menu"
    }
  ],
  "0KMjv6": [
    {
      "type": 0,
      "value": "Tracking"
    }
  ],
  "0R2D5l": [
    {
      "type": 0,
      "value": "Returns a binary representation of a URI encoded string"
    }
  ],
  "0SSwxD": [
    {
      "type": 0,
      "value": "Close panel"
    }
  ],
  "0Vzp0l": [
    {
      "type": 0,
      "value": "Collapse"
    }
  ],
  "0i/6TR": [
    {
      "type": 0,
      "value": "Required. The string to convert to upper casing. If a character in the string does not have an uppercase equivalent, the character is included unchanged in the returned string."
    }
  ],
  "0m2Y1/": [
    {
      "type": 0,
      "value": "Value"
    }
  ],
  "0oebOm": [
    {
      "type": 0,
      "value": "Outputs"
    }
  ],
  "0p+pJq": [
    {
      "type": 0,
      "value": "Returns the remainder after dividing the two numbers (modulo)"
    }
  ],
  "0qV0Qe": [
    {
      "type": 0,
      "value": "Required. The string that may contain the value."
    }
  ],
  "0qcKzG": [
    {
      "type": 1,
      "value": "parameterName"
    },
    {
      "type": 0,
      "value": " is no longer present in the operation schema. It should be removed before the workflow is re-saved."
    }
  ],
  "0uj1Li": [
    {
      "type": 0,
      "value": "Returns a binary representation of an input data URI string"
    }
  ],
  "0upuCv": [
    {
      "type": 0,
      "value": "Hour"
    }
  ],
  "0vfdFS": [
    {
      "type": 0,
      "value": "every day"
    }
  ],
  "0xLWzG": [
    {
      "type": 0,
      "value": "The name already exists or is invalid. Update the name before you continue."
    }
  ],
  "0y5eia": [
    {
      "type": 0,
      "value": "More commands"
    }
  ],
  "1+Z8n9": [
    {
      "type": 0,
      "value": "Required. The data URI to convert to String representation."
    }
  ],
  "109OPL": [
    {
      "type": 0,
      "value": "Returns the port from a URI. If port is not specified, returns the default port for the protocol"
    }
  ],
  "11qu8f": [
    {
      "type": 0,
      "value": "Enter a valid integer."
    }
  ],
  "14lYtE": [
    {
      "type": 0,
      "value": "18"
    }
  ],
  "1A1P5b": [
    {
      "type": 0,
      "value": "Comment"
    }
  ],
  "1D047X": [
    {
      "type": 0,
      "value": "Required. The value to convert to XML."
    }
  ],
  "1Fn5n+": [
    {
      "type": 0,
      "value": "Required. The URI encoded string."
    }
  ],
  "1KFpTX": [
    {
      "type": 0,
      "value": "(UTC+03:00) Minsk"
    }
  ],
  "1NBvKu": [
    {
      "type": 0,
      "value": "Convert the parameter argument to a floating-point number"
    }
  ],
  "1REk6u": [
    {
      "type": 0,
      "value": "Enter a valid email."
    }
  ],
  "1ZSzl6": [
    {
      "type": 0,
      "value": "Each run after configuration must have at least one status checked"
    }
  ],
  "1dlfUe": [
    {
      "type": 0,
      "value": "Actions perform operations on data, communicate between systems, or run other tasks."
    }
  ],
  "1eKQwo": [
    {
      "type": 0,
      "value": "(UTC+08:00) Perth"
    }
  ],
  "1ejxkP": [
    {
      "type": 0,
      "value": "Secure Inputs"
    }
  ],
  "1hHFdx": [
    {
      "type": 0,
      "value": "(UTC-01:00) Azores"
    }
  ],
  "1htSs7": [
    {
      "type": 0,
      "value": "Off"
    }
  ],
  "1jhzOM": [
    {
      "type": 0,
      "value": "Required. The object to check if it is less than value being compared to."
    }
  ],
  "1nODUD": [
    {
      "type": 0,
      "value": "Hide functions"
    }
  ],
  "1nvvw1": [
    {
      "type": 0,
      "value": "Enter the value of the Authorization header"
    }
  ],
  "1pjO9s": [
    {
      "type": 0,
      "value": "Hide source schema"
    }
  ],
  "1uGBLP": [
    {
      "type": 0,
      "value": "5"
    }
  ],
  "1zgFh1": [
    {
      "type": 0,
      "value": "Dismiss"
    }
  ],
  "20oqsp": [
    {
      "type": 0,
      "value": "Add children (recursive)"
    }
  ],
  "23fENy": [
    {
      "type": 0,
      "value": "Returns a binary representation of a base 64 encoded string"
    }
  ],
  "23szE+": [
    {
      "type": 0,
      "value": "Required. The value to convert to data URI."
    }
  ],
  "23uZn1": [
    {
      "type": 0,
      "value": "Global search"
    }
  ],
  "27Nhhv": [
    {
      "type": 0,
      "value": "Select an API from an API Management instance"
    }
  ],
  "2CXCOt": [
    {
      "type": 0,
      "value": "Select a file to upload"
    }
  ],
  "2Cdt4p": [
    {
      "type": 0,
      "value": "Enable split-on to start an instance of the workflow per item in the selected array. Each instance can also have a distinct tracking id."
    }
  ],
  "2JA3gY": [
    {
      "type": 0,
      "value": "Expand tree node"
    }
  ],
  "2K2fAj": [
    {
      "type": 0,
      "value": "End time"
    }
  ],
  "2NXYYu": [
    {
      "type": 0,
      "value": "Search"
    }
  ],
  "2Noh96": [
    {
      "type": 0,
      "value": "17"
    }
  ],
  "2TMGk7": [
    {
      "type": 0,
      "value": "Managed identity"
    }
  ],
  "2ZfzaY": [
    {
      "type": 0,
      "value": "Select existing"
    }
  ],
  "2cVEMV": [
    {
      "type": 0,
      "value": "Returns a single value matching the key name from form-data or form-encoded action output"
    }
  ],
  "2gOfQI": [
    {
      "type": 0,
      "value": "Existing schemas from"
    }
  ],
  "2gzGrJ": [
    {
      "type": 0,
      "value": "Required. The name of the action with a form-data or form-encoded response."
    }
  ],
  "2hrQOL": [
    {
      "type": 0,
      "value": "(UTC+00:00) Dublin, Edinburgh, Lisbon, London"
    }
  ],
  "2kWLLc": [
    {
      "type": 0,
      "value": "Start Time"
    }
  ],
  "2pRsUf": [
    {
      "type": 0,
      "value": "Enter a valid array."
    }
  ],
  "2r30S9": [
    {
      "type": 0,
      "value": "Insert a new step after "
    },
    {
      "type": 1,
      "value": "parentName"
    }
  ],
  "2tTQ0A": [
    {
      "type": 0,
      "value": "On"
    }
  ],
  "2vnYre": [
    {
      "type": 0,
      "value": "Add Action"
    }
  ],
  "2y24a/": [
    {
      "type": 0,
      "value": "Save"
    }
  ],
  "3+TQMa": [
    {
      "type": 0,
      "value": "Loading connection..."
    }
  ],
  "30njcn": [
    {
      "type": 0,
      "value": "Create Connection"
    }
  ],
  "33+WHG": [
    {
      "type": 0,
      "value": "Identifier"
    }
  ],
  "34Nt/B": [
    {
      "type": 0,
      "value": "alt text for button icon"
    }
  ],
  "36RiST": [
    {
      "type": 0,
      "value": "System-assigned managed identity"
    }
  ],
  "3AWwVl": [
    {
      "type": 0,
      "value": "Code"
    }
  ],
  "3BZnxY": [
    {
      "type": 0,
      "value": "Add dynamic content"
    }
  ],
  "3ERi+E": [
    {
      "type": 0,
      "value": "Terms of Service"
    }
  ],
  "3GINhd": [
    {
      "type": 0,
      "value": "Triggers"
    }
  ],
  "3KPLpx": [
    {
      "type": 0,
      "value": "Remove all mappings within source element `"
    },
    {
      "type": 1,
      "value": "nodeName"
    },
    {
      "type": 0,
      "value": "` first."
    }
  ],
  "3MTSYZ": [
    {
      "type": 0,
      "value": "(UTC-03:00) Salvador"
    }
  ],
  "3NhwIJ": [
    {
      "type": 0,
      "value": "Required. The separator."
    }
  ],
  "3O0i4j": [
    {
      "type": 0,
      "value": "There is no content available"
    }
  ],
  "3QXY3z": [
    {
      "type": 0,
      "value": "Replacing an existing schema with an incompatible schema might create errors in your map."
    }
  ],
  "3X4FHS": [
    {
      "type": 0,
      "value": "Choose the type of user input"
    }
  ],
  "3Y8a6G": [
    {
      "type": 0,
      "value": "Required parameters "
    },
    {
      "type": 1,
      "value": "parameters"
    },
    {
      "type": 0,
      "value": " not set or invalid"
    }
  ],
  "3cZZKj": [
    {
      "type": 0,
      "value": "Divider"
    }
  ],
  "3eeli7": [
    {
      "type": 0,
      "value": "Select a source schema"
    }
  ],
  "3ewBbk": [
    {
      "type": 0,
      "value": "The entered identity is not associated with this Logic App."
    }
  ],
  "3jwMBm": [
    {
      "type": 0,
      "value": "Invalid json format. Missing beginning "
    },
    {
      "type": 1,
      "value": "openingBracket"
    },
    {
      "type": 0,
      "value": " or ending "
    },
    {
      "type": 1,
      "value": "closingBracket"
    },
    {
      "type": 0,
      "value": "."
    }
  ],
  "3n5pnv": [
    {
      "type": 0,
      "value": "(UTC+10:30) Lord Howe Island"
    }
  ],
  "3rzrWf": [
    {
      "type": 0,
      "value": "Required. The object to remove the property from."
    }
  ],
  "3sJlV+": [
    {
      "type": 0,
      "value": "Close code view"
    }
  ],
  "3vCCY7": [
    {
      "type": 0,
      "value": "Required. The number of a specified time unit to subtract."
    }
  ],
  "3vqfeV": [
    {
      "type": 0,
      "value": "3"
    }
  ],
  "3z6rhG": [
    {
      "type": 0,
      "value": "Required. This value is the next integer after the highest integer that can be returned."
    }
  ],
  "41eMpW": [
    {
      "type": 0,
      "value": "Waiting"
    }
  ],
  "43xObP": [
    {
      "type": 0,
      "value": "(UTC+10:00) Canberra, Melbourne, Sydney"
    }
  ],
  "45ubha": [
    {
      "type": 0,
      "value": "Authentication"
    }
  ],
  "47kOXr": [
    {
      "type": 0,
      "value": "Required. The lowest integer that can be returned."
    }
  ],
  "4BH9uU": [
    {
      "type": 0,
      "value": "Errors"
    }
  ],
  "4BrA0z": [
    {
      "type": 0,
      "value": "Required. The number of days to add. Can be negative to subtract days."
    }
  ],
  "4D7H4R": [
    {
      "type": 0,
      "value": "Runs "
    },
    {
      "type": 1,
      "value": "onDays"
    }
  ],
  "4Ekn9t": [
    {
      "type": 0,
      "value": "Undo"
    }
  ],
  "4IS4yp": [
    {
      "type": 0,
      "value": "Retry Policy"
    }
  ],
  "4Q7WzU": [
    {
      "type": 0,
      "value": "Add a new connection"
    }
  ],
  "4YKQAF": [
    {
      "type": 0,
      "value": "Required. The unit of time specified in the interval."
    }
  ],
  "4aaixN": [
    {
      "type": 0,
      "value": "Tour"
    }
  ],
  "4c0uPQ": [
    {
      "type": 0,
      "value": "Required. The name of the parameter whose values you want."
    }
  ],
  "4j2MEv": [
    {
      "type": 0,
      "value": "Toggle Minimap"
    }
  ],
  "4pm5yw": [
    {
      "type": 0,
      "value": "Button to add dynamic content if TokenPicker is hidden"
    }
  ],
  "4sYR0J": [
    {
      "type": 1,
      "value": "parameterName"
    },
    {
      "type": 0,
      "value": " is required."
    }
  ],
  "4vcnOA": [
    {
      "type": 0,
      "value": "Returns the minimum value in the input array of numbers"
    }
  ],
  "4vmGh0": [
    {
      "type": 0,
      "value": "Service request ID"
    }
  ],
  "4wjJs0": [
    {
      "type": 0,
      "value": "14"
    }
  ],
  "5+P3ef": [
    {
      "type": 0,
      "value": "(UTC+08:45) Eucla"
    }
  ],
  "595Baw": [
    {
      "type": 0,
      "value": "(UTC+09:00) Osaka, Sapporo, Tokyo"
    }
  ],
  "5OvGgn": [
    {
      "type": 0,
      "value": "Body"
    }
  ],
  "5SAQOb": [
    {
      "type": 0,
      "value": "Authority"
    }
  ],
  "5WhTmH": [
    {
      "type": 0,
      "value": "Loading..."
    }
  ],
  "5akc1Q": [
    {
      "type": 0,
      "value": "Unsupported 'in' value : '"
    },
    {
      "type": 1,
      "value": "value"
    },
    {
      "type": 0,
      "value": "' in Parameter"
    }
  ],
  "5b0sKi": [
    {
      "type": 0,
      "value": "Returns true if an object, array, or string is empty"
    }
  ],
  "5cPiWA": [
    {
      "type": 0,
      "value": "Required. The name of the loop whose item you want."
    }
  ],
  "5dCAjy": [
    {
      "type": 0,
      "value": "Day"
    }
  ],
  "5fmV2Q": [
    {
      "type": 0,
      "value": "Parameters used in Logic App will be converted into Azure Resource Manager template during deployment template generation."
    }
  ],
  "5hWg4V": [
    {
      "type": 0,
      "value": "Select element"
    }
  ],
  "5qzZMo": [
    {
      "type": 0,
      "value": "Loading..."
    }
  ],
  "5rkegy": [
    {
      "type": 0,
      "value": "Delete Parameter"
    }
  ],
  "5ytHcK": [
    {
      "type": 0,
      "value": "Loading..."
    }
  ],
  "6+RwRp": [
    {
      "type": 0,
      "value": "Hybrid Connector"
    }
  ],
  "61iT9C": [
    {
      "type": 0,
      "value": "Insert data from previous step (You can also add by typing Alt + / in the editor)"
    }
  ],
  "62Ypnr": [
    {
      "type": 0,
      "value": "Error loading operation data"
    }
  ],
  "63/zYN": [
    {
      "type": 0,
      "value": "Required. The object to check if it is greater than value being compared to."
    }
  ],
  "63CC7M": [
    {
      "type": 0,
      "value": "Error loading inputs"
    }
  ],
  "6OSgRP": [
    {
      "type": 0,
      "value": "Test map"
    }
  ],
  "6PdOcy": [
    {
      "type": 0,
      "value": "Cancel"
    }
  ],
  "6fDYzG": [
    {
      "type": 0,
      "value": "Failed to load the schema. Please try again."
    }
  ],
  "6gZ4I3": [
    {
      "type": 0,
      "value": "Function '"
    },
    {
      "type": 1,
      "value": "functionName"
    },
    {
      "type": 0,
      "value": "' has too many inputs assigned to it"
    }
  ],
  "6jiO7t": [
    {
      "type": 0,
      "value": "Show run"
    }
  ],
  "6jsWn/": [
    {
      "type": 0,
      "value": "Required. The collection to search within."
    }
  ],
  "6kSpHL": [
    {
      "type": 0,
      "value": "Required. The name of the action with a multipart response."
    }
  ],
  "6lLsi+": [
    {
      "type": 0,
      "value": "This step will be removed from the Logic App."
    }
  ],
  "6oqk+A": [
    {
      "type": 0,
      "value": "Previous"
    }
  ],
  "6qkBwz": [
    {
      "type": 0,
      "value": "Required. The number to multiply Multiplicand 2 with."
    }
  ],
  "6u6CS+": [
    {
      "type": 0,
      "value": "Required. The value for which to find the index."
    }
  ],
  "6ueRYm": [
    {
      "type": 0,
      "value": "Start time"
    }
  ],
  "6xRvni": [
    {
      "type": 0,
      "value": "Data type"
    }
  ],
  "73iM9+": [
    {
      "type": 0,
      "value": "Update source schema"
    }
  ],
  "78Vggn": [
    {
      "type": 0,
      "value": "Enter username"
    }
  ],
  "7EZ2oY": [
    {
      "type": 0,
      "value": "(UTC-04:00) Turks and Caicos"
    }
  ],
  "7Fyq1F": [
    {
      "type": 0,
      "value": "No inputs"
    }
  ],
  "7GSk99": [
    {
      "type": 0,
      "value": "OK"
    }
  ],
  "7LmpNN": [
    {
      "type": 0,
      "value": "Parameter \""
    },
    {
      "type": 1,
      "value": "parameterName"
    },
    {
      "type": 0,
      "value": "\" cannot be found for this operation"
    }
  ],
  "7PtWvu": [
    {
      "type": 0,
      "value": "(UTC-05:00) Eastern Time (US & Canada)"
    }
  ],
  "7QymrD": [
    {
      "type": 0,
      "value": "Required. The string from which the substring is taken."
    }
  ],
  "7S2wtE": [
    {
      "type": 0,
      "value": "Schema Validation"
    }
  ],
  "7WVgiU": [
    {
      "type": 0,
      "value": "Configure"
    }
  ],
  "7ZR1xr": [
    {
      "type": 0,
      "value": "Add an action"
    }
  ],
  "7aJqIH": [
    {
      "type": 0,
      "value": "Optional. The locale to be used when formatting (defaults to 'en-us')."
    }
  ],
  "7k9jXx": [
    {
      "type": 0,
      "value": "Status code"
    }
  ],
  "7lnElz": [
    {
      "type": 0,
      "value": "Returns the number of ticks (100 nanoseconds interval) since 1 January 0001 00:00:00 UT of a string timestamp"
    }
  ],
  "7lvqST": [
    {
      "type": 0,
      "value": "Invalid"
    }
  ],
  "7yEdSt": [
    {
      "type": 0,
      "value": "Show more"
    }
  ],
  "7yFLpB": [
    {
      "type": 0,
      "value": "Copy URL"
    }
  ],
  "7zzPsK": [
    {
      "type": 0,
      "value": "Required. The string that may contain the value."
    }
  ],
  "8+0teU": [
    {
      "type": 0,
      "value": "Parameter name already exists."
    }
  ],
  "83G5rr": [
    {
      "type": 0,
      "value": "Specify the interval."
    }
  ],
  "83PYuA": [
    {
      "type": 0,
      "value": "(UTC-06:00) Central Time (US & Canada)"
    }
  ],
  "84D91Y": [
    {
      "type": 0,
      "value": "Pfx"
    }
  ],
  "89FJnl": [
    {
      "type": 0,
      "value": "Invalid property {0} for authentication type {1}."
    }
  ],
  "8BoVtZ": [
    {
      "type": 0,
      "value": "Error executing the api - "
    },
    {
      "type": 1,
      "value": "url"
    }
  ],
  "8CWFEh": [
    {
      "type": 0,
      "value": "Required. The value to return if the expression is 'true'."
    }
  ],
  "8DFwxH": [
    {
      "type": 0,
      "value": "Returns a formatted number string"
    }
  ],
  "8FjOSh": [
    {
      "type": 0,
      "value": "Required. The object to check if it is greater or equal to the comparing object."
    }
  ],
  "8JEHiY": [
    {
      "type": 0,
      "value": "Saturday"
    }
  ],
  "8L+oIz": [
    {
      "type": 0,
      "value": "Cannot render designer due to multiple triggers in definition."
    }
  ],
  "8LhQeL": [
    {
      "type": 0,
      "value": "Switch to code view mode"
    }
  ],
  "8ND+Yc": [
    {
      "type": 0,
      "value": "Please enable managed identity for the logic app."
    }
  ],
  "8SxNQC": [
    {
      "type": 0,
      "value": "Overview"
    }
  ],
  "8U0KPg": [
    {
      "type": 0,
      "value": "Required. The string to be URI encoded."
    }
  ],
  "8UfIAk": [
    {
      "type": 0,
      "value": "Enter secret as plain text or use a secure parameter"
    }
  ],
  "8Y5xpK": [
    {
      "type": 0,
      "value": "Thursday"
    }
  ],
  "8ZfbyZ": [
    {
      "type": 0,
      "value": "(UTC+06:00) Astana"
    }
  ],
  "8baaNC": [
    {
      "type": 0,
      "value": "Unsupported Token Type: "
    },
    {
      "type": 1,
      "value": "expressions"
    }
  ],
  "8eKf/c": [
    {
      "type": 0,
      "value": "(UTC+08:00) Irkutsk"
    }
  ],
  "8eTWaf": [
    {
      "type": 0,
      "value": "Rename"
    }
  ],
  "8j+a0n": [
    {
      "type": 0,
      "value": "With the asynchronous pattern, if the remote server indicates that the request is accepted for processing with a 202 (Accepted) response, the Logic Apps engine will keep polling the URL specified in the response's location header until reaching a terminal state."
    }
  ],
  "8luJ2j": [
    {
      "type": 0,
      "value": "Create Connection Reference"
    }
  ],
  "8mDG0V": [
    {
      "type": 0,
      "value": "The workflow has parameter validation errors in the following operations: "
    },
    {
      "type": 1,
      "value": "invalidNodes"
    }
  ],
  "8ubEPi": [
    {
      "type": 0,
      "value": "Request Options"
    }
  ],
  "8wlfdo": [
    {
      "type": 0,
      "value": "Suppress workflow headers on response"
    }
  ],
  "8wr0zO": [
    {
      "type": 0,
      "value": "Adds an integer number of days to a string timestamp passed in"
    }
  ],
  "8zkvmc": [
    {
      "type": 0,
      "value": "Testing"
    }
  ],
  "9/UeTh": [
    {
      "type": 0,
      "value": "Returns a single array or object that has common elements between arrays or objects passed in"
    }
  ],
  "90Q7Pw": [
    {
      "type": 0,
      "value": "Value"
    }
  ],
  "90o7sB": [
    {
      "type": 0,
      "value": "File"
    }
  ],
  "93Gj/n": [
    {
      "type": 0,
      "value": "Line Position"
    }
  ],
  "93svjx": [
    {
      "type": 0,
      "value": "User identity is not supported when Logic App has system assigned managed identity enabled."
    }
  ],
  "99vsJy": [
    {
      "type": 0,
      "value": "Connector"
    }
  ],
  "9EmN2M": [
    {
      "type": 0,
      "value": "Cancel"
    }
  ],
  "9IDWMU": [
    {
      "type": 0,
      "value": "Close"
    }
  ],
  "9JuvQ4": [
    {
      "type": 0,
      "value": "Returns a data URI of a value"
    }
  ],
  "9Jv3+1": [
    {
      "type": 0,
      "value": "Returns an object with an additional property value pair"
    }
  ],
  "9LLnyJ": [
    {
      "type": 0,
      "value": "(UTC-03:00) Brasilia"
    }
  ],
  "9SuA/E": [
    {
      "type": 0,
      "value": "12"
    }
  ],
  "9W0lck": [
    {
      "type": 0,
      "value": "Invalid split on value '"
    },
    {
      "type": 1,
      "value": "splitOn"
    },
    {
      "type": 0,
      "value": "', cannot find in outputs."
    }
  ],
  "9W3giy": [
    {
      "type": 0,
      "value": "In-Development"
    }
  ],
  "9YGcT2": [
    {
      "type": 0,
      "value": "ChildErrors"
    }
  ],
  "9YZ873": [
    {
      "type": 0,
      "value": "Text"
    }
  ],
  "9atGYe": [
    {
      "type": 0,
      "value": "Add"
    }
  ],
  "9djnqI": [
    {
      "type": 0,
      "value": "Returns the result from adding the two numbers"
    }
  ],
  "9u/Ae3": [
    {
      "type": 0,
      "value": "Returns true if both parameters are true"
    }
  ],
  "9x8hg8": [
    {
      "type": 0,
      "value": "Edit in basic mode"
    }
  ],
  "A5Ferh": [
    {
      "type": 0,
      "value": "Source element removed from view."
    }
  ],
  "A8l+k7": [
    {
      "type": 0,
      "value": "Error occurred while executing the following API parameters: '"
    },
    {
      "type": 1,
      "value": "parameters"
    },
    {
      "type": 0,
      "value": "'"
    }
  ],
  "ADM1Z8": [
    {
      "type": 0,
      "value": "Authentication Type"
    }
  ],
  "AEguAy": [
    {
      "type": 0,
      "value": "Empty value"
    }
  ],
  "AGCm1p": [
    {
      "type": 0,
      "value": "Name"
    }
  ],
  "AHB418": [
    {
      "type": 0,
      "value": "Filter Actions"
    }
  ],
  "AO6T9u": [
    {
      "type": 0,
      "value": "Done"
    }
  ],
  "AQ7Zxc": [
    {
      "type": 0,
      "value": "Returns the index for a value's n-th occurrence in a string (case-insensitive, invariant culture)."
    }
  ],
  "Af+Ve0": [
    {
      "type": 0,
      "value": "(UTC+11:00) Bougainville Island"
    }
  ],
  "AheXMN": [
    {
      "type": 0,
      "value": "Select frequency."
    }
  ],
  "AnX5yC": [
    {
      "type": 0,
      "value": "Username"
    }
  ],
  "AoalgS": [
    {
      "type": 0,
      "value": "Loading more results..."
    }
  ],
  "ArTh0/": [
    {
      "type": 0,
      "value": "Required. The string to encode into base64 representation."
    }
  ],
  "AsqIUa": [
    {
      "type": 0,
      "value": "Maximum Interval"
    }
  ],
  "Az0QvG": [
    {
      "type": 0,
      "value": "Automatic"
    }
  ],
  "B/JzwK": [
    {
      "offset": 0,
      "options": {
        "=0": {
          "value": [
            {
              "type": 0,
              "value": "0 Actions"
            }
          ]
        },
        "one": {
          "value": [
            {
              "type": 7
            },
            {
              "type": 0,
              "value": " Action"
            }
          ]
        },
        "other": {
          "value": [
            {
              "type": 7
            },
            {
              "type": 0,
              "value": " Actions"
            }
          ]
        }
      },
      "pluralType": "cardinal",
      "type": 6,
      "value": "actionCount"
    }
  ],
  "B/gCWM": [
    {
      "type": 0,
      "value": "Error"
    }
  ],
  "B2s0iG": [
    {
      "type": 0,
      "value": "Required. The index of the part to retrieve."
    }
  ],
  "B59BCg": [
    {
      "type": 0,
      "value": "No dynamic content available"
    }
  ],
  "B999mz": [
    {
      "type": 0,
      "value": "Line deleted."
    }
  ],
  "BBD8Em": [
    {
      "type": 0,
      "value": "Key"
    }
  ],
  "BCAnZP": [
    {
      "type": 0,
      "value": "Either a single format specifier character or a custom format pattern that indicates how to format the value of this timestamp. If format is not provided, the ISO 8601 format ('o') is used."
    }
  ],
  "BEZWxB": [
    {
      "type": 0,
      "value": "Clear custom value"
    }
  ],
  "BFTwRN": [
    {
      "type": 0,
      "value": "Succeeded with retries"
    }
  ],
  "BHe7qY": [
    {
      "type": 0,
      "value": "Required. The URI encoded string."
    }
  ],
  "BJNUxN": [
    {
      "type": 0,
      "value": "Path Parameters"
    }
  ],
  "BKL0ZG": [
    {
      "type": 0,
      "value": "Start time"
    }
  ],
  "BPYdTX": [
    {
      "type": 0,
      "value": "Not specified"
    }
  ],
  "BQCPY7": [
    {
      "type": 0,
      "value": "Required. The string to decode the URL-unsafe characters from."
    }
  ],
  "BQSRV0": [
    {
      "type": 0,
      "value": "Enter password as plain text or use a secure parameter"
    }
  ],
  "BSgavq": [
    {
      "type": 0,
      "value": "Example: Monday, Friday"
    }
  ],
  "BUutcC": [
    {
      "type": 0,
      "value": "Expant list of sibling elements"
    }
  ],
  "BYrP8F": [
    {
      "type": 0,
      "value": "Number"
    }
  ],
  "BeqBP7": [
    {
      "type": 0,
      "value": "Automatic Decompression"
    }
  ],
  "Bewmet": [
    {
      "type": 0,
      "value": "Array"
    }
  ],
  "Bl4Iv0": [
    {
      "type": 0,
      "value": "(UTC+08:00) Ulaanbaatar"
    }
  ],
  "Bn8iTS": [
    {
      "type": 0,
      "value": "State type:"
    }
  ],
  "BoMvF2": [
    {
      "type": 0,
      "value": "Collapse"
    }
  ],
  "BogxJl": [
    {
      "type": 0,
      "value": "(UTC+04:00) Izhevsk, Samara"
    }
  ],
  "BrWQ0Z": [
    {
      "type": 0,
      "value": "Select a managed identity"
    }
  ],
  "BrvZNn": [
    {
      "type": 0,
      "value": "Specify one or more expressions that must be true for the trigger to fire."
    }
  ],
  "BtL7UI": [
    {
      "type": 0,
      "value": "No additional information is needed for this step. You will be able to use the outputs in subsequent steps."
    }
  ],
  "BuYrD3": [
    {
      "type": 0,
      "value": "A single format specifier that indicates how to format the value of this Guid."
    }
  ],
  "BxITRH": [
    {
      "type": 0,
      "value": "Required. The object to check if it is greater than comparing object."
    }
  ],
  "C1cy54": [
    {
      "type": 0,
      "value": "Body"
    }
  ],
  "C4NQ1J": [
    {
      "type": 0,
      "value": "Retrieve items to meet the specified threshold by following the continuation token. Due to connector's page size, the number returned may exceed the threshold."
    }
  ],
  "CG772M": [
    {
      "type": 0,
      "value": "Connection required"
    }
  ],
  "CaajcD": [
    {
      "type": 0,
      "value": "(UTC+13:00) Samoa"
    }
  ],
  "Cb6IEq": [
    {
      "type": 0,
      "value": "(UTC-05:00) Havana"
    }
  ],
  "Cb8pv0": [
    {
      "type": 0,
      "value": "(UTC-02:00) Mid-Atlantic - Old"
    }
  ],
  "Ci41Od": [
    {
      "type": 0,
      "value": "(UTC+12:00) Auckland, Wellington"
    }
  ],
  "Ciol6I": [
    {
      "type": 0,
      "value": "Output"
    }
  ],
  "Cj3/LJ": [
    {
      "type": 0,
      "value": "Must provide the parameter name."
    }
  ],
  "ClZW2r": [
    {
      "type": 0,
      "value": "Value"
    }
  ],
  "CsPY74": [
    {
      "type": 0,
      "value": "Credential Type"
    }
  ],
  "CvoqQ6": [
    {
      "type": 0,
      "value": "Please enter or select a date (YYYY-MM-DD)"
    }
  ],
  "Cy0pyB": [
    {
      "type": 0,
      "value": "(UTC+09:30) Adelaide"
    }
  ],
  "CypYLs": [
    {
      "type": 0,
      "value": "Insert a new step between "
    },
    {
      "type": 1,
      "value": "parentName"
    },
    {
      "type": 0,
      "value": " and "
    },
    {
      "type": 1,
      "value": "childName"
    }
  ],
  "Czt6YV": [
    {
      "type": 0,
      "value": "at "
    },
    {
      "type": 1,
      "value": "times"
    }
  ],
  "D+Ptnq": [
    {
      "type": 0,
      "value": "Returns the path and query from a URI"
    }
  ],
  "D/xTXV": [
    {
      "type": 0,
      "value": "Show source schema"
    }
  ],
  "D1lgsT": [
    {
      "type": 0,
      "value": "Required. The string from which to remove leading and trailing whitespace."
    }
  ],
  "D5FIKL": [
    {
      "type": 0,
      "value": "Paste from sample"
    }
  ],
  "DDIIAQ": [
    {
      "type": 0,
      "value": "Node"
    }
  ],
  "DEu7oK": [
    {
      "type": 0,
      "value": "(UTC-07:00) Arizona"
    }
  ],
  "DGMwU4": [
    {
      "type": 0,
      "value": "Use sample payload to generate schema"
    }
  ],
  "DJW8RE": [
    {
      "type": 0,
      "value": "Select a value"
    }
  ],
  "DMuwuJ": [
    {
      "type": 0,
      "value": "Date"
    }
  ],
  "DQV7aK": [
    {
      "type": 0,
      "value": "Alt/Option + click to download '"
    },
    {
      "type": 1,
      "value": "displayName"
    },
    {
      "type": 0,
      "value": "'"
    }
  ],
  "DWd9vy": [
    {
      "type": 0,
      "value": "every week"
    }
  ],
  "DWsh56": [
    {
      "type": 0,
      "value": "Enter client ID"
    }
  ],
  "DYXoEM": [
    {
      "type": 0,
      "value": "(UTC+02:00) Chisinau"
    }
  ],
  "DZZ3fj": [
    {
      "type": 0,
      "value": "Duration"
    }
  ],
  "DZc8wP": [
    {
      "type": 0,
      "value": "Custom value does not match the schema node's type"
    }
  ],
  "Dhu3IS": [
    {
      "type": 0,
      "value": "Show mini-map"
    }
  ],
  "DjbVKU": [
    {
      "type": 0,
      "value": "OAuth"
    }
  ],
  "DkF25I": [
    {
      "type": 0,
      "value": "Expand Static Result"
    }
  ],
  "DsPDVB": [
    {
      "type": 0,
      "value": "Trigger condition cannot be empty"
    }
  ],
  "DuoHXI": [
    {
      "type": 0,
      "value": "Add an input"
    }
  ],
  "DyYcJZ": [
    {
      "type": 0,
      "value": "Run After"
    }
  ],
  "DysO/Q": [
    {
      "type": 0,
      "value": "Ctrl + Y"
    }
  ],
  "E+HsWF": [
    {
      "type": 0,
      "value": "Signing in..."
    }
  ],
  "E+iim4": [
    {
      "type": 0,
      "value": "Select timezone."
    }
  ],
  "E3+TAA": [
    {
      "type": 0,
      "value": "Schema node '"
    },
    {
      "type": 1,
      "value": "nodeName"
    },
    {
      "type": 0,
      "value": "' has an input with a mismatched type"
    }
  ],
  "E8iqLl": [
    {
      "type": 0,
      "value": "(UTC+11:00) Sakhalin"
    }
  ],
  "ECZC6Y": [
    {
      "type": 0,
      "value": "Converts the parameter to a decimal number"
    }
  ],
  "EKtYQF": [
    {
      "type": 0,
      "value": "Set the tracking id for the run. For split-on this tracking id is for the initiating request."
    }
  ],
  "ERAWZA": [
    {
      "type": 0,
      "value": "Response"
    }
  ],
  "ERVorY": [
    {
      "type": 0,
      "value": "Make Group"
    }
  ],
  "ESZXfC": [
    {
      "type": 0,
      "value": "At these minutes"
    }
  ],
  "EUQDM6": [
    {
      "type": 0,
      "value": "Add an action"
    }
  ],
  "EZz5q7": [
    {
      "type": 0,
      "value": "Required. The index of where to start extracting the substring."
    }
  ],
  "Ea/fr+": [
    {
      "type": 0,
      "value": "Every "
    },
    {
      "type": 1,
      "value": "interval"
    },
    {
      "type": 0,
      "value": " days"
    }
  ],
  "EaTGcN": [
    {
      "type": 0,
      "value": "(UTC+01:00) West Central Africa"
    }
  ],
  "EdeHLs": [
    {
      "type": 0,
      "value": "Switch to input entire array"
    }
  ],
  "EdzoIs": [
    {
      "type": 0,
      "value": "1"
    }
  ],
  "EiRMD4": [
    {
      "type": 0,
      "value": "Sign in to create a connection to "
    },
    {
      "type": 1,
      "value": "connectorDisplayName"
    },
    {
      "type": 0,
      "value": "."
    }
  ],
  "EjXdAm": [
    {
      "type": 0,
      "value": "Password"
    }
  ],
  "Ek0mSE": [
    {
      "type": 0,
      "value": "View the request history for this operation"
    }
  ],
  "EurkzL": [
    {
      "type": 0,
      "value": "Please select yes or no"
    }
  ],
  "ExaACE": [
    {
      "type": 0,
      "value": "Connection display name"
    }
  ],
  "F3IDl8": [
    {
      "type": 0,
      "value": "Required. The number of a specified time unit to add."
    }
  ],
  "F9dR1Q": [
    {
      "type": 0,
      "value": "Add"
    }
  ],
  "FBNevf": [
    {
      "type": 0,
      "value": "Go To Operation"
    }
  ],
  "FDF4Qb": [
    {
      "type": 0,
      "value": "Returns a parameter value that is defined in the definition"
    }
  ],
  "FDWfqM": [
    {
      "type": 0,
      "value": "Secure Outputs"
    }
  ],
  "FIL1Nt": [
    {
      "type": 0,
      "value": "Condition is too complex or invalid. Unable to switch to basic mode"
    }
  ],
  "FIT7i0": [
    {
      "type": 0,
      "value": "20"
    }
  ],
  "FL/0Zp": [
    {
      "type": 0,
      "value": "(UTC-07:00) Chihuahua, La Paz, Mazatlan"
    }
  ],
  "FN5zHQ": [
    {
      "type": 0,
      "value": "Returns a section of a string defined by the start index and the end index"
    }
  ],
  "FT3jt6": [
    {
      "type": 0,
      "value": "Webhook reference information"
    }
  ],
  "FUhNu4": [
    {
      "type": 0,
      "value": "Split On"
    }
  ],
  "FUuFlC": [
    {
      "type": 0,
      "value": "Default"
    }
  ],
  "FXLR5M": [
    {
      "offset": 0,
      "options": {
        "one": {
          "value": [
            {
              "type": 7
            },
            {
              "type": 0,
              "value": " hour"
            }
          ]
        },
        "other": {
          "value": [
            {
              "type": 7
            },
            {
              "type": 0,
              "value": " hours"
            }
          ]
        }
      },
      "pluralType": "cardinal",
      "type": 6,
      "value": "hours"
    }
  ],
  "FYtDP0": [
    {
      "type": 0,
      "value": "Enter an email address."
    }
  ],
  "FaBEfQ": [
    {
      "type": 0,
      "value": "Tracked properties"
    }
  ],
  "Fcvgvg": [
    {
      "type": 0,
      "value": "Search"
    }
  ],
  "FiyQjU": [
    {
      "type": 0,
      "value": "2"
    }
  ],
  "FslNgF": [
    {
      "type": 0,
      "value": "Status"
    }
  ],
  "FxQ2Ts": [
    {
      "type": 0,
      "value": "(UTC+02:00) Tripoli"
    }
  ],
  "G+XvKn": [
    {
      "type": 0,
      "value": "Returns a string with each item of an array joined by a delimiter"
    }
  ],
  "G/CC5/": [
    {
      "type": 0,
      "value": "Invalid split on format in {splitOn}."
    }
  ],
  "G0XYrd": [
    {
      "type": 0,
      "value": "Required. The string that may contain the value."
    }
  ],
  "GAY7b8": [
    {
      "type": 0,
      "value": "Returns the query from a URI"
    }
  ],
  "GD3m4X": [
    {
      "type": 0,
      "value": "Expanded"
    }
  ],
  "GDUGlm": [
    {
      "type": 0,
      "value": "Enter authority"
    }
  ],
  "GE14Xd": [
    {
      "type": 0,
      "value": "(UTC-03:00) City of Buenos Aires"
    }
  ],
  "GEB1on": [
    {
      "type": 0,
      "value": "This contains a value that is not between 0 and 59"
    }
  ],
  "GIUSQs": [
    {
      "type": 0,
      "value": "Filter by data type"
    }
  ],
  "GLd3MU": [
    {
      "type": 0,
      "value": "Required. The object to find inside the Within collection."
    }
  ],
  "GXXLuT": [
    {
      "type": 0,
      "value": "Enter a valid boolean."
    }
  ],
  "GYvF54": [
    {
      "type": 0,
      "value": "Referencing functions"
    }
  ],
  "GcG0qf": [
    {
      "type": 0,
      "value": "Returns true if the parameters are false"
    }
  ],
  "GdGm4T": [
    {
      "type": 0,
      "value": "More commands"
    }
  ],
  "Gi72X5": [
    {
      "type": 0,
      "value": "See Less"
    }
  ],
  "Gi7czD": [
    {
      "type": 0,
      "value": "Source schema element"
    }
  ],
  "Gl5khw": [
    {
      "type": 0,
      "value": "At these hours"
    }
  ],
  "Gmya+V": [
    {
      "type": 0,
      "value": "Not available"
    }
  ],
  "GreYWQ": [
    {
      "type": 0,
      "value": "Enter parameter name."
    }
  ],
  "GtDOFg": [
    {
      "type": 0,
      "value": "Cancel the selection"
    }
  ],
  "GyUe4C": [
    {
      "type": 0,
      "value": "Modify options regarding functions"
    }
  ],
  "GzQQqH": [
    {
      "type": 0,
      "value": "Array"
    }
  ],
  "Gziyq8": [
    {
      "type": 0,
      "value": "File Content"
    }
  ],
  "H/QVod": [
    {
      "type": 0,
      "value": "Workflow has settings validation errors on the following operations: "
    },
    {
      "type": 1,
      "value": "invalidNodes"
    }
  ],
  "H17jEE": [
    {
      "type": 0,
      "value": "URI parsing functions"
    }
  ],
  "H1wnHr": [
    {
      "type": 0,
      "value": "Required. The string to slice."
    }
  ],
  "H2WdiZ": [
    {
      "type": 0,
      "value": "Enter the valid minute values (from 0 to 59) separated by comma, e.g., 15,30"
    }
  ],
  "H5VikC": [
    {
      "type": 0,
      "value": "Invalid connection, mapping must not form a closed loop."
    }
  ],
  "H8bEUn": [
    {
      "type": 0,
      "value": "Required. The number that Subtrahend is removed from."
    }
  ],
  "HDqP2g": [
    {
      "type": 0,
      "value": "Required. The key name of the form data value to return."
    }
  ],
  "HH970i": [
    {
      "type": 0,
      "value": "Month"
    }
  ],
  "HMiE+4": [
    {
      "type": 0,
      "value": "Exit full screen"
    }
  ],
  "HOchry": [
    {
      "type": 0,
      "value": "Select an existing connection reference or create a new one."
    }
  ],
  "HQ8/tk": [
    {
      "type": 0,
      "value": "Button to add dynamic content if TokenPicker is shown"
    }
  ],
  "HSJLCu": [
    {
      "type": 0,
      "value": "Headers"
    }
  ],
  "HYhDYB": [
    {
      "type": 0,
      "value": "(UTC-02:00) Coordinated Universal Time-02"
    }
  ],
  "Hbqlzk": [
    {
      "type": 0,
      "value": "Insert Expression"
    }
  ],
  "HfinO2": [
    {
      "type": 0,
      "value": "Switch to detail inputs for array item"
    }
  ],
  "HfrUId": [
    {
      "type": 0,
      "value": "Please select a card to see the content"
    }
  ],
  "HmcHoE": [
    {
      "type": 0,
      "value": "Error fetching manifest"
    }
  ],
  "HoQiVa": [
    {
      "type": 0,
      "value": "Enter a valid datetime."
    }
  ],
  "Hs5+Mk": [
    {
      "type": 0,
      "value": "Enter a valid value for "
    },
    {
      "type": 1,
      "value": "parameterName"
    },
    {
      "type": 0,
      "value": "."
    }
  ],
  "HsO1Rd": [
    {
      "type": 1,
      "value": "addIcon"
    },
    {
      "type": 0,
      "value": " Install Gateway"
    }
  ],
  "Hyp0Ao": [
    {
      "type": 0,
      "value": "Remove parameter \""
    },
    {
      "type": 1,
      "value": "parameterName"
    },
    {
      "type": 0,
      "value": "\" and its value"
    }
  ],
  "HzS2gJ": [
    {
      "type": 0,
      "value": "Dynamic content not supported as properties in authentication."
    }
  ],
  "I3mifR": [
    {
      "type": 0,
      "value": "Is skipped"
    }
  ],
  "I41vZ/": [
    {
      "type": 0,
      "value": "(UTC-11:00) Coordinated Universal Time-11"
    }
  ],
  "I7/+er": [
    {
      "type": 0,
      "value": "Global view"
    }
  ],
  "IA+Ogm": [
    {
      "type": 0,
      "value": "22"
    }
  ],
  "IAmvpa": [
    {
      "type": 0,
      "value": "(UTC-08:00) Coordinated Universal Time-08"
    }
  ],
  "IHMd3X": [
    {
      "type": 0,
      "value": "Example: "
    },
    {
      "type": 1,
      "value": "url"
    }
  ],
  "IPbMdl": [
    {
      "type": 0,
      "value": "Code View"
    }
  ],
  "IPwWgu": [
    {
      "type": 0,
      "value": "(UTC+02:00) Jerusalem"
    }
  ],
  "IQyOth": [
    {
      "type": 0,
      "value": "If available, dynamic content is automatically generated from the connectors and actions you choose for your flow."
    }
  ],
  "IS4vNX": [
    {
      "type": 0,
      "value": "(UTC-12:00) International Date Line West"
    }
  ],
  "ISaPr+": [
    {
      "type": 0,
      "value": "Create, manage Logic Apps parameters, give it a default value."
    }
  ],
  "IW2MjQ": [
    {
      "type": 0,
      "value": "Converts a string timestamp passed in from a UTC to a target time zone"
    }
  ],
  "IXy91L": [
    {
      "type": 0,
      "value": "Add a target schema"
    }
  ],
  "IdOhPY": [
    {
      "type": 1,
      "value": "label"
    },
    {
      "type": 0,
      "value": " To add dynamic data, press the Alt + '/' keys."
    }
  ],
  "If+p6C": [
    {
      "type": 0,
      "value": "(UTC+09:00) Yakutsk"
    }
  ],
  "IjEKvh": [
    {
      "type": 0,
      "value": "Error executing the api '"
    },
    {
      "type": 1,
      "value": "parameters"
    },
    {
      "type": 0,
      "value": "'."
    }
  ],
  "Io48jC": [
    {
      "type": 0,
      "value": "The {0} properties are invalid for the {1} authentication type."
    }
  ],
  "IooQu1": [
    {
      "type": 0,
      "value": "Advanced options"
    }
  ],
  "IsVhkH": [
    {
      "type": 0,
      "value": "No properties"
    }
  ],
  "IxWip7": [
    {
      "type": 0,
      "value": "(UTC+03:00) Moscow, St. Petersburg, Volgograd"
    }
  ],
  "J/Kz1j": [
    {
      "type": 0,
      "value": "Asynchronous Pattern"
    }
  ],
  "J2Su6x": [
    {
      "type": 0,
      "value": "Formatting options for font size"
    }
  ],
  "J5/7vN": [
    {
      "type": 0,
      "value": "Converts a string to lowercase using the casing rules of the invariant culture"
    }
  ],
  "J55HA9": [
    {
      "type": 0,
      "value": "Invalid operation. Number of items: "
    },
    {
      "type": 1,
      "value": "length"
    },
    {
      "type": 0,
      "value": "."
    }
  ],
  "J62n9E": [
    {
      "type": 0,
      "value": "Failed"
    }
  ],
  "J9wWry": [
    {
      "type": 0,
      "value": "Parameters"
    }
  ],
  "JAIV0h": [
    {
      "type": 0,
      "value": "The current map contains "
    },
    {
      "type": 1,
      "value": "numOfIssues"
    },
    {
      "type": 0,
      "value": " "
    },
    {
      "type": 1,
      "value": "issue"
    },
    {
      "type": 0,
      "value": "."
    }
  ],
  "JErLDT": [
    {
      "type": 0,
      "value": "Delete"
    }
  ],
  "JNQHws": [
    {
      "type": 0,
      "value": "Required. A string that contains the time."
    }
  ],
  "JSfWJ0": [
    {
      "type": 0,
      "value": "Required. The value that is converted to a boolean."
    }
  ],
  "JWl/LD": [
    {
      "type": 0,
      "value": "Add new item"
    }
  ],
  "Jaz3EC": [
    {
      "type": 0,
      "value": "Converts a string timestamp passed in from a source time zone to a target time zone"
    }
  ],
  "JbgTET": [
    {
      "type": 0,
      "value": "Method"
    }
  ],
  "Ji6663": [
    {
      "type": 0,
      "value": "Returns true if a dictionary contains a key, if an array contains a value, or if a string contains a substring"
    }
  ],
  "Jil/Wa": [
    {
      "type": 0,
      "value": "Invalid settings"
    }
  ],
  "JjTfC7": [
    {
      "type": 0,
      "value": "Required. The number to be formatted."
    }
  ],
  "JnlcZQ": [
    {
      "type": 0,
      "value": "Name:"
    }
  ],
  "Jq2Y/o": [
    {
      "type": 0,
      "value": "Required. The numeric format string."
    }
  ],
  "JzRzVp": [
    {
      "type": 0,
      "value": "(UTC-09:00) Alaska"
    }
  ],
  "JzqgNM": [
    {
      "type": 0,
      "value": "Set the tracking id for the run. For split-on this tracking id is for the initiating request."
    }
  ],
  "K50znc": [
    {
      "type": 0,
      "value": "Required. The object to add a new property to."
    }
  ],
  "K7/DnZ": [
    {
      "type": 0,
      "value": "Output"
    }
  ],
  "KBaGkS": [
    {
      "type": 0,
      "value": "Change connection reference"
    }
  ],
  "KP0Rr2": [
    {
      "type": 0,
      "value": "Enter a valid Double number."
    }
  ],
  "KX1poC": [
    {
      "offset": 0,
      "options": {
        "=0": {
          "value": [
            {
              "type": 0,
              "value": "0 Cases"
            }
          ]
        },
        "one": {
          "value": [
            {
              "type": 7
            },
            {
              "type": 0,
              "value": " Case"
            }
          ]
        },
        "other": {
          "value": [
            {
              "type": 7
            },
            {
              "type": 0,
              "value": " Cases"
            }
          ]
        }
      },
      "pluralType": "cardinal",
      "type": 6,
      "value": "actionCount"
    }
  ],
  "KYX5Do": [
    {
      "type": 0,
      "value": "Underline (⌘U)"
    }
  ],
  "KZOa5l": [
    {
      "type": 0,
      "value": "Cancel"
    }
  ],
  "KlDW+5": [
    {
      "type": 0,
      "value": "(UTC+02:00) Beirut"
    }
  ],
  "KnjcUV": [
    {
      "type": 0,
      "value": "Ignored"
    }
  ],
  "KwGA+K": [
    {
      "type": 0,
      "value": "Select a Function App resource"
    }
  ],
  "L+PY+j": [
    {
      "type": 0,
      "value": "Required. The number of objects to take from the Collection. Must be a positive integer."
    }
  ],
  "L0UAzs": [
    {
      "type": 0,
      "value": "Returns the day of week component of a string timestamp"
    }
  ],
  "L4RJF0": [
    {
      "type": 0,
      "value": "There are no results for your search"
    }
  ],
  "LBH8UV": [
    {
      "type": 0,
      "value": "Expand"
    }
  ],
  "LBbhCu": [
    {
      "type": 0,
      "value": "Delete Workflow Graph"
    }
  ],
  "LCRHQ9": [
    {
      "type": 0,
      "value": "(UTC+12:00) Fiji"
    }
  ],
  "LCXZLM": [
    {
      "type": 0,
      "value": "Loading Function Apps..."
    }
  ],
  "LJmfmK": [
    {
      "type": 0,
      "value": "See More"
    }
  ],
  "LMB8am": [
    {
      "type": 0,
      "value": "Creating..."
    }
  ],
  "LR/3Lr": [
    {
      "type": 0,
      "value": "Configure"
    }
  ],
  "LS8rfZ": [
    {
      "type": 0,
      "value": "Returns the scheme from a URI"
    }
  ],
  "LTTgWN": [
    {
      "type": 0,
      "value": "Required. The collection from which to take the first object."
    }
  ],
  "LV/BTE": [
    {
      "type": 0,
      "value": "Loading Api Management service instances..."
    }
  ],
  "LV3k48": [
    {
      "type": 0,
      "value": "(UTC+01:00) Belgrade, Bratislava, Budapest, Ljubljana, Prague"
    }
  ],
  "LZm3ze": [
    {
      "type": 0,
      "value": "Add a parallel branch"
    }
  ],
  "LdITnG": [
    {
      "type": 0,
      "value": "(UTC-03:00) Cayenne, Fortaleza"
    }
  ],
  "Lft/is": [
    {
      "type": 0,
      "value": "Add new"
    }
  ],
  "Li6x/B": [
    {
      "type": 0,
      "value": "Missing required properties {0} for authentication type {1}"
    }
  ],
  "LlYz9c": [
    {
      "type": 0,
      "value": "See more"
    }
  ],
  "Lm9bnN": [
    {
      "type": 0,
      "value": "Bullet List"
    }
  ],
  "Lnqh6h": [
    {
      "type": 0,
      "value": "Bold (Ctrl+B)"
    }
  ],
  "LoGUT3": [
    {
      "type": 0,
      "value": "When used inside for-each loop, this function returns the current item of the specified loop."
    }
  ],
  "LpPNAD": [
    {
      "type": 0,
      "value": "Add"
    }
  ],
  "LtbkS7": [
    {
      "type": 0,
      "value": "Returns the start of the day for the passed-in string timestamp."
    }
  ],
  "Lub7NN": [
    {
      "type": 0,
      "value": "Required. The expressions that may be true."
    }
  ],
  "LvLksz": [
    {
      "type": 0,
      "value": "Loading outputs"
    }
  ],
  "LvpxiA": [
    {
      "type": 0,
      "value": "Gateway"
    }
  ],
  "Lx8HRl": [
    {
      "type": 0,
      "value": "(UTC+02:00) Damascus"
    }
  ],
  "M/gUE8": [
    {
      "type": 0,
      "value": "About"
    }
  ],
  "M0xrm+": [
    {
      "type": 0,
      "value": "Code view"
    }
  ],
  "M4H0gh": [
    {
      "type": 0,
      "value": "Remove"
    }
  ],
  "M6U2LE": [
    {
      "type": 0,
      "value": "The parameters will be saved when the workflow is saved. You can edit it here before save or edit it in the parameter page after save."
    }
  ],
  "M8Aqm4": [
    {
      "type": 0,
      "value": "Optional. The name of the scoped action where you want the inputs and outputs from the top-level actions inside that scope."
    }
  ],
  "MCQODe": [
    {
      "type": 0,
      "value": "Secure outputs of the operation and references of output properties."
    }
  ],
  "MCzWDc": [
    {
      "type": 0,
      "value": "Preview"
    }
  ],
  "MDbmMw": [
    {
      "type": 0,
      "value": "Required. The collections to evaluate. An object must be in all collections passed in to appear in the result."
    }
  ],
  "MIX4f9": [
    {
      "type": 0,
      "value": "Unsupported programming language."
    }
  ],
  "MKTdNk": [
    {
      "type": 0,
      "value": "Required. The data URI to convert to binary representation."
    }
  ],
  "MLCQzX": [
    {
      "type": 0,
      "value": "Managed identity"
    }
  ],
  "MLckJz": [
    {
      "type": 0,
      "value": "Required. A string that contains the start time."
    }
  ],
  "MOsuw2": [
    {
      "type": 0,
      "value": "(UTC+10:00) Guam, Port Moresby"
    }
  ],
  "MPPyI6": [
    {
      "type": 0,
      "value": "(UTC+04:00) Baku"
    }
  ],
  "MTR4Vg": [
    {
      "type": 0,
      "value": "Returns the current timestamp as a string"
    }
  ],
  "MVrv+N": [
    {
      "type": 0,
      "value": "Enter a valid array."
    }
  ],
  "MYgKHu": [
    {
      "type": 0,
      "value": "Actions"
    }
  ],
  "Mb+Eaq": [
    {
      "type": 0,
      "value": "Bool"
    }
  ],
  "Mb/Vp8": [
    {
      "type": 0,
      "value": "Next failed"
    }
  ],
  "Mc6ITJ": [
    {
      "type": 0,
      "value": "Search"
    }
  ],
  "MfAdfx": [
    {
      "type": 0,
      "value": "Edit in advanced mode"
    }
  ],
  "Mgcs5s": [
    {
      "type": 0,
      "value": "Enter a valid number."
    }
  ],
  "MirIsS": [
    {
      "type": 0,
      "value": "Show code"
    }
  ],
  "MmBfD1": [
    {
      "type": 0,
      "value": "Unexpected error"
    }
  ],
  "MnThTq": [
    {
      "type": 0,
      "value": "Insert function"
    }
  ],
  "MsCHhQ": [
    {
      "type": 0,
      "value": "Timed Out"
    }
  ],
  "N0pS6Y": [
    {
      "type": 0,
      "value": "Target schema"
    }
  ],
  "N2CF0J": [
    {
      "type": 0,
      "value": "Required. The key name of the form data values to return."
    }
  ],
  "N4dEVo": [
    {
      "type": 0,
      "value": "Headers"
    }
  ],
  "N7E9hd": [
    {
      "type": 0,
      "value": "(UTC+02:00) Helsinki, Kyiv, Riga, Sofia, Tallinn, Vilnius"
    }
  ],
  "NGJ00e": [
    {
      "type": 0,
      "value": "(UTC-04:00) Georgetown, La Paz, Manaus, San Juan"
    }
  ],
  "NHnG2S": [
    {
      "type": 0,
      "value": "The generated XSLT does not match the current mapping."
    }
  ],
  "NMpFs6": [
    {
      "type": 0,
      "value": "(UTC-03:00) Araguaina"
    }
  ],
  "NPUFgH": [
    {
      "type": 0,
      "value": "Status"
    }
  ],
  "NWxGWN": [
    {
      "type": 0,
      "value": "Enter unique property name"
    }
  ],
  "Nh91qA": [
    {
      "type": 0,
      "value": "Returns the value of the specified variable."
    }
  ],
  "NnD8gF": [
    {
      "type": 0,
      "value": "Invalid operation path input value. Path value - "
    },
    {
      "type": 1,
      "value": "pathValue"
    },
    {
      "type": 0,
      "value": " Path template - "
    },
    {
      "type": 1,
      "value": "pathTemplate"
    }
  ],
  "NnrHK3": [
    {
      "type": 0,
      "value": "(UTC+10:00) Vladivostok"
    }
  ],
  "No6CS+": [
    {
      "type": 0,
      "value": "Enter tenant"
    }
  ],
  "NoXs0l": [
    {
      "type": 0,
      "value": "Please select an identity"
    }
  ],
  "NvJDn/": [
    {
      "type": 0,
      "value": "Tuesday"
    }
  ],
  "O+3Y9f": [
    {
      "type": 0,
      "value": "Has failed"
    }
  ],
  "O+8vRv": [
    {
      "type": 0,
      "value": "Returns a binary representation of a value"
    }
  ],
  "O/fh9A": [
    {
      "type": 0,
      "value": "Service Principal"
    }
  ],
  "O27gKq": [
    {
      "type": 0,
      "value": "Loading Files..."
    }
  ],
  "O9ZExg": [
    {
      "type": 0,
      "value": "OK"
    }
  ],
  "ODQCKj": [
    {
      "type": 0,
      "value": "Converts the input to a JSON type value."
    }
  ],
  "OEEuUu": [
    {
      "type": 0,
      "value": "Secret"
    }
  ],
  "OFKZzQ": [
    {
      "type": 0,
      "value": "Operation options:"
    }
  ],
  "OH94j3": [
    {
      "type": 0,
      "value": "Missing required property {0} for authentication type {1}"
    }
  ],
  "OH9xlX": [
    {
      "type": 0,
      "value": "10"
    }
  ],
  "OIOexo": [
    {
      "type": 0,
      "value": "On these days"
    }
  ],
  "OKszbi": [
    {
      "type": 0,
      "value": "Connection Name"
    }
  ],
  "OL5S5H": [
    {
      "type": 0,
      "value": "Enter custom value"
    }
  ],
  "OOUSLP": [
    {
      "type": 0,
      "value": "This function doesn't require any input."
    }
  ],
  "OOUTdW": [
    {
      "type": 0,
      "value": "Loading all connectors..."
    }
  ],
  "OSHNZ2": [
    {
      "type": 0,
      "value": "Comment"
    }
  ],
  "OSP9JY": [
    {
      "type": 0,
      "value": "Enter the audience."
    }
  ],
  "OVvieE": [
    {
      "type": 0,
      "value": "Returns the results from the top-level actions in the specified scoped action, such as a For_each, Until, or Scope action."
    }
  ],
  "OdNhwc": [
    {
      "type": 0,
      "value": "Ungroup"
    }
  ],
  "OdoUEu": [
    {
      "type": 0,
      "value": "Enable Static Result"
    }
  ],
  "Oep6va": [
    {
      "type": 0,
      "value": "Submit"
    }
  ],
  "OgJ9eG": [
    {
      "type": 0,
      "value": "(UTC+08:00) Taipei"
    }
  ],
  "OhbvXz": [
    {
      "type": 0,
      "value": "(UTC+11:00) Norfolk Island"
    }
  ],
  "Oib1mL": [
    {
      "type": 1,
      "value": "hours"
    },
    {
      "type": 0,
      "value": "h "
    },
    {
      "type": 1,
      "value": "minutes"
    },
    {
      "type": 0,
      "value": "m"
    }
  ],
  "OihxQE": [
    {
      "type": 0,
      "value": "Optional. The locale to be used when parsing the date time string."
    }
  ],
  "OjGJ8Y": [
    {
      "type": 0,
      "value": "Returns the host from a URI"
    }
  ],
  "OnrO5/": [
    {
      "type": 0,
      "value": "Select a managed identity"
    }
  ],
  "P+7G62": [
    {
      "type": 0,
      "value": "Heading 3"
    }
  ],
  "P+mWgV": [
    {
      "type": 0,
      "value": "Pfx"
    }
  ],
  "P/S+q5": [
    {
      "type": 0,
      "value": "Required. One of the strings to combine into a single string."
    }
  ],
  "P/dnfK": [
    {
      "type": 0,
      "value": "(UTC+06:00) Dhaka"
    }
  ],
  "P2A5dB": [
    {
      "type": 0,
      "value": "Required. This value is the number of integers that is in the array."
    }
  ],
  "P2rzqn": [
    {
      "type": 0,
      "value": "Default value"
    }
  ],
  "P3Zpc4": [
    {
      "type": 0,
      "value": "Custom Tracking Id"
    }
  ],
  "P4rEwD": [
    {
      "type": 0,
      "value": "Collection functions"
    }
  ],
  "P6I90y": [
    {
      "type": 0,
      "value": "Input"
    }
  ],
  "PNk3n4": [
    {
      "type": 0,
      "value": "Runs "
    },
    {
      "type": 1,
      "value": "onTime"
    }
  ],
  "PORNMZ": [
    {
      "type": 0,
      "value": "Inputs"
    }
  ],
  "PP63jY": [
    {
      "type": 0,
      "value": "more panels"
    }
  ],
  "PQOiAc": [
    {
      "type": 0,
      "value": "Collapse"
    }
  ],
  "PRnqYA": [
    {
      "type": 0,
      "value": "Required. The number of seconds to add. Can be negative to subtract seconds."
    }
  ],
  "PSrCNL": [
    {
      "type": 0,
      "value": "Function"
    }
  ],
  "PXa0D4": [
    {
      "type": 0,
      "value": "False"
    }
  ],
  "PZgHf/": [
    {
      "type": 0,
      "value": "Schema Uri"
    }
  ],
  "PfCJlN": [
    {
      "type": 0,
      "value": "Workflow functions"
    }
  ],
  "PjBcG3": [
    {
      "type": 0,
      "value": "(UTC+02:00) Amman"
    }
  ],
  "Pk4cb+": [
    {
      "type": 0,
      "value": "Tracked properties"
    }
  ],
  "Pq+4a+": [
    {
      "type": 0,
      "value": "(UTC+02:00) Cairo"
    }
  ],
  "PtqSHp": [
    {
      "type": 0,
      "value": "Do not generate if no value"
    }
  ],
  "Pudllg": [
    {
      "type": 0,
      "value": "(UTC+07:00) Hovd"
    }
  ],
  "PvWTxR": [
    {
      "type": 0,
      "value": "Show functions"
    }
  ],
  "Pvm0xB": [
    {
      "type": 0,
      "value": "Returns the base 64 representation of the input string"
    }
  ],
  "Px7S/2": [
    {
      "type": 0,
      "value": "Close"
    }
  ],
  "PytMJ0": [
    {
      "type": 0,
      "value": "Run after "
    },
    {
      "type": 1,
      "value": "sourceNodeId"
    }
  ],
  "Q+ZZHI": [
    {
      "type": 0,
      "value": "(UTC-10:00) Hawaii"
    }
  ],
  "Q/7unA": [
    {
      "type": 0,
      "value": "Object"
    }
  ],
  "Q0xpPQ": [
    {
      "type": 0,
      "value": "Required. The object to check if it is less or equal to the comparing object."
    }
  ],
  "Q4TUFX": [
    {
      "type": 0,
      "value": "Discard"
    }
  ],
  "Q5w4Do": [
    {
      "type": 0,
      "value": "Add dynamic data or expressions by inserting a /"
    }
  ],
  "Q8HCYK": [
    {
      "type": 0,
      "value": "No items"
    }
  ],
  "Q8zxeb": [
    {
      "type": 1,
      "value": "name"
    },
    {
      "type": 0,
      "value": " Key"
    }
  ],
  "QGbUXX": [
    {
      "type": 0,
      "value": "Status code"
    }
  ],
  "QZBPUx": [
    {
      "type": 0,
      "value": "Returns a single value matching the key name from form-data or form-encoded trigger output"
    }
  ],
  "QZrxUk": [
    {
      "type": 0,
      "value": "String functions"
    }
  ],
  "QbJDi7": [
    {
      "type": 0,
      "value": "Item"
    }
  ],
  "QdJUaS": [
    {
      "type": 0,
      "value": "Pencil icon"
    }
  ],
  "Qn8qxn": [
    {
      "type": 0,
      "value": "Returns a string in date format"
    }
  ],
  "QpRRt3": [
    {
      "type": 0,
      "value": "Required. The string to delimit items with."
    }
  ],
  "QpX2+j": [
    {
      "type": 0,
      "value": "Location"
    }
  ],
  "QrQDdp": [
    {
      "type": 0,
      "value": "Required. A string containing the unit of time specified in the interval to subtract."
    }
  ],
  "Qu1HkA": [
    {
      "type": 1,
      "value": "hours"
    },
    {
      "type": 0,
      "value": "h"
    }
  ],
  "Qy0Kha": [
    {
      "type": 0,
      "value": "Triggers cannot be deleted."
    }
  ],
  "R/aiRy": [
    {
      "type": 0,
      "value": "(UTC+12:00) Coordinated Universal Time+12"
    }
  ],
  "R7X0wG": [
    {
      "type": 0,
      "value": "Enter a valid condition."
    }
  ],
  "RFjYpH": [
    {
      "type": 0,
      "value": "Name"
    }
  ],
  "RJ3DuE": [
    {
      "type": 0,
      "value": "Preview"
    }
  ],
  "RJes1w": [
    {
      "type": 0,
      "value": "(UTC+04:00) Yerevan"
    }
  ],
  "RX2Shm": [
    {
      "type": 0,
      "value": "Required. The string that is split."
    }
  ],
  "RbJNVk": [
    {
      "type": 0,
      "value": "Schema"
    }
  ],
  "RhH4pF": [
    {
      "offset": 0,
      "options": {
        "one": {
          "value": [
            {
              "type": 7
            },
            {
              "type": 0,
              "value": " minute"
            }
          ]
        },
        "other": {
          "value": [
            {
              "type": 7
            },
            {
              "type": 0,
              "value": " minutes"
            }
          ]
        }
      },
      "pluralType": "cardinal",
      "type": 6,
      "value": "minutes"
    }
  ],
  "RkgScy": [
    {
      "type": 0,
      "value": "6"
    }
  ],
  "RnBddN": [
    {
      "type": 0,
      "value": "issue"
    }
  ],
  "Ro4+PC": [
    {
      "type": 0,
      "value": "You can add notes only when you edit a step's inputs."
    }
  ],
  "Rp5pHU": [
    {
      "type": 0,
      "value": "(UTC+00:00) Monrovia, Reykjavik"
    }
  ],
  "Rq2U5n": [
    {
      "type": 0,
      "value": "Unrecognized expression '"
    },
    {
      "type": 1,
      "value": "expression"
    },
    {
      "type": 0,
      "value": "'"
    }
  ],
  "Rs7j3V": [
    {
      "type": 0,
      "value": "Required. The expressions that must be true."
    }
  ],
  "RvpHdu": [
    {
      "type": 0,
      "value": "(UTC+11:00) Solomon Is., New Caledonia"
    }
  ],
  "RxGxr+": [
    {
      "type": 0,
      "value": "Line number"
    }
  ],
  "S138/4": [
    {
      "type": 0,
      "value": "Format text as bold. Shortcut: ⌘B"
    }
  ],
  "SCCE6s": [
    {
      "type": 0,
      "value": "Password"
    }
  ],
  "SGnTpt": [
    {
      "type": 0,
      "value": "Heading 2"
    }
  ],
  "SJFVxf": [
    {
      "type": 0,
      "value": "issues"
    }
  ],
  "SKXopi": [
    {
      "type": 0,
      "value": "Convert the parameter to an integer"
    }
  ],
  "SKy5tj": [
    {
      "type": 0,
      "value": "The input node type doesn't match the schema node's type."
    }
  ],
  "SLJkRn": [
    {
      "type": 0,
      "value": "Remove input"
    }
  ],
  "SLZ0n4": [
    {
      "type": 0,
      "value": "Checks if the string starts with a value (case-insensitive, invariant culture)"
    }
  ],
  "SToblZ": [
    {
      "type": 0,
      "value": "Configure parameters for this node"
    }
  ],
  "SXb47U": [
    {
      "type": 1,
      "value": "minutes"
    },
    {
      "type": 0,
      "value": "m"
    }
  ],
  "SY04wn": [
    {
      "type": 0,
      "value": "Required. The name of the action with a form-data or form-encoded response."
    }
  ],
  "SgiTAh": [
    {
      "type": 0,
      "value": "Please enter your input"
    }
  ],
  "Sh10cw": [
    {
      "type": 0,
      "value": "Save"
    }
  ],
  "SmCQys": [
    {
      "type": 0,
      "value": "Custom Tracking Id"
    }
  ],
  "Sr8PcK": [
    {
      "type": 0,
      "value": "No operations found"
    }
  ],
  "SvQyvs": [
    {
      "type": 0,
      "value": "Done"
    }
  ],
  "SyFXM3": [
    {
      "type": 0,
      "value": "Read less"
    }
  ],
  "Sz8KN3": [
    {
      "type": 0,
      "value": "Test"
    }
  ],
  "T6VIym": [
    {
      "type": 0,
      "value": "Name"
    }
  ],
  "TEN+cR": [
    {
      "type": 0,
      "value": "Give feedback"
    }
  ],
  "TNEttQ": [
    {
      "type": 0,
      "value": "Friday"
    }
  ],
  "TO7qos": [
    {
      "type": 0,
      "value": "Returns the start of the month of a string timestamp"
    }
  ],
  "TPV6j/": [
    {
      "type": 0,
      "value": "Paging count invalid"
    }
  ],
  "TRpSCQ": [
    {
      "type": 0,
      "value": "Action Type"
    }
  ],
  "TUaunO": [
    {
      "type": 0,
      "value": "Enter a value"
    }
  ],
  "TX4Kdr": [
    {
      "type": 0,
      "value": "Create a new connection"
    }
  ],
  "TY4HzZ": [
    {
      "type": 0,
      "value": "Add or replace your schemas."
    }
  ],
  "TZh8nV": [
    {
      "type": 0,
      "value": "on "
    },
    {
      "type": 1,
      "value": "weekDays"
    },
    {
      "type": 0,
      "value": " "
    },
    {
      "type": 1,
      "value": "frequencyDesc"
    }
  ],
  "Tayrub": [
    {
      "type": 0,
      "value": "Raw"
    }
  ],
  "Tb2QLA": [
    {
      "type": 0,
      "value": "Client request ID"
    }
  ],
  "TgcgXE": [
    {
      "type": 0,
      "value": "Tags"
    }
  ],
  "Tiqnir": [
    {
      "type": 0,
      "value": "Custom"
    }
  ],
  "TjMkDP": [
    {
      "type": 0,
      "value": "(UTC-06:00) Easter Island"
    }
  ],
  "TlX98E": [
    {
      "type": 0,
      "value": "(UTC+02:00) Kaliningrad"
    }
  ],
  "Tla33B": [
    {
      "type": 0,
      "value": "Required. The value for which to find the index."
    }
  ],
  "Tmr/9e": [
    {
      "type": 0,
      "value": "Invalid parameters"
    }
  ],
  "Ts5Pzr": [
    {
      "type": 0,
      "value": "Note"
    }
  ],
  "Ttc0SM": [
    {
      "type": 0,
      "value": "Heading 1"
    }
  ],
  "Twfck/": [
    {
      "type": 0,
      "value": "Required. The number to multiply Multiplicand 1 with."
    }
  ],
  "Tz5jTR": [
    {
      "type": 0,
      "value": "Collapse/Expand"
    }
  ],
  "U086AA": [
    {
      "type": 0,
      "value": "Target schema element"
    }
  ],
  "U0I10w": [
    {
      "type": 0,
      "value": "(UTC+05:00) Ekaterinburg"
    }
  ],
  "U3guPp": [
    {
      "type": 0,
      "value": "Group by Connector"
    }
  ],
  "U3iWVd": [
    {
      "type": 0,
      "value": "Generates an array of integers starting from a certain number"
    }
  ],
  "U4zovj": [
    {
      "type": 0,
      "value": "Runs "
    },
    {
      "type": 1,
      "value": "onTime"
    },
    {
      "type": 0,
      "value": " "
    },
    {
      "type": 1,
      "value": "onDays"
    }
  ],
  "U7yRwM": [
    {
      "type": 0,
      "value": "Validation Error"
    }
  ],
  "UCNM4L": [
    {
      "type": 0,
      "value": "To reference a parameter, use the dynamic content list."
    }
  ],
  "UEryJE": [
    {
      "type": 0,
      "value": "Delete Workflow Action"
    }
  ],
  "UHCVNK": [
    {
      "type": 0,
      "value": "Replaces a string with a given string"
    }
  ],
  "UIWX6p": [
    {
      "type": 0,
      "value": "Logical Name"
    }
  ],
  "UR1CS5": [
    {
      "type": 0,
      "value": "Hide code"
    }
  ],
  "USVffu": [
    {
      "type": 0,
      "value": "Content not shown due to security configuration."
    }
  ],
  "UT2ozj": [
    {
      "type": 0,
      "value": "(UTC-07:00) Mountain Time (US & Canada)"
    }
  ],
  "UVAfYj": [
    {
      "type": 0,
      "value": "Required. The collection to take the last object from."
    }
  ],
  "UYRIS/": [
    {
      "type": 1,
      "value": "fileName"
    },
    {
      "type": 0,
      "value": " (file name)"
    }
  ],
  "UZiXVh": [
    {
      "type": 0,
      "value": "Output"
    }
  ],
  "Ufv5m9": [
    {
      "type": 0,
      "value": "Schema node '"
    },
    {
      "type": 1,
      "value": "nodeName"
    },
    {
      "type": 0,
      "value": "' has an non-terminating connection chain"
    }
  ],
  "Ug4sWZ": [
    {
      "type": 0,
      "value": "Expand"
    }
  ],
  "Umpr3z": [
    {
      "type": 0,
      "value": "Every "
    },
    {
      "type": 1,
      "value": "interval"
    },
    {
      "type": 0,
      "value": " weeks"
    }
  ],
  "Unc2tG": [
    {
      "type": 0,
      "value": "Returns true if two values are equal."
    }
  ],
  "UnrrzF": [
    {
      "type": 0,
      "value": "Source schema"
    }
  ],
  "Ur+wph": [
    {
      "type": 0,
      "value": "Click to delete item"
    }
  ],
  "UtyRCH": [
    {
      "type": 0,
      "value": "Enter a name for the connection"
    }
  ],
  "V+/c21": [
    {
      "type": 0,
      "value": "General"
    }
  ],
  "V0ZbQO": [
    {
      "type": 0,
      "value": "Show less"
    }
  ],
  "V0le5X": [
    {
      "type": 0,
      "value": "Enter a valid JSON."
    }
  ],
  "V5f3ha": [
    {
      "type": 0,
      "value": "Week"
    }
  ],
  "V8A+1J": [
    {
      "type": 0,
      "value": "Interval"
    }
  ],
  "VA7M1u": [
    {
      "type": 0,
      "value": "In App"
    }
  ],
  "VHm1Sr": [
    {
      "type": 0,
      "value": "Select an App Service resource"
    }
  ],
  "VI5Sa8": [
    {
      "type": 0,
      "value": "Expand"
    }
  ],
  "VI7EqG": [
    {
      "type": 0,
      "value": "No results found for "
    },
    {
      "type": 1,
      "value": "searchTerm"
    }
  ],
  "VKAk5g": [
    {
      "type": 0,
      "value": "The provided workflow run name is not valid."
    }
  ],
  "VL9wOu": [
    {
      "type": 0,
      "value": "Must provide value for parameter."
    }
  ],
  "VLc3FV": [
    {
      "type": 0,
      "value": "Source schema"
    }
  ],
  "VPh9Jo": [
    {
      "type": 0,
      "value": "(UTC+06:00) Novosibirsk"
    }
  ],
  "VUH9aj": [
    {
      "type": 0,
      "value": "23"
    }
  ],
  "VVfYvq": [
    {
      "type": 0,
      "value": "Required. The number to divide by the Divisor."
    }
  ],
  "VXBWrq": [
    {
      "type": 0,
      "value": "Comment"
    }
  ],
  "VZHick": [
    {
      "type": 0,
      "value": "Duration"
    }
  ],
  "Vaacox": [
    {
      "type": 0,
      "value": "Run History"
    }
  ],
  "VbMYd8": [
    {
      "type": 0,
      "value": "Triggers tell your app when to start running. Each workflow needs at least one trigger."
    }
  ],
  "Vfce7b": [
    {
      "type": 0,
      "value": "Error Type"
    }
  ],
  "VlvlX1": [
    {
      "type": 0,
      "value": "Certificate"
    }
  ],
  "VptXzY": [
    {
      "type": 0,
      "value": "Use \""
    },
    {
      "type": 1,
      "value": "value"
    },
    {
      "type": 0,
      "value": "\" as a custom value"
    }
  ],
  "Vqs8hE": [
    {
      "type": 0,
      "value": "Actions"
    }
  ],
  "W070M2": [
    {
      "type": 0,
      "value": "of "
    },
    {
      "type": 1,
      "value": "max"
    }
  ],
  "W6FdMh": [
    {
      "type": 0,
      "value": "Required. The name of the new property."
    }
  ],
  "WGwH45": [
    {
      "type": 0,
      "value": "Clear"
    }
  ],
  "WK6hZX": [
    {
      "type": 0,
      "value": "Select all text in "
    },
    {
      "type": 1,
      "value": "label"
    }
  ],
  "WR1K3z": [
    {
      "type": 0,
      "value": "(UTC+04:00) Astrakhan, Ulyanovsk"
    }
  ],
  "WS9kXD": [
    {
      "type": 0,
      "value": "Required. The first integer in the array."
    }
  ],
  "WTZvGW": [
    {
      "type": 0,
      "value": "Workflow has invalid connections on the following operations: "
    },
    {
      "type": 1,
      "value": "invalidNodes"
    }
  ],
  "WUe3DY": [
    {
      "type": 0,
      "value": "Shorthand for trigger().outputs"
    }
  ],
  "WaTsxR": [
    {
      "type": 0,
      "value": "Request History"
    }
  ],
  "WcnIF8": [
    {
      "type": 0,
      "value": "Remove"
    }
  ],
  "WgoP7R": [
    {
      "type": 0,
      "value": "Returns the result from multiplying the two numbers"
    }
  ],
  "WnU9v0": [
    {
      "type": 0,
      "value": "A managed identity is not configured on the logic app."
    }
  ],
  "X/7je+": [
    {
      "type": 0,
      "value": "Minute"
    }
  ],
  "X2idLs": [
    {
      "type": 0,
      "value": "(UTC-03:00) Montevideo"
    }
  ],
  "X4gDhV": [
    {
      "type": 0,
      "value": "Tenant"
    }
  ],
  "X7X5ew": [
    {
      "type": 0,
      "value": "Parameters"
    }
  ],
  "X8JjjT": [
    {
      "type": 1,
      "value": "days"
    },
    {
      "type": 0,
      "value": " days "
    },
    {
      "type": 1,
      "value": "hours"
    },
    {
      "type": 0,
      "value": " hours"
    }
  ],
  "XCunbR": [
    {
      "type": 0,
      "value": "Shorthand for actions('actionName').outputs"
    }
  ],
  "XEuptL": [
    {
      "type": 0,
      "value": "Combines any number of strings together"
    }
  ],
  "XFFpu/": [
    {
      "type": 0,
      "value": "Retry"
    }
  ],
  "XH94im": [
    {
      "type": 0,
      "value": "Ensure words are spelled correctly."
    }
  ],
  "XLUs2P": [
    {
      "type": 0,
      "value": "Unsupported Token Type: "
    },
    {
      "type": 1,
      "value": "var"
    }
  ],
  "XOAcjQ": [
    {
      "type": 0,
      "value": "(UTC+03:00) Nairobi"
    }
  ],
  "XOzn/3": [
    {
      "type": 0,
      "value": "Connection name"
    }
  ],
  "XQ4OCV": [
    {
      "type": 0,
      "value": "(UTC+03:00) Baghdad"
    }
  ],
  "XRK+gt": [
    {
      "type": 0,
      "value": "Function '"
    },
    {
      "type": 1,
      "value": "functionName"
    },
    {
      "type": 0,
      "value": "' has an non-terminating connection chain"
    }
  ],
  "XTeLIw": [
    {
      "type": 0,
      "value": "(UTC+07:00) Krasnoyarsk"
    }
  ],
  "XTuxmH": [
    {
      "type": 1,
      "value": "minutes"
    },
    {
      "type": 0,
      "value": " minutes "
    },
    {
      "type": 1,
      "value": "seconds"
    },
    {
      "type": 0,
      "value": " seconds"
    }
  ],
  "XVTQT6": [
    {
      "type": 0,
      "value": "Interval"
    }
  ],
  "XbtEq9": [
    {
      "type": 0,
      "value": "Count"
    }
  ],
  "Xew1Df": [
    {
      "type": 0,
      "value": "More diagnostic information: x-ms-client-request-id is '"
    },
    {
      "type": 1,
      "value": "clientRequestId"
    },
    {
      "type": 0,
      "value": "'."
    }
  ],
  "Xj0Gr/": [
    {
      "type": 0,
      "value": "Target schema element cannot be deleted."
    }
  ],
  "Xj4xwI": [
    {
      "type": 0,
      "value": "The managed identity used with this operation no longer exists. To continue, select an available identity or change the connection."
    }
  ],
  "XkBxv5": [
    {
      "type": 0,
      "value": "Select a target schema"
    }
  ],
  "Xkt2vD": [
    {
      "type": 0,
      "value": "Select a function app function"
    }
  ],
  "Xnn0uj": [
    {
      "type": 0,
      "value": "Request"
    }
  ],
  "XqamWZ": [
    {
      "type": 0,
      "value": "Delete"
    }
  ],
  "XsktQ/": [
    {
      "type": 0,
      "value": "Limit Logic Apps to not include workflow metadata headers in the response."
    }
  ],
  "XtuP5e": [
    {
      "type": 0,
      "value": "Math functions"
    }
  ],
  "Xv5CGN": [
    {
      "type": 0,
      "value": "(UTC-05:00) Indiana (East)"
    }
  ],
  "Xx/naD": [
    {
      "type": 0,
      "value": "Required. The name of the action whose body outputs you want."
    }
  ],
  "Y/bcmG": [
    {
      "type": 0,
      "value": "Password"
    }
  ],
  "Y0H9aX": [
    {
      "type": 0,
      "value": "More Info"
    }
  ],
  "Y5XAbg": [
    {
      "type": 0,
      "value": "Select a Swagger Function App resource"
    }
  ],
  "Y9kBz5": [
    {
      "type": 0,
      "value": "Returns a binary representation of a data URI"
    }
  ],
  "YABOLz": [
    {
      "type": 0,
      "value": "Body Item"
    }
  ],
  "YCFhzp": [
    {
      "type": 0,
      "value": "Add children"
    }
  ],
  "YDoc9z": [
    {
      "type": 0,
      "value": "Trigger conditions"
    }
  ],
  "YHsAKl": [
    {
      "type": 0,
      "value": "Operation note"
    }
  ],
  "YIBDSH": [
    {
      "type": 1,
      "value": "days"
    },
    {
      "type": 0,
      "value": "d"
    }
  ],
  "YJJ+gQ": [
    {
      "type": 0,
      "value": "String"
    }
  ],
  "YJlS8E": [
    {
      "type": 0,
      "value": "Format text as underline. Shortcut: Ctrl+U"
    }
  ],
  "YKXmKD": [
    {
      "type": 0,
      "value": "Enables an expression to derive its value from other JSON name and value pairs or the output of the runtime trigger"
    }
  ],
  "YOUfNf": [
    {
      "type": 0,
      "value": "Enter Pfx"
    }
  ],
  "YR1uWE": [
    {
      "type": 0,
      "value": "Format text as bold. Shortcut: Ctrl+B"
    }
  ],
  "YRk271": [
    {
      "type": 0,
      "value": "Authentication"
    }
  ],
  "YUbSFS": [
    {
      "type": 0,
      "value": "Yes/No"
    }
  ],
  "YWOKlU": [
    {
      "type": 0,
      "value": "Numbered List"
    }
  ],
  "YZ5Kwe": [
    {
      "type": 0,
      "value": "(UTC-04:00) Atlantic Time (Canada)"
    }
  ],
  "YaFjJQ": [
    {
      "type": 0,
      "value": "Returns a single array or object with all the elements that are in either array or object passed to this function. The parameters for the function can either be a set of objects or a set of arrays (not a mixture thereof). If there are two objects with the same name in the final output, the last object with that name appears in the final object."
    }
  ],
  "Ybzoim": [
    {
      "type": 0,
      "value": "Required. The name of the action that has the values you want."
    }
  ],
  "YdQw4/": [
    {
      "type": 0,
      "value": "Format text as italic. Shortcut: ⌘I"
    }
  ],
  "YfwZJO": [
    {
      "type": 0,
      "value": "Search Tips"
    }
  ],
  "YgU88A": [
    {
      "type": 0,
      "value": "(UTC+05:30) Chennai, Kolkata, Mumbai, New Delhi"
    }
  ],
  "Yh5OVd": [
    {
      "type": 0,
      "value": "Custom value does not match one of the allowed types for this input"
    }
  ],
  "YiOybp": [
    {
      "type": 0,
      "value": "(UTC+01:00) Brussels, Copenhagen, Madrid, Paris"
    }
  ],
  "YlesUQ": [
    {
      "type": 0,
      "value": "Your map is in perfect condition"
    }
  ],
  "YoQara": [
    {
      "type": 0,
      "value": "None"
    }
  ],
  "Yuu5CD": [
    {
      "type": 0,
      "value": "Zoom out"
    }
  ],
  "Yw7Nfl": [
    {
      "type": 0,
      "value": "Disable Static Result"
    }
  ],
  "Z9PWl/": [
    {
      "type": 0,
      "value": "Retry Policy count is invalid (Must be from "
    },
    {
      "type": 1,
      "value": "min"
    },
    {
      "type": 0,
      "value": " to "
    },
    {
      "type": 1,
      "value": "max"
    },
    {
      "type": 0,
      "value": ")"
    }
  ],
  "ZBJiuD": [
    {
      "type": 0,
      "value": "Status"
    }
  ],
  "ZCFMoe": [
    {
      "type": 0,
      "value": "Body"
    }
  ],
  "ZM1mRy": [
    {
      "type": 0,
      "value": "Concurrency Control"
    }
  ],
  "ZME5hh": [
    {
      "type": 0,
      "value": "Returns the day of month component of a string timestamp"
    }
  ],
  "ZRdkFN": [
    {
      "type": 0,
      "value": "Collapse Static Result"
    }
  ],
  "ZUaz3Y": [
    {
      "type": 0,
      "value": "Shorthand for trigger().outputs.body"
    }
  ],
  "ZaIeDG": [
    {
      "type": 0,
      "value": "Required. The value the string may start with."
    }
  ],
  "ZbCS4a": [
    {
      "type": 0,
      "value": "Read more"
    }
  ],
  "ZbX8xq": [
    {
      "type": 0,
      "value": "This operation has already been deleted."
    }
  ],
  "Zg3IjD": [
    {
      "type": 0,
      "value": "Close"
    }
  ],
  "Zi9gQK": [
    {
      "type": 0,
      "value": "Add new item"
    }
  ],
  "ZkjTbp": [
    {
      "type": 0,
      "value": "Learn more about dynamic content."
    }
  ],
  "a7j3gS": [
    {
      "type": 0,
      "value": "Required. The number to divide by the Divisor."
    }
  ],
  "aAXnqw": [
    {
      "type": 0,
      "value": "Required. The number of the occurrence of the substring to find."
    }
  ],
  "aGyVJT": [
    {
      "type": 0,
      "value": "Required. The number of objects to remove from the front of Collection. Must be a positive integer."
    }
  ],
  "aJxefp": [
    {
      "type": 0,
      "value": "Add new parameters"
    }
  ],
  "aK4iLW": [
    {
      "type": 0,
      "value": "Data Handling"
    }
  ],
  "aP1wk9": [
    {
      "type": 0,
      "value": "Returns the first index of a value within a string (case-insensitive, invariant culture)"
    }
  ],
  "aSnCCB": [
    {
      "type": 0,
      "value": "Location"
    }
  ],
  "aV/nLS": [
    {
      "type": 0,
      "value": "Second"
    }
  ],
  "aYTy7X": [
    {
      "type": 0,
      "value": "Cancelled"
    }
  ],
  "ae7W0a": [
    {
      "type": 0,
      "value": "Full Screen"
    }
  ],
  "ahW8Iv": [
    {
      "type": 0,
      "value": "Copilot"
    }
  ],
  "ahsVI/": [
    {
      "type": 0,
      "value": "Enter Pfx"
    }
  ],
  "amRYtC": [
    {
      "type": 0,
      "value": "Enter a valid float."
    }
  ],
  "aoUT/3": [
    {
      "type": 0,
      "value": "Loading resources..."
    }
  ],
  "auUI93": [
    {
      "type": 0,
      "value": "Add or select a source schema to use for your map."
    }
  ],
  "b9/1dK": [
    {
      "type": 0,
      "value": "Value"
    }
  ],
  "b9P8SA": [
    {
      "type": 0,
      "value": "Unsupported Token Type: "
    },
    {
      "type": 1,
      "value": "controls"
    }
  ],
  "b9Rvl9": [
    {
      "type": 0,
      "value": "Body"
    }
  ],
  "bG9rjv": [
    {
      "type": 0,
      "value": "Actions"
    }
  ],
  "bGtEPd": [
    {
      "type": 0,
      "value": "Delete"
    }
  ],
  "bIyTi7": [
    {
      "type": 0,
      "value": "Subscription"
    }
  ],
  "bJ7DWe": [
    {
      "type": 0,
      "value": "Required. The value that is converted to binary."
    }
  ],
  "bSZ0lL": [
    {
      "type": 0,
      "value": "Callback url"
    }
  ],
  "bTrk+S": [
    {
      "type": 0,
      "value": "Required. The object to check if it is greater than or equal to value being compared to."
    }
  ],
  "bWBMhe": [
    {
      "type": 0,
      "value": "By default, Logic App instances run at the same time, or in parallel. This control changes how new runs are queued and can't be changed after enabling. To run as many parallel instances as possible, leave this control turned off. To limit the number of parallel runs, turn on this control, and select a limit. To run sequentially, select 1 as the limit."
    }
  ],
  "bWOsvo": [
    {
      "type": 0,
      "value": "Use Invoker's Connection"
    }
  ],
  "bXFGpe": [
    {
      "type": 0,
      "value": "Info"
    }
  ],
  "ba9yGJ": [
    {
      "type": 0,
      "value": "Load more"
    }
  ],
  "bf7078": [
    {
      "type": 0,
      "value": "Returns the maximum value in the input array of numbers"
    }
  ],
  "bldzuj": [
    {
      "type": 0,
      "value": "Retry History"
    }
  ],
  "byTBrn": [
    {
      "type": 0,
      "value": "Custom"
    }
  ],
  "c/+j08": [
    {
      "type": 0,
      "value": "Do"
    }
  ],
  "c2XklE": [
    {
      "type": 0,
      "value": "Search"
    }
  ],
  "c3FLox": [
    {
      "type": 0,
      "value": "(UTC+10:00) Hobart"
    }
  ],
  "c3G/zq": [
    {
      "type": 0,
      "value": "Returns an object with a property set to the provided value"
    }
  ],
  "c4GQZE": [
    {
      "type": 0,
      "value": "Select the schema for dropdown"
    }
  ],
  "c6XbVI": [
    {
      "type": 0,
      "value": "panel"
    }
  ],
  "c7tRg/": [
    {
      "type": 0,
      "value": "Decompress the request body if it is compressed using GZip or Deflate. This setting is only applicable for HTTP trigger."
    }
  ],
  "c8UPLp": [
    {
      "type": 0,
      "value": "Dynamic content may also be added from other sources."
    }
  ],
  "cHiBAn": [
    {
      "type": 0,
      "value": "(UTC+09:00) Seoul"
    }
  ],
  "cK2A/V": [
    {
      "type": 0,
      "value": "View Documentation"
    }
  ],
  "cP4UkW": [
    {
      "type": 0,
      "value": "Retry Policy interval is invalid, must match ISO 8601 duration format"
    }
  ],
  "cR9RtV": [
    {
      "type": 0,
      "value": "Discard changes"
    }
  ],
  "cUW5m8": [
    {
      "type": 0,
      "value": "Select the checkbox to choose this connection."
    }
  ],
  "ca/QIc": [
    {
      "type": 0,
      "value": "Error Message"
    }
  ],
  "ceVB5l": [
    {
      "type": 0,
      "value": "Returns the body for a part in a multipart output from an action."
    }
  ],
  "cfUHfs": [
    {
      "type": 0,
      "value": "Returns the difference between two dates as a timespan string"
    }
  ],
  "cgq/+y": [
    {
      "type": 0,
      "value": "Please select an identity"
    }
  ],
  "ciLkfU": [
    {
      "type": 0,
      "value": "Bold (⌘B)"
    }
  ],
  "cjcEOf": [
    {
      "type": 0,
      "value": "Input node type does not match one of the allowed types for this input"
    }
  ],
  "cmTCsW": [
    {
      "type": 0,
      "value": "Error loading component."
    }
  ],
  "cqiqcf": [
    {
      "type": 0,
      "value": "Start time"
    }
  ],
  "cr0UnG": [
    {
      "type": 0,
      "value": "9"
    }
  ],
  "cscezV": [
    {
      "type": 0,
      "value": "Required. The collection to skip the first Count objects from."
    }
  ],
  "ctI9Pp": [
    {
      "type": 0,
      "value": "Generate XSLT first before attempting to test mappings."
    }
  ],
  "cvp9VP": [
    {
      "type": 0,
      "value": "Error code"
    }
  ],
  "cyEBus": [
    {
      "type": 0,
      "value": "(UTC-04:00) Cuiaba"
    }
  ],
  "d020eg": [
    {
      "type": 0,
      "value": "Returns the first element from the passed-in array or string."
    }
  ],
  "d4Ddhp": [
    {
      "type": 0,
      "value": "Download (Alt or Option + select)"
    }
  ],
  "dBWIjR": [
    {
      "type": 0,
      "value": "Schema is missing required inputs"
    }
  ],
  "dBxX0M": [
    {
      "type": 0,
      "value": "Add a trigger"
    }
  ],
  "dD8y1n": [
    {
      "type": 0,
      "value": "Switch to key value mode"
    }
  ],
  "dDYCuU": [
    {
      "type": 0,
      "value": "Learn more"
    }
  ],
  "dL9V5t": [
    {
      "type": 0,
      "value": "Managed identity"
    }
  ],
  "dOpdsP": [
    {
      "type": 0,
      "value": "Update"
    }
  ],
  "dPa7+6": [
    {
      "type": 0,
      "value": "Generate"
    }
  ],
  "dQmi91": [
    {
      "type": 0,
      "value": "Frequency"
    }
  ],
  "dSTRb/": [
    {
      "type": 0,
      "value": "Specify the behavior and capabilities for transferring content over HTTP. Large messages may be split up into smaller requests to the connector to allow large message upload. Details can be found at http://aka.ms/logicapps-chunk#upload-content-in-chunks"
    }
  ],
  "dWFyfN": [
    {
      "type": 0,
      "value": "Secure inputs of the operation."
    }
  ],
  "daoo3l": [
    {
      "type": 0,
      "value": "Connected to "
    },
    {
      "type": 1,
      "value": "connectionName"
    },
    {
      "type": 0,
      "value": "."
    }
  ],
  "dfNjw1": [
    {
      "type": 0,
      "value": "Close"
    }
  ],
  "dfmH55": [
    {
      "type": 0,
      "value": "Italic (Ctrl+I)"
    }
  ],
  "dhvk0u": [
    {
      "type": 0,
      "value": "Returns a string representation of a base 64 encoded string"
    }
  ],
  "dqgt9y": [
    {
      "type": 0,
      "value": "Convert the parameter to a Boolean"
    }
  ],
  "drM9Sl": [
    {
      "type": 0,
      "value": "Returns an array of values matching the key name from form-data or form-encoded action output"
    }
  ],
  "dsz+Ae": [
    {
      "type": 0,
      "value": "Splits the string using a separator"
    }
  ],
  "dwrqEc": [
    {
      "type": 0,
      "value": "Warnings"
    }
  ],
  "e+GuGo": [
    {
      "type": 0,
      "value": "Input"
    }
  ],
  "e00zot": [
    {
      "type": 0,
      "value": "How often do you want to check for items?"
    }
  ],
  "e4JZEY": [
    {
      "type": 0,
      "value": "(UTC+07:00) Tomsk"
    }
  ],
  "e9OvzW": [
    {
      "type": 0,
      "value": "Clear"
    }
  ],
  "e9bIKh": [
    {
      "type": 0,
      "value": "Failed to generate XSLT."
    }
  ],
  "eFet4K": [
    {
      "type": 0,
      "value": "Action Tracking ID"
    }
  ],
  "eFnLWK": [
    {
      "type": 0,
      "value": "(UTC-06:00) Central America"
    }
  ],
  "eHgfpz": [
    {
      "type": 0,
      "value": "Please enter a valid URL"
    }
  ],
  "eHgi14": [
    {
      "type": 0,
      "value": "Required. The name of the variable whose value you want."
    }
  ],
  "eRvRWs": [
    {
      "type": 0,
      "value": "Start time"
    }
  ],
  "eT+b9W": [
    {
      "type": 0,
      "value": "Required. The number to divide the Dividend by."
    }
  ],
  "egLI8P": [
    {
      "type": 0,
      "value": "Required. The index of where the substring begins in parameter 1."
    }
  ],
  "ehIBkh": [
    {
      "type": 0,
      "value": "Enter an integer"
    }
  ],
  "elD6+N": [
    {
      "type": 0,
      "value": "Italic (⌘I)"
    }
  ],
  "epOMnV": [
    {
      "type": 0,
      "value": "Shared"
    }
  ],
  "f/lWTW": [
    {
      "type": 0,
      "value": "Required. The objects to check for null."
    }
  ],
  "f1j0to": [
    {
      "type": 0,
      "value": "Optional. The index of where to stop extracting the substring."
    }
  ],
  "f81ClO": [
    {
      "type": 0,
      "value": "Empty dynamic content icon"
    }
  ],
  "fBQBw/": [
    {
      "type": 0,
      "value": "Returns true if the first argument is greater than or equal to the second"
    }
  ],
  "fDisLL": [
    {
      "type": 0,
      "value": "Acl creation failed for connection. Deleting the connection."
    }
  ],
  "fElufw": [
    {
      "type": 0,
      "value": "Select an API Management resource"
    }
  ],
  "fGcSFd": [
    {
      "type": 0,
      "value": "Paging count exceeds maximum value"
    }
  ],
  "fKYuwf": [
    {
      "type": 0,
      "value": "Please select file or image"
    }
  ],
  "fVG5aD": [
    {
      "type": 0,
      "value": "(UTC-05:00) Haiti"
    }
  ],
  "faUrud": [
    {
      "type": 0,
      "value": "Loading connection data..."
    }
  ],
  "fc1AV8": [
    {
      "type": 0,
      "value": "HTTP "
    },
    {
      "type": 1,
      "value": "method"
    },
    {
      "type": 0,
      "value": " URL"
    }
  ],
  "fg/34o": [
    {
      "type": 0,
      "value": "Logical functions"
    }
  ],
  "fifSPb": [
    {
      "type": 0,
      "value": "(UTC-03:30) Newfoundland"
    }
  ],
  "fmm7Ik": [
    {
      "type": 0,
      "value": "Function"
    }
  ],
  "fp8Ry3": [
    {
      "type": 0,
      "value": "(UTC+08:00) Beijing, Chongqing, Hong Kong, Urumqi"
    }
  ],
  "g076bL": [
    {
      "type": 0,
      "value": "Email"
    }
  ],
  "g1zwch": [
    {
      "type": 0,
      "value": "Zoom in"
    }
  ],
  "g4igOR": [
    {
      "type": 0,
      "value": "Publish"
    }
  ],
  "g5A6Bn": [
    {
      "type": 0,
      "value": "Runtime"
    }
  ],
  "g7my78": [
    {
      "type": 0,
      "value": "Run test"
    }
  ],
  "gCXOd5": [
    {
      "type": 0,
      "value": "URI"
    }
  ],
  "gDDfek": [
    {
      "type": 0,
      "value": "Returns a timestamp that is the current time plus the specified time interval."
    }
  ],
  "gDY9xk": [
    {
      "type": 0,
      "value": "Returns the result from dividing the two numbers"
    }
  ],
  "gIK0WG": [
    {
      "type": 0,
      "value": "Required. A boolean value that determines which value the expression should return."
    }
  ],
  "gIc0YJ": [
    {
      "type": 0,
      "value": "Connection name"
    }
  ],
  "gIx5ys": [
    {
      "type": 0,
      "value": "Format text as italic. Shortcut: Ctrl+I"
    }
  ],
  "gKEaXI": [
    {
      "type": 0,
      "value": "Copy the value of {label} to the clipboard"
    }
  ],
  "gKq3Jv": [
    {
      "type": 0,
      "value": "Previous failed"
    }
  ],
  "gQt/0f": [
    {
      "type": 0,
      "value": "Conversion functions"
    }
  ],
  "gRUmiA": [
    {
      "type": 0,
      "value": "Info"
    }
  ],
  "gWyYg0": [
    {
      "type": 0,
      "value": "(UTC+05:00) Ashgabat, Tashkent"
    }
  ],
  "gc6v4X": [
    {
      "type": 0,
      "value": "System-assigned managed identity"
    }
  ],
  "gfBWfH": [
    {
      "type": 0,
      "value": "Email"
    }
  ],
  "ginGIZ": [
    {
      "type": 0,
      "value": "(UTC-06:00) Guadalajara, Mexico City, Monterrey"
    }
  ],
  "gkY5ya": [
    {
      "type": 0,
      "value": "Delete"
    }
  ],
  "gpUphl": [
    {
      "type": 0,
      "value": "Enter the audience."
    }
  ],
  "gu9o9z": [
    {
      "type": 0,
      "value": "When used inside until loop, this function returns the current iteration index of the specified loop."
    }
  ],
  "gvDMuq": [
    {
      "type": 0,
      "value": "Select a Batch Workflow resource"
    }
  ],
  "gwEKLM": [
    {
      "type": 0,
      "value": "Loading..."
    }
  ],
  "h+W3VW": [
    {
      "type": 0,
      "value": "Number"
    }
  ],
  "h1lQDa": [
    {
      "type": 0,
      "value": "Enter or paste a sample JSON payload."
    }
  ],
  "h40rpg": [
    {
      "type": 0,
      "value": "Specify interval in ISO 8601 format."
    }
  ],
  "h6vVbX": [
    {
      "type": 0,
      "value": "Add a source schema first, then select elements to build your map"
    }
  ],
  "hN7iBP": [
    {
      "offset": 0,
      "options": {
        "one": {
          "value": [
            {
              "type": 7
            },
            {
              "type": 0,
              "value": " second"
            }
          ]
        },
        "other": {
          "value": [
            {
              "type": 7
            },
            {
              "type": 0,
              "value": " seconds"
            }
          ]
        }
      },
      "pluralType": "cardinal",
      "type": 6,
      "value": "seconds"
    }
  ],
  "hPM6iC": [
    {
      "type": 0,
      "value": "Returns the result from subtracting two numbers"
    }
  ],
  "hZqQdt": [
    {
      "type": 0,
      "value": "(UTC+02:00) Gaza, Hebron"
    }
  ],
  "hic23z": [
    {
      "type": 0,
      "value": "The value is too large."
    }
  ],
  "hq1mk6": [
    {
      "type": 0,
      "value": "Operation path value does not match the template for segment. Path "
    },
    {
      "type": 1,
      "value": "pathValue"
    },
    {
      "type": 0,
      "value": ", Template "
    },
    {
      "type": 1,
      "value": "pathTemplate"
    }
  ],
  "hrbDu6": [
    {
      "type": 0,
      "value": "Duration"
    }
  ],
  "htj+eZ": [
    {
      "type": 0,
      "value": "Update target schema"
    }
  ],
  "hvbclb": [
    {
      "type": 0,
      "value": "Audience"
    }
  ],
  "hza/cT": [
    {
      "type": 0,
      "value": "(UTC+00:00) Casablanca"
    }
  ],
  "i/SguY": [
    {
      "type": 0,
      "value": "System-assigned managed identity"
    }
  ],
  "i/b3Ko": [
    {
      "type": 0,
      "value": "Asynchronous Response"
    }
  ],
  "i0XjL5": [
    {
      "type": 0,
      "value": "Search for operation"
    }
  ],
  "i1EQYm": [
    {
      "type": 0,
      "value": "(UTC+02:00) Harare, Pretoria"
    }
  ],
  "i1Tufp": [
    {
      "type": 0,
      "value": "Provide input data to test the map with"
    }
  ],
  "i1cwra": [
    {
      "type": 0,
      "value": "Redo"
    }
  ],
  "i4C4aB": [
    {
      "type": 0,
      "value": "Networking"
    }
  ],
  "i4Om5O": [
    {
      "type": 0,
      "value": "This contains an invalid value"
    }
  ],
  "iB8YKD": [
    {
      "type": 0,
      "value": "About Tab"
    }
  ],
  "iCSHJG": [
    {
      "type": 0,
      "value": "Converts a string to uppercase using the casing rules of the invariant culture"
    }
  ],
  "iEy9pT": [
    {
      "type": 0,
      "value": "Dynamic content"
    }
  ],
  "iHVVTl": [
    {
      "type": 0,
      "value": "Are you sure you want to delete "
    },
    {
      "type": 1,
      "value": "nodeId"
    },
    {
      "type": 0,
      "value": "?"
    }
  ],
  "iJOIca": [
    {
      "type": 0,
      "value": "Next"
    }
  ],
  "iMicOQ": [
    {
      "type": 0,
      "value": "Required. The URI to parse."
    }
  ],
  "iRARwF": [
    {
      "type": 0,
      "value": "Unsupported authentication type {0}."
    }
  ],
  "iRe/g7": [
    {
      "type": 0,
      "value": "21"
    }
  ],
  "iRjBf4": [
    {
      "type": 0,
      "value": "This Action has testing configured."
    }
  ],
  "iSb/hp": [
    {
      "type": 0,
      "value": "Managed Identity"
    }
  ],
  "iTKrs8": [
    {
      "type": 0,
      "value": "Pagination"
    }
  ],
  "iU1OJh": [
    {
      "type": 0,
      "value": "Expand"
    }
  ],
  "iU5Fdh": [
    {
      "type": 0,
      "value": "Manipulation functions"
    }
  ],
  "iUs7pv": [
    {
      "type": 0,
      "value": "Cancel"
    }
  ],
  "iVMVAt": [
    {
      "type": 0,
      "value": "Example: 0, 10"
    }
  ],
  "idQjOP": [
    {
      "type": 0,
      "value": "Properties"
    }
  ],
  "ifnOUI": [
    {
      "type": 0,
      "value": "Code View Tab"
    }
  ],
  "ihCdw4": [
    {
      "type": 0,
      "value": "Required. The number to add to Summand 2."
    }
  ],
  "iq+tiv": [
    {
      "type": 0,
      "value": "11"
    }
  ],
  "iql+jn": [
    {
      "type": 1,
      "value": "seconds"
    },
    {
      "type": 0,
      "value": "s"
    }
  ],
<<<<<<< HEAD
=======
  "isnFBi": [
    {
      "type": 0,
      "value": "Elements and mappings not connected to a target element are removed."
    }
  ],
  "ixhS47": [
    {
      "type": 0,
      "value": "Returns the start of the day to a string timestamp passed in"
    }
  ],
  "ixutP5": [
    {
      "type": 0,
      "value": "Enter a valid table."
    }
  ],
>>>>>>> 4eb98a24
  "iy8rNf": [
    {
      "type": 0,
      "value": "Test"
    }
  ],
  "j5z8Vd": [
    {
      "type": 0,
      "value": "Repeating"
    }
  ],
  "jA6Wrp": [
    {
      "type": 0,
      "value": "Add or select a target schema to use for your map."
    }
  ],
  "jHHF/u": [
    {
      "type": 0,
      "value": "Returns a random integer from a specified range, which is inclusive only at the starting end."
    }
  ],
  "jHKc3w": [
    {
      "type": 0,
      "value": "Other"
    }
  ],
  "jKsMS6": [
    {
      "type": 0,
      "value": "Required. The expression that will be negated."
    }
  ],
  "jMLmag": [
    {
      "type": 0,
      "value": "Create New"
    }
  ],
  "jQ0Aqj": [
    {
      "type": 0,
      "value": "Required. The value that is converted to a string."
    }
  ],
  "jQ7UzV": [
    {
      "type": 0,
      "value": "(UTC-10:00) Aleutian Islands"
    }
  ],
  "jQjteB": [
    {
      "type": 0,
      "value": "Add a source schema"
    }
  ],
  "jUDhbs": [
    {
      "type": 0,
      "value": "Target schema"
    }
  ],
  "jVpanH": [
    {
      "type": 0,
      "value": "Required. A base64 input string."
    }
  ],
  "jZjgYZ": [
    {
      "type": 0,
      "value": "No resources of this type found under this subscription."
    }
  ],
  "jcA3Ig": [
    {
      "type": 0,
      "value": "Required. The key name of the form data values to return."
    }
  ],
  "jfInxm": [
    {
      "type": 0,
      "value": "Edit in JSON"
    }
  ],
  "jgOaTX": [
    {
      "type": 0,
      "value": "Unable to generate schema"
    }
  ],
  "juR40n": [
    {
      "type": 0,
      "value": "Duration"
    }
  ],
  "juvF+0": [
    {
      "type": 0,
      "value": "Gateway"
    }
  ],
  "k/oqFL": [
    {
      "type": 0,
      "value": "Required. The base64 encoded string."
    }
  ],
  "k5tGEr": [
    {
      "type": 0,
      "value": "Yes"
    }
  ],
  "kBOAkT": [
    {
      "type": 0,
      "value": "Select Fields"
    }
  ],
  "kBSLfu": [
    {
      "type": 0,
      "value": "Duplicate property name"
    }
  ],
  "kEI2xx": [
    {
      "type": 0,
      "value": "Message"
    }
  ],
  "kHcCxH": [
    {
      "type": 1,
      "value": "minutes"
    },
    {
      "type": 0,
      "value": "m "
    },
    {
      "type": 1,
      "value": "seconds"
    },
    {
      "type": 0,
      "value": "s"
    }
  ],
  "kM+Mr0": [
    {
      "type": 0,
      "value": "Loading..."
    }
  ],
  "kN6kce": [
    {
      "type": 0,
      "value": "Returns a string representation of an input based64 string"
    }
  ],
  "kSK9Pq": [
    {
      "type": 0,
      "value": "(UTC-05:00) Bogota, Lima, Quito, Rio Branco"
    }
  ],
  "kVwJXt": [
    {
      "type": 0,
      "value": "(UTC+04:00) Abu Dhabi, Muscat"
    }
  ],
  "kZCX7t": [
    {
      "type": 0,
      "value": "Monday"
    }
  ],
  "kcOhfh": [
    {
      "type": 0,
      "value": "Elements and mappings that aren't connected to a target element are removed."
    }
  ],
  "klY9UN": [
    {
      "offset": 0,
      "options": {
        "=0": {
          "value": [
            {
              "type": 0,
              "value": "no items matched."
            }
          ]
        },
        "one": {
          "value": [
            {
              "type": 7
            },
            {
              "type": 0,
              "value": " item matched."
            }
          ]
        },
        "other": {
          "value": [
            {
              "type": 7
            },
            {
              "type": 0,
              "value": " items matched."
            }
          ]
        }
      },
      "pluralType": "cardinal",
      "type": 6,
      "value": "count"
    }
  ],
  "kuFK3E": [
    {
      "type": 0,
      "value": "Missing authentication type property: 'type'."
    }
  ],
  "kxMDyM": [
    {
      "type": 0,
      "value": "Enter a valid json."
    }
  ],
  "l/9YHQ": [
    {
      "type": 0,
      "value": "(UTC+01:00) Windhoek"
    }
  ],
  "l36V56": [
    {
      "type": 1,
      "value": "hours"
    },
    {
      "type": 0,
      "value": " hours "
    },
    {
      "type": 1,
      "value": "minutes"
    },
    {
      "type": 0,
      "value": " minutes"
    }
  ],
  "l536iI": [
    {
      "type": 0,
      "value": "Monitoring Tab"
    }
  ],
  "l72gf4": [
    {
      "type": 0,
      "value": "Managed Identity"
    }
  ],
  "lM9qrG": [
    {
      "type": 0,
      "value": "(UTC+13:00) Nuku'alofa"
    }
  ],
  "lPTdSf": [
    {
      "type": 0,
      "value": "Run trigger"
    }
  ],
  "lQNKUB": [
    {
      "type": 0,
      "value": "A line for the parent element is added automatically."
    }
  ],
  "lR7V87": [
    {
      "type": 0,
      "value": "Functions"
    }
  ],
  "lUm6fl": [
    {
      "type": 0,
      "value": "Return"
    }
  ],
  "lUvgiW": [
    {
      "type": 0,
      "value": "The type for {0} is {1}."
    }
  ],
  "lZT0JI": [
    {
      "type": 0,
      "value": "Add Group"
    }
  ],
  "lexzgJ": [
    {
      "type": 0,
      "value": "Remove all references to element ' "
    },
    {
      "type": 1,
      "value": "nodeName"
    },
    {
      "type": 0,
      "value": " ' before you remove the element."
    }
  ],
  "lgs5sf": [
    {
      "type": 0,
      "value": "Stateless run mode:"
    }
  ],
  "lhL/KL": [
    {
      "type": 0,
      "value": "Normal"
    }
  ],
  "ljAOR6": [
    {
      "type": 0,
      "value": "Shorthand for actions('actionName').outputs.body"
    }
  ],
  "lkgjxD": [
    {
      "type": 0,
      "value": "Required. A string that contains the end time."
    }
  ],
  "loxzZD": [
    {
      "type": 0,
      "value": "Insert Expression (You can also add by typing / in the editor)"
    }
  ],
  "lsKVU6": [
    {
      "type": 0,
      "value": "Select an action type"
    }
  ],
  "lwlg2K": [
    {
      "type": 0,
      "value": "Underline (Ctrl+U)"
    }
  ],
  "lztiwS": [
    {
      "type": 0,
      "value": "Actual Value"
    }
  ],
  "m/jJ/5": [
    {
      "type": 0,
      "value": "Map checker"
    }
  ],
  "m7Y6Qf": [
    {
      "type": 0,
      "value": "Testing"
    }
  ],
  "m8Q61y": [
    {
      "type": 0,
      "value": "Name"
    }
  ],
  "mAuMD+": [
    {
      "type": 0,
      "value": "Enter an Array"
    }
  ],
  "mCKsFw": [
    {
      "type": 0,
      "value": "(UTC+07:00) Barnaul, Gorno-Altaysk"
    }
  ],
  "mCzkXX": [
    {
      "type": 0,
      "value": "Add an action"
    }
  ],
  "mE7w9G": [
    {
      "type": 0,
      "value": "Function deleted."
    }
  ],
  "mGPqAg": [
    {
      "type": 0,
      "value": "Delete "
    },
    {
      "type": 1,
      "value": "name"
    }
  ],
  "mGUdCO": [
    {
      "type": 0,
      "value": "Returns a timestamp that is the current time minus the specified time interval."
    }
  ],
  "mGpKsl": [
    {
      "type": 0,
      "value": "Returns a string representation of a data URI"
    }
  ],
  "mOr9ll": [
    {
      "type": 0,
      "value": "The maximum duration on a single outbound request from this action. If the request doesn't finish within this limit after running retries, the action fails."
    }
  ],
  "mPakaD": [
    {
      "type": 0,
      "value": "Url encodes the input string"
    }
  ],
  "mPuXlv": [
    {
      "type": 0,
      "value": "Invalid type on split on value '"
    },
    {
      "type": 1,
      "value": "splitOn"
    },
    {
      "type": 0,
      "value": "', split on not in array."
    }
  ],
  "mQotIu": [
    {
      "type": 0,
      "value": "Select Connection"
    }
  ],
  "mYQFtf": [
    {
      "type": 0,
      "value": "Missing required properties 'secret' or 'pfx' and 'password' for authentication type 'ActiveDirectoryOAuth'."
    }
  ],
  "mZQYLv": [
    {
      "type": 0,
      "value": "Required. The XPath expression to evaluate."
    }
  ],
  "mZRMD9": [
    {
      "type": 0,
      "value": "Required. The string to convert to lower casing. If a character in the string does not have a lowercase equivalent, the character is included unchanged in the returned string."
    }
  ],
  "mca3Ml": [
    {
      "type": 0,
      "value": "Sign in to connector"
    }
  ],
  "meVkB6": [
    {
      "type": 0,
      "value": "Empty property name"
    }
  ],
  "mej02C": [
    {
      "type": 0,
      "value": "(UTC+08:30) Pyongyang"
    }
  ],
  "mjS/k1": [
    {
      "type": 0,
      "value": "Limit Logic Apps to not include workflow metadata headers in the outgoing request."
    }
  ],
  "mkd0Jx": [
    {
      "type": 0,
      "value": "Ask a question or describe how you want to change this flow"
    }
  ],
  "mvrlkP": [
    {
      "type": 0,
      "value": "Enter password as plain text or use a secure parameter"
    }
  ],
  "mvu5xN": [
    {
      "type": 1,
      "value": "name"
    },
    {
      "type": 0,
      "value": " Value"
    }
  ],
  "mwEHSX": [
    {
      "type": 0,
      "value": "Function"
    }
  ],
  "mx2IMJ": [
    {
      "type": 0,
      "value": "13"
    }
  ],
  "n+F7e2": [
    {
      "type": 0,
      "value": "15"
    }
  ],
  "n20T2h": [
    {
      "type": 0,
      "value": "7"
    }
  ],
  "n35O/+": [
    {
      "type": 0,
      "value": "Required. The value that is converted to a floating-point number."
    }
  ],
  "n42uAO": [
    {
      "type": 0,
      "value": "(UTC-04:00) Santiago"
    }
  ],
  "n4V2Hi": [
    {
      "type": 0,
      "value": "Active Directory OAuth"
    }
  ],
  "n7wxxN": [
    {
      "type": 0,
      "value": "Try less specific keywords."
    }
  ],
  "nCa0KG": [
    {
      "type": 0,
      "value": "Internal Errors"
    }
  ],
  "nGds/r": [
    {
      "type": 0,
      "value": "Required. The object to check if it is less than or equal to value being compared to."
    }
  ],
  "nHIeXp": [
    {
      "type": 0,
      "value": "Skipped"
    }
  ],
  "nHseED": [
    {
      "type": 0,
      "value": "Required. The number of time units the desired time is in the future."
    }
  ],
  "nNWAAh": [
    {
      "type": 0,
      "value": "No schema is added."
    }
  ],
  "nOWGAV": [
    {
      "type": 0,
      "value": "End time"
    }
  ],
  "nOhve4": [
    {
      "type": 0,
      "value": "Yes/No"
    }
  ],
  "nRpM02": [
    {
      "type": 0,
      "value": "Custom"
    }
  ],
  "nSan4V": [
    {
      "type": 0,
      "value": "Reset"
    }
  ],
  "nTA155": [
    {
      "type": 0,
      "value": "Required. The name of the property to remove."
    }
  ],
  "nVDG00": [
    {
      "type": 0,
      "value": "(UTC+14:00) Kiritimati Island"
    }
  ],
  "nZ4nLn": [
    {
      "type": 0,
      "value": "Suppress workflow headers"
    }
  ],
  "ngsC44": [
    {
      "type": 0,
      "value": "Required. The object to check if it is less than comparing object."
    }
  ],
  "njGstq": [
    {
      "type": 0,
      "value": "(UTC+05:45) Kathmandu"
    }
  ],
  "nkk1mu": [
    {
      "type": 0,
      "value": "Adds an integer number of minutes to a string timestamp passed in"
    }
  ],
  "nmFupX": [
    {
      "type": 0,
      "value": "Has timed out"
    }
  ],
  "no/SMg": [
    {
      "type": 0,
      "value": "(UTC+10:00) Brisbane"
    }
  ],
  "nx25nq": [
    {
      "type": 0,
      "value": "19"
    }
  ],
  "ny75Ly": [
    {
      "type": 0,
      "value": "Enter default value for parameter."
    }
  ],
  "o/0SEj": [
    {
      "type": 0,
      "value": "Returns the last element in the array or string passed in"
    }
  ],
  "o/FgET": [
    {
      "type": 0,
      "value": "Function was removed from the current location and currently exists elsewhere."
    }
  ],
  "o14STH": [
    {
      "type": 0,
      "value": "Required. The XML on which to evaluate the XPath expression."
    }
  ],
  "o1HOyf": [
    {
      "type": 1,
      "value": "current_page"
    },
    {
      "type": 0,
      "value": " of "
    },
    {
      "type": 1,
      "value": "max_page"
    }
  ],
  "o2Cmny": [
    {
      "type": 0,
      "value": "Enter a valid uri."
    }
  ],
  "o3SfI4": [
    {
      "type": 0,
      "value": "Zoom to fit"
    }
  ],
  "o7bd1o": [
    {
      "type": 0,
      "value": "(UTC+03:30) Tehran"
    }
  ],
  "o8ohVV": [
    {
      "type": 0,
      "value": "Schema Id"
    }
  ],
  "oAFcW6": [
    {
      "type": 0,
      "value": "Required. The dataURI to decode into a binary representation."
    }
  ],
  "oDHXKh": [
    {
      "type": 0,
      "value": "Item"
    }
  ],
  "oLtwMw": [
    {
      "type": 0,
      "value": "Content Transfer"
    }
  ],
  "oMphsh": [
    {
      "type": 0,
      "value": "Settings"
    }
  ],
  "oO12r6": [
    {
      "type": 0,
      "value": "(UTC-08:00) Baja California"
    }
  ],
  "oQjIWf": [
    {
      "type": 0,
      "value": "Errors"
    }
  ],
  "oR2x4N": [
    {
      "type": 0,
      "value": "Invalid integer value"
    }
  ],
  "oTBkbU": [
    {
      "type": 0,
      "value": "Output"
    }
  ],
  "oV0xQ9": [
    {
      "type": 0,
      "value": "Enter the run identifier to open the run"
    }
  ],
  "oVVPst": [
    {
      "type": 0,
      "value": "Do you want to discard all unsaved changes?"
    }
  ],
  "odQ554": [
    {
      "type": 0,
      "value": "Response body"
    }
  ],
  "onXUu0": [
    {
      "type": 0,
      "value": "Add a note"
    }
  ],
  "ox2Ou7": [
    {
      "type": 0,
      "value": "Enter a valid JSON"
    }
  ],
  "oxXV4+": [
    {
      "type": 0,
      "value": "Returns the first non-null object in the passed-in argument values."
    }
  ],
  "p/0r2N": [
    {
      "type": 0,
      "value": "Required. The key name of the form data value to return."
    }
  ],
  "p16/4S": [
    {
      "type": 0,
      "value": "Headers"
    }
  ],
  "p1IEXb": [
    {
      "type": 0,
      "value": "Enter the data from previous step. You can also add data by typing the '/' character."
    }
  ],
  "p1Qtm5": [
    {
      "type": 0,
      "value": "In-App"
    }
  ],
  "p5ZID0": [
    {
      "type": 0,
      "value": "(UTC+03:00) Kuwait, Riyadh"
    }
  ],
  "pC2nr2": [
    {
      "type": 0,
      "value": "Enter key"
    }
  ],
  "pH2uak": [
    {
      "type": 0,
      "value": "Collapse"
    }
  ],
  "pIczsS": [
    {
      "type": 0,
      "value": "End time"
    }
  ],
  "pMms92": [
    {
      "type": 0,
      "value": "Insert Dynamic Content"
    }
  ],
  "pOTcUO": [
    {
      "type": 0,
      "value": "Required. The values to combine into an array."
    }
  ],
  "pXmFGf": [
    {
      "type": 0,
      "value": "Covert the input to an Xml type value"
    }
  ],
  "pYNzbj": [
    {
      "type": 0,
      "value": "Path"
    }
  ],
  "pYtSyE": [
    {
      "type": 0,
      "value": "Required. The number to divide the Dividend by. After the division, the remainder is taken."
    }
  ],
  "pcGqoB": [
    {
      "type": 0,
      "value": "Error loading outputs"
    }
  ],
  "pcuZKB": [
    {
      "type": 0,
      "value": "Returns a single array or object that has common elements between arrays or objects passed in. The parameters for the function can either be a set of objects or a set of arrays (not a mixture of both). If there are two objects with the same name, the last object with that name appears in the final object."
    }
  ],
  "piaRy6": [
    {
      "type": 0,
      "value": "Triggers"
    }
  ],
  "pozypE": [
    {
      "type": 0,
      "value": "Trims leading and trailing whitespace from a string"
    }
  ],
  "pr9GwA": [
    {
      "type": 0,
      "value": "Refresh"
    }
  ],
  "ptkf0D": [
    {
      "type": 0,
      "value": "Security"
    }
  ],
  "q+ZZjX": [
    {
      "type": 0,
      "value": "Retry History"
    }
  ],
  "q/+Uex": [
    {
      "type": 0,
      "value": "Returns an XML node, nodeset or value as JSON from the provided XPath expression"
    }
  ],
  "q1gfIs": [
    {
      "type": 0,
      "value": "Add a trigger"
    }
  ],
  "q2OCEx": [
    {
      "type": 0,
      "value": "Required. The value to assign to the property."
    }
  ],
  "q2w8Sk": [
    {
      "type": 0,
      "value": "Convert the parameter to a string"
    }
  ],
  "q4ChjK": [
    {
      "type": 0,
      "value": "Select workflow with 'manual' trigger"
    }
  ],
  "q5TkqE": [
    {
      "type": 0,
      "value": "Required. The value to return if the expression is false."
    }
  ],
  "q87X20": [
    {
      "type": 0,
      "value": "Adds an integer number of seconds to a string timestamp passed in"
    }
  ],
  "q8vnZQ": [
    {
      "type": 0,
      "value": "Validate request body against the schema provided. In case there is a mismatch, HTTP 400 will be returned."
    }
  ],
  "qAlTD5": [
    {
      "type": 0,
      "value": "Unsupported manifest connection reference format: '"
    },
    {
      "type": 1,
      "value": "referenceKeyFormat"
    },
    {
      "type": 0,
      "value": "'"
    }
  ],
  "qBkxGU": [
    {
      "type": 0,
      "value": "Format text as underline. Shortcut: ⌘U"
    }
  ],
  "qGfwxW": [
    {
      "type": 0,
      "value": "Managed identity"
    }
  ],
  "qJpnIL": [
    {
      "type": 0,
      "value": "Checks if the string ends with a value (case-insensitive, invariant culture)"
    }
  ],
  "qQoQFv": [
    {
      "type": 0,
      "value": "Invalid connection."
    }
  ],
  "qSejoi": [
    {
      "type": 0,
      "value": "Returns true if the first argument is less than or equal to the second"
    }
  ],
  "qSt0Sb": [
    {
      "type": 0,
      "value": "Required"
    }
  ],
  "qUMXpq": [
    {
      "type": 0,
      "value": "Swagger Endpoint"
    }
  ],
  "qUWBUX": [
    {
      "offset": 0,
      "options": {
        "one": {
          "value": [
            {
              "type": 7
            },
            {
              "type": 0,
              "value": " day"
            }
          ]
        },
        "other": {
          "value": [
            {
              "type": 7
            },
            {
              "type": 0,
              "value": " days"
            }
          ]
        }
      },
      "pluralType": "cardinal",
      "type": 6,
      "value": "days"
    }
  ],
  "qVgQfW": [
    {
      "type": 0,
      "value": "Search"
    }
  ],
  "qc5S69": [
    {
      "type": 0,
      "value": "Returns the number of elements in an array or string"
    }
  ],
  "qiIs4V": [
    {
      "type": 0,
      "value": "Example: "
    },
    {
      "type": 1,
      "value": "example"
    }
  ],
  "qij+Vf": [
    {
      "type": 0,
      "value": "Switch to default view mode"
    }
  ],
  "qnI4Y1": [
    {
      "type": 0,
      "value": "Required. The value that is converted to an integer."
    }
  ],
  "qr1lLG": [
    {
      "type": 0,
      "value": "Function '"
    },
    {
      "type": 1,
      "value": "nodeName"
    },
    {
      "type": 0,
      "value": "' has an input with a mismatched type"
    }
  ],
  "qrxi0L": [
    {
      "type": 0,
      "value": "Asynchronous response allows a Logic App to respond with a 202 (Accepted) to indicate the request has been accepted for processing. A location header will be provided to retrieve the final state."
    }
  ],
  "r/n6/9": [
    {
      "type": 0,
      "value": "Enter a value"
    }
  ],
  "r43nMc": [
    {
      "type": 0,
      "value": "Undo"
    }
  ],
  "r7vZ5a": [
    {
      "type": 0,
      "value": "Minimum Interval"
    }
  ],
  "r8aZXs": [
    {
      "type": 0,
      "value": "Enables an expression to derive its value from other JSON name and value pairs or the output of the runtime action"
    }
  ],
  "r9SVE4": [
    {
      "type": 0,
      "value": "Int"
    }
  ],
  "rAwCdh": [
    {
      "type": 0,
      "value": "Connect via on-premises data gateway"
    }
  ],
  "rAyuzv": [
    {
      "type": 0,
      "value": "No"
    }
  ],
  "rCl53e": [
    {
      "type": 0,
      "value": "Card Title"
    }
  ],
  "rDDPpJ": [
    {
      "type": 0,
      "value": "Secret"
    }
  ],
  "rDt4Iu": [
    {
      "type": 0,
      "value": "Is connection invalid"
    }
  ],
  "rNi5Y3": [
    {
      "type": 0,
      "value": "Select this checkbox if you're setting up an on-premises connection."
    }
  ],
  "rSIBjh": [
    {
      "type": 0,
      "value": "Enter value for parameter."
    }
  ],
  "raBiud": [
    {
      "type": 0,
      "value": "Required. Either an array of values to find the maximum value, or the first value of a set."
    }
  ],
  "rcz4w4": [
    {
      "type": 0,
      "value": "Returns a URI encoded representation of a value"
    }
  ],
  "rd6fai": [
    {
      "type": 0,
      "value": "Use left and right arrow keys to navigate between commands"
    }
  ],
  "rh5g4p": [
    {
      "type": 0,
      "value": "Is successful"
    }
  ],
  "rsdJcV": [
    {
      "type": 0,
      "value": "Select source schema elements to build your map"
    }
  ],
  "rv0Pn+": [
    {
      "type": 0,
      "value": "Add new"
    }
  ],
  "rxIJfD": [
    {
      "type": 0,
      "value": "(UTC+09:30) Darwin"
    }
  ],
  "rxMXmZ": [
    {
      "type": 0,
      "value": "(UTC+04:00) Port Louis"
    }
  ],
  "s+4LEa": [
    {
      "type": 0,
      "value": "Open folder"
    }
  ],
  "s5RV9B": [
    {
      "type": 0,
      "value": "Returns the day of year component of a string timestamp"
    }
  ],
  "s7nGyC": [
    {
      "type": 0,
      "value": "Delete"
    }
  ],
  "sDkAVZ": [
    {
      "type": 0,
      "value": "Returns an array of values matching the key name from form-data or form-encoded trigger output"
    }
  ],
  "sEqLTV": [
    {
      "type": 0,
      "value": "Testing Tab"
    }
  ],
  "sFbnCs": [
    {
      "type": 0,
      "value": "(UTC-05:00) Chetumal"
    }
  ],
  "sFwHQc": [
    {
      "type": 0,
      "value": "Cancel creating a connection"
    }
  ],
  "sQ2vRs": [
    {
      "type": 0,
      "value": "Add Case"
    }
  ],
  "sVQe34": [
    {
      "type": 0,
      "value": "Provide parameters to test the output."
    }
  ],
  "sW47JR": [
    {
      "type": 0,
      "value": "Degree of Parallelism"
    }
  ],
  "sYQDN+": [
    {
      "type": 0,
      "value": "Formatting options for font family"
    }
  ],
  "sZ0G/Z": [
    {
      "type": 0,
      "value": "Required. A string containing the unit of time specified in the interval to add."
    }
  ],
  "sZHTQV": [
    {
      "type": 0,
      "value": "(UTC+09:00) Chita"
    }
  ],
  "sbPZ9S": [
    {
      "type": 0,
      "value": "Required. The collection to check if it is empty."
    }
  ],
  "scmyvO": [
    {
      "type": 0,
      "value": "Action Timeout"
    }
  ],
  "sfJTHV": [
    {
      "type": 0,
      "value": "Required. The number to remove from the Minuend."
    }
  ],
  "shF9tZ": [
    {
      "type": 0,
      "value": "Key"
    }
  ],
  "soqP+Z": [
    {
      "type": 0,
      "value": "Returns true if either parameter is true"
    }
  ],
  "srpZD2": [
    {
      "type": 0,
      "value": "Client ID"
    }
  ],
  "ss5JPH": [
    {
      "type": 0,
      "value": "New parameter"
    }
  ],
  "sv+IcU": [
    {
      "type": 0,
      "value": "Unable to generate data map definition"
    }
  ],
  "sw6EXK": [
    {
      "type": 0,
      "value": "Status"
    }
  ],
  "syiNc+": [
    {
      "type": 0,
      "value": "Browse"
    }
  ],
  "sys5gu": [
    {
      "type": 0,
      "value": "Client Certificate"
    }
  ],
  "sytRna": [
    {
      "type": 0,
      "value": "Failed to retrieve dynamic inputs. Error details: '"
    },
    {
      "type": 1,
      "value": "message"
    },
    {
      "type": 0,
      "value": "'"
    }
  ],
  "t+XCkg": [
    {
      "type": 0,
      "value": "Required. A string that contains the time zone name of the destination time zone. See https://msdn.microsoft.com/en-us/library/gg154758.aspx for details."
    }
  ],
  "tAbbH8": [
    {
      "type": 0,
      "value": "Too many inputs assigned"
    }
  ],
  "tAeKNh": [
    {
      "type": 0,
      "value": "Simple"
    }
  ],
  "tE7Zam": [
    {
      "type": 0,
      "value": "Returns the URL to invoke the trigger or action"
    }
  ],
  "tH2pT1": [
    {
      "type": 0,
      "value": "Return to search"
    }
  ],
  "tImHz/": [
    {
      "type": 1,
      "value": "days"
    },
    {
      "type": 0,
      "value": "d "
    },
    {
      "type": 1,
      "value": "hours"
    },
    {
      "type": 0,
      "value": "h"
    }
  ],
  "tJMHcJ": [
    {
      "type": 0,
      "value": "Select Connection Reference"
    }
  ],
  "tLZ9Sh": [
    {
      "type": 0,
      "value": "Required. The index of the part to retrieve."
    }
  ],
  "tMRPnG": [
    {
      "type": 0,
      "value": "This function provides you details for the workflow itself at runtime"
    }
  ],
  "tMdcE1": [
    {
      "type": 0,
      "value": "Invalid connection, please update your connection to load complete details"
    }
  ],
  "tNoZx2": [
    {
      "type": 0,
      "value": "Type"
    }
  ],
  "tUCptx": [
    {
      "type": 0,
      "value": "Insert Link"
    }
  ],
  "tUU4ak": [
    {
      "type": 0,
      "value": "(UTC+11:00) Chokurdakh"
    }
  ],
  "tUYXRA": [
    {
      "type": 0,
      "value": "Example: 2017-03-24T15:00:00Z"
    }
  ],
  "tUlRzr": [
    {
      "type": 0,
      "value": "Basic"
    }
  ],
  "tWV2mC": [
    {
      "type": 0,
      "value": "at "
    },
    {
      "type": 1,
      "value": "times"
    },
    {
      "type": 0,
      "value": " every hour"
    }
  ],
  "tZIlCA": [
    {
      "type": 0,
      "value": "(UTC-08:00) Pacific Time (US & Canada)"
    }
  ],
  "tZj2Xn": [
    {
      "type": 0,
      "value": "Returns true if the first argument is greater than the second"
    }
  ],
  "taPCmY": [
    {
      "type": 0,
      "value": "Required. The number of hours to add. Can be negative to subtract hours."
    }
  ],
  "tarDYT": [
    {
      "type": 0,
      "value": "Returns true if the first argument is less than the second."
    }
  ],
  "td5//c": [
    {
      "type": 0,
      "value": "Collapse tree node"
    }
  ],
  "ti5TEd": [
    {
      "type": 0,
      "value": "Cancel"
    }
  ],
  "tqqUHX": [
    {
      "type": 0,
      "value": "(UTC+12:45) Chatham Islands"
    }
  ],
  "tsmuoF": [
    {
      "type": 0,
      "value": "Display Name"
    }
  ],
  "u81zB9": [
    {
      "type": 0,
      "value": "(UTC-09:00) Coordinated Universal Time-09"
    }
  ],
  "u9tr3k": [
    {
      "type": 0,
      "value": "Select an element to start configuring"
    }
  ],
  "uDI1Um": [
    {
      "type": 0,
      "value": "Status Code"
    }
  ],
  "uE0A0s": [
    {
      "type": 0,
      "value": "(UTC) Coordinated Universal Time"
    }
  ],
  "uIurld": [
    {
      "type": 0,
      "value": "Save"
    }
  ],
  "uM1i27": [
    {
      "type": 0,
      "value": "Specify a retry count from 1 to 90"
    }
  ],
  "uN4zFU": [
    {
      "type": 0,
      "value": "OK"
    }
  ],
  "uNHpGB": [
    {
      "type": 0,
      "value": "(UTC+07:00) Bangkok, Hanoi, Jakarta"
    }
  ],
  "uOWkHS": [
    {
      "type": 0,
      "value": "Failed to retrieve dynamic outputs. As a result, this operation's outputs might not be visible in subsequent actions. Error details: "
    },
    {
      "type": 1,
      "value": "message"
    }
  ],
  "uR9WuI": [
    {
      "type": 0,
      "value": "Required. The collections to evaluate. An object that appears in any of the collections also appears in the result."
    }
  ],
  "uUlBZ8": [
    {
      "type": 0,
      "value": "Adds an integer number of hours to a string timestamp passed in"
    }
  ],
  "uWf/I5": [
    {
      "type": 0,
      "value": "Show me"
    }
  ],
  "uZH8Qs": [
    {
      "type": 0,
      "value": "Limit the maximum duration between the retries and asynchronous responses for this action. Note: This does not alter the request timeout of a single request."
    }
  ],
  "uanMWm": [
    {
      "type": 0,
      "value": "Succeeded"
    }
  ],
  "uc/PoD": [
    {
      "type": 0,
      "value": "Required. The number of time units the desired time is in the past."
    }
  ],
  "uc3ytS": [
    {
      "type": 0,
      "value": "Select a runtime"
    }
  ],
  "uczA5c": [
    {
      "type": 0,
      "value": "Required. The string that may contain the value."
    }
  ],
  "uesaee": [
    {
      "type": 0,
      "value": "Expression"
    }
  ],
  "uh/+ZN": [
    {
      "type": 0,
      "value": "(UTC-03:00) Greenland"
    }
  ],
  "ui7GCl": [
    {
      "type": 0,
      "value": "16"
    }
  ],
  "unMaeV": [
    {
      "type": 0,
      "value": "Variables"
    }
  ],
  "urAHv1": [
    {
      "type": 0,
      "value": "4"
    }
  ],
  "usCZ7R": [
    {
      "type": 0,
      "value": "(UTC+11:00) Magadan"
    }
  ],
  "ut5Med": [
    {
      "type": 0,
      "value": "Default Value"
    }
  ],
  "uwuGU0": [
    {
      "type": 0,
      "value": "(UTC+06:30) Yangon (Rangoon)"
    }
  ],
  "uxKRO/": [
    {
      "type": 0,
      "value": "Parameters"
    }
  ],
  "uzsleE": [
    {
      "type": 0,
      "value": "Creates an array from the parameters"
    }
  ],
  "v+keTP": [
    {
      "type": 0,
      "value": "Trigger date"
    }
  ],
  "v0ENVA": [
    {
      "type": 0,
      "value": "Loading"
    }
  ],
  "v39HKj": [
    {
      "type": 0,
      "value": "Generates a globally unique string (GUID)"
    }
  ],
  "v7ipqH": [
    {
      "type": 0,
      "value": "Each action must have one or more run after configurations"
    }
  ],
  "vEBhDX": [
    {
      "type": 0,
      "value": "Returns the last index of a value within a string (case-insensitive, invariant culture)"
    }
  ],
  "vLereV": [
    {
      "type": 0,
      "value": "Required. The collection from where to take the first Count objects."
    }
  ],
  "vQcQkU": [
    {
      "type": 0,
      "value": "Required. The value the string may end with."
    }
  ],
  "vSlNPe": [
    {
      "type": 0,
      "value": "Delete"
    }
  ],
  "vT0DCP": [
    {
      "type": 0,
      "value": "Outputs"
    }
  ],
  "vVJuus": [
    {
      "type": 0,
      "value": "The expression is invalid."
    }
  ],
  "vX9WYS": [
    {
      "type": 0,
      "value": "Audience"
    }
  ],
  "va40BJ": [
    {
      "type": 0,
      "value": "Required. The name of the action whose outputs you want."
    }
  ],
  "vdKLiR": [
    {
      "type": 0,
      "value": "Request Settings"
    }
  ],
  "vdtKjT": [
    {
      "type": 0,
      "value": "To create and use an API connection, you must have a managed identity configured on this logic app."
    }
  ],
  "vlDynP": [
    {
      "type": 0,
      "value": "Discard"
    }
  ],
  "vr70Gn": [
    {
      "type": 0,
      "value": "Create a connection for "
    },
    {
      "type": 1,
      "value": "connectorName"
    },
    {
      "type": 0,
      "value": "."
    }
  ],
  "vrYqUF": [
    {
      "type": 0,
      "value": "Enter custom value"
    }
  ],
  "vvSHR8": [
    {
      "type": 0,
      "value": "Navigate to element and view children"
    }
  ],
  "vwH/XV": [
    {
      "type": 0,
      "value": "Create parameter"
    }
  ],
  "vxOc/M": [
    {
      "type": 0,
      "value": "This contains a duplicate value"
    }
  ],
  "vz2gZC": [
    {
      "type": 0,
      "value": "Workflow Properties"
    }
  ],
  "w0pI5M": [
    {
      "type": 0,
      "value": "No results found for the specified filters"
    }
  ],
  "w16qh+": [
    {
      "type": 0,
      "value": "Queries"
    }
  ],
  "w5Hhig": [
    {
      "type": 0,
      "value": "Sunday"
    }
  ],
  "w8ijDZ": [
    {
      "type": 0,
      "value": "Collapse"
    }
  ],
  "wEaGWn": [
    {
      "type": 0,
      "value": "Subtracts an integer number of a specified unit of time from a string timestamp passed in"
    }
  ],
  "wF7C+h": [
    {
      "type": 0,
      "value": "Cancel"
    }
  ],
  "wFCkpM": [
    {
      "type": 0,
      "value": "Required. Either an array of values to find the minimum value, or the first value of a set."
    }
  ],
  "wGYmui": [
    {
      "type": 0,
      "value": "Including dynamic content"
    }
  ],
  "wPlTDB": [
    {
      "type": 0,
      "value": "Full path"
    }
  ],
  "wQcEXt": [
    {
      "type": 0,
      "value": "Required. The string that is searched for parameter 2 and updated with parameter 3, when parameter 2 is found in parameter 1."
    }
  ],
  "wQsEwc": [
    {
      "type": 0,
      "value": "Required. The length of the substring."
    }
  ],
  "wV3Lmd": [
    {
      "type": 0,
      "value": "Click to delete item"
    }
  ],
  "wWVQuK": [
    {
      "type": 0,
      "value": "Returns a specified value based on whether the expression resulted in true or false"
    }
  ],
  "wXJALc": [
    {
      "type": 0,
      "value": "Menu"
    }
  ],
  "wkiETV": [
    {
      "type": 0,
      "value": "Client Tracking ID"
    }
  ],
  "wkvUUA": [
    {
      "type": 0,
      "value": "Input type mismatch"
    }
  ],
  "wl7X0l": [
    {
      "type": 0,
      "value": "Hide mini-map"
    }
  ],
  "wmDUGV": [
    {
      "type": 0,
      "value": "Converts a string timestamp passed in from a source time zone to UTC"
    }
  ],
  "wmw/ai": [
    {
      "type": 0,
      "value": "Returns a single array or object with all the elements that are in either the array or object passed to this function"
    }
  ],
  "woJQhv": [
    {
      "type": 0,
      "value": "Callback URL:"
    }
  ],
  "wtj07J": [
    {
      "type": 0,
      "value": "(UTC-09:30) Marquesas Islands"
    }
  ],
  "wxaQwD": [
    {
      "type": 0,
      "value": "(UTC+04:30) Kabul"
    }
  ],
  "wzEneQ": [
    {
      "type": 0,
      "value": "Close"
    }
  ],
  "x+6ccf": [
    {
      "type": 0,
      "value": "Wednesday"
    }
  ],
  "x0or2o": [
    {
      "type": 0,
      "value": "Required. The collection for which to get the length."
    }
  ],
  "x10E1p": [
    {
      "type": 0,
      "value": "Status Code"
    }
  ],
  "x2JTW5": [
    {
      "type": 0,
      "value": "Returns an object with the specified property removed."
    }
  ],
  "x3dWOL": [
    {
      "type": 0,
      "value": "(UTC+01:00) Amsterdam, Berlin, Bern, Rome, Stockholm, Vienna"
    }
  ],
  "x7IYBg": [
    {
      "type": 0,
      "value": "Aborted"
    }
  ],
  "x8kTAX": [
    {
      "type": 0,
      "value": "Delete note"
    }
  ],
  "xC1zg3": [
    {
      "type": 0,
      "value": "Schemas"
    }
  ],
  "xFQXAI": [
    {
      "type": 0,
      "value": "Ctrl + Z"
    }
  ],
  "xJ6vjn": [
    {
      "type": 0,
      "value": "Returns a string representation of a URI encoded string"
    }
  ],
  "xJQeeC": [
    {
      "type": 0,
      "value": "(UTC+02:00) Istanbul"
    }
  ],
  "xLF2Zr": [
    {
      "type": 0,
      "value": "Add Row"
    }
  ],
  "xN3GEX": [
    {
      "type": 0,
      "value": "Enter password as plain text or use a secure parameter"
    }
  ],
  "xQQ9ko": [
    {
      "type": 0,
      "value": "Threshold"
    }
  ],
  "xSMbKr": [
    {
      "type": 0,
      "value": "Show raw inputs"
    }
  ],
  "xSSfKC": [
    {
      "type": 0,
      "value": "(UTC-03:00) Saint Pierre and Miquelon"
    }
  ],
  "xV/oyK": [
    {
      "type": 0,
      "value": "Required. The name of the new or existing property."
    }
  ],
  "xV4Koe": [
    {
      "type": 0,
      "value": "Code"
    }
  ],
  "xXVu2y": [
    {
      "type": 0,
      "value": "Switch to text mode"
    }
  ],
  "xYyPR8": [
    {
      "type": 0,
      "value": "Returns the path from a URI. If path is not specified, returns '/'"
    }
  ],
  "xi2tn6": [
    {
      "type": 0,
      "value": "Parameters"
    }
  ],
  "xt5TeT": [
    {
      "type": 0,
      "value": "Parameters are shared across workflows in a Logic App."
    }
  ],
  "xwD1VZ": [
    {
      "type": 0,
      "value": "Loading inputs"
    }
  ],
  "xwEX2/": [
    {
      "type": 0,
      "value": "Value"
    }
  ],
  "y1e9yw": [
    {
      "type": 0,
      "value": "Sign in"
    }
  ],
  "y3AZQB": [
    {
      "type": 0,
      "value": "Required. The object to compare equality."
    }
  ],
  "y6BcVN": [
    {
      "type": 0,
      "value": "Required. The string to escape URL-unsafe characters from."
    }
  ],
  "yB6PB/": [
    {
      "type": 0,
      "value": "Value contains function expressions which cannot be resolved. Only constant values supported"
    }
  ],
  "yBrsFJ": [
    {
      "type": 0,
      "value": "Required. The value that is converted to an array."
    }
  ],
  "yF2R//": [
    {
      "type": 0,
      "value": "Returns a subset of characters from a string."
    }
  ],
  "yVFIAQ": [
    {
      "type": 0,
      "value": "(UTC-01:00) Cabo Verde Is."
    }
  ],
  "yVh9kr": [
    {
      "type": 0,
      "value": "8"
    }
  ],
  "ydqOly": [
    {
      "type": 0,
      "value": "Choose a value"
    }
  ],
  "yjierd": [
    {
      "type": 0,
      "value": "Invalid expression type '"
    },
    {
      "type": 1,
      "value": "type"
    },
    {
      "type": 0,
      "value": "'."
    }
  ],
  "yoCi15": [
    {
      "type": 0,
      "value": "Select an existing connection or create a new one."
    }
  ],
  "ypZV9w": [
    {
      "type": 0,
      "value": "Returns the body for a part in a multipart output of the trigger"
    }
  ],
  "yqRrQ/": [
    {
      "type": 0,
      "value": "Date and time functions"
    }
  ],
  "ysoumb": [
    {
      "type": 0,
      "value": "Add field"
    }
  ],
  "yuJBmK": [
    {
      "type": 0,
      "value": "Please enter a number"
    }
  ],
  "yucvJE": [
    {
      "type": 0,
      "value": "(UTC+01:00) Sarajevo, Skopje, Warsaw, Zagreb"
    }
  ],
  "yyYtZV": [
    {
      "type": 0,
      "value": "Connection gateway"
    }
  ],
  "yzqXMp": [
    {
      "type": 0,
      "value": "Learn more"
    }
  ],
  "z/UY4k": [
    {
      "type": 0,
      "value": "Navigate to "
    },
    {
      "type": 1,
      "value": "folderName"
    },
    {
      "type": 0,
      "value": " folder"
    }
  ],
  "z3VuE+": [
    {
      "type": 0,
      "value": "Menu"
    }
  ],
  "z9kH+0": [
    {
      "type": 0,
      "value": "This will also remove all child steps."
    }
  ],
  "zBMVKg": [
    {
      "type": 0,
      "value": "Required. The value that is converted to a decimal number."
    }
  ],
  "zCsGWP": [
    {
      "type": 0,
      "value": "Enter value"
    }
  ],
  "zIDVd9": [
    {
      "type": 0,
      "value": "Required. The string that is converted to a native type value."
    }
  ],
  "zNesUZ": [
    {
      "type": 0,
      "value": "A retry policy applies to intermittent failures, characterized as HTTP status codes 408, 429, and 5xx, in addition to any connectivity exceptions. The default is an exponential interval policy set to retry 4 times."
    }
  ],
  "zOvGF8": [
    {
      "type": 0,
      "value": "(UTC+02:00) Athens, Bucharest"
    }
  ],
  "zTKAc9": [
    {
      "type": 0,
      "value": "Select Actions"
    }
  ],
  "zUgja+": [
    {
      "type": 0,
      "value": "Clear custom value"
    }
  ],
  "zViEGr": [
    {
      "type": 0,
      "value": "(UTC+12:00) Petropavlovsk-Kamchatsky - Old"
    }
  ],
  "zcZpHT": [
    {
      "type": 0,
      "value": "Converts a string, with optionally a locale and a format to a date"
    }
  ],
  "ziXw25": [
    {
      "type": 0,
      "value": "Delete"
    }
  ],
  "ziYCiA": [
    {
      "type": 0,
      "value": "Summary"
    }
  ],
  "zjDJwP": [
    {
      "type": 0,
      "value": "Float"
    }
  ],
  "zkeKWE": [
    {
      "type": 0,
      "value": "(UTC-04:00) Caracas"
    }
  ],
  "znGyyU": [
    {
      "type": 0,
      "value": "Adds an integer number of a specified unit of time to a string timestamp passed in"
    }
  ],
  "zsPNYN": [
    {
      "type": 0,
      "value": "Required. The number to add to Summand 1."
    }
  ],
  "zxe9hh": [
    {
      "type": 0,
      "value": "Required. The number of minutes to add. Can be negative to subtract minutes."
    }
  ]
}<|MERGE_RESOLUTION|>--- conflicted
+++ resolved
@@ -6369,8 +6369,6 @@
       "value": "s"
     }
   ],
-<<<<<<< HEAD
-=======
   "isnFBi": [
     {
       "type": 0,
@@ -6389,7 +6387,6 @@
       "value": "Enter a valid table."
     }
   ],
->>>>>>> 4eb98a24
   "iy8rNf": [
     {
       "type": 0,
