{
  "+1GH4O": [
    {
      "type": 0,
      "value": "OK"
    }
  ],
  "+20fdv": [
    {
      "type": 0,
      "value": "Invalid properties {0} for authentication type {1}."
    }
  ],
  "+W9fkq": [
    {
      "type": 0,
      "value": "(UTC+08:00) Kuala Lumpur, Singapore"
    }
  ],
  "+dlOgj": [
    {
      "type": 0,
      "value": "(UTC-05:00) Haiti"
    }
  ],
  "+g+mch": [
    {
      "type": 0,
      "value": "Returns the body for a part in a multipart output of an action"
    }
  ],
  "+iMTt7": [
    {
      "type": 0,
      "value": "Check to select this connection"
    }
  ],
  "+lpuMl": [
    {
      "type": 0,
      "value": "Required. The value to return if the expression is 'false'."
    }
  ],
  "+xiT4Q": [
    {
      "type": 0,
      "value": "Pagination"
    }
  ],
  "/AtN16": [
    {
      "type": 0,
      "value": "(UTC+09:30) Darwin"
    }
  ],
  "/B2CTz": [
    {
      "type": 0,
      "value": "(UTC+08:00) Beijing, Chongqing, Hong Kong, Urumqi"
    }
  ],
  "/I/U8L": [
    {
      "type": 0,
      "value": "Body"
    }
  ],
  "/Igb36": [
    {
      "type": 0,
      "value": "(UTC+10:00) Brisbane"
    }
  ],
  "/NDLmg": [
    {
      "type": 0,
      "value": "Waiting"
    }
  ],
  "/QqADs": [
    {
      "type": 0,
      "value": "Returns the elements in the array starting at index Count"
    }
  ],
  "/ULFwg": [
    {
      "type": 0,
      "value": "Change connection"
    }
  ],
  "/VcZ9g": [
    {
      "type": 0,
      "value": "This connector has multiple versions, built-in and Azure-hosted. Use built-in for the best performance, connection-string authentication, and other features. Use Azure-hosted for other authentication options."
    }
  ],
  "/WW7If": [
    {
      "type": 0,
      "value": "True"
    }
  ],
  "/doURb": [
    {
      "type": 0,
      "value": "Convert the input to an array"
    }
  ],
  "/qchXQ": [
    {
      "type": 0,
      "value": "Required. The collection to join items from."
    }
  ],
  "/qu3zt": [
    {
      "type": 0,
      "value": "0"
    }
  ],
  "/rjP4U": [
    {
      "type": 0,
      "value": "(UTC) Coordinated Universal Time"
    }
  ],
  "/sMQhI": [
    {
      "type": 0,
      "value": "(UTC-05:00) Indiana (East)"
    }
  ],
  "/ut0u7": [
    {
      "type": 0,
      "value": "Returns the first Count elements from the array or string passed in"
    }
  ],
  "00xlpa": [
    {
      "type": 0,
      "value": "Shared"
    }
  ],
  "02vyBk": [
    {
      "type": 0,
      "value": "Trigger"
    }
  ],
  "07ZsoY": [
    {
      "type": 0,
      "value": "Returns the start of the hour to a string timestamp passed in"
    }
  ],
  "09B9CU": [
    {
      "type": 0,
      "value": "Returns the URL to invoke the trigger or action. Note: This function can only be used in an httpWebhook and apiConnectionWebhook, not in a manual, recurrence, http, or apiConnection."
    }
  ],
  "09oqLb": [
    {
      "type": 0,
      "value": "(UTC+04:00) Baku"
    }
  ],
  "0FzNJV": [
    {
      "type": 0,
      "value": "Required. The base64 encoded string."
    }
  ],
  "0GqNGo": [
    {
      "type": 0,
      "value": "Url decodes the input string"
    }
  ],
  "0JTHTZ": [
    {
      "type": 0,
      "value": "Show run menu"
    }
  ],
  "0KMjv6": [
    {
      "type": 0,
      "value": "Tracking"
    }
  ],
  "0R2D5l": [
    {
      "type": 0,
      "value": "Returns a binary representation of a URI encoded string"
    }
  ],
  "0Vzp0l": [
    {
      "type": 0,
      "value": "Collapse"
    }
  ],
  "0Wr7qp": [
    {
      "type": 0,
      "value": "Select a filter"
    }
  ],
  "0ZlNtf": [
    {
      "type": 0,
      "value": "Succeeded with retries"
    }
  ],
  "0hxr5j": [
    {
      "type": 0,
      "value": "(UTC-05:00) Chetumal"
    }
  ],
  "0i/6TR": [
    {
      "type": 0,
      "value": "Required. The string to convert to upper casing. If a character in the string does not have an uppercase equivalent, the character is included unchanged in the returned string."
    }
  ],
  "0meqK1": [
    {
      "type": 0,
      "value": "(UTC-05:00) Bogota, Lima, Quito, Rio Branco"
    }
  ],
  "0p+pJq": [
    {
      "type": 0,
      "value": "Returns the remainder after dividing the two numbers (modulo)"
    }
  ],
  "0qV0Qe": [
    {
      "type": 0,
      "value": "Required. The string that may contain the value."
    }
  ],
  "0uj1Li": [
    {
      "type": 0,
      "value": "Returns a binary representation of an input data URI string"
    }
  ],
  "0y5eia": [
    {
      "type": 0,
      "value": "More commands"
    }
  ],
  "1+Z8n9": [
    {
      "type": 0,
      "value": "Required. The data URI to convert to String representation."
    }
  ],
  "109OPL": [
    {
      "type": 0,
      "value": "Returns the port from a URI. If port is not specified, returns the default port for the protocol"
    }
  ],
  "14lYtE": [
    {
      "type": 0,
      "value": "18"
    }
  ],
  "1A1P5b": [
    {
      "type": 0,
      "value": "Comment"
    }
  ],
  "1D047X": [
    {
      "type": 0,
      "value": "Required. The value to convert to XML."
    }
  ],
  "1Fn5n+": [
    {
      "type": 0,
      "value": "Required. The URI encoded string."
    }
  ],
  "1NBvKu": [
    {
      "type": 0,
      "value": "Convert the parameter argument to a floating-point number"
    }
  ],
  "1Ogj/V": [
    {
      "type": 0,
      "value": "(UTC+02:00) Jerusalem"
    }
  ],
  "1R6Vaa": [
    {
      "offset": 0,
      "options": {
        "=0": {
          "value": [
            {
              "type": 0,
              "value": "no items matched."
            }
          ]
        },
        "one": {
          "value": [
            {
              "type": 7
            },
            {
              "type": 0,
              "value": " item matched."
            }
          ]
        },
        "other": {
          "value": [
            {
              "type": 7
            },
            {
              "type": 0,
              "value": " items matched."
            }
          ]
        }
      },
      "pluralType": "cardinal",
      "type": 6,
      "value": "count"
    }
  ],
  "1TE0e8": [
    {
      "type": 0,
      "value": "Required. The value to search the index of."
    }
  ],
  "1VRGCF": [
    {
      "type": 0,
      "value": "Specify one or more expressions which must be true for the trigger to fire."
    }
  ],
  "1X4U/1": [
    {
      "type": 0,
      "value": "Show code view"
    }
  ],
  "1ZDLZA": [
    {
      "type": 0,
      "value": "Learn more"
    }
  ],
  "1ZSzl6": [
    {
      "type": 0,
      "value": "Each run after configuration must have at least one status checked"
    }
  ],
  "1ejxkP": [
    {
      "type": 0,
      "value": "Secure Inputs"
    }
  ],
  "1htSs7": [
    {
      "type": 0,
      "value": "Off"
    }
  ],
  "1jhzOM": [
    {
      "type": 0,
      "value": "Required. The object to check if it is less than value being compared to."
    }
  ],
  "1nvvw1": [
    {
      "type": 0,
      "value": "Enter the value of the Authorization header"
    }
  ],
  "1uGBLP": [
    {
      "type": 0,
      "value": "5"
    }
  ],
  "1yiiWM": [
    {
      "type": 0,
      "value": "Upload or select a target schema to be used for your map."
    }
  ],
  "1zgFh1": [
    {
      "type": 0,
      "value": "Dismiss"
    }
  ],
  "1zmMYu": [
    {
      "type": 0,
      "value": "(UTC-04:00) Caracas"
    }
  ],
  "23fENy": [
    {
      "type": 0,
      "value": "Returns a binary representation of a base 64 encoded string"
    }
  ],
  "23szE+": [
    {
      "type": 0,
      "value": "Required. The value to convert to data URI."
    }
  ],
  "23uZn1": [
    {
      "type": 0,
      "value": "Global search"
    }
  ],
  "2CXCOt": [
    {
      "type": 0,
      "value": "Select a file to upload"
    }
  ],
  "2Cdt4p": [
    {
      "type": 0,
      "value": "Enable split-on to start an instance of the workflow per item in the selected array. Each instance can also have a distinct tracking id."
    }
  ],
  "2K2fAj": [
    {
      "type": 0,
      "value": "End time"
    }
  ],
  "2NXYYu": [
    {
      "type": 0,
      "value": "Search"
    }
  ],
  "2NYPLt": [
    {
      "type": 0,
      "value": "(UTC-03:30) Newfoundland"
    }
  ],
  "2Noh96": [
    {
      "type": 0,
      "value": "17"
    }
  ],
  "2TMGk7": [
    {
      "type": 0,
      "value": "Managed identity"
    }
  ],
  "2b1yD3": [
    {
      "type": 0,
      "value": "(UTC+12:00) Auckland, Wellington"
    }
  ],
  "2cVEMV": [
    {
      "type": 0,
      "value": "Returns a single value matching the key name from form-data or form-encoded action output"
    }
  ],
  "2gzGrJ": [
    {
      "type": 0,
      "value": "Required. The name of the action with a form-data or form-encoded response."
    }
  ],
  "2ri1Kf": [
    {
      "type": 0,
      "value": "(UTC+02:00) Damascus"
    }
  ],
  "2tTQ0A": [
    {
      "type": 0,
      "value": "On"
    }
  ],
  "2wJZkB": [
    {
      "type": 0,
      "value": "Empty add dynamic content button"
    }
  ],
  "2xhbE1": [
    {
      "type": 0,
      "value": "(UTC+11:00) Magadan"
    }
  ],
  "33+WHG": [
    {
      "type": 0,
      "value": "Identifier"
    }
  ],
  "36RiST": [
    {
      "type": 0,
      "value": "System-assigned managed identity"
    }
  ],
  "3BZnxY": [
    {
      "type": 0,
      "value": "Add dynamic content"
    }
  ],
  "3ERi+E": [
    {
      "type": 0,
      "value": "Terms of Service"
    }
  ],
  "3FoqCK": [
    {
      "type": 0,
      "value": "(UTC+04:00) Tbilisi"
    }
  ],
  "3GINhd": [
    {
      "type": 0,
      "value": "Triggers"
    }
  ],
  "3NhwIJ": [
    {
      "type": 0,
      "value": "Required. The separator."
    }
  ],
  "3O0i4j": [
    {
      "type": 0,
      "value": "There is no content available"
    }
  ],
  "3PgHCT": [
    {
      "type": 0,
      "value": "(UTC+02:00) Chisinau"
    }
  ],
  "3TD2V5": [
    {
      "type": 0,
      "value": "(UTC+06:00) Dhaka"
    }
  ],
  "3Y8a6G": [
    {
      "type": 0,
      "value": "Required parameters "
    },
    {
      "type": 1,
      "value": "parameters"
    },
    {
      "type": 0,
      "value": " not set or invalid"
    }
  ],
  "3afjx+": [
    {
      "type": 0,
      "value": "(UTC+09:00) Chita"
    }
  ],
  "3ewBbk": [
    {
      "type": 0,
      "value": "The entered identity is not associated with this Logic App."
    }
  ],
  "3jlz+B": [
    {
      "type": 0,
      "value": "(UTC+03:30) Tehran"
    }
  ],
  "3jwMBm": [
    {
      "type": 0,
      "value": "Invalid json format. Missing beginning "
    },
    {
      "type": 1,
      "value": "openingBracket"
    },
    {
      "type": 0,
      "value": " or ending "
    },
    {
      "type": 1,
      "value": "closingBracket"
    },
    {
      "type": 0,
      "value": "."
    }
  ],
  "3kI7xF": [
    {
      "type": 0,
      "value": "Faulted"
    }
  ],
  "3qG1VT": [
    {
      "type": 0,
      "value": "Tracked Properties"
    }
  ],
  "3rzrWf": [
    {
      "type": 0,
      "value": "Required. The object to remove the property from."
    }
  ],
  "3vCCY7": [
    {
      "type": 0,
      "value": "Required. The number of a specified time unit to subtract."
    }
  ],
  "3vqfeV": [
    {
      "type": 0,
      "value": "3"
    }
  ],
  "4/kJ8D": [
    {
      "type": 0,
      "value": "(UTC+04:00) Yerevan"
    }
  ],
  "45ubha": [
    {
      "type": 0,
      "value": "Authentication"
    }
  ],
  "47kOXr": [
    {
      "type": 0,
      "value": "Required. The lowest integer that can be returned."
    }
  ],
  "4BrA0z": [
    {
      "type": 0,
      "value": "Required. The number of days to add. Can be negative to subtract days."
    }
  ],
  "4Q7WzU": [
    {
      "type": 0,
      "value": "Add a new connection"
    }
  ],
  "4XdZNj": [
    {
      "type": 0,
      "value": "(UTC+01:00) West Central Africa"
    }
  ],
  "4YKQAF": [
    {
      "type": 0,
      "value": "Required. The unit of time specified in the interval."
    }
  ],
  "4c0uPQ": [
    {
      "type": 0,
      "value": "Required. The name of the parameter whose values you want."
    }
  ],
  "4cVuMw": [
    {
      "type": 0,
      "value": "Comments can only be added while editing the inputs of a step."
    }
  ],
  "4j2MEv": [
    {
      "type": 0,
      "value": "Toggle Minimap"
    }
  ],
  "4pm5yw": [
    {
      "type": 0,
      "value": "Button to add dynamic content if TokenPicker is hidden"
    }
  ],
  "4vcnOA": [
    {
      "type": 0,
      "value": "Returns the minimum value in the input array of numbers"
    }
  ],
  "4vmGh0": [
    {
      "type": 0,
      "value": "Service request ID"
    }
  ],
  "4wavwk": [
    {
      "type": 0,
      "value": "Tour/Tutorial"
    }
  ],
  "4wjJs0": [
    {
      "type": 0,
      "value": "14"
    }
  ],
  "4yC+4g": [
    {
      "type": 0,
      "value": "Action Type"
    }
  ],
  "5J7j9k": [
    {
      "type": 0,
      "value": "Required. The XPath expression to evaluate."
    }
  ],
  "5P8UWJ": [
    {
      "type": 0,
      "value": "Select a source schema"
    }
  ],
  "5SAQOb": [
    {
      "type": 0,
      "value": "Authority"
    }
  ],
  "5aa76N": [
    {
      "type": 0,
      "value": "Returns the first element in the array or string passed in"
    }
  ],
  "5b0sKi": [
    {
      "type": 0,
      "value": "Returns true if an object, array, or string is empty"
    }
  ],
  "5bE93I": [
    {
      "type": 0,
      "value": "Add Source Schema"
    }
  ],
  "5cPiWA": [
    {
      "type": 0,
      "value": "Required. The name of the loop whose item you want."
    }
  ],
  "5qzZMo": [
    {
      "type": 0,
      "value": "Loading..."
    }
  ],
  "5rkegy": [
    {
      "type": 0,
      "value": "Delete Parameter"
    }
  ],
  "6+RwRp": [
    {
      "type": 0,
      "value": "Hybrid Connector"
    }
  ],
  "63/zYN": [
    {
      "type": 0,
      "value": "Required. The object to check if it is greater than value being compared to."
    }
  ],
  "65FlWi": [
    {
      "type": 0,
      "value": "(UTC+08:45) Eucla"
    }
  ],
  "6Ld/c8": [
    {
      "type": 0,
      "value": "Select a target schema"
    }
  ],
  "6OSgRP": [
    {
      "type": 0,
      "value": "Test map"
    }
  ],
  "6XR3FS": [
    {
      "type": 0,
      "value": "(UTC+09:30) Adelaide"
    }
  ],
  "6jiO7t": [
    {
      "type": 0,
      "value": "Show run"
    }
  ],
  "6jsWn/": [
    {
      "type": 0,
      "value": "Required. The collection to search within."
    }
  ],
  "6kSpHL": [
    {
      "type": 0,
      "value": "Required. The name of the action with a multipart response."
    }
  ],
  "6lLsi+": [
    {
      "type": 0,
      "value": "This step will be removed from the Logic App."
    }
  ],
  "6oqk+A": [
    {
      "type": 0,
      "value": "Previous"
    }
  ],
  "6pd1bE": [
    {
      "type": 0,
      "value": "(UTC-07:00) Arizona"
    }
  ],
  "6qkBwz": [
    {
      "type": 0,
      "value": "Required. The number to multiply Multiplicand 2 with."
    }
  ],
  "7GSk99": [
    {
      "type": 0,
      "value": "OK"
    }
  ],
  "7KxCGX": [
    {
      "type": 0,
      "value": "(UTC+10:30) Lord Howe Island"
    }
  ],
  "7LmpNN": [
    {
      "type": 0,
      "value": "Parameter \""
    },
    {
      "type": 1,
      "value": "parameterName"
    },
    {
      "type": 0,
      "value": "\" cannot be found for this operation"
    }
  ],
  "7QymrD": [
    {
      "type": 0,
      "value": "Required. The string from which the substring is taken."
    }
  ],
  "7ZR1xr": [
    {
      "type": 0,
      "value": "Add an action"
    }
  ],
  "7aJqIH": [
    {
      "type": 0,
      "value": "Optional. The locale to be used when formatting (defaults to 'en-us')."
    }
  ],
  "7k9jXx": [
    {
      "type": 0,
      "value": "Status code"
    }
  ],
  "7lnElz": [
    {
      "type": 0,
      "value": "Returns the number of ticks (100 nanoseconds interval) since 1 January 0001 00:00:00 UT of a string timestamp"
    }
  ],
  "7lvqST": [
    {
      "type": 0,
      "value": "Invalid"
    }
  ],
  "7yEdSt": [
    {
      "type": 0,
      "value": "Show more"
    }
  ],
  "7yFLpB": [
    {
      "type": 0,
      "value": "Copy URL"
    }
  ],
  "7zzPsK": [
    {
      "type": 0,
      "value": "Required. The string that may contain the value."
    }
  ],
  "84D91Y": [
    {
      "type": 0,
      "value": "Pfx"
    }
  ],
  "89FJnl": [
    {
      "type": 0,
      "value": "Invalid property {0} for authentication type {1}."
    }
  ],
  "8BoVtZ": [
    {
      "type": 0,
      "value": "Error executing the api - "
    },
    {
      "type": 1,
      "value": "url"
    }
  ],
  "8CWFEh": [
    {
      "type": 0,
      "value": "Required. The value to return if the expression is 'true'."
    }
  ],
  "8DFwxH": [
    {
      "type": 0,
      "value": "Returns a formatted number string"
    }
  ],
  "8FjOSh": [
    {
      "type": 0,
      "value": "Required. The object to check if it is greater or equal to the comparing object."
    }
  ],
  "8JEHiY": [
    {
      "type": 0,
      "value": "Saturday"
    }
  ],
  "8L+oIz": [
    {
      "type": 0,
      "value": "Cannot render designer due to multiple triggers in definition."
    }
  ],
  "8ND+Yc": [
    {
      "type": 0,
      "value": "Please enable managed identity for the logic app."
    }
  ],
  "8U0KPg": [
    {
      "type": 0,
      "value": "Required. The string to be URI encoded."
    }
  ],
  "8UfIAk": [
    {
      "type": 0,
      "value": "Enter secret as plain text or use a secure parameter"
    }
  ],
  "8Y5xpK": [
    {
      "type": 0,
      "value": "Thursday"
    }
  ],
  "8baaNC": [
    {
      "type": 0,
      "value": "Unsupported Token Type: "
    },
    {
      "type": 1,
      "value": "expressions"
    }
  ],
  "8j+a0n": [
    {
      "type": 0,
      "value": "With the asynchronous pattern, if the remote server indicates that the request is accepted for processing with a 202 (Accepted) response, the Logic Apps engine will keep polling the URL specified in the response's location header until reaching a terminal state."
    }
  ],
  "8pPivj": [
    {
      "type": 0,
      "value": "(UTC+11:00) Norfolk Island"
    }
  ],
  "8ubEPi": [
    {
      "type": 0,
      "value": "Request Options"
    }
  ],
  "8wlfdo": [
    {
      "type": 0,
      "value": "Suppress workflow headers on response"
    }
  ],
  "8wr0zO": [
    {
      "type": 0,
      "value": "Adds an integer number of days to a string timestamp passed in"
    }
  ],
  "9/UeTh": [
    {
      "type": 0,
      "value": "Returns a single array or object that has common elements between arrays or objects passed in"
    }
  ],
  "9/vdrb": [
    {
      "type": 0,
      "value": "(UTC+07:00) Hovd"
    }
  ],
  "90Q7Pw": [
    {
      "type": 0,
      "value": "Value"
    }
  ],
  "93svjx": [
    {
      "type": 0,
      "value": "User identity is not supported when Logic App has system assigned managed identity enabled."
    }
  ],
  "949s+r": [
    {
      "type": 0,
      "value": "(UTC+08:00) Ulaanbaatar"
    }
  ],
  "99vsJy": [
    {
      "type": 0,
      "value": "Connector"
    }
  ],
  "9EmN2M": [
    {
      "type": 0,
      "value": "Cancel"
    }
  ],
  "9JuvQ4": [
    {
      "type": 0,
      "value": "Returns a data URI of a value"
    }
  ],
  "9Jv3+1": [
    {
      "type": 0,
      "value": "Returns an object with an additional property value pair"
    }
  ],
  "9SuA/E": [
    {
      "type": 0,
      "value": "12"
    }
  ],
  "9djnqI": [
    {
      "type": 0,
      "value": "Returns the result from adding the two numbers"
    }
  ],
  "9pdXmX": [
    {
      "type": 0,
      "value": "(UTC+01:00) Amsterdam, Berlin, Bern, Rome, Stockholm, Vienna"
    }
  ],
  "9pl7QP": [
    {
      "type": 0,
      "value": "(UTC-04:00) Atlantic Time (Canada)"
    }
  ],
  "9u/Ae3": [
    {
      "type": 0,
      "value": "Returns true if both parameters are true"
    }
  ],
  "ADM1Z8": [
    {
      "type": 0,
      "value": "Authentication Type"
    }
  ],
  "AHB418": [
    {
      "type": 0,
      "value": "Filter Actions"
    }
  ],
  "AIL7WX": [
    {
      "type": 0,
      "value": "(UTC+02:00) Gaza, Hebron"
    }
  ],
  "ALImBL": [
    {
      "type": 0,
      "value": "(UTC+00:00) Monrovia, Reykjavik"
    }
  ],
  "ANbEeQ": [
    {
      "type": 0,
      "value": "Required. The name of the action whose values you want."
    }
  ],
  "AO6T9u": [
    {
      "type": 0,
      "value": "Done"
    }
  ],
  "AYaqW/": [
    {
      "type": 0,
      "value": "(UTC+06:30) Yangon (Rangoon)"
    }
  ],
  "AgrMqq": [
    {
      "type": 0,
      "value": "Type of {0} is {1}."
    }
  ],
  "Amz9+m": [
    {
      "type": 0,
      "value": "Enter audience"
    }
  ],
  "AnX5yC": [
    {
      "type": 0,
      "value": "Username"
    }
  ],
  "ArTh0/": [
    {
      "type": 0,
      "value": "Required. The string to encode into base64 representation."
    }
  ],
  "AwwPJC": [
    {
      "type": 0,
      "value": "Target schema will be replaced and you will not be able to go back to previous changes. Do you want to proceed to change target schema?"
    }
  ],
  "B/JzwK": [
    {
      "offset": 0,
      "options": {
        "=0": {
          "value": [
            {
              "type": 0,
              "value": "0 Actions"
            }
          ]
        },
        "one": {
          "value": [
            {
              "type": 7
            },
            {
              "type": 0,
              "value": " Action"
            }
          ]
        },
        "other": {
          "value": [
            {
              "type": 7
            },
            {
              "type": 0,
              "value": " Actions"
            }
          ]
        }
      },
      "pluralType": "cardinal",
      "type": 6,
      "value": "actionCount"
    }
  ],
  "B2s0iG": [
    {
      "type": 0,
      "value": "Required. The index of the part to retrieve."
    }
  ],
  "B59BCg": [
    {
      "type": 0,
      "value": "No dynamic content available"
    }
  ],
  "BAgRzO": [
    {
      "type": 0,
      "value": "(UTC-08:00) Coordinated Universal Time-08"
    }
  ],
  "BBD8Em": [
    {
      "type": 0,
      "value": "Key"
    }
  ],
  "BCAnZP": [
    {
      "type": 0,
      "value": "Either a single format specifier character or a custom format pattern that indicates how to format the value of this timestamp. If format is not provided, the ISO 8601 format ('o') is used."
    }
  ],
  "BHe7qY": [
    {
      "type": 0,
      "value": "Required. The URI encoded string."
    }
  ],
  "BKL0ZG": [
    {
      "type": 0,
      "value": "Start time"
    }
  ],
  "BQCPY7": [
    {
      "type": 0,
      "value": "Required. The string to decode the URL-unsafe characters from."
    }
  ],
  "BQSRV0": [
    {
      "type": 0,
      "value": "Enter password as plain text or use a secure parameter"
    }
  ],
  "BSHFiw": [
    {
      "type": 0,
      "value": "(UTC+08:00) Perth"
    }
  ],
  "BVOUxP": [
    {
      "type": 0,
      "value": "(UTC-05:00) Havana"
    }
  ],
  "Bn8iTS": [
    {
      "type": 0,
      "value": "State type:"
    }
  ],
  "BuYrD3": [
    {
      "type": 0,
      "value": "A single format specifier that indicates how to format the value of this Guid."
    }
  ],
  "BxITRH": [
    {
      "type": 0,
      "value": "Required. The object to check if it is greater than comparing object."
    }
  ],
  "C4NQ1J": [
    {
      "type": 0,
      "value": "Retrieve items to meet the specified threshold by following the continuation token. Due to connector's page size, the number returned may exceed the threshold."
    }
  ],
  "CG772M": [
    {
      "type": 0,
      "value": "Connection required"
    }
  ],
  "CSoHMf": [
    {
      "type": 0,
      "value": "Replace existing schema"
    }
  ],
  "Ciol6I": [
    {
      "type": 0,
      "value": "Output"
    }
  ],
  "CkfIxl": [
    {
      "type": 0,
      "value": "Source node removed from view."
    }
  ],
  "CsPY74": [
    {
      "type": 0,
      "value": "Credential Type"
    }
  ],
  "Cy9qeQ": [
    {
      "type": 0,
      "value": "(UTC+02:00) Helsinki, Kyiv, Riga, Sofia, Tallinn, Vilnius"
    }
  ],
  "D+Ptnq": [
    {
      "type": 0,
      "value": "Returns the path and query from a URI"
    }
  ],
  "D1lgsT": [
    {
      "type": 0,
      "value": "Required. The string from which to remove leading and trailing whitespace."
    }
  ],
  "D5FIKL": [
    {
      "type": 0,
      "value": "Paste from sample"
    }
  ],
  "DDIIAQ": [
    {
      "type": 0,
      "value": "Node"
    }
  ],
  "DGMwU4": [
    {
      "type": 0,
      "value": "Use sample payload to generate schema"
    }
  ],
  "DWsh56": [
    {
      "type": 0,
      "value": "Enter client ID"
    }
  ],
  "DZZ3fj": [
    {
      "type": 0,
      "value": "Duration"
    }
  ],
  "DfS13/": [
    {
      "type": 0,
      "value": "(UTC-10:00) Aleutian Islands"
    }
  ],
  "DsPDVB": [
    {
      "type": 0,
      "value": "Trigger condition cannot be empty"
    }
  ],
  "DuXV2M": [
    {
      "type": 0,
      "value": "(UTC-01:00) Azores"
    }
  ],
  "DyYcJZ": [
    {
      "type": 0,
      "value": "Run After"
    }
  ],
  "DysO/Q": [
    {
      "type": 0,
      "value": "Ctrl + Y"
    }
  ],
  "E+HsWF": [
    {
      "type": 0,
      "value": "Signing in..."
    }
  ],
  "E9OS+9": [
    {
      "type": 0,
      "value": "(UTC-09:00) Coordinated Universal Time-09"
    }
  ],
  "ECZC6Y": [
    {
      "type": 0,
      "value": "Converts the parameter to a decimal number"
    }
  ],
  "ERAWZA": [
    {
      "type": 0,
      "value": "Response"
    }
  ],
  "EV9iRu": [
    {
      "type": 0,
      "value": "Failed to save."
    }
  ],
  "EYqGxA": [
    {
      "type": 0,
      "value": "(UTC+02:00) Athens, Bucharest"
    }
  ],
  "EZz5q7": [
    {
      "type": 0,
      "value": "Required. The index of where to start extracting the substring."
    }
  ],
  "EdzoIs": [
    {
      "type": 0,
      "value": "1"
    }
  ],
  "EiRMD4": [
    {
      "type": 0,
      "value": "Sign in to create a connection to "
    },
    {
      "type": 1,
      "value": "connectorDisplayName"
    },
    {
      "type": 0,
      "value": "."
    }
  ],
  "EjXdAm": [
    {
      "type": 0,
      "value": "Password"
    }
  ],
  "Eqgm4v": [
    {
      "type": 0,
      "value": "(UTC-05:00) Eastern Time (US & Canada)"
    }
  ],
  "ExaACE": [
    {
      "type": 0,
      "value": "Connection display name"
    }
  ],
  "F3IDl8": [
    {
      "type": 0,
      "value": "Required. The number of a specified time unit to add."
    }
  ],
  "F489Vg": [
    {
      "type": 0,
      "value": "(UTC+08:00) Irkutsk"
    }
  ],
  "FDF4Qb": [
    {
      "type": 0,
      "value": "Returns a parameter value that is defined in the definition"
    }
  ],
  "FDWfqM": [
    {
      "type": 0,
      "value": "Secure Outputs"
    }
  ],
  "FGS2fS": [
    {
      "type": 0,
      "value": "has failed"
    }
  ],
  "FHsP9y": [
    {
      "type": 0,
      "value": "(UTC+05:45) Kathmandu"
    }
  ],
  "FIT7i0": [
    {
      "type": 0,
      "value": "20"
    }
  ],
  "FN5zHQ": [
    {
      "type": 0,
      "value": "Returns a section of a string defined by the start index and the end index"
    }
  ],
  "FNbA9+": [
    {
      "type": 0,
      "value": "Expand"
    }
  ],
  "FS+/Tb": [
    {
      "type": 0,
      "value": "Returns the body for a part in a multipart output of the trigger"
    }
  ],
  "FUhNu4": [
    {
      "type": 0,
      "value": "Split On"
    }
  ],
  "FUuFlC": [
    {
      "type": 0,
      "value": "Default"
    }
  ],
  "FVavKy": [
    {
      "type": 0,
      "value": "Returns the start of the day to a string timestamp passed in"
    }
  ],
  "FXC0Zi": [
    {
      "type": 0,
      "value": "(UTC+03:00) Baghdad"
    }
  ],
  "FXLR5M": [
    {
      "offset": 0,
      "options": {
        "one": {
          "value": [
            {
              "type": 7
            },
            {
              "type": 0,
              "value": " hour"
            }
          ]
        },
        "other": {
          "value": [
            {
              "type": 7
            },
            {
              "type": 0,
              "value": " hours"
            }
          ]
        }
      },
      "pluralType": "cardinal",
      "type": 6,
      "value": "hours"
    }
  ],
  "FemgEF": [
    {
      "type": 0,
      "value": "Cancel"
    }
  ],
  "Fgq3Db": [
    {
      "type": 0,
      "value": "Required. The collection to take the last object from."
    }
  ],
  "Fh2HDb": [
    {
      "type": 0,
      "value": "Returns the first index of a value within a string (case-insensitive, invariant culture)"
    }
  ],
  "FiyQjU": [
    {
      "type": 0,
      "value": "2"
    }
  ],
  "FslNgF": [
    {
      "type": 0,
      "value": "Status"
    }
  ],
  "G/CC5/": [
    {
      "type": 0,
      "value": "Invalid split on format in {splitOn}."
    }
  ],
  "G0XYrd": [
    {
      "type": 0,
      "value": "Required. The string that may contain the value."
    }
  ],
  "GAY7b8": [
    {
      "type": 0,
      "value": "Returns the query from a URI"
    }
  ],
  "GDUGlm": [
    {
      "type": 0,
      "value": "Enter authority"
    }
  ],
  "GLd3MU": [
    {
      "type": 0,
      "value": "Required. The object to find inside the Within collection."
    }
  ],
  "GWpB4z": [
    {
      "type": 0,
      "value": "Source Schema"
    }
  ],
  "GYvF54": [
    {
      "type": 0,
      "value": "Referencing functions"
    }
  ],
  "GcG0qf": [
    {
      "type": 0,
      "value": "Returns true if the parameters are false"
    }
  ],
  "GdnEhu": [
    {
      "type": 0,
      "value": "Upload or select a source schema to be used for your map."
    }
  ],
  "Gi72X5": [
    {
      "type": 0,
      "value": "See Less"
    }
  ],
  "Gmya+V": [
    {
      "type": 0,
      "value": "Not available"
    }
  ],
  "GreYWQ": [
    {
      "type": 0,
      "value": "Enter parameter name."
    }
  ],
  "GtDOFg": [
    {
      "type": 0,
      "value": "Cancel the selection"
    }
  ],
  "GzQQqH": [
    {
      "type": 0,
      "value": "Array"
    }
  ],
  "H17jEE": [
    {
      "type": 0,
      "value": "URI parsing functions"
    }
  ],
  "H1wnHr": [
    {
      "type": 0,
      "value": "Required. The string to slice."
    }
  ],
  "H8bEUn": [
    {
      "type": 0,
      "value": "Required. The number that Subtrahend is removed from."
    }
  ],
  "HDqP2g": [
    {
      "type": 0,
      "value": "Required. The key name of the form data value to return."
    }
  ],
  "HJIZrG": [
    {
      "type": 0,
      "value": "More diagnostic information: x-ms-client-request-id is {clientRequestId}."
    }
  ],
  "HQ8/tk": [
    {
      "type": 0,
      "value": "Button to add dynamic content if TokenPicker is shown"
    }
  ],
  "HXLutF": [
    {
      "type": 0,
      "value": "Key"
    }
  ],
  "HfrUId": [
    {
      "type": 0,
      "value": "Please select a card to see the content"
    }
  ],
  "HsO1Rd": [
    {
      "type": 1,
      "value": "addIcon"
    },
    {
      "type": 0,
      "value": " Install Gateway"
    }
  ],
  "HzS2gJ": [
    {
      "type": 0,
      "value": "Dynamic content not supported as properties in authentication."
    }
  ],
  "IA+Ogm": [
    {
      "type": 0,
      "value": "22"
    }
  ],
  "IPbBB2": [
    {
      "type": 0,
      "value": "(UTC+12:00) Fiji"
    }
  ],
  "IQyOth": [
    {
      "type": 0,
      "value": "If available, dynamic content is automatically generated from the connectors and actions you choose for your flow."
    }
  ],
  "IUE/lQ": [
    {
      "type": 0,
      "value": "(UTC-01:00) Cabo Verde Is."
    }
  ],
  "IW2MjQ": [
    {
      "type": 0,
      "value": "Converts a string timestamp passed in from a UTC to a target time zone"
    }
  ],
  "IgNz8Y": [
    {
      "type": 0,
      "value": "Action"
    }
  ],
  "IjZFjQ": [
    {
      "type": 0,
      "value": "(UTC+07:00) Barnaul, Gorno-Altaysk"
    }
  ],
  "IlY1Lj": [
    {
      "type": 0,
      "value": "Return to browse"
    }
  ],
  "IooQu1": [
    {
      "type": 0,
      "value": "Advanced options"
    }
  ],
  "Ip7Iax": [
    {
      "type": 0,
      "value": "Returns the index of the n-th occurrence of a value within a string (case-insensitive, invariant culture)"
    }
  ],
  "IpVwYT": [
    {
      "type": 0,
      "value": "Returns the first non-null object in the arguments passed in"
    }
  ],
  "J/Kz1j": [
    {
      "type": 0,
      "value": "Asynchronous Pattern"
    }
  ],
  "J5/7vN": [
    {
      "type": 0,
      "value": "Converts a string to lowercase using the casing rules of the invariant culture"
    }
  ],
  "J55HA9": [
    {
      "type": 0,
      "value": "Invalid operation. Number of items: "
    },
    {
      "type": 1,
      "value": "length"
    },
    {
      "type": 0,
      "value": "."
    }
  ],
  "JErLDT": [
    {
      "type": 0,
      "value": "Delete"
    }
  ],
  "JNQHws": [
    {
      "type": 0,
      "value": "Required. A string that contains the time."
    }
  ],
  "JSfWJ0": [
    {
      "type": 0,
      "value": "Required. The value that is converted to a boolean."
    }
  ],
  "JWl/LD": [
    {
      "type": 0,
      "value": "Add new item"
    }
  ],
  "Jaz3EC": [
    {
      "type": 0,
      "value": "Converts a string timestamp passed in from a source time zone to a target time zone"
    }
  ],
  "JbgTET": [
    {
      "type": 0,
      "value": "Method"
    }
  ],
  "Ji6663": [
    {
      "type": 0,
      "value": "Returns true if a dictionary contains a key, if an array contains a value, or if a string contains a substring"
    }
  ],
  "JjTfC7": [
    {
      "type": 0,
      "value": "Required. The number to be formatted."
    }
  ],
  "JnlcZQ": [
    {
      "type": 0,
      "value": "Name:"
    }
  ],
  "JpthWY": [
    {
      "type": 0,
      "value": "(UTC-03:00) Montevideo"
    }
  ],
  "Jq2Y/o": [
    {
      "type": 0,
      "value": "Required. The numeric format string."
    }
  ],
  "JzqgNM": [
    {
      "type": 0,
      "value": "Set the tracking id for the run. For split-on this tracking id is for the initiating request."
    }
  ],
  "K50znc": [
    {
      "type": 0,
      "value": "Required. The object to add a new property to."
    }
  ],
  "K90YEU": [
    {
      "type": 0,
      "value": "Returns a subset of characters from a string"
    }
  ],
  "KX1poC": [
    {
      "offset": 0,
      "options": {
        "=0": {
          "value": [
            {
              "type": 0,
              "value": "0 Cases"
            }
          ]
        },
        "one": {
          "value": [
            {
              "type": 7
            },
            {
              "type": 0,
              "value": " Case"
            }
          ]
        },
        "other": {
          "value": [
            {
              "type": 7
            },
            {
              "type": 0,
              "value": " Cases"
            }
          ]
        }
      },
      "pluralType": "cardinal",
      "type": 6,
      "value": "actionCount"
    }
  ],
  "Khc8lS": [
    {
      "type": 0,
      "value": "(UTC-09:30) Marquesas Islands"
    }
  ],
  "KlvTze": [
    {
      "type": 0,
      "value": "(UTC+05:30) Sri Jayawardenepura"
    }
  ],
  "KoBDbT": [
    {
      "type": 0,
      "value": "(UTC-02:00) Coordinated Universal Time-02"
    }
  ],
  "Kw3bWO": [
    {
      "type": 0,
      "value": "(UTC+02:00) Istanbul"
    }
  ],
  "L+PY+j": [
    {
      "type": 0,
      "value": "Required. The number of objects to take from the Collection. Must be a positive integer."
    }
  ],
  "L0UAzs": [
    {
      "type": 0,
      "value": "Returns the day of week component of a string timestamp"
    }
  ],
  "L4RJF0": [
    {
      "type": 0,
      "value": "There are no results for your search"
    }
  ],
  "LBbhCu": [
    {
      "type": 0,
      "value": "Delete Workflow Graph"
    }
  ],
  "LCUU5q": [
    {
      "type": 0,
      "value": "Warning"
    }
  ],
  "LJmfmK": [
    {
      "type": 0,
      "value": "See More"
    }
  ],
  "LMB8am": [
    {
      "type": 0,
      "value": "Creating..."
    }
  ],
  "LOwePI": [
    {
      "type": 0,
      "value": "Invalid type on split on value {splitOn}, split on not in array."
    }
  ],
  "LS8rfZ": [
    {
      "type": 0,
      "value": "Returns the scheme from a URI"
    }
  ],
  "LZm3ze": [
    {
      "type": 0,
      "value": "Add a parallel branch"
    }
  ],
  "Lft/is": [
    {
      "type": 0,
      "value": "Add new"
    }
  ],
  "Li6x/B": [
    {
      "type": 0,
      "value": "Missing required properties {0} for authentication type {1}"
    }
  ],
  "LlYz9c": [
    {
      "type": 0,
      "value": "See more"
    }
  ],
  "LoGUT3": [
    {
      "type": 0,
      "value": "When used inside for-each loop, this function returns the current item of the specified loop."
    }
  ],
  "LpPNAD": [
    {
      "type": 0,
      "value": "Add"
    }
  ],
  "Lub7NN": [
    {
      "type": 0,
      "value": "Required. The expressions that may be true."
    }
  ],
  "LvpxiA": [
    {
      "type": 0,
      "value": "Gateway"
    }
  ],
  "Lwe7tQ": [
    {
      "type": 0,
      "value": "(UTC+00:00) Dublin, Edinburgh, Lisbon, London"
    }
  ],
  "M0HMjE": [
    {
      "type": 0,
      "value": "Add a comment"
    }
  ],
  "M0xrm+": [
    {
      "type": 0,
      "value": "Code view"
    }
  ],
  "M48CGd": [
    {
      "type": 0,
      "value": "(UTC+11:00) Solomon Is., New Caledonia"
    }
  ],
  "M4H0gh": [
    {
      "type": 0,
      "value": "Remove"
    }
  ],
  "M6U2LE": [
    {
      "type": 0,
      "value": "The parameters will be saved when the workflow is saved. You can edit it here before save or edit it in the parameter page after save."
    }
  ],
  "M8Aqm4": [
    {
      "type": 0,
      "value": "Optional. The name of the scoped action where you want the inputs and outputs from the top-level actions inside that scope."
    }
  ],
  "M9Zj10": [
    {
      "type": 0,
      "value": "No results found for: "
    },
    {
      "type": 1,
      "value": "searchTerm"
    }
  ],
  "M9mzP6": [
    {
      "type": 0,
      "value": "Required. The number to add to Summand 2."
    }
  ],
  "MCQODe": [
    {
      "type": 0,
      "value": "Secure outputs of the operation and references of output properties."
    }
  ],
  "MDbmMw": [
    {
      "type": 0,
      "value": "Required. The collections to evaluate. An object must be in all collections passed in to appear in the result."
    }
  ],
  "MKTdNk": [
    {
      "type": 0,
      "value": "Required. The data URI to convert to binary representation."
    }
  ],
  "MLCQzX": [
    {
      "type": 0,
      "value": "Managed identity"
    }
  ],
  "MTR4Vg": [
    {
      "type": 0,
      "value": "Returns the current timestamp as a string"
    }
  ],
  "MYgKHu": [
    {
      "type": 0,
      "value": "Actions"
    }
  ],
  "Mb+Eaq": [
    {
      "type": 0,
      "value": "Bool"
    }
  ],
  "Mb/Vp8": [
    {
      "type": 0,
      "value": "Next failed"
    }
  ],
  "MmBfD1": [
    {
      "type": 0,
      "value": "Unexpected error"
    }
  ],
  "N0pS6Y": [
    {
      "type": 0,
      "value": "Target schema"
    }
  ],
  "N2CF0J": [
    {
      "type": 0,
      "value": "Required. The key name of the form data values to return."
    }
  ],
  "NPUFgH": [
    {
      "type": 0,
      "value": "Status"
    }
  ],
  "NeyUAh": [
    {
      "type": 0,
      "value": "(UTC-03:00) City of Buenos Aires"
    }
  ],
  "NkUgXU": [
    {
      "type": 0,
      "value": "(UTC+03:00) Minsk"
    }
  ],
  "NnD8gF": [
    {
      "type": 0,
      "value": "Invalid operation path input value. Path value - "
    },
    {
      "type": 1,
      "value": "pathValue"
    },
    {
      "type": 0,
      "value": " Path template - "
    },
    {
      "type": 1,
      "value": "pathTemplate"
    }
  ],
  "No6CS+": [
    {
      "type": 0,
      "value": "Enter tenant"
    }
  ],
  "NoXs0l": [
    {
      "type": 0,
      "value": "Please select an identity"
    }
  ],
  "NtY1mD": [
    {
      "type": 0,
      "value": "Remove all references to node ' "
    },
    {
      "type": 1,
      "value": "nodeName"
    },
    {
      "type": 0,
      "value": " ' before you remove the node."
    }
  ],
  "NvANon": [
    {
      "type": 0,
      "value": "(UTC-09:00) Alaska"
    }
  ],
  "NvJDn/": [
    {
      "type": 0,
      "value": "Tuesday"
    }
  ],
  "NvmZVi": [
    {
      "type": 0,
      "value": "Runtime"
    }
  ],
  "O+8vRv": [
    {
      "type": 0,
      "value": "Returns a binary representation of a value"
    }
  ],
  "O36+wl": [
    {
      "type": 0,
      "value": "Edit Parameter"
    }
  ],
  "O9ZExg": [
    {
      "type": 0,
      "value": "OK"
    }
  ],
  "OD8igU": [
    {
      "type": 0,
      "value": "Required. A string that contains the time zone name of the source time zone. See https://msdn.microsoft.com/en-us/library/gg154758.aspx for details."
    }
  ],
  "OEEuUu": [
    {
      "type": 0,
      "value": "Secret"
    }
  ],
  "OFKZzQ": [
    {
      "type": 0,
      "value": "Operation options:"
    }
  ],
  "OGUVGd": [
    {
      "type": 0,
      "value": "(UTC+11:00) Bougainville Island"
    }
  ],
  "OH94j3": [
    {
      "type": 0,
      "value": "Missing required property {0} for authentication type {1}"
    }
  ],
  "OH9xlX": [
    {
      "type": 0,
      "value": "10"
    }
  ],
  "OKszbi": [
    {
      "type": 0,
      "value": "Connection Name"
    }
  ],
  "OOUSLP": [
    {
      "type": 0,
      "value": "This function doesn't require any input."
    }
  ],
  "ORVfYZ": [
    {
      "type": 0,
      "value": "Loading operations..."
    }
  ],
  "OSHNZ2": [
    {
      "type": 0,
      "value": "Comment"
    }
  ],
  "OUS2wX": [
    {
      "type": 0,
      "value": "Select the schema for dropdown"
    }
  ],
  "OVvieE": [
    {
      "type": 0,
      "value": "Returns the results from the top-level actions in the specified scoped action, such as a For_each, Until, or Scope action."
    }
  ],
  "OcJdKG": [
    {
      "type": 0,
      "value": "All unsaved work will be gone. Do you want to proceed to discard everything?"
    }
  ],
  "Oib1mL": [
    {
      "type": 1,
      "value": "hours"
    },
    {
      "type": 0,
      "value": "h "
    },
    {
      "type": 1,
      "value": "minutes"
    },
    {
      "type": 0,
      "value": "m"
    }
  ],
  "OihxQE": [
    {
      "type": 0,
      "value": "Optional. The locale to be used when parsing the date time string."
    }
  ],
  "OjGJ8Y": [
    {
      "type": 0,
      "value": "Returns the host from a URI"
    }
  ],
  "OnrO5/": [
    {
      "type": 0,
      "value": "Select a managed identity"
    }
  ],
  "P+mWgV": [
    {
      "type": 0,
      "value": "Pfx"
    }
  ],
  "P+na99": [
    {
      "type": 0,
      "value": "Filter"
    }
  ],
  "P2A5dB": [
    {
      "type": 0,
      "value": "Required. This value is the number of integers that is in the array."
    }
  ],
  "P2rzqn": [
    {
      "type": 0,
      "value": "Default value"
    }
  ],
  "P4rEwD": [
    {
      "type": 0,
      "value": "Collection functions"
    }
  ],
  "P6I90y": [
    {
      "type": 0,
      "value": "Input"
    }
  ],
  "P8ZBF9": [
    {
      "type": 0,
      "value": "Required. The collection to take the first object from."
    }
  ],
  "PBvR9Q": [
    {
      "type": 0,
      "value": "(UTC-03:00) Araguaina"
    }
  ],
  "PF87Ew": [
    {
      "type": 0,
      "value": "Succeeded"
    }
  ],
  "PKMkb/": [
    {
      "type": 0,
      "value": "Required. The number to add to Summand 1."
    }
  ],
  "PMMNKR": [
    {
      "type": 0,
      "value": "Source schema node"
    }
  ],
  "PP63jY": [
    {
      "type": 0,
      "value": "more panels"
    }
  ],
  "PQOiAc": [
    {
      "type": 0,
      "value": "Collapse"
    }
  ],
  "PRnqYA": [
    {
      "type": 0,
      "value": "Required. The number of seconds to add. Can be negative to subtract seconds."
    }
  ],
  "PXa0D4": [
    {
      "type": 0,
      "value": "False"
    }
  ],
  "PaPPLr": [
    {
      "type": 0,
      "value": "Aborted"
    }
  ],
  "PeLrFb": [
    {
      "type": 0,
      "value": "(UTC+03:00) Moscow, St. Petersburg, Volgograd"
    }
  ],
  "PfCJlN": [
    {
      "type": 0,
      "value": "Workflow functions"
    }
  ],
  "PmB0J7": [
    {
      "type": 0,
      "value": "(UTC-04:00) Turks and Caicos"
    }
  ],
  "PtqSHp": [
    {
      "type": 0,
      "value": "Do not generate if no value"
    }
  ],
  "Pvm0xB": [
    {
      "type": 0,
      "value": "Returns the base 64 representation of the input string"
    }
  ],
  "Q+oELo": [
    {
      "type": 0,
      "value": "(UTC+04:00) Izhevsk, Samara"
    }
  ],
  "Q/7unA": [
    {
      "type": 0,
      "value": "Object"
    }
  ],
  "Q0xpPQ": [
    {
      "type": 0,
      "value": "Required. The object to check if it is less or equal to the comparing object."
    }
  ],
  "Q4TUFX": [
    {
      "type": 0,
      "value": "Discard"
    }
  ],
  "QBOaAu": [
    {
      "type": 0,
      "value": "Select a source schema"
    }
  ],
  "QEp3C8": [
    {
      "type": 0,
      "value": "Convert the input to a JSON type value"
    }
  ],
  "QGuYOg": [
    {
      "type": 0,
      "value": "Nullable"
    }
  ],
  "QQYzHC": [
    {
      "type": 0,
      "value": "Context menu for "
    },
    {
      "type": 1,
      "value": "title"
    },
    {
      "type": 0,
      "value": " card"
    }
  ],
  "QZBPUx": [
    {
      "type": 0,
      "value": "Returns a single value matching the key name from form-data or form-encoded trigger output"
    }
  ],
  "QZrxUk": [
    {
      "type": 0,
      "value": "String functions"
    }
  ],
  "QbJDi7": [
    {
      "type": 0,
      "value": "Item"
    }
  ],
  "QeE0k/": [
    {
      "type": 0,
      "value": "Required. The value that is converted to binary."
    }
  ],
  "QePi+D": [
    {
      "type": 0,
      "value": "Data type"
    }
  ],
  "QknZQ1": [
    {
      "type": 0,
      "value": "Loading..."
    }
  ],
  "Qn8qxn": [
    {
      "type": 0,
      "value": "Returns a string in date format"
    }
  ],
  "QpRRt3": [
    {
      "type": 0,
      "value": "Required. The string to delimit items with."
    }
  ],
  "QrQDdp": [
    {
      "type": 0,
      "value": "Required. A string containing the unit of time specified in the interval to subtract."
    }
  ],
  "Qu1HkA": [
    {
      "type": 1,
      "value": "hours"
    },
    {
      "type": 0,
      "value": "h"
    }
  ],
  "Qy0Kha": [
    {
      "type": 0,
      "value": "Triggers cannot be deleted."
    }
  ],
  "RFjYpH": [
    {
      "type": 0,
      "value": "Name"
    }
  ],
  "RPSKbr": [
    {
      "type": 0,
      "value": "Enter audience"
    }
  ],
  "RX2Shm": [
    {
      "type": 0,
      "value": "Required. The string that is split."
    }
  ],
  "RZ1MIN": [
    {
      "type": 0,
      "value": "Switch to input entire array"
    }
  ],
  "RhH4pF": [
    {
      "offset": 0,
      "options": {
        "one": {
          "value": [
            {
              "type": 7
            },
            {
              "type": 0,
              "value": " minute"
            }
          ]
        },
        "other": {
          "value": [
            {
              "type": 7
            },
            {
              "type": 0,
              "value": " minutes"
            }
          ]
        }
      },
      "pluralType": "cardinal",
      "type": 6,
      "value": "minutes"
    }
  ],
  "RkgScy": [
    {
      "type": 0,
      "value": "6"
    }
  ],
  "S8P4N5": [
    {
      "type": 0,
      "value": "Delete"
    }
  ],
  "SADSSs": [
    {
      "type": 0,
      "value": "(UTC+12:00) Petropavlovsk-Kamchatsky - Old"
    }
  ],
  "SCCE6s": [
    {
      "type": 0,
      "value": "Password"
    }
  ],
  "SGxmEY": [
    {
      "type": 0,
      "value": "Enter a Dictionary"
    }
  ],
  "SKXopi": [
    {
      "type": 0,
      "value": "Convert the parameter to an integer"
    }
  ],
  "SLZ0n4": [
    {
      "type": 0,
      "value": "Checks if the string starts with a value (case-insensitive, invariant culture)"
    }
  ],
  "SXb47U": [
    {
      "type": 1,
      "value": "minutes"
    },
    {
      "type": 0,
      "value": "m"
    }
  ],
  "SY04wn": [
    {
      "type": 0,
      "value": "Required. The name of the action with a form-data or form-encoded response."
    }
  ],
  "Sh10cw": [
    {
      "type": 0,
      "value": "Save"
    }
  ],
  "SmCQys": [
    {
      "type": 0,
      "value": "Custom Tracking Id"
    }
  ],
  "SvQyvs": [
    {
      "type": 0,
      "value": "Done"
    }
  ],
  "SyFXM3": [
    {
      "type": 0,
      "value": "Read less"
    }
  ],
  "Sz8KN3": [
    {
      "type": 0,
      "value": "Test"
    }
  ],
  "T0BFpC": [
    {
      "type": 0,
      "value": "Set the tracking id for the run. For split-on this tracking id is for the initiating request."
    }
  ],
  "T6VIym": [
    {
      "type": 0,
      "value": "Name"
    }
  ],
  "T7zcR6": [
    {
      "type": 0,
      "value": "Required. The expressions that must be true."
    }
  ],
  "T8Xqt9": [
    {
      "type": 0,
      "value": "Failed"
    }
  ],
  "TEN+cR": [
    {
      "type": 0,
      "value": "Give feedback"
    }
  ],
  "TI44R1": [
    {
      "type": 0,
      "value": "Returns a string with each item of an array joined by a delimiter"
    }
  ],
  "TNEttQ": [
    {
      "type": 0,
      "value": "Friday"
    }
  ],
  "TNzcrv": [
    {
      "type": 0,
      "value": "(UTC+10:00) Vladivostok"
    }
  ],
  "TO7qos": [
    {
      "type": 0,
      "value": "Returns the start of the month of a string timestamp"
    }
  ],
  "TPV6j/": [
    {
      "type": 0,
      "value": "Paging count invalid"
    }
  ],
  "TUaunO": [
    {
      "type": 0,
      "value": "Enter a value"
    }
  ],
  "TX4Kdr": [
    {
      "type": 0,
      "value": "Create a new connection"
    }
  ],
  "TZv5JE": [
    {
      "type": 0,
      "value": "Name"
    }
  ],
  "Tb2QLA": [
    {
      "type": 0,
      "value": "Client request ID"
    }
  ],
  "TgcgXE": [
    {
      "type": 0,
      "value": "Tags"
    }
  ],
  "ToPmjE": [
    {
      "type": 0,
      "value": "(UTC-04:00) Cuiaba"
    }
  ],
  "TqPfth": [
    {
      "type": 0,
      "value": "(UTC+01:00) Brussels, Copenhagen, Madrid, Paris"
    }
  ],
  "Twfck/": [
    {
      "type": 0,
      "value": "Required. The number to multiply Multiplicand 1 with."
    }
  ],
  "Tz5jTR": [
    {
      "type": 0,
      "value": "Collapse/Expand"
    }
  ],
  "U1NiVg": [
    {
      "type": 0,
      "value": "(UTC-06:00) Central America"
    }
  ],
  "U3guPp": [
    {
      "type": 0,
      "value": "Group by Connector"
    }
  ],
  "U3iWVd": [
    {
      "type": 0,
      "value": "Generates an array of integers starting from a certain number"
    }
  ],
  "U56j9a": [
    {
      "type": 0,
      "value": "(UTC-06:00) Easter Island"
    }
  ],
  "UCNM4L": [
    {
      "type": 0,
      "value": "To reference a parameter, use the dynamic content list."
    }
  ],
  "UEryJE": [
    {
      "type": 0,
      "value": "Delete Workflow Action"
    }
  ],
  "UHCVNK": [
    {
      "type": 0,
      "value": "Replaces a string with a given string"
    }
  ],
  "USVffu": [
    {
      "type": 0,
      "value": "Content not shown due to security configuration."
    }
  ],
  "UYRIS/": [
    {
      "type": 1,
      "value": "fileName"
    },
    {
      "type": 0,
      "value": " (file name)"
    }
  ],
  "Ur+wph": [
    {
      "type": 0,
      "value": "Click to delete item"
    }
  ],
  "UtyRCH": [
    {
      "type": 0,
      "value": "Enter a name for the connection"
    }
  ],
  "V+/c21": [
    {
      "type": 0,
      "value": "General"
    }
  ],
  "V0ZbQO": [
    {
      "type": 0,
      "value": "Show less"
    }
  ],
  "V0le5X": [
    {
      "type": 0,
      "value": "Enter a valid JSON."
    }
  ],
  "VA7M1u": [
    {
      "type": 0,
      "value": "In App"
    }
  ],
  "VE3cxq": [
    {
      "type": 0,
      "value": "(UTC-07:00) Mountain Time (US & Canada)"
    }
  ],
  "VI5Sa8": [
    {
      "type": 0,
      "value": "Expand"
    }
  ],
  "VKAk5g": [
    {
      "type": 0,
      "value": "The provided workflow run name is not valid."
    }
  ],
  "VUH9aj": [
    {
      "type": 0,
      "value": "23"
    }
  ],
  "VVfYvq": [
    {
      "type": 0,
      "value": "Required. The number to divide by the Divisor."
    }
  ],
  "VXBWrq": [
    {
      "type": 0,
      "value": "Comment"
    }
  ],
  "VXQbMw": [
    {
      "type": 0,
      "value": "Switch to detail inputs for array item"
    }
  ],
  "VZHick": [
    {
      "type": 0,
      "value": "Duration"
    }
  ],
  "Vaacox": [
    {
      "type": 0,
      "value": "Run History"
    }
  ],
  "VbMYd8": [
    {
      "type": 0,
      "value": "Triggers tell your app when to start running. Each workflow needs at least one trigger."
    }
  ],
  "VlvlX1": [
    {
      "type": 0,
      "value": "Certificate"
    }
  ],
  "VptXzY": [
    {
      "type": 0,
      "value": "Use \""
    },
    {
      "type": 1,
      "value": "value"
    },
    {
      "type": 0,
      "value": "\" as a custom value"
    }
  ],
  "W070M2": [
    {
      "type": 0,
      "value": "of "
    },
    {
      "type": 1,
      "value": "max"
    }
  ],
  "W6FdMh": [
    {
      "type": 0,
      "value": "Required. The name of the new property."
    }
  ],
  "WGwH45": [
    {
      "type": 0,
      "value": "Clear"
    }
  ],
  "WLj8DH": [
    {
      "type": 0,
      "value": "Please enter a valid dictionary"
    }
  ],
  "WOOYW1": [
    {
      "type": 0,
      "value": "Actions perform operations on data or communicate between systems to execute."
    }
  ],
  "WS9kXD": [
    {
      "type": 0,
      "value": "Required. The first integer in the array."
    }
  ],
  "WTTJ89": [
    {
      "type": 0,
      "value": "Select a target schema"
    }
  ],
  "WUe3DY": [
    {
      "type": 0,
      "value": "Shorthand for trigger().outputs"
    }
  ],
  "WgoP7R": [
    {
      "type": 0,
      "value": "Returns the result from multiplying the two numbers"
    }
  ],
  "WnU9v0": [
    {
      "type": 0,
      "value": "A managed identity is not configured on the logic app."
    }
  ],
  "X4gDhV": [
    {
      "type": 0,
      "value": "Tenant"
    }
  ],
  "X8JjjT": [
    {
      "type": 1,
      "value": "days"
    },
    {
      "type": 0,
      "value": " days "
    },
    {
      "type": 1,
      "value": "hours"
    },
    {
      "type": 0,
      "value": " hours"
    }
  ],
  "XCunbR": [
    {
      "type": 0,
      "value": "Shorthand for actions('actionName').outputs"
    }
  ],
  "XEuptL": [
    {
      "type": 0,
      "value": "Combines any number of strings together"
    }
  ],
  "XFFpu/": [
    {
      "type": 0,
      "value": "Retry"
    }
  ],
  "XH94im": [
    {
      "type": 0,
      "value": "Ensure words are spelled correctly."
    }
  ],
  "XLUs2P": [
    {
      "type": 0,
      "value": "Unsupported Token Type: "
    },
    {
      "type": 1,
      "value": "var"
    }
  ],
  "XN9RvJ": [
    {
      "type": 0,
      "value": "(UTC-08:00) Baja California"
    }
  ],
  "XOzn/3": [
    {
      "type": 0,
      "value": "Connection name"
    }
  ],
  "XQs+wW": [
    {
      "type": 0,
      "value": "Insert a new step"
    }
  ],
  "XTYYks": [
    {
      "type": 0,
      "value": "(UTC+09:00) Seoul"
    }
  ],
  "XTuxmH": [
    {
      "type": 1,
      "value": "minutes"
    },
    {
      "type": 0,
      "value": " minutes "
    },
    {
      "type": 1,
      "value": "seconds"
    },
    {
      "type": 0,
      "value": " seconds"
    }
  ],
  "XX1ioe": [
    {
      "type": 0,
      "value": "(UTC+03:00) Kuwait, Riyadh"
    }
  ],
  "XaS4ds": [
    {
      "type": 0,
      "value": "(UTC-08:00) Pacific Time (US & Canada)"
    }
  ],
  "Xnn0uj": [
    {
      "type": 0,
      "value": "Request"
    }
  ],
  "XqamWZ": [
    {
      "type": 0,
      "value": "Delete"
    }
  ],
  "XsktQ/": [
    {
      "type": 0,
      "value": "Limit Logic Apps to not include workflow metadata headers in the response."
    }
  ],
  "XtuP5e": [
    {
      "type": 0,
      "value": "Math functions"
    }
  ],
  "Xx/naD": [
    {
      "type": 0,
      "value": "Required. The name of the action whose body outputs you want."
    }
  ],
  "Y/bcmG": [
    {
      "type": 0,
      "value": "Password"
    }
  ],
  "Y0H9aX": [
    {
      "type": 0,
      "value": "More Info"
    }
  ],
  "Y7yyKD": [
    {
      "type": 0,
      "value": "Invalid expression type {type}."
    }
  ],
  "Y9kBz5": [
    {
      "type": 0,
      "value": "Returns a binary representation of a data URI"
    }
  ],
  "YHsAKl": [
    {
      "type": 0,
      "value": "Operation note"
    }
  ],
  "YIBDSH": [
    {
      "type": 1,
      "value": "days"
    },
    {
      "type": 0,
      "value": "d"
    }
  ],
  "YJJ+gQ": [
    {
      "type": 0,
      "value": "String"
    }
  ],
  "YKXmKD": [
    {
      "type": 0,
      "value": "Enables an expression to derive its value from other JSON name and value pairs or the output of the runtime trigger"
    }
  ],
  "YOUfNf": [
    {
      "type": 0,
      "value": "Enter Pfx"
    }
  ],
  "YaFjJQ": [
    {
      "type": 0,
      "value": "Returns a single array or object with all the elements that are in either array or object passed to this function. The parameters for the function can either be a set of objects or a set of arrays (not a mixture thereof). If there are two objects with the same name in the final output, the last object with that name appears in the final object."
    }
  ],
  "YfwZJO": [
    {
      "type": 0,
      "value": "Search Tips"
    }
  ],
  "YoQara": [
    {
      "type": 0,
      "value": "None"
    }
  ],
  "Yuu5CD": [
    {
      "type": 0,
      "value": "Zoom out"
    }
  ],
  "Z4QLEf": [
    {
      "type": 0,
      "value": "Configuration"
    }
  ],
  "ZM1mRy": [
    {
      "type": 0,
      "value": "Concurrency Control"
    }
  ],
  "ZME5hh": [
    {
      "type": 0,
      "value": "Returns the day of month component of a string timestamp"
    }
  ],
  "ZQ4lji": [
    {
      "type": 0,
      "value": "(UTC+10:00) Canberra, Melbourne, Sydney"
    }
  ],
  "ZUaz3Y": [
    {
      "type": 0,
      "value": "Shorthand for trigger().outputs.body"
    }
  ],
  "ZaIeDG": [
    {
      "type": 0,
      "value": "Required. The value the string may start with."
    }
  ],
  "ZbCS4a": [
    {
      "type": 0,
      "value": "Read more"
    }
  ],
  "ZbX8xq": [
    {
      "type": 0,
      "value": "This operation has already been deleted."
    }
  ],
  "ZkjTbp": [
    {
      "type": 0,
      "value": "Learn more about dynamic content."
    }
  ],
  "ZnGRMP": [
    {
      "type": 0,
      "value": "(UTC+07:00) Tomsk"
    }
  ],
  "Zr0yTE": [
    {
      "type": 0,
      "value": "Unsupported 'in' value : {value} in Parameter"
    }
  ],
  "a64zhX": [
    {
      "type": 0,
      "value": "Discard"
    }
  ],
  "a7j3gS": [
    {
      "type": 0,
      "value": "Required. The number to divide by the Divisor."
    }
  ],
  "a7x6VI": [
    {
      "type": 0,
      "value": "(UTC+08:00) Taipei"
    }
  ],
  "aAXnqw": [
    {
      "type": 0,
      "value": "Required. The number of the occurrence of the substring to find."
    }
  ],
  "aGyVJT": [
    {
      "type": 0,
      "value": "Required. The number of objects to remove from the front of Collection. Must be a positive integer."
    }
  ],
  "aH9SV7": [
    {
      "type": 0,
      "value": "(UTC+05:00) Ashgabat, Tashkent"
    }
  ],
  "aK4iLW": [
    {
      "type": 0,
      "value": "Data Handling"
    }
  ],
  "aL0Uut": [
    {
      "type": 0,
      "value": "Function"
    }
  ],
  "aRKDWL": [
    {
      "type": 0,
      "value": "Failed with error: "
    },
    {
      "type": 1,
      "value": "errorMessage"
    },
    {
      "type": 0,
      "value": ". Please sign in again."
    }
  ],
  "ahsVI/": [
    {
      "type": 0,
      "value": "Enter Pfx"
    }
  ],
  "ajAro8": [
    {
      "type": 0,
      "value": "Add"
    }
  ],
  "b9/1dK": [
    {
      "type": 0,
      "value": "Value"
    }
  ],
  "b9P8SA": [
    {
      "type": 0,
      "value": "Unsupported Token Type: "
    },
    {
      "type": 1,
      "value": "controls"
    }
  ],
<<<<<<< HEAD
  "bIyTi7": [
    {
      "type": 0,
      "value": "Subscription"
=======
  "bG9rjv": [
    {
      "type": 0,
      "value": "Actions"
>>>>>>> 25ee49f4
    }
  ],
  "bS5DyV": [
    {
      "type": 0,
      "value": "(UTC+02:00) Kaliningrad"
    }
  ],
  "bTrk+S": [
    {
      "type": 0,
      "value": "Required. The object to check if it is greater than or equal to value being compared to."
    }
  ],
  "bWBMhe": [
    {
      "type": 0,
      "value": "By default, Logic App instances run at the same time, or in parallel. This control changes how new runs are queued and can't be changed after enabling. To run as many parallel instances as possible, leave this control turned off. To limit the number of parallel runs, turn on this control, and select a limit. To run sequentially, select 1 as the limit."
    }
  ],
  "ba9yGJ": [
    {
      "type": 0,
      "value": "Load more"
    }
  ],
  "bf7078": [
    {
      "type": 0,
      "value": "Returns the maximum value in the input array of numbers"
    }
  ],
  "bnStSJ": [
    {
      "type": 0,
      "value": "(UTC+05:30) Chennai, Kolkata, Mumbai, New Delhi"
    }
  ],
  "bwfJdj": [
    {
      "type": 0,
      "value": "Run after "
    },
    {
      "type": 1,
      "value": "sourceNodeId"
    }
  ],
  "bx3qeC": [
    {
      "type": 0,
      "value": "(UTC-03:00) Brasilia"
    }
  ],
  "bxhkTi": [
    {
      "type": 0,
      "value": "Provide parameters to test the output."
    }
  ],
  "bzF/qn": [
    {
      "type": 0,
      "value": "Required. The collection from where to take the first Count objects."
    }
  ],
  "c/+j08": [
    {
      "type": 0,
      "value": "Do"
    }
  ],
  "c1XmvN": [
    {
      "type": 0,
      "value": "(UTC+13:00) Nuku'alofa"
    }
  ],
  "c2XklE": [
    {
      "type": 0,
      "value": "Search"
    }
  ],
  "c3G/zq": [
    {
      "type": 0,
      "value": "Returns an object with a property set to the provided value"
    }
  ],
  "c6XbVI": [
    {
      "type": 0,
      "value": "panel"
    }
  ],
  "c8UPLp": [
    {
      "type": 0,
      "value": "Dynamic content may also be added from other sources."
    }
  ],
  "cCYmTK": [
    {
      "type": 0,
      "value": "Configuration"
    }
  ],
  "cJm+ah": [
    {
      "type": 0,
      "value": "Required. The value to search the index of."
    }
  ],
  "cK2A/V": [
    {
      "type": 0,
      "value": "View Documentation"
    }
  ],
  "cT2MlP": [
    {
      "type": 0,
      "value": "(UTC+11:00) Chokurdakh"
    }
  ],
  "cVIZTQ": [
    {
      "type": 0,
      "value": "(UTC+02:00) Tripoli"
    }
  ],
  "cgq/+y": [
    {
      "type": 0,
      "value": "Please select an identity"
    }
  ],
  "ci6ex1": [
    {
      "type": 0,
      "value": "Value"
    }
  ],
  "cj+kyo": [
    {
      "type": 0,
      "value": "Cancelled"
    }
  ],
  "cmTCsW": [
    {
      "type": 0,
      "value": "Error loading component."
    }
  ],
  "cqiqcf": [
    {
      "type": 0,
      "value": "Start time"
    }
  ],
  "cr0UnG": [
    {
      "type": 0,
      "value": "9"
    }
  ],
  "cscezV": [
    {
      "type": 0,
      "value": "Required. The collection to skip the first Count objects from."
    }
  ],
  "d3bSQA": [
    {
      "type": 0,
      "value": "Delete comment"
    }
  ],
  "d4xMIx": [
    {
      "type": 0,
      "value": "(UTC+02:00) Harare, Pretoria"
    }
  ],
  "dA6SUc": [
    {
      "type": 0,
      "value": "Connection deleted."
    }
  ],
  "dDYCuU": [
    {
      "type": 0,
      "value": "Learn more"
    }
  ],
  "dOpdsP": [
    {
      "type": 0,
      "value": "Update"
    }
  ],
  "dSTRb/": [
    {
      "type": 0,
      "value": "Specify the behavior and capabilities for transferring content over HTTP. Large messages may be split up into smaller requests to the connector to allow large message upload. Details can be found at http://aka.ms/logicapps-chunk#upload-content-in-chunks"
    }
  ],
  "dUZi34": [
    {
      "type": 0,
      "value": "(UTC+12:45) Chatham Islands"
    }
  ],
  "dWFyfN": [
    {
      "type": 0,
      "value": "Secure inputs of the operation."
    }
  ],
  "dWeRGU": [
    {
      "type": 0,
      "value": "pencil icon"
    }
  ],
  "dWx21B": [
    {
      "type": 0,
      "value": "(UTC+11:00) Sakhalin"
    }
  ],
  "daoo3l": [
    {
      "type": 0,
      "value": "Connected to "
    },
    {
      "type": 1,
      "value": "connectionName"
    },
    {
      "type": 0,
      "value": "."
    }
  ],
  "dgAu27": [
    {
      "type": 0,
      "value": "(UTC-03:00) Greenland"
    }
  ],
  "dhvk0u": [
    {
      "type": 0,
      "value": "Returns a string representation of a base 64 encoded string"
    }
  ],
  "dqgt9y": [
    {
      "type": 0,
      "value": "Convert the parameter to a Boolean"
    }
  ],
  "drM9Sl": [
    {
      "type": 0,
      "value": "Returns an array of values matching the key name from form-data or form-encoded action output"
    }
  ],
  "dsz+Ae": [
    {
      "type": 0,
      "value": "Splits the string using a separator"
    }
  ],
  "dxh2CJ": [
    {
      "type": 0,
      "value": "timed out"
    }
  ],
  "e00zot": [
    {
      "type": 0,
      "value": "How often do you want to check for items?"
    }
  ],
  "e4Onhn": [
    {
      "type": 0,
      "value": "Not specified"
    }
  ],
  "eGa1Wa": [
    {
      "type": 0,
      "value": "(UTC+05:00) Ekaterinburg"
    }
  ],
  "eHgi14": [
    {
      "type": 0,
      "value": "Required. The name of the variable whose value you want."
    }
  ],
  "eRoJ/H": [
    {
      "type": 0,
      "value": "Target Schema"
    }
  ],
  "eRvGw3": [
    {
      "type": 0,
      "value": "Loading connectors..."
    }
  ],
  "eRvRWs": [
    {
      "type": 0,
      "value": "Start time"
    }
  ],
  "eT+b9W": [
    {
      "type": 0,
      "value": "Required. The number to divide the Dividend by."
    }
  ],
  "egLI8P": [
    {
      "type": 0,
      "value": "Required. The index of where the substring begins in parameter 1."
    }
  ],
  "epOMnV": [
    {
      "type": 0,
      "value": "Shared"
    }
  ],
  "esOQ5p": [
    {
      "type": 0,
      "value": "No values matching your search"
    }
  ],
  "euC/DV": [
    {
      "type": 0,
      "value": "Array"
    }
  ],
  "exo9v7": [
    {
      "type": 0,
      "value": "Unsupported programming language."
    }
  ],
  "f/lWTW": [
    {
      "type": 0,
      "value": "Required. The objects to check for null."
    }
  ],
  "f1j0to": [
    {
      "type": 0,
      "value": "Optional. The index of where to stop extracting the substring."
    }
  ],
  "fBQBw/": [
    {
      "type": 0,
      "value": "Returns true if the first argument is greater than or equal to the second"
    }
  ],
  "fDisLL": [
    {
      "type": 0,
      "value": "Acl creation failed for connection. Deleting the connection."
    }
  ],
  "fGcSFd": [
    {
      "type": 0,
      "value": "Paging count exceeds maximum value"
    }
  ],
  "faSDuD": [
    {
      "type": 0,
      "value": "(UTC+04:00) Port Louis"
    }
  ],
  "fg/34o": [
    {
      "type": 0,
      "value": "Logical functions"
    }
  ],
  "froV/0": [
    {
      "type": 0,
      "value": "(UTC+04:30) Kabul"
    }
  ],
  "ftwXvc": [
    {
      "type": 0,
      "value": "Ignored"
    }
  ],
  "g0a4Qe": [
    {
      "type": 0,
      "value": "Value"
    }
  ],
  "g1zwch": [
    {
      "type": 0,
      "value": "Zoom in"
    }
  ],
  "g4igOR": [
    {
      "type": 0,
      "value": "Publish"
    }
  ],
  "g5mMuM": [
    {
      "type": 0,
      "value": "(UTC-03:00) Saint Pierre and Miquelon"
    }
  ],
  "g7my78": [
    {
      "type": 0,
      "value": "Run test"
    }
  ],
  "gCXOd5": [
    {
      "type": 0,
      "value": "URI"
    }
  ],
  "gDDfek": [
    {
      "type": 0,
      "value": "Returns a timestamp that is the current time plus the specified time interval."
    }
  ],
  "gDY9xk": [
    {
      "type": 0,
      "value": "Returns the result from dividing the two numbers"
    }
  ],
  "gF+0/N": [
    {
      "type": 0,
      "value": "(UTC+02:00) Amman"
    }
  ],
  "gIK0WG": [
    {
      "type": 0,
      "value": "Required. A boolean value that determines which value the expression should return."
    }
  ],
  "gIc0YJ": [
    {
      "type": 0,
      "value": "Connection name"
    }
  ],
  "gKq3Jv": [
    {
      "type": 0,
      "value": "Previous failed"
    }
  ],
  "gMhc5o": [
    {
      "type": 0,
      "value": "Required. The string to combine into a single string."
    }
  ],
  "gQt/0f": [
    {
      "type": 0,
      "value": "Conversion functions"
    }
  ],
  "gWRF8m": [
    {
      "type": 0,
      "value": "Trigger Conditions"
    }
  ],
  "gabXSS": [
    {
      "type": 0,
      "value": "Search results for: "
    },
    {
      "type": 1,
      "value": "searchTerm"
    }
  ],
  "gg0j4S": [
    {
      "type": 0,
      "value": "(UTC-06:00) Saskatchewan"
    }
  ],
  "gpbgjJ": [
    {
      "type": 0,
      "value": "Invalid split on value {splitOn}, cannot find in outputs."
    }
  ],
  "gu9o9z": [
    {
      "type": 0,
      "value": "When used inside until loop, this function returns the current iteration index of the specified loop."
    }
  ],
  "h1lQDa": [
    {
      "type": 0,
      "value": "Enter or paste a sample JSON payload."
    }
  ],
  "hBLPXK": [
    {
      "type": 0,
      "value": "(UTC-04:00) Georgetown, La Paz, Manaus, San Juan"
    }
  ],
  "hN7iBP": [
    {
      "offset": 0,
      "options": {
        "one": {
          "value": [
            {
              "type": 7
            },
            {
              "type": 0,
              "value": " second"
            }
          ]
        },
        "other": {
          "value": [
            {
              "type": 7
            },
            {
              "type": 0,
              "value": " seconds"
            }
          ]
        }
      },
      "pluralType": "cardinal",
      "type": 6,
      "value": "seconds"
    }
  ],
  "hPM6iC": [
    {
      "type": 0,
      "value": "Returns the result from subtracting two numbers"
    }
  ],
  "hdnZ9Y": [
    {
      "type": 0,
      "value": "Alt/Option + click to download {displayName}"
    }
  ],
  "hq1mk6": [
    {
      "type": 0,
      "value": "Operation path value does not match the template for segment. Path "
    },
    {
      "type": 1,
      "value": "pathValue"
    },
    {
      "type": 0,
      "value": ", Template "
    },
    {
      "type": 1,
      "value": "pathTemplate"
    }
  ],
  "hrbDu6": [
    {
      "type": 0,
      "value": "Duration"
    }
  ],
  "hvbclb": [
    {
      "type": 0,
      "value": "Audience"
    }
  ],
  "hwngB3": [
    {
      "type": 0,
      "value": "Source schema will be replaced and you will not be able to go back to previous changes. Do you want to proceed to change source schema?"
    }
  ],
  "i/SguY": [
    {
      "type": 0,
      "value": "System-assigned managed identity"
    }
  ],
  "i/b3Ko": [
    {
      "type": 0,
      "value": "Asynchronous Response"
    }
  ],
  "i1Tufp": [
    {
      "type": 0,
      "value": "Provide input data to test the map with"
    }
  ],
  "i1cwra": [
    {
      "type": 0,
      "value": "Redo"
    }
  ],
  "i4C4aB": [
    {
      "type": 0,
      "value": "Networking"
    }
  ],
  "iBlvhu": [
    {
      "type": 0,
      "value": "Comment"
    }
  ],
  "iCSHJG": [
    {
      "type": 0,
      "value": "Converts a string to uppercase using the casing rules of the invariant culture"
    }
  ],
  "iEy9pT": [
    {
      "type": 0,
      "value": "Dynamic content"
    }
  ],
  "iHVVTl": [
    {
      "type": 0,
      "value": "Are you sure you want to delete "
    },
    {
      "type": 1,
      "value": "nodeId"
    },
    {
      "type": 0,
      "value": "?"
    }
  ],
  "iJOIca": [
    {
      "type": 0,
      "value": "Next"
    }
  ],
  "iMicOQ": [
    {
      "type": 0,
      "value": "Required. The URI to parse."
    }
  ],
  "iRARwF": [
    {
      "type": 0,
      "value": "Unsupported authentication type {0}."
    }
  ],
  "iRe/g7": [
    {
      "type": 0,
      "value": "21"
    }
  ],
  "iRjBf4": [
    {
      "type": 0,
      "value": "This Action has testing configured."
    }
  ],
  "iU1OJh": [
    {
      "type": 0,
      "value": "Expand"
    }
  ],
  "iU5Fdh": [
    {
      "type": 0,
      "value": "Manipulation functions"
    }
  ],
  "iUs7pv": [
    {
      "type": 0,
      "value": "Cancel"
    }
  ],
  "idQjOP": [
    {
      "type": 0,
      "value": "Properties"
    }
  ],
  "iq+tiv": [
    {
      "type": 0,
      "value": "11"
    }
  ],
  "iql+jn": [
    {
      "type": 1,
      "value": "seconds"
    },
    {
      "type": 0,
      "value": "s"
    }
  ],
  "iy8rNf": [
    {
      "type": 0,
      "value": "Test"
    }
  ],
  "j1VU25": [
    {
      "type": 0,
      "value": "(UTC+14:00) Kiritimati Island"
    }
  ],
  "j2MU0b": [
    {
      "type": 0,
      "value": "Returns an object with a property removed"
    }
  ],
  "j39557": [
    {
      "type": 0,
      "value": "Returns the value of the variable specified."
    }
  ],
  "jHHF/u": [
    {
      "type": 0,
      "value": "Returns a random integer from a specified range, which is inclusive only at the starting end."
    }
  ],
  "jKsMS6": [
    {
      "type": 0,
      "value": "Required. The expression that will be negated."
    }
  ],
  "jMLmag": [
    {
      "type": 0,
      "value": "Create New"
    }
  ],
  "jQ0Aqj": [
    {
      "type": 0,
      "value": "Required. The value that is converted to a string."
    }
  ],
  "jVpanH": [
    {
      "type": 0,
      "value": "Required. A base64 input string."
    }
  ],
  "jcA3Ig": [
    {
      "type": 0,
      "value": "Required. The key name of the form data values to return."
    }
  ],
  "jfInxm": [
    {
      "type": 0,
      "value": "Edit in JSON"
    }
  ],
  "jgOaTX": [
    {
      "type": 0,
      "value": "Unable to generate schema"
    }
  ],
  "jjYA4u": [
    {
      "type": 0,
      "value": "Unsupported manifest connection reference format: {referenceKeyFormat}"
    }
  ],
  "jsEMSu": [
    {
      "type": 0,
      "value": "Toolbox"
    }
  ],
  "juR40n": [
    {
      "type": 0,
      "value": "Duration"
    }
  ],
  "juvF+0": [
    {
      "type": 0,
      "value": "Gateway"
    }
  ],
  "k/oqFL": [
    {
      "type": 0,
      "value": "Required. The base64 encoded string."
    }
  ],
  "k41+13": [
    {
      "type": 0,
      "value": "Skipped"
    }
  ],
  "k5tGEr": [
    {
      "type": 0,
      "value": "Yes"
    }
  ],
  "kDsud+": [
    {
      "type": 0,
      "value": "(UTC-03:00) Cayenne, Fortaleza"
    }
  ],
  "kHcCxH": [
    {
      "type": 1,
      "value": "minutes"
    },
    {
      "type": 0,
      "value": "m "
    },
    {
      "type": 1,
      "value": "seconds"
    },
    {
      "type": 0,
      "value": "s"
    }
  ],
  "kN6kce": [
    {
      "type": 0,
      "value": "Returns a string representation of an input based64 string"
    }
  ],
  "kV/U0C": [
    {
      "type": 0,
      "value": "Display mini map"
    }
  ],
  "kYivbS": [
    {
      "type": 0,
      "value": "Download (Alt/Option + click)"
    }
  ],
  "kZCX7t": [
    {
      "type": 0,
      "value": "Monday"
    }
  ],
  "kZuYgD": [
    {
      "type": 0,
      "value": "Returns true if the first argument is less than the second"
    }
  ],
  "kc5Mui": [
    {
      "type": 0,
      "value": "(UTC-02:00) Mid-Atlantic - Old"
    }
  ],
  "keb4r1": [
    {
      "type": 0,
      "value": "Returns true if two values are equal"
    }
  ],
  "klpJg1": [
    {
      "type": 0,
      "value": "Enter username"
    }
  ],
  "kneb9/": [
    {
      "type": 0,
      "value": "(UTC-12:00) International Date Line West"
    }
  ],
  "knylNW": [
    {
      "type": 0,
      "value": "Required. This value is the next integer after the highest integer that could be returned."
    }
  ],
  "kuFK3E": [
    {
      "type": 0,
      "value": "Missing authentication type property: 'type'."
    }
  ],
  "l36V56": [
    {
      "type": 1,
      "value": "hours"
    },
    {
      "type": 0,
      "value": " hours "
    },
    {
      "type": 1,
      "value": "minutes"
    },
    {
      "type": 0,
      "value": " minutes"
    }
  ],
  "lFve22": [
    {
      "type": 0,
      "value": "(UTC+01:00) Sarajevo, Skopje, Warsaw, Zagreb"
    }
  ],
  "lIPWQ6": [
    {
      "type": 0,
      "value": "(UTC+07:00) Bangkok, Hanoi, Jakarta"
    }
  ],
  "lPTdSf": [
    {
      "type": 0,
      "value": "Run trigger"
    }
  ],
  "lV77P8": [
    {
      "type": 0,
      "value": "Title"
    }
  ],
  "lWjfm3": [
    {
      "type": 0,
      "value": "Back"
    }
  ],
  "lcVG4C": [
    {
      "type": 0,
      "value": "is skipped"
    }
  ],
  "lcxLiq": [
    {
      "type": 0,
      "value": "Please enter a valid array"
    }
  ],
  "lgs5sf": [
    {
      "type": 0,
      "value": "Stateless run mode:"
    }
  ],
  "ljAOR6": [
    {
      "type": 0,
      "value": "Shorthand for actions('actionName').outputs.body"
    }
  ],
  "lztiwS": [
    {
      "type": 0,
      "value": "Actual Value"
    }
  ],
  "m7Y6Qf": [
    {
      "type": 0,
      "value": "Testing"
    }
  ],
  "m8Q61y": [
    {
      "type": 0,
      "value": "Name"
    }
  ],
  "mAuMD+": [
    {
      "type": 0,
      "value": "Enter an Array"
    }
  ],
  "mCzkXX": [
    {
      "type": 0,
      "value": "Add an action"
    }
  ],
  "mE7w9G": [
    {
      "type": 0,
      "value": "Function deleted."
    }
  ],
  "mGUdCO": [
    {
      "type": 0,
      "value": "Returns a timestamp that is the current time minus the specified time interval."
    }
  ],
  "mGpKsl": [
    {
      "type": 0,
      "value": "Returns a string representation of a data URI"
    }
  ],
  "mOr9ll": [
    {
      "type": 0,
      "value": "The maximum duration on a single outbound request from this action. If the request doesn't finish within this limit after running retries, the action fails."
    }
  ],
  "mPakaD": [
    {
      "type": 0,
      "value": "Url encodes the input string"
    }
  ],
  "mYQFtf": [
    {
      "type": 0,
      "value": "Missing required properties 'secret' or 'pfx' and 'password' for authentication type 'ActiveDirectoryOAuth'."
    }
  ],
  "mZCHKf": [
    {
      "type": 0,
      "value": "(UTC+12:00) Anadyr, Petropavlovsk-Kamchatsky"
    }
  ],
  "mZRMD9": [
    {
      "type": 0,
      "value": "Required. The string to convert to lower casing. If a character in the string does not have a lowercase equivalent, the character is included unchanged in the returned string."
    }
  ],
  "mca3Ml": [
    {
      "type": 0,
      "value": "Sign in to connector"
    }
  ],
  "mjS/k1": [
    {
      "type": 0,
      "value": "Limit Logic Apps to not include workflow metadata headers in the outgoing request."
    }
  ],
  "mmF/SW": [
    {
      "type": 0,
      "value": "OK"
    }
  ],
  "mvrlkP": [
    {
      "type": 0,
      "value": "Enter password as plain text or use a secure parameter"
    }
  ],
  "mwEHSX": [
    {
      "type": 0,
      "value": "Function"
    }
  ],
  "mx2IMJ": [
    {
      "type": 0,
      "value": "13"
    }
  ],
  "n+F7e2": [
    {
      "type": 0,
      "value": "15"
    }
  ],
  "n20T2h": [
    {
      "type": 0,
      "value": "7"
    }
  ],
  "n35O/+": [
    {
      "type": 0,
      "value": "Required. The value that is converted to a floating-point number."
    }
  ],
  "n7wxxN": [
    {
      "type": 0,
      "value": "Try less specific keywords."
    }
  ],
  "nGds/r": [
    {
      "type": 0,
      "value": "Required. The object to check if it is less than or equal to value being compared to."
    }
  ],
  "nHseED": [
    {
      "type": 0,
      "value": "Required. The number of time units the desired time is in the future."
    }
  ],
  "nSan4V": [
    {
      "type": 0,
      "value": "Reset"
    }
  ],
  "nTA155": [
    {
      "type": 0,
      "value": "Required. The name of the property to remove."
    }
  ],
  "nZ4nLn": [
    {
      "type": 0,
      "value": "Suppress workflow headers"
    }
  ],
  "ngsC44": [
    {
      "type": 0,
      "value": "Required. The object to check if it is less than comparing object."
    }
  ],
  "nkk1mu": [
    {
      "type": 0,
      "value": "Adds an integer number of minutes to a string timestamp passed in"
    }
  ],
  "ntiOaL": [
    {
      "type": 0,
      "value": "Close"
    }
  ],
  "nx25nq": [
    {
      "type": 0,
      "value": "19"
    }
  ],
  "o/0SEj": [
    {
      "type": 0,
      "value": "Returns the last element in the array or string passed in"
    }
  ],
  "o14STH": [
    {
      "type": 0,
      "value": "Required. The XML on which to evaluate the XPath expression."
    }
  ],
  "o1HOyf": [
    {
      "type": 1,
      "value": "current_page"
    },
    {
      "type": 0,
      "value": " of "
    },
    {
      "type": 1,
      "value": "max_page"
    }
  ],
  "oAFcW6": [
    {
      "type": 0,
      "value": "Required. The dataURI to decode into a binary representation."
    }
  ],
  "oLtwMw": [
    {
      "type": 0,
      "value": "Content Transfer"
    }
  ],
  "oM6q96": [
    {
      "type": 0,
      "value": "Browse Operations"
    }
  ],
  "oRvVIW": [
    {
      "type": 0,
      "value": "(UTC+07:00) Krasnoyarsk"
    }
  ],
  "oV0xQ9": [
    {
      "type": 0,
      "value": "Enter the run identifier to open the run"
    }
  ],
  "ol+TkT": [
    {
      "type": 0,
      "value": "(UTC-03:00) Salvador"
    }
  ],
  "orhWzV": [
    {
      "type": 0,
      "value": "Failed loading the schema. Please try again."
    }
  ],
  "oxH1L/": [
    {
      "type": 0,
      "value": "(UTC-07:00) Chihuahua, La Paz, Mazatlan"
    }
  ],
  "p/0r2N": [
    {
      "type": 0,
      "value": "Required. The key name of the form data value to return."
    }
  ],
  "p16/4S": [
    {
      "type": 0,
      "value": "Headers"
    }
  ],
  "p1Qtm5": [
    {
      "type": 0,
      "value": "In-App"
    }
  ],
  "p5tz8/": [
    {
      "type": 0,
      "value": "(UTC+13:00) Samoa"
    }
  ],
  "p7YGxW": [
    {
      "type": 0,
      "value": "Error executing the api {parameters}."
    }
  ],
  "pC2nr2": [
    {
      "type": 0,
      "value": "Enter key"
    }
  ],
  "pH2uak": [
    {
      "type": 0,
      "value": "Collapse"
    }
  ],
  "pIczsS": [
    {
      "type": 0,
      "value": "End time"
    }
  ],
  "pOTcUO": [
    {
      "type": 0,
      "value": "Required. The values to combine into an array."
    }
  ],
  "pRUJff": [
    {
      "type": 0,
      "value": "Parameters"
    }
  ],
  "pUeUDw": [
    {
      "type": 0,
      "value": "(UTC+09:00) Osaka, Sapporo, Tokyo"
    }
  ],
  "pXmFGf": [
    {
      "type": 0,
      "value": "Covert the input to an Xml type value"
    }
  ],
  "pYtSyE": [
    {
      "type": 0,
      "value": "Required. The number to divide the Dividend by. After the division, the remainder is taken."
    }
  ],
  "pcuZKB": [
    {
      "type": 0,
      "value": "Returns a single array or object that has common elements between arrays or objects passed in. The parameters for the function can either be a set of objects or a set of arrays (not a mixture of both). If there are two objects with the same name, the last object with that name appears in the final object."
    }
  ],
  "piaRy6": [
    {
      "type": 0,
      "value": "Triggers"
    }
  ],
  "pozypE": [
    {
      "type": 0,
      "value": "Trims leading and trailing whitespace from a string"
    }
  ],
  "pr9GwA": [
    {
      "type": 0,
      "value": "Refresh"
    }
  ],
  "ptkf0D": [
    {
      "type": 0,
      "value": "Security"
    }
  ],
  "q/+Uex": [
    {
      "type": 0,
      "value": "Returns an XML node, nodeset or value as JSON from the provided XPath expression"
    }
  ],
  "q1gfIs": [
    {
      "type": 0,
      "value": "Add a trigger"
    }
  ],
  "q2OCEx": [
    {
      "type": 0,
      "value": "Required. The value to assign to the property."
    }
  ],
  "q2w8Sk": [
    {
      "type": 0,
      "value": "Convert the parameter to a string"
    }
  ],
  "q87X20": [
    {
      "type": 0,
      "value": "Adds an integer number of seconds to a string timestamp passed in"
    }
  ],
  "q9hf8i": [
    {
      "type": 0,
      "value": "(UTC+04:00) Astrakhan, Ulyanovsk"
    }
  ],
  "qGfwxW": [
    {
      "type": 0,
      "value": "Managed identity"
    }
  ],
  "qJpnIL": [
    {
      "type": 0,
      "value": "Checks if the string ends with a value (case-insensitive, invariant culture)"
    }
  ],
  "qPUX59": [
    {
      "type": 0,
      "value": "is successful"
    }
  ],
  "qQoQFv": [
    {
      "type": 0,
      "value": "Invalid connection."
    }
  ],
  "qSejoi": [
    {
      "type": 0,
      "value": "Returns true if the first argument is less than or equal to the second"
    }
  ],
  "qSt0Sb": [
    {
      "type": 0,
      "value": "Required"
    }
  ],
  "qTqSqD": [
    {
      "type": 0,
      "value": "Error code: {errorCode}, Message: {message}."
    }
  ],
  "qUWBUX": [
    {
      "offset": 0,
      "options": {
        "one": {
          "value": [
            {
              "type": 7
            },
            {
              "type": 0,
              "value": " day"
            }
          ]
        },
        "other": {
          "value": [
            {
              "type": 7
            },
            {
              "type": 0,
              "value": " days"
            }
          ]
        }
      },
      "pluralType": "cardinal",
      "type": 6,
      "value": "days"
    }
  ],
  "qc5S69": [
    {
      "type": 0,
      "value": "Returns the number of elements in an array or string"
    }
  ],
  "qnI4Y1": [
    {
      "type": 0,
      "value": "Required. The value that is converted to an integer."
    }
  ],
  "qq/bq0": [
    {
      "type": 0,
      "value": "(UTC+09:00) Yakutsk"
    }
  ],
  "qrxi0L": [
    {
      "type": 0,
      "value": "Asynchronous response allows a Logic App to respond with a 202 (Accepted) to indicate the request has been accepted for processing. A location header will be provided to retrieve the final state."
    }
  ],
  "r1FQhf": [
    {
      "type": 0,
      "value": "(UTC+01:00) Windhoek"
    }
  ],
  "r43nMc": [
    {
      "type": 0,
      "value": "Undo"
    }
  ],
  "r8aZXs": [
    {
      "type": 0,
      "value": "Enables an expression to derive its value from other JSON name and value pairs or the output of the runtime action"
    }
  ],
  "r9SVE4": [
    {
      "type": 0,
      "value": "Int"
    }
  ],
  "rAyuzv": [
    {
      "type": 0,
      "value": "No"
    }
  ],
  "rCl53e": [
    {
      "type": 0,
      "value": "Card Title"
    }
  ],
  "rDDPpJ": [
    {
      "type": 0,
      "value": "Secret"
    }
  ],
  "rDt4Iu": [
    {
      "type": 0,
      "value": "Is connection invalid"
    }
  ],
  "raBiud": [
    {
      "type": 0,
      "value": "Required. Either an array of values to find the maximum value, or the first value of a set."
    }
  ],
  "rcz4w4": [
    {
      "type": 0,
      "value": "Returns a URI encoded representation of a value"
    }
  ],
  "rjyBPU": [
    {
      "type": 0,
      "value": "Expression"
    }
  ],
  "rstpaK": [
    {
      "type": 0,
      "value": "(UTC-06:00) Central Time (US & Canada)"
    }
  ],
  "s5RV9B": [
    {
      "type": 0,
      "value": "Returns the day of year component of a string timestamp"
    }
  ],
  "s7nGyC": [
    {
      "type": 0,
      "value": "Delete"
    }
  ],
  "sDkAVZ": [
    {
      "type": 0,
      "value": "Returns an array of values matching the key name from form-data or form-encoded trigger output"
    }
  ],
  "sFwHQc": [
    {
      "type": 0,
      "value": "Cancel creating a connection"
    }
  ],
  "sW47JR": [
    {
      "type": 0,
      "value": "Degree of Parallelism"
    }
  ],
  "sZ0G/Z": [
    {
      "type": 0,
      "value": "Required. A string containing the unit of time specified in the interval to add."
    }
  ],
  "sbPZ9S": [
    {
      "type": 0,
      "value": "Required. The collection to check if it is empty."
    }
  ],
  "scmyvO": [
    {
      "type": 0,
      "value": "Action Timeout"
    }
  ],
  "sfJTHV": [
    {
      "type": 0,
      "value": "Required. The number to remove from the Minuend."
    }
  ],
  "shF9tZ": [
    {
      "type": 0,
      "value": "Key"
    }
  ],
  "siYGSo": [
    {
      "type": 0,
      "value": "(UTC+02:00) Beirut"
    }
  ],
  "soqP+Z": [
    {
      "type": 0,
      "value": "Returns true if either parameter is true"
    }
  ],
  "srpZD2": [
    {
      "type": 0,
      "value": "Client ID"
    }
  ],
  "ss5JPH": [
    {
      "type": 0,
      "value": "New parameter"
    }
  ],
  "syiNc+": [
    {
      "type": 0,
      "value": "Browse"
    }
  ],
  "t+XCkg": [
    {
      "type": 0,
      "value": "Required. A string that contains the time zone name of the destination time zone. See https://msdn.microsoft.com/en-us/library/gg154758.aspx for details."
    }
  ],
  "tE7Zam": [
    {
      "type": 0,
      "value": "Returns the URL to invoke the trigger or action"
    }
  ],
  "tELkSC": [
    {
      "type": 0,
      "value": "(UTC-06:00) Guadalajara, Mexico City, Monterrey"
    }
  ],
  "tH2pT1": [
    {
      "type": 0,
      "value": "Return to search"
    }
  ],
  "tImHz/": [
    {
      "type": 1,
      "value": "days"
    },
    {
      "type": 0,
      "value": "d "
    },
    {
      "type": 1,
      "value": "hours"
    },
    {
      "type": 0,
      "value": "h"
    }
  ],
  "tLZ9Sh": [
    {
      "type": 0,
      "value": "Required. The index of the part to retrieve."
    }
  ],
  "tMRPnG": [
    {
      "type": 0,
      "value": "This function provides you details for the workflow itself at runtime"
    }
  ],
  "tNoZx2": [
    {
      "type": 0,
      "value": "Type"
    }
  ],
  "tP+5fA": [
    {
      "type": 0,
      "value": "(UTC+06:00) Novosibirsk"
    }
  ],
  "tZj2Xn": [
    {
      "type": 0,
      "value": "Returns true if the first argument is greater than the second"
    }
  ],
  "taPCmY": [
    {
      "type": 0,
      "value": "Required. The number of hours to add. Can be negative to subtract hours."
    }
  ],
  "teZwo6": [
    {
      "type": 0,
      "value": "(UTC+10:00) Hobart"
    }
  ],
  "ti5TEd": [
    {
      "type": 0,
      "value": "Cancel"
    }
  ],
  "tsmuoF": [
    {
      "type": 0,
      "value": "Display Name"
    }
  ],
  "u/KSPz": [
    {
      "type": 0,
      "value": "(UTC-04:00) Santiago"
    }
  ],
  "u6Gdft": [
    {
      "type": 0,
      "value": "(UTC+04:00) Abu Dhabi, Muscat"
    }
  ],
  "u9tr3k": [
    {
      "type": 0,
      "value": "Select an element to start configuring"
    }
  ],
  "uN4zFU": [
    {
      "type": 0,
      "value": "OK"
    }
  ],
  "uR9WuI": [
    {
      "type": 0,
      "value": "Required. The collections to evaluate. An object that appears in any of the collections also appears in the result."
    }
  ],
  "uRurmg": [
    {
      "type": 0,
      "value": "(UTC+10:00) Guam, Port Moresby"
    }
  ],
  "uUlBZ8": [
    {
      "type": 0,
      "value": "Adds an integer number of hours to a string timestamp passed in"
    }
  ],
  "uXJdAh": [
    {
      "type": 0,
      "value": "Search dynamic content"
    }
  ],
  "uZH8Qs": [
    {
      "type": 0,
      "value": "Limit the maximum duration between the retries and asynchronous responses for this action. Note: This does not alter the request timeout of a single request."
    }
  ],
  "uc/PoD": [
    {
      "type": 0,
      "value": "Required. The number of time units the desired time is in the past."
    }
  ],
  "uczA5c": [
    {
      "type": 0,
      "value": "Required. The string that may contain the value."
    }
  ],
  "udNlco": [
    {
      "type": 0,
      "value": "(UTC-11:00) Coordinated Universal Time-11"
    }
  ],
  "ui7GCl": [
    {
      "type": 0,
      "value": "16"
    }
  ],
  "unMaeV": [
    {
      "type": 0,
      "value": "Variables"
    }
  ],
  "urAHv1": [
    {
      "type": 0,
      "value": "4"
    }
  ],
  "ut5Med": [
    {
      "type": 0,
      "value": "Default Value"
    }
  ],
  "uzsleE": [
    {
      "type": 0,
      "value": "Creates an array from the parameters"
    }
  ],
  "v39HKj": [
    {
      "type": 0,
      "value": "Generates a globally unique string (GUID)"
    }
  ],
  "v7ipqH": [
    {
      "type": 0,
      "value": "Each action must have one or more run after configurations"
    }
  ],
  "vD2lQy": [
    {
      "type": 0,
      "value": "(UTC-04:00) Asuncion"
    }
  ],
  "vEBhDX": [
    {
      "type": 0,
      "value": "Returns the last index of a value within a string (case-insensitive, invariant culture)"
    }
  ],
  "vQcQkU": [
    {
      "type": 0,
      "value": "Required. The value the string may end with."
    }
  ],
  "vSlNPe": [
    {
      "type": 0,
      "value": "Delete"
    }
  ],
  "vVJuus": [
    {
      "type": 0,
      "value": "The expression is invalid."
    }
  ],
  "vX9WYS": [
    {
      "type": 0,
      "value": "Audience"
    }
  ],
  "vXwYXe": [
    {
      "type": 0,
      "value": "(UTC+06:00) Astana"
    }
  ],
  "va40BJ": [
    {
      "type": 0,
      "value": "Required. The name of the action whose outputs you want."
    }
  ],
  "vb/okJ": [
    {
      "type": 0,
      "value": "(UTC+02:00) Cairo"
    }
  ],
  "vcBAuU": [
    {
      "type": 0,
      "value": "has timed out"
    }
  ],
  "vdtKjT": [
    {
      "type": 0,
      "value": "To create and use an API connection, you must have a managed identity configured on this logic app."
    }
  ],
  "vlDynP": [
    {
      "type": 0,
      "value": "Discard"
    }
  ],
  "vr70Gn": [
    {
      "type": 0,
      "value": "Create a connection for "
    },
    {
      "type": 1,
      "value": "connectorName"
    },
    {
      "type": 0,
      "value": "."
    }
  ],
  "vrYqUF": [
    {
      "type": 0,
      "value": "Enter custom value"
    }
  ],
  "vwH/XV": [
    {
      "type": 0,
      "value": "Create parameter"
    }
  ],
  "vz2gZC": [
    {
      "type": 0,
      "value": "Workflow Properties"
    }
  ],
  "w5Hhig": [
    {
      "type": 0,
      "value": "Sunday"
    }
  ],
  "w9OL8U": [
    {
      "type": 0,
      "value": "Page fit"
    }
  ],
  "wEaGWn": [
    {
      "type": 0,
      "value": "Subtracts an integer number of a specified unit of time from a string timestamp passed in"
    }
  ],
  "wF7C+h": [
    {
      "type": 0,
      "value": "Cancel"
    }
  ],
  "wFCkpM": [
    {
      "type": 0,
      "value": "Required. Either an array of values to find the minimum value, or the first value of a set."
    }
  ],
  "wGYmui": [
    {
      "type": 0,
      "value": "Including dynamic content"
    }
  ],
  "wHYQyg": [
    {
      "type": 0,
      "value": "Timed Out"
    }
  ],
  "wPlTDB": [
    {
      "type": 0,
      "value": "Full path"
    }
  ],
  "wQcEXt": [
    {
      "type": 0,
      "value": "Required. The string that is searched for parameter 2 and updated with parameter 3, when parameter 2 is found in parameter 1."
    }
  ],
  "wQsEwc": [
    {
      "type": 0,
      "value": "Required. The length of the substring."
    }
  ],
  "wV3Lmd": [
    {
      "type": 0,
      "value": "Click to delete item"
    }
  ],
  "wWVQuK": [
    {
      "type": 0,
      "value": "Returns a specified value based on whether the expression resulted in true or false"
    }
  ],
  "wmDUGV": [
    {
      "type": 0,
      "value": "Converts a string timestamp passed in from a source time zone to UTC"
    }
  ],
  "wmw/ai": [
    {
      "type": 0,
      "value": "Returns a single array or object with all the elements that are in either the array or object passed to this function"
    }
  ],
  "woJQhv": [
    {
      "type": 0,
      "value": "Callback URL:"
    }
  ],
  "wzEneQ": [
    {
      "type": 0,
      "value": "Close"
    }
  ],
  "x+6ccf": [
    {
      "type": 0,
      "value": "Wednesday"
    }
  ],
  "x0or2o": [
    {
      "type": 0,
      "value": "Required. The collection for which to get the length."
    }
  ],
  "xFQXAI": [
    {
      "type": 0,
      "value": "Ctrl + Z"
    }
  ],
  "xJ6vjn": [
    {
      "type": 0,
      "value": "Returns a string representation of a URI encoded string"
    }
  ],
  "xN3GEX": [
    {
      "type": 0,
      "value": "Enter password as plain text or use a secure parameter"
    }
  ],
  "xOAOHM": [
    {
      "type": 0,
      "value": "Editor Input"
    }
  ],
  "xQQ9ko": [
    {
      "type": 0,
      "value": "Threshold"
    }
  ],
  "xV/oyK": [
    {
      "type": 0,
      "value": "Required. The name of the new or existing property."
    }
  ],
  "xYyPR8": [
    {
      "type": 0,
      "value": "Returns the path from a URI. If path is not specified, returns '/'"
    }
  ],
  "xZhieP": [
    {
      "type": 0,
      "value": "(UTC+05:00) Islamabad, Karachi"
    }
  ],
  "xb/DIr": [
    {
      "type": 0,
      "value": "(UTC+12:00) Coordinated Universal Time+12"
    }
  ],
  "xt5TeT": [
    {
      "type": 0,
      "value": "Parameters are shared across workflows in a Logic App."
    }
  ],
  "xwEX2/": [
    {
      "type": 0,
      "value": "Value"
    }
  ],
  "y1e9yw": [
    {
      "type": 0,
      "value": "Sign in"
    }
  ],
  "y3AZQB": [
    {
      "type": 0,
      "value": "Required. The object to compare equality."
    }
  ],
  "y6BcVN": [
    {
      "type": 0,
      "value": "Required. The string to escape URL-unsafe characters from."
    }
  ],
  "yB6PB/": [
    {
      "type": 0,
      "value": "Value contains function expressions which cannot be resolved. Only constant values supported"
    }
  ],
  "yBrsFJ": [
    {
      "type": 0,
      "value": "Required. The value that is converted to an array."
    }
  ],
  "yIZP4R": [
    {
      "type": 0,
      "value": "(UTC-10:00) Hawaii"
    }
  ],
  "yVh9kr": [
    {
      "type": 0,
      "value": "8"
    }
  ],
  "yoCi15": [
    {
      "type": 0,
      "value": "Select an existing connection or create a new one."
    }
  ],
  "yph4eq": [
    {
      "type": 0,
      "value": "(UTC+01:00) Belgrade, Bratislava, Budapest, Ljubljana, Prague"
    }
  ],
  "yqRrQ/": [
    {
      "type": 0,
      "value": "Date and time functions"
    }
  ],
  "yrWKLF": [
    {
      "type": 0,
      "value": "Add Target Schema"
    }
  ],
  "ysoumb": [
    {
      "type": 0,
      "value": "Add field"
    }
  ],
  "yxsn7s": [
    {
      "type": 0,
      "value": "(UTC+00:00) Casablanca"
    }
  ],
  "yyYtZV": [
    {
      "type": 0,
      "value": "Connection gateway"
    }
  ],
  "z3VuE+": [
    {
      "type": 0,
      "value": "Menu"
    }
  ],
  "z4YYlQ": [
    {
      "type": 0,
      "value": "Enter default value for parameter."
    }
  ],
  "z9kH+0": [
    {
      "type": 0,
      "value": "This will also remove all child steps."
    }
  ],
  "zBMVKg": [
    {
      "type": 0,
      "value": "Required. The value that is converted to a decimal number."
    }
  ],
  "zCsGWP": [
    {
      "type": 0,
      "value": "Enter value"
    }
  ],
  "zIDVd9": [
    {
      "type": 0,
      "value": "Required. The string that is converted to a native type value."
    }
  ],
  "zTKAc9": [
    {
      "type": 0,
      "value": "Select Actions"
    }
  ],
  "zUgja+": [
    {
      "type": 0,
      "value": "Clear custom value"
    }
  ],
  "zUs2yb": [
    {
      "type": 0,
      "value": "Target schema node"
    }
  ],
  "zbtUQ/": [
    {
      "type": 0,
      "value": "(UTC+08:30) Pyongyang"
    }
  ],
  "zcZpHT": [
    {
      "type": 0,
      "value": "Converts a string, with optionally a locale and a format to a date"
    }
  ],
  "zggBvC": [
    {
      "type": 0,
      "value": "(UTC+03:00) Nairobi"
    }
  ],
  "ziYCiA": [
    {
      "type": 0,
      "value": "Summary"
    }
  ],
  "zjDJwP": [
    {
      "type": 0,
      "value": "Float"
    }
  ],
  "znGyyU": [
    {
      "type": 0,
      "value": "Adds an integer number of a specified unit of time to a string timestamp passed in"
    }
  ],
  "zxe9hh": [
    {
      "type": 0,
      "value": "Required. The number of minutes to add. Can be negative to subtract minutes."
    }
  ]
}<|MERGE_RESOLUTION|>--- conflicted
+++ resolved
@@ -3667,17 +3667,16 @@
       "value": "controls"
     }
   ],
-<<<<<<< HEAD
+  "bG9rjv": [
+    {
+      "type": 0,
+      "value": "Actions"
+    }
+  ],
   "bIyTi7": [
     {
       "type": 0,
       "value": "Subscription"
-=======
-  "bG9rjv": [
-    {
-      "type": 0,
-      "value": "Actions"
->>>>>>> 25ee49f4
     }
   ],
   "bS5DyV": [
