{
  "+0yxlR": [
    {
      "type": 0,
      "value": "Function display"
    }
  ],
  "+20fdv": [
    {
      "type": 0,
      "value": "Invalid properties {0} for authentication type {1}."
    }
  ],
  "+3efoo": [
    {
      "type": 0,
      "value": "No schema is added"
    }
  ],
  "+DxBpE": [
    {
      "type": 0,
      "value": "Failed loading the schema. Please try again."
    }
  ],
  "+JCU+Y": [
    {
      "type": 0,
      "value": "Select this if you are configuring an on-prem connection"
    }
  ],
  "+W9fkq": [
    {
      "type": 0,
      "value": "(UTC+08:00) Kuala Lumpur, Singapore"
    }
  ],
  "+dlOgj": [
    {
      "type": 0,
      "value": "(UTC-05:00) Haiti"
    }
  ],
  "+g+mch": [
    {
      "type": 0,
      "value": "Returns the body for a part in a multipart output of an action"
    }
  ],
  "+iMTt7": [
    {
      "type": 0,
      "value": "Check to select this connection"
    }
  ],
  "+jnjtp": [
    {
      "type": 0,
      "value": "Select a Manual Workflow resource"
    }
  ],
  "+lpuMl": [
    {
      "type": 0,
      "value": "Required. The value to return if the expression is 'false'."
    }
  ],
  "+xiT4Q": [
    {
      "type": 0,
      "value": "Pagination"
    }
  ],
  "//nQG4": [
    {
      "type": 0,
      "value": "Select an api from apim instance"
    }
  ],
  "/2+p0Z": [
    {
      "type": 0,
      "value": "Insert data from previous step"
    }
  ],
  "/AtN16": [
    {
      "type": 0,
      "value": "(UTC+09:30) Darwin"
    }
  ],
  "/B2CTz": [
    {
      "type": 0,
      "value": "(UTC+08:00) Beijing, Chongqing, Hong Kong, Urumqi"
    }
  ],
  "/I/U8L": [
    {
      "type": 0,
      "value": "Body"
    }
  ],
  "/Igb36": [
    {
      "type": 0,
      "value": "(UTC+10:00) Brisbane"
    }
  ],
  "/NDLmg": [
    {
      "type": 0,
      "value": "Waiting"
    }
  ],
  "/QqADs": [
    {
      "type": 0,
      "value": "Returns the elements in the array starting at index Count"
    }
  ],
  "/ULFwg": [
    {
      "type": 0,
      "value": "Change connection"
    }
  ],
  "/VcZ9g": [
    {
      "type": 0,
      "value": "This connector has multiple versions, built-in and Azure-hosted. Use built-in for the best performance, connection-string authentication, and other features. Use Azure-hosted for other authentication options."
    }
  ],
  "/WW7If": [
    {
      "type": 0,
      "value": "True"
    }
  ],
  "/doURb": [
    {
      "type": 0,
      "value": "Convert the input to an array"
    }
  ],
  "/mjH84": [
    {
      "type": 0,
      "value": "Show raw outputs"
    }
  ],
  "/n13VL": [
    {
      "type": 0,
      "value": "Properties"
    }
  ],
  "/qchXQ": [
    {
      "type": 0,
      "value": "Required. The collection to join items from."
    }
  ],
  "/qu3zt": [
    {
      "type": 0,
      "value": "0"
    }
  ],
  "/rjP4U": [
    {
      "type": 0,
      "value": "(UTC) Coordinated Universal Time"
    }
  ],
  "/sMQhI": [
    {
      "type": 0,
      "value": "(UTC-05:00) Indiana (East)"
    }
  ],
  "/ut0u7": [
    {
      "type": 0,
      "value": "Returns the first Count elements from the array or string passed in"
    }
  ],
  "/vWMKW": [
    {
      "type": 0,
      "value": "Missing required inputs"
    }
  ],
  "/yYyOq": [
    {
      "type": 0,
      "value": "Resource Group"
    }
  ],
  "00xlpa": [
    {
      "type": 0,
      "value": "Shared"
    }
  ],
  "02vyBk": [
    {
      "type": 0,
      "value": "Trigger"
    }
  ],
  "07ZsoY": [
    {
      "type": 0,
      "value": "Returns the start of the hour to a string timestamp passed in"
    }
  ],
  "09B9CU": [
    {
      "type": 0,
      "value": "Returns the URL to invoke the trigger or action. Note: This function can only be used in an httpWebhook and apiConnectionWebhook, not in a manual, recurrence, http, or apiConnection."
    }
  ],
  "09oqLb": [
    {
      "type": 0,
      "value": "(UTC+04:00) Baku"
    }
  ],
  "0CvRZW": [
    {
      "type": 0,
      "value": "Save"
    }
  ],
  "0FzNJV": [
    {
      "type": 0,
      "value": "Required. The base64 encoded string."
    }
  ],
  "0GqNGo": [
    {
      "type": 0,
      "value": "Url decodes the input string"
    }
  ],
  "0IRUjM": [
    {
      "type": 0,
      "value": "Select a target schema node to start mapping"
    }
  ],
  "0JTHTZ": [
    {
      "type": 0,
      "value": "Show run menu"
    }
  ],
  "0KMjv6": [
    {
      "type": 0,
      "value": "Tracking"
    }
  ],
  "0R2D5l": [
    {
      "type": 0,
      "value": "Returns a binary representation of a URI encoded string"
    }
  ],
  "0SSwxD": [
    {
      "type": 0,
      "value": "Close panel"
    }
  ],
  "0Vzp0l": [
    {
      "type": 0,
      "value": "Collapse"
    }
  ],
  "0ZlNtf": [
    {
      "type": 0,
      "value": "Succeeded with retries"
    }
  ],
  "0hxr5j": [
    {
      "type": 0,
      "value": "(UTC-05:00) Chetumal"
    }
  ],
  "0i/6TR": [
    {
      "type": 0,
      "value": "Required. The string to convert to upper casing. If a character in the string does not have an uppercase equivalent, the character is included unchanged in the returned string."
    }
  ],
  "0meqK1": [
    {
      "type": 0,
      "value": "(UTC-05:00) Bogota, Lima, Quito, Rio Branco"
    }
  ],
  "0oebOm": [
    {
      "type": 0,
      "value": "Outputs"
    }
  ],
  "0p+pJq": [
    {
      "type": 0,
      "value": "Returns the remainder after dividing the two numbers (modulo)"
    }
  ],
  "0qV0Qe": [
    {
      "type": 0,
      "value": "Required. The string that may contain the value."
    }
  ],
  "0qcKzG": [
    {
      "type": 1,
      "value": "parameterName"
    },
    {
      "type": 0,
      "value": " is no longer present in the operation schema. It should be removed before the workflow is re-saved."
    }
  ],
  "0uj1Li": [
    {
      "type": 0,
      "value": "Returns a binary representation of an input data URI string"
    }
  ],
  "0upuCv": [
    {
      "type": 0,
      "value": "Hour"
    }
  ],
  "0y5eia": [
    {
      "type": 0,
      "value": "More commands"
    }
  ],
  "1+Z8n9": [
    {
      "type": 0,
      "value": "Required. The data URI to convert to String representation."
    }
  ],
  "109OPL": [
    {
      "type": 0,
      "value": "Returns the port from a URI. If port is not specified, returns the default port for the protocol"
    }
  ],
  "11qu8f": [
    {
      "type": 0,
      "value": "Enter a valid integer."
    }
  ],
  "14lYtE": [
    {
      "type": 0,
      "value": "18"
    }
  ],
  "1A1P5b": [
    {
      "type": 0,
      "value": "Comment"
    }
  ],
  "1D047X": [
    {
      "type": 0,
      "value": "Required. The value to convert to XML."
    }
  ],
  "1Fn5n+": [
    {
      "type": 0,
      "value": "Required. The URI encoded string."
    }
  ],
  "1NBvKu": [
    {
      "type": 0,
      "value": "Convert the parameter argument to a floating-point number"
    }
  ],
  "1Ogj/V": [
    {
      "type": 0,
      "value": "(UTC+02:00) Jerusalem"
    }
  ],
  "1R6Vaa": [
    {
      "offset": 0,
      "options": {
        "=0": {
          "value": [
            {
              "type": 0,
              "value": "no items matched."
            }
          ]
        },
        "one": {
          "value": [
            {
              "type": 7
            },
            {
              "type": 0,
              "value": " item matched."
            }
          ]
        },
        "other": {
          "value": [
            {
              "type": 7
            },
            {
              "type": 0,
              "value": " items matched."
            }
          ]
        }
      },
      "pluralType": "cardinal",
      "type": 6,
      "value": "count"
    }
  ],
  "1REk6u": [
    {
      "type": 0,
      "value": "Enter a valid email."
    }
  ],
  "1TE0e8": [
    {
      "type": 0,
      "value": "Required. The value to search the index of."
    }
  ],
  "1VRGCF": [
    {
      "type": 0,
      "value": "Specify one or more expressions which must be true for the trigger to fire."
    }
  ],
  "1YEc9e": [
    {
      "type": 0,
      "value": "Enter a valid condition."
    }
  ],
  "1ZDLZA": [
    {
      "type": 0,
      "value": "Learn more"
    }
  ],
  "1ZSzl6": [
    {
      "type": 0,
      "value": "Each run after configuration must have at least one status checked"
    }
  ],
  "1ejxkP": [
    {
      "type": 0,
      "value": "Secure Inputs"
    }
  ],
  "1htSs7": [
    {
      "type": 0,
      "value": "Off"
    }
  ],
  "1jhzOM": [
    {
      "type": 0,
      "value": "Required. The object to check if it is less than value being compared to."
    }
  ],
  "1nODUD": [
    {
      "type": 0,
      "value": "Hide functions"
    }
  ],
  "1nvvw1": [
    {
      "type": 0,
      "value": "Enter the value of the Authorization header"
    }
  ],
  "1pjO9s": [
    {
      "type": 0,
      "value": "Hide source schema"
    }
  ],
  "1uGBLP": [
    {
      "type": 0,
      "value": "5"
    }
  ],
  "1zgFh1": [
    {
      "type": 0,
      "value": "Dismiss"
    }
  ],
  "1zmMYu": [
    {
      "type": 0,
      "value": "(UTC-04:00) Caracas"
    }
  ],
  "23fENy": [
    {
      "type": 0,
      "value": "Returns a binary representation of a base 64 encoded string"
    }
  ],
  "23szE+": [
    {
      "type": 0,
      "value": "Required. The value to convert to data URI."
    }
  ],
  "23uZn1": [
    {
      "type": 0,
      "value": "Global search"
    }
  ],
  "2CXCOt": [
    {
      "type": 0,
      "value": "Select a file to upload"
    }
  ],
  "2Cdt4p": [
    {
      "type": 0,
      "value": "Enable split-on to start an instance of the workflow per item in the selected array. Each instance can also have a distinct tracking id."
    }
  ],
  "2JA3gY": [
    {
      "type": 0,
      "value": "Expand tree node"
    }
  ],
  "2K2fAj": [
    {
      "type": 0,
      "value": "End time"
    }
  ],
  "2NXYYu": [
    {
      "type": 0,
      "value": "Search"
    }
  ],
  "2NYPLt": [
    {
      "type": 0,
      "value": "(UTC-03:30) Newfoundland"
    }
  ],
  "2Noh96": [
    {
      "type": 0,
      "value": "17"
    }
  ],
  "2TMGk7": [
    {
      "type": 0,
      "value": "Managed identity"
    }
  ],
  "2ZfzaY": [
    {
      "type": 0,
      "value": "Select existing"
    }
  ],
  "2b1yD3": [
    {
      "type": 0,
      "value": "(UTC+12:00) Auckland, Wellington"
    }
  ],
  "2cVEMV": [
    {
      "type": 0,
      "value": "Returns a single value matching the key name from form-data or form-encoded action output"
    }
  ],
  "2gzGrJ": [
    {
      "type": 0,
      "value": "Required. The name of the action with a form-data or form-encoded response."
    }
  ],
  "2kWLLc": [
    {
      "type": 0,
      "value": "Start Time"
    }
  ],
  "2ri1Kf": [
    {
      "type": 0,
      "value": "(UTC+02:00) Damascus"
    }
  ],
  "2tTQ0A": [
    {
      "type": 0,
      "value": "On"
    }
  ],
<<<<<<< HEAD
  "2vnYre": [
    {
      "type": 0,
      "value": "Add Action"
    }
  ],
  "2wJZkB": [
    {
      "type": 0,
      "value": "Empty add dynamic content button"
    }
  ],
=======
>>>>>>> d7e20e98
  "2xhbE1": [
    {
      "type": 0,
      "value": "(UTC+11:00) Magadan"
    }
  ],
  "33+WHG": [
    {
      "type": 0,
      "value": "Identifier"
    }
  ],
  "36RiST": [
    {
      "type": 0,
      "value": "System-assigned managed identity"
    }
  ],
  "3BZnxY": [
    {
      "type": 0,
      "value": "Add dynamic content"
    }
  ],
  "3ERi+E": [
    {
      "type": 0,
      "value": "Terms of Service"
    }
  ],
  "3FoqCK": [
    {
      "type": 0,
      "value": "(UTC+04:00) Tbilisi"
    }
  ],
  "3GINhd": [
    {
      "type": 0,
      "value": "Triggers"
    }
  ],
  "3KPLpx": [
    {
      "type": 0,
      "value": "Remove all mappings within source element `"
    },
    {
      "type": 1,
      "value": "nodeName"
    },
    {
      "type": 0,
      "value": "` first."
    }
  ],
  "3NhwIJ": [
    {
      "type": 0,
      "value": "Required. The separator."
    }
  ],
  "3O0i4j": [
    {
      "type": 0,
      "value": "There is no content available"
    }
  ],
  "3PgHCT": [
    {
      "type": 0,
      "value": "(UTC+02:00) Chisinau"
    }
  ],
  "3QXY3z": [
    {
      "type": 0,
      "value": "Replacing an existing schema with an incompatible schema might create errors in your map."
    }
  ],
  "3TD2V5": [
    {
      "type": 0,
      "value": "(UTC+06:00) Dhaka"
    }
  ],
  "3Y8a6G": [
    {
      "type": 0,
      "value": "Required parameters "
    },
    {
      "type": 1,
      "value": "parameters"
    },
    {
      "type": 0,
      "value": " not set or invalid"
    }
  ],
  "3afjx+": [
    {
      "type": 0,
      "value": "(UTC+09:00) Chita"
    }
  ],
  "3cZZKj": [
    {
      "type": 0,
      "value": "Divider"
    }
  ],
  "3eeli7": [
    {
      "type": 0,
      "value": "Select a source schema"
    }
  ],
  "3ewBbk": [
    {
      "type": 0,
      "value": "The entered identity is not associated with this Logic App."
    }
  ],
  "3jlz+B": [
    {
      "type": 0,
      "value": "(UTC+03:30) Tehran"
    }
  ],
  "3jwMBm": [
    {
      "type": 0,
      "value": "Invalid json format. Missing beginning "
    },
    {
      "type": 1,
      "value": "openingBracket"
    },
    {
      "type": 0,
      "value": " or ending "
    },
    {
      "type": 1,
      "value": "closingBracket"
    },
    {
      "type": 0,
      "value": "."
    }
  ],
  "3kI7xF": [
    {
      "type": 0,
      "value": "Faulted"
    }
  ],
  "3qG1VT": [
    {
      "type": 0,
      "value": "Tracked Properties"
    }
  ],
  "3rzrWf": [
    {
      "type": 0,
      "value": "Required. The object to remove the property from."
    }
  ],
  "3sJlV+": [
    {
      "type": 0,
      "value": "Close code view"
    }
  ],
  "3vCCY7": [
    {
      "type": 0,
      "value": "Required. The number of a specified time unit to subtract."
    }
  ],
  "3vqfeV": [
    {
      "type": 0,
      "value": "3"
    }
  ],
  "4/kJ8D": [
    {
      "type": 0,
      "value": "(UTC+04:00) Yerevan"
    }
  ],
  "45ubha": [
    {
      "type": 0,
      "value": "Authentication"
    }
  ],
  "47kOXr": [
    {
      "type": 0,
      "value": "Required. The lowest integer that can be returned."
    }
  ],
  "4BH9uU": [
    {
      "type": 0,
      "value": "Errors"
    }
  ],
  "4BrA0z": [
    {
      "type": 0,
      "value": "Required. The number of days to add. Can be negative to subtract days."
    }
  ],
  "4Ekn9t": [
    {
      "type": 0,
      "value": "Undo"
    }
  ],
  "4IS4yp": [
    {
      "type": 0,
      "value": "Retry Policy"
    }
  ],
  "4Q7WzU": [
    {
      "type": 0,
      "value": "Add a new connection"
    }
  ],
  "4XdZNj": [
    {
      "type": 0,
      "value": "(UTC+01:00) West Central Africa"
    }
  ],
  "4YKQAF": [
    {
      "type": 0,
      "value": "Required. The unit of time specified in the interval."
    }
  ],
  "4aaixN": [
    {
      "type": 0,
      "value": "Tour"
    }
  ],
  "4c0uPQ": [
    {
      "type": 0,
      "value": "Required. The name of the parameter whose values you want."
    }
  ],
  "4cVuMw": [
    {
      "type": 0,
      "value": "Comments can only be added while editing the inputs of a step."
    }
  ],
  "4j2MEv": [
    {
      "type": 0,
      "value": "Toggle Minimap"
    }
  ],
  "4pm5yw": [
    {
      "type": 0,
      "value": "Button to add dynamic content if TokenPicker is hidden"
    }
  ],
  "4sYR0J": [
    {
      "type": 1,
      "value": "parameterName"
    },
    {
      "type": 0,
      "value": " is required."
    }
  ],
  "4vcnOA": [
    {
      "type": 0,
      "value": "Returns the minimum value in the input array of numbers"
    }
  ],
  "4vmGh0": [
    {
      "type": 0,
      "value": "Service request ID"
    }
  ],
  "4wjJs0": [
    {
      "type": 0,
      "value": "14"
    }
  ],
  "5+MuPz": [
    {
      "type": 0,
      "value": "Enter a valid double."
    }
  ],
  "5J7j9k": [
    {
      "type": 0,
      "value": "Required. The XPath expression to evaluate."
    }
  ],
  "5SAQOb": [
    {
      "type": 0,
      "value": "Authority"
    }
  ],
  "5aa76N": [
    {
      "type": 0,
      "value": "Returns the first element in the array or string passed in"
    }
  ],
  "5b0sKi": [
    {
      "type": 0,
      "value": "Returns true if an object, array, or string is empty"
    }
  ],
  "5cPiWA": [
    {
      "type": 0,
      "value": "Required. The name of the loop whose item you want."
    }
  ],
  "5dCAjy": [
    {
      "type": 0,
      "value": "Day"
    }
  ],
  "5hWg4V": [
    {
      "type": 0,
      "value": "Select element"
    }
  ],
  "5qzZMo": [
    {
      "type": 0,
      "value": "Loading..."
    }
  ],
  "5rkegy": [
    {
      "type": 0,
      "value": "Delete Parameter"
    }
  ],
  "6+RwRp": [
    {
      "type": 0,
      "value": "Hybrid Connector"
    }
  ],
  "62Ypnr": [
    {
      "type": 0,
      "value": "Error loading operation data"
    }
  ],
  "63/zYN": [
    {
      "type": 0,
      "value": "Required. The object to check if it is greater than value being compared to."
    }
  ],
  "65FlWi": [
    {
      "type": 0,
      "value": "(UTC+08:45) Eucla"
    }
  ],
  "6OSgRP": [
    {
      "type": 0,
      "value": "Test map"
    }
  ],
  "6PdOcy": [
    {
      "type": 0,
      "value": "Cancel"
    }
  ],
  "6XR3FS": [
    {
      "type": 0,
      "value": "(UTC+09:30) Adelaide"
    }
  ],
  "6gZ4I3": [
    {
      "type": 0,
      "value": "Function '"
    },
    {
      "type": 1,
      "value": "functionName"
    },
    {
      "type": 0,
      "value": "' has too many inputs assigned to it"
    }
  ],
  "6jiO7t": [
    {
      "type": 0,
      "value": "Show run"
    }
  ],
  "6jsWn/": [
    {
      "type": 0,
      "value": "Required. The collection to search within."
    }
  ],
  "6kSpHL": [
    {
      "type": 0,
      "value": "Required. The name of the action with a multipart response."
    }
  ],
  "6lLsi+": [
    {
      "type": 0,
      "value": "This step will be removed from the Logic App."
    }
  ],
  "6oqk+A": [
    {
      "type": 0,
      "value": "Previous"
    }
  ],
  "6pd1bE": [
    {
      "type": 0,
      "value": "(UTC-07:00) Arizona"
    }
  ],
  "6qkBwz": [
    {
      "type": 0,
      "value": "Required. The number to multiply Multiplicand 2 with."
    }
  ],
  "6ueRYm": [
    {
      "type": 0,
      "value": "Start time"
    }
  ],
  "73iM9+": [
    {
      "type": 0,
      "value": "Update source schema"
    }
  ],
  "7Fyq1F": [
    {
      "type": 0,
      "value": "No inputs"
    }
  ],
  "7GSk99": [
    {
      "type": 0,
      "value": "OK"
    }
  ],
  "7KxCGX": [
    {
      "type": 0,
      "value": "(UTC+10:30) Lord Howe Island"
    }
  ],
  "7LmpNN": [
    {
      "type": 0,
      "value": "Parameter \""
    },
    {
      "type": 1,
      "value": "parameterName"
    },
    {
      "type": 0,
      "value": "\" cannot be found for this operation"
    }
  ],
  "7QymrD": [
    {
      "type": 0,
      "value": "Required. The string from which the substring is taken."
    }
  ],
  "7WVgiU": [
    {
      "type": 0,
      "value": "Configure"
    }
  ],
  "7ZR1xr": [
    {
      "type": 0,
      "value": "Add an action"
    }
  ],
  "7aJqIH": [
    {
      "type": 0,
      "value": "Optional. The locale to be used when formatting (defaults to 'en-us')."
    }
  ],
  "7k9jXx": [
    {
      "type": 0,
      "value": "Status code"
    }
  ],
  "7lnElz": [
    {
      "type": 0,
      "value": "Returns the number of ticks (100 nanoseconds interval) since 1 January 0001 00:00:00 UT of a string timestamp"
    }
  ],
  "7lvqST": [
    {
      "type": 0,
      "value": "Invalid"
    }
  ],
  "7yEdSt": [
    {
      "type": 0,
      "value": "Show more"
    }
  ],
  "7yFLpB": [
    {
      "type": 0,
      "value": "Copy URL"
    }
  ],
  "7zzPsK": [
    {
      "type": 0,
      "value": "Required. The string that may contain the value."
    }
  ],
  "8+0teU": [
    {
      "type": 0,
      "value": "Parameter name already exists."
    }
  ],
  "83G5rr": [
    {
      "type": 0,
      "value": "Specify the interval."
    }
  ],
  "84D91Y": [
    {
      "type": 0,
      "value": "Pfx"
    }
  ],
  "89FJnl": [
    {
      "type": 0,
      "value": "Invalid property {0} for authentication type {1}."
    }
  ],
  "8BoVtZ": [
    {
      "type": 0,
      "value": "Error executing the api - "
    },
    {
      "type": 1,
      "value": "url"
    }
  ],
  "8CWFEh": [
    {
      "type": 0,
      "value": "Required. The value to return if the expression is 'true'."
    }
  ],
  "8DFwxH": [
    {
      "type": 0,
      "value": "Returns a formatted number string"
    }
  ],
  "8FjOSh": [
    {
      "type": 0,
      "value": "Required. The object to check if it is greater or equal to the comparing object."
    }
  ],
  "8JEHiY": [
    {
      "type": 0,
      "value": "Saturday"
    }
  ],
  "8L+oIz": [
    {
      "type": 0,
      "value": "Cannot render designer due to multiple triggers in definition."
    }
  ],
  "8ND+Yc": [
    {
      "type": 0,
      "value": "Please enable managed identity for the logic app."
    }
  ],
  "8SxNQC": [
    {
      "type": 0,
      "value": "Overview"
    }
  ],
  "8U0KPg": [
    {
      "type": 0,
      "value": "Required. The string to be URI encoded."
    }
  ],
  "8UfIAk": [
    {
      "type": 0,
      "value": "Enter secret as plain text or use a secure parameter"
    }
  ],
  "8Y5xpK": [
    {
      "type": 0,
      "value": "Thursday"
    }
  ],
  "8baaNC": [
    {
      "type": 0,
      "value": "Unsupported Token Type: "
    },
    {
      "type": 1,
      "value": "expressions"
    }
  ],
  "8j+a0n": [
    {
      "type": 0,
      "value": "With the asynchronous pattern, if the remote server indicates that the request is accepted for processing with a 202 (Accepted) response, the Logic Apps engine will keep polling the URL specified in the response's location header until reaching a terminal state."
    }
  ],
  "8pPivj": [
    {
      "type": 0,
      "value": "(UTC+11:00) Norfolk Island"
    }
  ],
  "8ubEPi": [
    {
      "type": 0,
      "value": "Request Options"
    }
  ],
  "8wlfdo": [
    {
      "type": 0,
      "value": "Suppress workflow headers on response"
    }
  ],
  "8wr0zO": [
    {
      "type": 0,
      "value": "Adds an integer number of days to a string timestamp passed in"
    }
  ],
  "9/UeTh": [
    {
      "type": 0,
      "value": "Returns a single array or object that has common elements between arrays or objects passed in"
    }
  ],
  "9/vdrb": [
    {
      "type": 0,
      "value": "(UTC+07:00) Hovd"
    }
  ],
  "90HY0L": [
    {
      "type": 0,
      "value": "Insert a new step between "
    },
    {
      "type": 1,
      "value": "parent"
    },
    {
      "type": 0,
      "value": " and "
    },
    {
      "type": 1,
      "value": "child"
    }
  ],
  "90Q7Pw": [
    {
      "type": 0,
      "value": "Value"
    }
  ],
  "92OUl9": [
    {
      "type": 0,
      "value": "Array Element "
    },
    {
      "type": 1,
      "value": "index"
    },
    {
      "type": 0,
      "value": " is missing required property "
    },
    {
      "type": 1,
      "value": "property"
    }
  ],
  "93svjx": [
    {
      "type": 0,
      "value": "User identity is not supported when Logic App has system assigned managed identity enabled."
    }
  ],
  "949s+r": [
    {
      "type": 0,
      "value": "(UTC+08:00) Ulaanbaatar"
    }
  ],
  "99vsJy": [
    {
      "type": 0,
      "value": "Connector"
    }
  ],
  "9EmN2M": [
    {
      "type": 0,
      "value": "Cancel"
    }
  ],
  "9IDWMU": [
    {
      "type": 0,
      "value": "Close"
    }
  ],
  "9JuvQ4": [
    {
      "type": 0,
      "value": "Returns a data URI of a value"
    }
  ],
  "9Jv3+1": [
    {
      "type": 0,
      "value": "Returns an object with an additional property value pair"
    }
  ],
  "9SuA/E": [
    {
      "type": 0,
      "value": "12"
    }
  ],
  "9atGYe": [
    {
      "type": 0,
      "value": "Add"
    }
  ],
  "9djnqI": [
    {
      "type": 0,
      "value": "Returns the result from adding the two numbers"
    }
  ],
  "9pdXmX": [
    {
      "type": 0,
      "value": "(UTC+01:00) Amsterdam, Berlin, Bern, Rome, Stockholm, Vienna"
    }
  ],
  "9pl7QP": [
    {
      "type": 0,
      "value": "(UTC-04:00) Atlantic Time (Canada)"
    }
  ],
  "9u/Ae3": [
    {
      "type": 0,
      "value": "Returns true if both parameters are true"
    }
  ],
  "9x8hg8": [
    {
      "type": 0,
      "value": "Edit in basic mode"
    }
  ],
  "A5Ferh": [
    {
      "type": 0,
      "value": "Source element removed from view."
    }
  ],
  "ADM1Z8": [
    {
      "type": 0,
      "value": "Authentication Type"
    }
  ],
  "AGCm1p": [
    {
      "type": 0,
      "value": "Name"
    }
  ],
  "AHB418": [
    {
      "type": 0,
      "value": "Filter Actions"
    }
  ],
  "AIL7WX": [
    {
      "type": 0,
      "value": "(UTC+02:00) Gaza, Hebron"
    }
  ],
  "ALImBL": [
    {
      "type": 0,
      "value": "(UTC+00:00) Monrovia, Reykjavik"
    }
  ],
  "ANbEeQ": [
    {
      "type": 0,
      "value": "Required. The name of the action whose values you want."
    }
  ],
  "AO6T9u": [
    {
      "type": 0,
      "value": "Done"
    }
  ],
  "AX7dq3": [
    {
      "type": 0,
      "value": "Input node type does not match the schema node's type"
    }
  ],
  "AYaqW/": [
    {
      "type": 0,
      "value": "(UTC+06:30) Yangon (Rangoon)"
    }
  ],
  "AgrMqq": [
    {
      "type": 0,
      "value": "Type of {0} is {1}."
    }
  ],
  "AheXMN": [
    {
      "type": 0,
      "value": "Select frequency."
    }
  ],
  "Amz9+m": [
    {
      "type": 0,
      "value": "Enter audience"
    }
  ],
  "AnX5yC": [
    {
      "type": 0,
      "value": "Username"
    }
  ],
  "ArTh0/": [
    {
      "type": 0,
      "value": "Required. The string to encode into base64 representation."
    }
  ],
  "AsqIUa": [
    {
      "type": 0,
      "value": "Maximum Interval"
    }
  ],
  "Az0QvG": [
    {
      "type": 0,
      "value": "Automatic"
    }
  ],
  "B/JzwK": [
    {
      "offset": 0,
      "options": {
        "=0": {
          "value": [
            {
              "type": 0,
              "value": "0 Actions"
            }
          ]
        },
        "one": {
          "value": [
            {
              "type": 7
            },
            {
              "type": 0,
              "value": " Action"
            }
          ]
        },
        "other": {
          "value": [
            {
              "type": 7
            },
            {
              "type": 0,
              "value": " Actions"
            }
          ]
        }
      },
      "pluralType": "cardinal",
      "type": 6,
      "value": "actionCount"
    }
  ],
  "B2s0iG": [
    {
      "type": 0,
      "value": "Required. The index of the part to retrieve."
    }
  ],
  "B59BCg": [
    {
      "type": 0,
      "value": "No dynamic content available"
    }
  ],
  "B999mz": [
    {
      "type": 0,
      "value": "Line deleted."
    }
  ],
  "BAgRzO": [
    {
      "type": 0,
      "value": "(UTC-08:00) Coordinated Universal Time-08"
    }
  ],
  "BBD8Em": [
    {
      "type": 0,
      "value": "Key"
    }
  ],
  "BCAnZP": [
    {
      "type": 0,
      "value": "Either a single format specifier character or a custom format pattern that indicates how to format the value of this timestamp. If format is not provided, the ISO 8601 format ('o') is used."
    }
  ],
  "BEZWxB": [
    {
      "type": 0,
      "value": "Clear custom value"
    }
  ],
  "BHe7qY": [
    {
      "type": 0,
      "value": "Required. The URI encoded string."
    }
  ],
  "BJNUxN": [
    {
      "type": 0,
      "value": "Path Parameters"
    }
  ],
  "BKL0ZG": [
    {
      "type": 0,
      "value": "Start time"
    }
  ],
  "BQCPY7": [
    {
      "type": 0,
      "value": "Required. The string to decode the URL-unsafe characters from."
    }
  ],
  "BQSRV0": [
    {
      "type": 0,
      "value": "Enter password as plain text or use a secure parameter"
    }
  ],
  "BSHFiw": [
    {
      "type": 0,
      "value": "(UTC+08:00) Perth"
    }
  ],
  "BSgavq": [
    {
      "type": 0,
      "value": "Example: Monday, Friday"
    }
  ],
  "BUutcC": [
    {
      "type": 0,
      "value": "Expant list of sibling elements"
    }
  ],
  "BVOUxP": [
    {
      "type": 0,
      "value": "(UTC-05:00) Havana"
    }
  ],
  "Bn8iTS": [
    {
      "type": 0,
      "value": "State type:"
    }
  ],
  "BoMvF2": [
    {
      "type": 0,
      "value": "Collapse"
    }
  ],
  "BuYrD3": [
    {
      "type": 0,
      "value": "A single format specifier that indicates how to format the value of this Guid."
    }
  ],
  "BxITRH": [
    {
      "type": 0,
      "value": "Required. The object to check if it is greater than comparing object."
    }
  ],
  "C4NQ1J": [
    {
      "type": 0,
      "value": "Retrieve items to meet the specified threshold by following the continuation token. Due to connector's page size, the number returned may exceed the threshold."
    }
  ],
  "CG772M": [
    {
      "type": 0,
      "value": "Connection required"
    }
  ],
  "Ciol6I": [
    {
      "type": 0,
      "value": "Output"
    }
  ],
  "ClZW2r": [
    {
      "type": 0,
      "value": "Value"
    }
  ],
  "CsPY74": [
    {
      "type": 0,
      "value": "Credential Type"
    }
  ],
  "Cy9qeQ": [
    {
      "type": 0,
      "value": "(UTC+02:00) Helsinki, Kyiv, Riga, Sofia, Tallinn, Vilnius"
    }
  ],
  "D+Ptnq": [
    {
      "type": 0,
      "value": "Returns the path and query from a URI"
    }
  ],
  "D/xTXV": [
    {
      "type": 0,
      "value": "Show source schema"
    }
  ],
  "D1lgsT": [
    {
      "type": 0,
      "value": "Required. The string from which to remove leading and trailing whitespace."
    }
  ],
  "D5FIKL": [
    {
      "type": 0,
      "value": "Paste from sample"
    }
  ],
  "DDIIAQ": [
    {
      "type": 0,
      "value": "Node"
    }
  ],
  "DGMwU4": [
    {
      "type": 0,
      "value": "Use sample payload to generate schema"
    }
  ],
  "DWsh56": [
    {
      "type": 0,
      "value": "Enter client ID"
    }
  ],
  "DZZ3fj": [
    {
      "type": 0,
      "value": "Duration"
    }
  ],
  "DZc8wP": [
    {
      "type": 0,
      "value": "Custom value does not match the schema node's type"
    }
  ],
  "DfS13/": [
    {
      "type": 0,
      "value": "(UTC-10:00) Aleutian Islands"
    }
  ],
  "Dhu3IS": [
    {
      "type": 0,
      "value": "Show mini-map"
    }
  ],
  "DsPDVB": [
    {
      "type": 0,
      "value": "Trigger condition cannot be empty"
    }
  ],
  "DuXV2M": [
    {
      "type": 0,
      "value": "(UTC-01:00) Azores"
    }
  ],
  "DyYcJZ": [
    {
      "type": 0,
      "value": "Run After"
    }
  ],
  "DysO/Q": [
    {
      "type": 0,
      "value": "Ctrl + Y"
    }
  ],
  "E+HsWF": [
    {
      "type": 0,
      "value": "Signing in..."
    }
  ],
  "E+iim4": [
    {
      "type": 0,
      "value": "Select timezone."
    }
  ],
  "E3+TAA": [
    {
      "type": 0,
      "value": "Schema node '"
    },
    {
      "type": 1,
      "value": "nodeName"
    },
    {
      "type": 0,
      "value": "' has an input with a mismatched type"
    }
  ],
  "E9OS+9": [
    {
      "type": 0,
      "value": "(UTC-09:00) Coordinated Universal Time-09"
    }
  ],
  "ECZC6Y": [
    {
      "type": 0,
      "value": "Converts the parameter to a decimal number"
    }
  ],
  "ERAWZA": [
    {
      "type": 0,
      "value": "Response"
    }
  ],
  "ERVorY": [
    {
      "type": 0,
      "value": "Make Group"
    }
  ],
  "ESZXfC": [
    {
      "type": 0,
      "value": "At these minutes"
    }
  ],
  "EUQDM6": [
    {
      "type": 0,
      "value": "Add an action"
    }
  ],
  "EV9iRu": [
    {
      "type": 0,
      "value": "Failed to save."
    }
  ],
  "EYqGxA": [
    {
      "type": 0,
      "value": "(UTC+02:00) Athens, Bucharest"
    }
  ],
  "EZz5q7": [
    {
      "type": 0,
      "value": "Required. The index of where to start extracting the substring."
    }
  ],
  "EdzoIs": [
    {
      "type": 0,
      "value": "1"
    }
  ],
  "EiRMD4": [
    {
      "type": 0,
      "value": "Sign in to create a connection to "
    },
    {
      "type": 1,
      "value": "connectorDisplayName"
    },
    {
      "type": 0,
      "value": "."
    }
  ],
  "EjXdAm": [
    {
      "type": 0,
      "value": "Password"
    }
  ],
  "Eqgm4v": [
    {
      "type": 0,
      "value": "(UTC-05:00) Eastern Time (US & Canada)"
    }
  ],
  "ExaACE": [
    {
      "type": 0,
      "value": "Connection display name"
    }
  ],
  "F3IDl8": [
    {
      "type": 0,
      "value": "Required. The number of a specified time unit to add."
    }
  ],
  "F489Vg": [
    {
      "type": 0,
      "value": "(UTC+08:00) Irkutsk"
    }
  ],
  "F9dR1Q": [
    {
      "type": 0,
      "value": "Add"
    }
  ],
  "FDF4Qb": [
    {
      "type": 0,
      "value": "Returns a parameter value that is defined in the definition"
    }
  ],
  "FDWfqM": [
    {
      "type": 0,
      "value": "Secure Outputs"
    }
  ],
  "FGS2fS": [
    {
      "type": 0,
      "value": "has failed"
    }
  ],
  "FHsP9y": [
    {
      "type": 0,
      "value": "(UTC+05:45) Kathmandu"
    }
  ],
  "FIT7i0": [
    {
      "type": 0,
      "value": "20"
    }
  ],
  "FN5zHQ": [
    {
      "type": 0,
      "value": "Returns a section of a string defined by the start index and the end index"
    }
  ],
  "FNbA9+": [
    {
      "type": 0,
      "value": "Expand"
    }
  ],
  "FS+/Tb": [
    {
      "type": 0,
      "value": "Returns the body for a part in a multipart output of the trigger"
    }
  ],
  "FS06y3": [
    {
      "type": 0,
      "value": "Must provide name of parameter."
    }
  ],
  "FUhNu4": [
    {
      "type": 0,
      "value": "Split On"
    }
  ],
  "FUuFlC": [
    {
      "type": 0,
      "value": "Default"
    }
  ],
  "FVavKy": [
    {
      "type": 0,
      "value": "Returns the start of the day to a string timestamp passed in"
    }
  ],
  "FXC0Zi": [
    {
      "type": 0,
      "value": "(UTC+03:00) Baghdad"
    }
  ],
  "FXLR5M": [
    {
      "offset": 0,
      "options": {
        "one": {
          "value": [
            {
              "type": 7
            },
            {
              "type": 0,
              "value": " hour"
            }
          ]
        },
        "other": {
          "value": [
            {
              "type": 7
            },
            {
              "type": 0,
              "value": " hours"
            }
          ]
        }
      },
      "pluralType": "cardinal",
      "type": 6,
      "value": "hours"
    }
  ],
  "Fgq3Db": [
    {
      "type": 0,
      "value": "Required. The collection to take the last object from."
    }
  ],
  "Fh2HDb": [
    {
      "type": 0,
      "value": "Returns the first index of a value within a string (case-insensitive, invariant culture)"
    }
  ],
  "FiyQjU": [
    {
      "type": 0,
      "value": "2"
    }
  ],
  "FslNgF": [
    {
      "type": 0,
      "value": "Status"
    }
  ],
  "G/CC5/": [
    {
      "type": 0,
      "value": "Invalid split on format in {splitOn}."
    }
  ],
  "G0XYrd": [
    {
      "type": 0,
      "value": "Required. The string that may contain the value."
    }
  ],
  "GAY7b8": [
    {
      "type": 0,
      "value": "Returns the query from a URI"
    }
  ],
  "GCjJnP": [
    {
      "type": 0,
      "value": "Enter a valid Json."
    }
  ],
  "GD3m4X": [
    {
      "type": 0,
      "value": "Expanded"
    }
  ],
  "GDUGlm": [
    {
      "type": 0,
      "value": "Enter authority"
    }
  ],
  "GIUSQs": [
    {
      "type": 0,
      "value": "Filter by data type"
    }
  ],
  "GLd3MU": [
    {
      "type": 0,
      "value": "Required. The object to find inside the Within collection."
    }
  ],
  "GXXLuT": [
    {
      "type": 0,
      "value": "Enter a valid boolean."
    }
  ],
  "GYvF54": [
    {
      "type": 0,
      "value": "Referencing functions"
    }
  ],
  "GcG0qf": [
    {
      "type": 0,
      "value": "Returns true if the parameters are false"
    }
  ],
  "GdGm4T": [
    {
      "type": 0,
      "value": "More commands"
    }
  ],
  "Gi72X5": [
    {
      "type": 0,
      "value": "See Less"
    }
  ],
  "Gi7czD": [
    {
      "type": 0,
      "value": "Source schema element"
    }
  ],
  "Gl5khw": [
    {
      "type": 0,
      "value": "At these hours"
    }
  ],
  "Gmya+V": [
    {
      "type": 0,
      "value": "Not available"
    }
  ],
  "GreYWQ": [
    {
      "type": 0,
      "value": "Enter parameter name."
    }
  ],
  "GtDOFg": [
    {
      "type": 0,
      "value": "Cancel the selection"
    }
  ],
  "GyUe4C": [
    {
      "type": 0,
      "value": "Modify options regarding functions"
    }
  ],
  "GzQQqH": [
    {
      "type": 0,
      "value": "Array"
    }
  ],
  "H17jEE": [
    {
      "type": 0,
      "value": "URI parsing functions"
    }
  ],
  "H1wnHr": [
    {
      "type": 0,
      "value": "Required. The string to slice."
    }
  ],
  "H2WdiZ": [
    {
      "type": 0,
      "value": "Enter the valid minute values (from 0 to 59) separated by comma, e.g., 15,30"
    }
  ],
  "H5VikC": [
    {
      "type": 0,
      "value": "Invalid connection, mapping must not form a closed loop."
    }
  ],
  "H8bEUn": [
    {
      "type": 0,
      "value": "Required. The number that Subtrahend is removed from."
    }
  ],
  "HDqP2g": [
    {
      "type": 0,
      "value": "Required. The key name of the form data value to return."
    }
  ],
  "HH970i": [
    {
      "type": 0,
      "value": "Month"
    }
  ],
  "HJIZrG": [
    {
      "type": 0,
      "value": "More diagnostic information: x-ms-client-request-id is {clientRequestId}."
    }
  ],
  "HQ8/tk": [
    {
      "type": 0,
      "value": "Button to add dynamic content if TokenPicker is shown"
    }
  ],
  "HXLutF": [
    {
      "type": 0,
      "value": "Key"
    }
  ],
  "Hbqlzk": [
    {
      "type": 0,
      "value": "Insert Expression"
    }
  ],
  "HfrUId": [
    {
      "type": 0,
      "value": "Please select a card to see the content"
    }
  ],
  "HmcHoE": [
    {
      "type": 0,
      "value": "Error fetching manifest"
    }
  ],
  "HoQiVa": [
    {
      "type": 0,
      "value": "Enter a valid datetime."
    }
  ],
  "Hs5+Mk": [
    {
      "type": 0,
      "value": "Enter a valid value for "
    },
    {
      "type": 1,
      "value": "parameterName"
    },
    {
      "type": 0,
      "value": "."
    }
  ],
  "HsO1Rd": [
    {
      "type": 1,
      "value": "addIcon"
    },
    {
      "type": 0,
      "value": " Install Gateway"
    }
  ],
  "Hyp0Ao": [
    {
      "type": 0,
      "value": "Remove parameter \""
    },
    {
      "type": 1,
      "value": "parameterName"
    },
    {
      "type": 0,
      "value": "\" and its value"
    }
  ],
  "HzS2gJ": [
    {
      "type": 0,
      "value": "Dynamic content not supported as properties in authentication."
    }
  ],
  "I7/+er": [
    {
      "type": 0,
      "value": "Global view"
    }
  ],
  "IA+Ogm": [
    {
      "type": 0,
      "value": "22"
    }
  ],
  "IPbBB2": [
    {
      "type": 0,
      "value": "(UTC+12:00) Fiji"
    }
  ],
  "IQyOth": [
    {
      "type": 0,
      "value": "If available, dynamic content is automatically generated from the connectors and actions you choose for your flow."
    }
  ],
  "IUE/lQ": [
    {
      "type": 0,
      "value": "(UTC-01:00) Cabo Verde Is."
    }
  ],
  "IW2MjQ": [
    {
      "type": 0,
      "value": "Converts a string timestamp passed in from a UTC to a target time zone"
    }
  ],
  "IXy91L": [
    {
      "type": 0,
      "value": "Add a target schema"
    }
  ],
  "IjZFjQ": [
    {
      "type": 0,
      "value": "(UTC+07:00) Barnaul, Gorno-Altaysk"
    }
  ],
  "IooQu1": [
    {
      "type": 0,
      "value": "Advanced options"
    }
  ],
  "Ip7Iax": [
    {
      "type": 0,
      "value": "Returns the index of the n-th occurrence of a value within a string (case-insensitive, invariant culture)"
    }
  ],
  "IpVwYT": [
    {
      "type": 0,
      "value": "Returns the first non-null object in the arguments passed in"
    }
  ],
  "IsVhkH": [
    {
      "type": 0,
      "value": "No properties"
    }
  ],
  "J/Kz1j": [
    {
      "type": 0,
      "value": "Asynchronous Pattern"
    }
  ],
  "J5/7vN": [
    {
      "type": 0,
      "value": "Converts a string to lowercase using the casing rules of the invariant culture"
    }
  ],
  "J55HA9": [
    {
      "type": 0,
      "value": "Invalid operation. Number of items: "
    },
    {
      "type": 1,
      "value": "length"
    },
    {
      "type": 0,
      "value": "."
    }
  ],
  "J9wWry": [
    {
      "type": 0,
      "value": "Parameters"
    }
  ],
  "JAIV0h": [
    {
      "type": 0,
      "value": "The current map contains "
    },
    {
      "type": 1,
      "value": "numOfIssues"
    },
    {
      "type": 0,
      "value": " "
    },
    {
      "type": 1,
      "value": "issue"
    },
    {
      "type": 0,
      "value": "."
    }
  ],
  "JErLDT": [
    {
      "type": 0,
      "value": "Delete"
    }
  ],
  "JNQHws": [
    {
      "type": 0,
      "value": "Required. A string that contains the time."
    }
  ],
  "JSfWJ0": [
    {
      "type": 0,
      "value": "Required. The value that is converted to a boolean."
    }
  ],
  "JWl/LD": [
    {
      "type": 0,
      "value": "Add new item"
    }
  ],
  "Jaz3EC": [
    {
      "type": 0,
      "value": "Converts a string timestamp passed in from a source time zone to a target time zone"
    }
  ],
  "JbgTET": [
    {
      "type": 0,
      "value": "Method"
    }
  ],
  "Ji6663": [
    {
      "type": 0,
      "value": "Returns true if a dictionary contains a key, if an array contains a value, or if a string contains a substring"
    }
  ],
  "Jil/Wa": [
    {
      "type": 0,
      "value": "Invalid settings"
    }
  ],
  "JjTfC7": [
    {
      "type": 0,
      "value": "Required. The number to be formatted."
    }
  ],
  "JnlcZQ": [
    {
      "type": 0,
      "value": "Name:"
    }
  ],
  "JpthWY": [
    {
      "type": 0,
      "value": "(UTC-03:00) Montevideo"
    }
  ],
  "Jq2Y/o": [
    {
      "type": 0,
      "value": "Required. The numeric format string."
    }
  ],
  "JzqgNM": [
    {
      "type": 0,
      "value": "Set the tracking id for the run. For split-on this tracking id is for the initiating request."
    }
  ],
  "K50znc": [
    {
      "type": 0,
      "value": "Required. The object to add a new property to."
    }
  ],
  "K90YEU": [
    {
      "type": 0,
      "value": "Returns a subset of characters from a string"
    }
  ],
  "KX1poC": [
    {
      "offset": 0,
      "options": {
        "=0": {
          "value": [
            {
              "type": 0,
              "value": "0 Cases"
            }
          ]
        },
        "one": {
          "value": [
            {
              "type": 7
            },
            {
              "type": 0,
              "value": " Case"
            }
          ]
        },
        "other": {
          "value": [
            {
              "type": 7
            },
            {
              "type": 0,
              "value": " Cases"
            }
          ]
        }
      },
      "pluralType": "cardinal",
      "type": 6,
      "value": "actionCount"
    }
  ],
  "Khc8lS": [
    {
      "type": 0,
      "value": "(UTC-09:30) Marquesas Islands"
    }
  ],
  "KlvTze": [
    {
      "type": 0,
      "value": "(UTC+05:30) Sri Jayawardenepura"
    }
  ],
  "KoBDbT": [
    {
      "type": 0,
      "value": "(UTC-02:00) Coordinated Universal Time-02"
    }
  ],
  "Kw3bWO": [
    {
      "type": 0,
      "value": "(UTC+02:00) Istanbul"
    }
  ],
  "KwGA+K": [
    {
      "type": 0,
      "value": "Select a Function App resource"
    }
  ],
  "L+PY+j": [
    {
      "type": 0,
      "value": "Required. The number of objects to take from the Collection. Must be a positive integer."
    }
  ],
  "L0UAzs": [
    {
      "type": 0,
      "value": "Returns the day of week component of a string timestamp"
    }
  ],
  "L4RJF0": [
    {
      "type": 0,
      "value": "There are no results for your search"
    }
  ],
  "LBH8UV": [
    {
      "type": 0,
      "value": "Expand"
    }
  ],
  "LBbhCu": [
    {
      "type": 0,
      "value": "Delete Workflow Graph"
    }
  ],
  "LCXZLM": [
    {
      "type": 0,
      "value": "Loading Function Apps..."
    }
  ],
  "LJmfmK": [
    {
      "type": 0,
      "value": "See More"
    }
  ],
  "LMB8am": [
    {
      "type": 0,
      "value": "Creating..."
    }
  ],
  "LOwePI": [
    {
      "type": 0,
      "value": "Invalid type on split on value {splitOn}, split on not in array."
    }
  ],
  "LR/3Lr": [
    {
      "type": 0,
      "value": "Configure"
    }
  ],
  "LS8rfZ": [
    {
      "type": 0,
      "value": "Returns the scheme from a URI"
    }
  ],
  "LV/BTE": [
    {
      "type": 0,
      "value": "Loading Api Management service instances..."
    }
  ],
  "LZm3ze": [
    {
      "type": 0,
      "value": "Add a parallel branch"
    }
  ],
  "Lft/is": [
    {
      "type": 0,
      "value": "Add new"
    }
  ],
  "Li6x/B": [
    {
      "type": 0,
      "value": "Missing required properties {0} for authentication type {1}"
    }
  ],
  "LlYz9c": [
    {
      "type": 0,
      "value": "See more"
    }
  ],
  "LoGUT3": [
    {
      "type": 0,
      "value": "When used inside for-each loop, this function returns the current item of the specified loop."
    }
  ],
  "LpPNAD": [
    {
      "type": 0,
      "value": "Add"
    }
  ],
  "Lub7NN": [
    {
      "type": 0,
      "value": "Required. The expressions that may be true."
    }
  ],
  "LvLksz": [
    {
      "type": 0,
      "value": "Loading outputs"
    }
  ],
  "LvpxiA": [
    {
      "type": 0,
      "value": "Gateway"
    }
  ],
  "Lwe7tQ": [
    {
      "type": 0,
      "value": "(UTC+00:00) Dublin, Edinburgh, Lisbon, London"
    }
  ],
  "M0HMjE": [
    {
      "type": 0,
      "value": "Add a comment"
    }
  ],
  "M0xrm+": [
    {
      "type": 0,
      "value": "Code view"
    }
  ],
  "M48CGd": [
    {
      "type": 0,
      "value": "(UTC+11:00) Solomon Is., New Caledonia"
    }
  ],
  "M4H0gh": [
    {
      "type": 0,
      "value": "Remove"
    }
  ],
  "M6U2LE": [
    {
      "type": 0,
      "value": "The parameters will be saved when the workflow is saved. You can edit it here before save or edit it in the parameter page after save."
    }
  ],
  "M8Aqm4": [
    {
      "type": 0,
      "value": "Optional. The name of the scoped action where you want the inputs and outputs from the top-level actions inside that scope."
    }
  ],
  "M9mzP6": [
    {
      "type": 0,
      "value": "Required. The number to add to Summand 2."
    }
  ],
  "MCQODe": [
    {
      "type": 0,
      "value": "Secure outputs of the operation and references of output properties."
    }
  ],
  "MDbmMw": [
    {
      "type": 0,
      "value": "Required. The collections to evaluate. An object must be in all collections passed in to appear in the result."
    }
  ],
  "MKTdNk": [
    {
      "type": 0,
      "value": "Required. The data URI to convert to binary representation."
    }
  ],
  "MLCQzX": [
    {
      "type": 0,
      "value": "Managed identity"
    }
  ],
  "MTR4Vg": [
    {
      "type": 0,
      "value": "Returns the current timestamp as a string"
    }
  ],
  "MVrv+N": [
    {
      "type": 0,
      "value": "Enter a valid array."
    }
  ],
  "MYgKHu": [
    {
      "type": 0,
      "value": "Actions"
    }
  ],
  "Mb+Eaq": [
    {
      "type": 0,
      "value": "Bool"
    }
  ],
  "Mb/Vp8": [
    {
      "type": 0,
      "value": "Next failed"
    }
  ],
  "Mc6ITJ": [
    {
      "type": 0,
      "value": "Search"
    }
  ],
  "MfAdfx": [
    {
      "type": 0,
      "value": "Edit in advanced mode"
    }
  ],
  "Mgcs5s": [
    {
      "type": 0,
      "value": "Enter a valid number."
    }
  ],
  "MirIsS": [
    {
      "type": 0,
      "value": "Show code"
    }
  ],
  "MmBfD1": [
    {
      "type": 0,
      "value": "Unexpected error"
    }
  ],
  "MnThTq": [
    {
      "type": 0,
      "value": "Insert function"
    }
  ],
  "N0pS6Y": [
    {
      "type": 0,
      "value": "Target schema"
    }
  ],
  "N2CF0J": [
    {
      "type": 0,
      "value": "Required. The key name of the form data values to return."
    }
  ],
  "N4dEVo": [
    {
      "type": 0,
      "value": "Headers"
    }
  ],
  "NPUFgH": [
    {
      "type": 0,
      "value": "Status"
    }
  ],
  "NeyUAh": [
    {
      "type": 0,
      "value": "(UTC-03:00) City of Buenos Aires"
    }
  ],
  "NkUgXU": [
    {
      "type": 0,
      "value": "(UTC+03:00) Minsk"
    }
  ],
  "NnD8gF": [
    {
      "type": 0,
      "value": "Invalid operation path input value. Path value - "
    },
    {
      "type": 1,
      "value": "pathValue"
    },
    {
      "type": 0,
      "value": " Path template - "
    },
    {
      "type": 1,
      "value": "pathTemplate"
    }
  ],
  "No6CS+": [
    {
      "type": 0,
      "value": "Enter tenant"
    }
  ],
  "NoXs0l": [
    {
      "type": 0,
      "value": "Please select an identity"
    }
  ],
  "NvANon": [
    {
      "type": 0,
      "value": "(UTC-09:00) Alaska"
    }
  ],
  "NvJDn/": [
    {
      "type": 0,
      "value": "Tuesday"
    }
  ],
  "O+8vRv": [
    {
      "type": 0,
      "value": "Returns a binary representation of a value"
    }
  ],
  "O36+wl": [
    {
      "type": 0,
      "value": "Edit Parameter"
    }
  ],
  "O9ZExg": [
    {
      "type": 0,
      "value": "OK"
    }
  ],
  "OD8igU": [
    {
      "type": 0,
      "value": "Required. A string that contains the time zone name of the source time zone. See https://msdn.microsoft.com/en-us/library/gg154758.aspx for details."
    }
  ],
  "OEEuUu": [
    {
      "type": 0,
      "value": "Secret"
    }
  ],
  "OFKZzQ": [
    {
      "type": 0,
      "value": "Operation options:"
    }
  ],
  "OGUVGd": [
    {
      "type": 0,
      "value": "(UTC+11:00) Bougainville Island"
    }
  ],
  "OH94j3": [
    {
      "type": 0,
      "value": "Missing required property {0} for authentication type {1}"
    }
  ],
  "OH9xlX": [
    {
      "type": 0,
      "value": "10"
    }
  ],
  "OIOexo": [
    {
      "type": 0,
      "value": "On these days"
    }
  ],
  "OKszbi": [
    {
      "type": 0,
      "value": "Connection Name"
    }
  ],
  "OL5S5H": [
    {
      "type": 0,
      "value": "Enter custom value"
    }
  ],
  "OOUSLP": [
    {
      "type": 0,
      "value": "This function doesn't require any input."
    }
  ],
  "ORVfYZ": [
    {
      "type": 0,
      "value": "Loading operations..."
    }
  ],
  "OSHNZ2": [
    {
      "type": 0,
      "value": "Comment"
    }
  ],
  "OVvieE": [
    {
      "type": 0,
      "value": "Returns the results from the top-level actions in the specified scoped action, such as a For_each, Until, or Scope action."
    }
  ],
  "OdNhwc": [
    {
      "type": 0,
      "value": "Ungroup"
    }
  ],
  "Oib1mL": [
    {
      "type": 1,
      "value": "hours"
    },
    {
      "type": 0,
      "value": "h "
    },
    {
      "type": 1,
      "value": "minutes"
    },
    {
      "type": 0,
      "value": "m"
    }
  ],
  "OihxQE": [
    {
      "type": 0,
      "value": "Optional. The locale to be used when parsing the date time string."
    }
  ],
  "OjGJ8Y": [
    {
      "type": 0,
      "value": "Returns the host from a URI"
    }
  ],
  "OnrO5/": [
    {
      "type": 0,
      "value": "Select a managed identity"
    }
  ],
  "P+mWgV": [
    {
      "type": 0,
      "value": "Pfx"
    }
  ],
  "P2A5dB": [
    {
      "type": 0,
      "value": "Required. This value is the number of integers that is in the array."
    }
  ],
  "P2rzqn": [
    {
      "type": 0,
      "value": "Default value"
    }
  ],
  "P4rEwD": [
    {
      "type": 0,
      "value": "Collection functions"
    }
  ],
  "P6I90y": [
    {
      "type": 0,
      "value": "Input"
    }
  ],
  "P8ZBF9": [
    {
      "type": 0,
      "value": "Required. The collection to take the first object from."
    }
  ],
  "PBvR9Q": [
    {
      "type": 0,
      "value": "(UTC-03:00) Araguaina"
    }
  ],
  "PE1tsI": [
    {
      "type": 0,
      "value": "No outputs"
    }
  ],
  "PF87Ew": [
    {
      "type": 0,
      "value": "Succeeded"
    }
  ],
  "PKMkb/": [
    {
      "type": 0,
      "value": "Required. The number to add to Summand 1."
    }
  ],
  "PORNMZ": [
    {
      "type": 0,
      "value": "Inputs"
    }
  ],
  "PP63jY": [
    {
      "type": 0,
      "value": "more panels"
    }
  ],
  "PQOiAc": [
    {
      "type": 0,
      "value": "Collapse"
    }
  ],
  "PRnqYA": [
    {
      "type": 0,
      "value": "Required. The number of seconds to add. Can be negative to subtract seconds."
    }
  ],
  "PSrCNL": [
    {
      "type": 0,
      "value": "Function"
    }
  ],
  "PXa0D4": [
    {
      "type": 0,
      "value": "False"
    }
  ],
  "PaPPLr": [
    {
      "type": 0,
      "value": "Aborted"
    }
  ],
  "PeLrFb": [
    {
      "type": 0,
      "value": "(UTC+03:00) Moscow, St. Petersburg, Volgograd"
    }
  ],
  "PfCJlN": [
    {
      "type": 0,
      "value": "Workflow functions"
    }
  ],
  "PmB0J7": [
    {
      "type": 0,
      "value": "(UTC-04:00) Turks and Caicos"
    }
  ],
  "PtqSHp": [
    {
      "type": 0,
      "value": "Do not generate if no value"
    }
  ],
  "PvWTxR": [
    {
      "type": 0,
      "value": "Show functions"
    }
  ],
  "Pvm0xB": [
    {
      "type": 0,
      "value": "Returns the base 64 representation of the input string"
    }
  ],
  "Q+oELo": [
    {
      "type": 0,
      "value": "(UTC+04:00) Izhevsk, Samara"
    }
  ],
  "Q/7unA": [
    {
      "type": 0,
      "value": "Object"
    }
  ],
  "Q0xpPQ": [
    {
      "type": 0,
      "value": "Required. The object to check if it is less or equal to the comparing object."
    }
  ],
  "Q4TUFX": [
    {
      "type": 0,
      "value": "Discard"
    }
  ],
  "QEp3C8": [
    {
      "type": 0,
      "value": "Convert the input to a JSON type value"
    }
  ],
  "QGbUXX": [
    {
      "type": 0,
      "value": "Status code"
    }
  ],
  "QQYzHC": [
    {
      "type": 0,
      "value": "Context menu for "
    },
    {
      "type": 1,
      "value": "title"
    },
    {
      "type": 0,
      "value": " card"
    }
  ],
  "QZBPUx": [
    {
      "type": 0,
      "value": "Returns a single value matching the key name from form-data or form-encoded trigger output"
    }
  ],
  "QZrxUk": [
    {
      "type": 0,
      "value": "String functions"
    }
  ],
  "QbJDi7": [
    {
      "type": 0,
      "value": "Item"
    }
  ],
  "QdJUaS": [
    {
      "type": 0,
      "value": "Pencil icon"
    }
  ],
  "QeE0k/": [
    {
      "type": 0,
      "value": "Required. The value that is converted to binary."
    }
  ],
  "QePi+D": [
    {
      "type": 0,
      "value": "Data type"
    }
  ],
  "QiVbKW": [
    {
      "type": 0,
      "value": "Exit Full Screen"
    }
  ],
  "QknZQ1": [
    {
      "type": 0,
      "value": "Loading..."
    }
  ],
  "Qn8qxn": [
    {
      "type": 0,
      "value": "Returns a string in date format"
    }
  ],
  "QpRRt3": [
    {
      "type": 0,
      "value": "Required. The string to delimit items with."
    }
  ],
  "QpX2+j": [
    {
      "type": 0,
      "value": "Location"
    }
  ],
  "QrQDdp": [
    {
      "type": 0,
      "value": "Required. A string containing the unit of time specified in the interval to subtract."
    }
  ],
  "Qu1HkA": [
    {
      "type": 1,
      "value": "hours"
    },
    {
      "type": 0,
      "value": "h"
    }
  ],
  "Qy0Kha": [
    {
      "type": 0,
      "value": "Triggers cannot be deleted."
    }
  ],
  "RFjYpH": [
    {
      "type": 0,
      "value": "Name"
    }
  ],
  "RPSKbr": [
    {
      "type": 0,
      "value": "Enter audience"
    }
  ],
  "RX2Shm": [
    {
      "type": 0,
      "value": "Required. The string that is split."
    }
  ],
  "RZ1MIN": [
    {
      "type": 0,
      "value": "Switch to input entire array"
    }
  ],
  "RhH4pF": [
    {
      "offset": 0,
      "options": {
        "one": {
          "value": [
            {
              "type": 7
            },
            {
              "type": 0,
              "value": " minute"
            }
          ]
        },
        "other": {
          "value": [
            {
              "type": 7
            },
            {
              "type": 0,
              "value": " minutes"
            }
          ]
        }
      },
      "pluralType": "cardinal",
      "type": 6,
      "value": "minutes"
    }
  ],
  "RkgScy": [
    {
      "type": 0,
      "value": "6"
    }
  ],
  "RnBddN": [
    {
      "type": 0,
      "value": "issue"
    }
  ],
  "S8P4N5": [
    {
      "type": 0,
      "value": "Delete"
    }
  ],
  "SADSSs": [
    {
      "type": 0,
      "value": "(UTC+12:00) Petropavlovsk-Kamchatsky - Old"
    }
  ],
  "SCCE6s": [
    {
      "type": 0,
      "value": "Password"
    }
  ],
  "SGxmEY": [
    {
      "type": 0,
      "value": "Enter a Dictionary"
    }
  ],
  "SJFVxf": [
    {
      "type": 0,
      "value": "issues"
    }
  ],
  "SKXopi": [
    {
      "type": 0,
      "value": "Convert the parameter to an integer"
    }
  ],
  "SLJkRn": [
    {
      "type": 0,
      "value": "Remove input"
    }
  ],
  "SLZ0n4": [
    {
      "type": 0,
      "value": "Checks if the string starts with a value (case-insensitive, invariant culture)"
    }
  ],
  "SXb47U": [
    {
      "type": 1,
      "value": "minutes"
    },
    {
      "type": 0,
      "value": "m"
    }
  ],
  "SY04wn": [
    {
      "type": 0,
      "value": "Required. The name of the action with a form-data or form-encoded response."
    }
  ],
  "Sh10cw": [
    {
      "type": 0,
      "value": "Save"
    }
  ],
  "SmCQys": [
    {
      "type": 0,
      "value": "Custom Tracking Id"
    }
  ],
  "Sr8PcK": [
    {
      "type": 0,
      "value": "No operations found"
    }
  ],
  "SvQyvs": [
    {
      "type": 0,
      "value": "Done"
    }
  ],
  "SyFXM3": [
    {
      "type": 0,
      "value": "Read less"
    }
  ],
  "Sz8KN3": [
    {
      "type": 0,
      "value": "Test"
    }
  ],
  "T0BFpC": [
    {
      "type": 0,
      "value": "Set the tracking id for the run. For split-on this tracking id is for the initiating request."
    }
  ],
  "T6VIym": [
    {
      "type": 0,
      "value": "Name"
    }
  ],
  "T7Xwii": [
    {
      "type": 0,
      "value": "Interval"
    }
  ],
  "T7zcR6": [
    {
      "type": 0,
      "value": "Required. The expressions that must be true."
    }
  ],
  "T8Xqt9": [
    {
      "type": 0,
      "value": "Failed"
    }
  ],
  "TEN+cR": [
    {
      "type": 0,
      "value": "Give feedback"
    }
  ],
  "TI44R1": [
    {
      "type": 0,
      "value": "Returns a string with each item of an array joined by a delimiter"
    }
  ],
  "TLHUMf": [
    {
      "type": 0,
      "value": "Error loading inputs"
    }
  ],
  "TNEttQ": [
    {
      "type": 0,
      "value": "Friday"
    }
  ],
  "TNzcrv": [
    {
      "type": 0,
      "value": "(UTC+10:00) Vladivostok"
    }
  ],
  "TO7qos": [
    {
      "type": 0,
      "value": "Returns the start of the month of a string timestamp"
    }
  ],
  "TPV6j/": [
    {
      "type": 0,
      "value": "Paging count invalid"
    }
  ],
  "TRpSCQ": [
    {
      "type": 0,
      "value": "Action Type"
    }
  ],
  "TUaunO": [
    {
      "type": 0,
      "value": "Enter a value"
    }
  ],
  "TX4Kdr": [
    {
      "type": 0,
      "value": "Create a new connection"
    }
  ],
  "TY4HzZ": [
    {
      "type": 0,
      "value": "Add or replace your schemas."
    }
  ],
  "Tayrub": [
    {
      "type": 0,
      "value": "Raw"
    }
  ],
  "Tb2QLA": [
    {
      "type": 0,
      "value": "Client request ID"
    }
  ],
  "TgcgXE": [
    {
      "type": 0,
      "value": "Tags"
    }
  ],
  "Tiqnir": [
    {
      "type": 0,
      "value": "Custom"
    }
  ],
  "Tmr/9e": [
    {
      "type": 0,
      "value": "Invalid parameters"
    }
  ],
  "ToPmjE": [
    {
      "type": 0,
      "value": "(UTC-04:00) Cuiaba"
    }
  ],
  "TqPfth": [
    {
      "type": 0,
      "value": "(UTC+01:00) Brussels, Copenhagen, Madrid, Paris"
    }
  ],
  "Twfck/": [
    {
      "type": 0,
      "value": "Required. The number to multiply Multiplicand 1 with."
    }
  ],
  "Tz5jTR": [
    {
      "type": 0,
      "value": "Collapse/Expand"
    }
  ],
  "U086AA": [
    {
      "type": 0,
      "value": "Target schema element"
    }
  ],
  "U1NiVg": [
    {
      "type": 0,
      "value": "(UTC-06:00) Central America"
    }
  ],
  "U3guPp": [
    {
      "type": 0,
      "value": "Group by Connector"
    }
  ],
  "U3iWVd": [
    {
      "type": 0,
      "value": "Generates an array of integers starting from a certain number"
    }
  ],
  "U56j9a": [
    {
      "type": 0,
      "value": "(UTC-06:00) Easter Island"
    }
  ],
  "UCNM4L": [
    {
      "type": 0,
      "value": "To reference a parameter, use the dynamic content list."
    }
  ],
  "UEryJE": [
    {
      "type": 0,
      "value": "Delete Workflow Action"
    }
  ],
  "UHCVNK": [
    {
      "type": 0,
      "value": "Replaces a string with a given string"
    }
  ],
  "UR1CS5": [
    {
      "type": 0,
      "value": "Hide code"
    }
  ],
  "USVffu": [
    {
      "type": 0,
      "value": "Content not shown due to security configuration."
    }
  ],
  "UYRIS/": [
    {
      "type": 1,
      "value": "fileName"
    },
    {
      "type": 0,
      "value": " (file name)"
    }
  ],
  "Ufv5m9": [
    {
      "type": 0,
      "value": "Schema node '"
    },
    {
      "type": 1,
      "value": "nodeName"
    },
    {
      "type": 0,
      "value": "' has an non-terminating connection chain"
    }
  ],
  "UnrrzF": [
    {
      "type": 0,
      "value": "Source schema"
    }
  ],
  "Ur+wph": [
    {
      "type": 0,
      "value": "Click to delete item"
    }
  ],
  "UtyRCH": [
    {
      "type": 0,
      "value": "Enter a name for the connection"
    }
  ],
  "V+/c21": [
    {
      "type": 0,
      "value": "General"
    }
  ],
  "V0ZbQO": [
    {
      "type": 0,
      "value": "Show less"
    }
  ],
  "V0le5X": [
    {
      "type": 0,
      "value": "Enter a valid JSON."
    }
  ],
  "V5f3ha": [
    {
      "type": 0,
      "value": "Week"
    }
  ],
  "VA7M1u": [
    {
      "type": 0,
      "value": "In App"
    }
  ],
  "VE3cxq": [
    {
      "type": 0,
      "value": "(UTC-07:00) Mountain Time (US & Canada)"
    }
  ],
  "VHm1Sr": [
    {
      "type": 0,
      "value": "Select an App Service resource"
    }
  ],
  "VI5Sa8": [
    {
      "type": 0,
      "value": "Expand"
    }
  ],
  "VI7EqG": [
    {
      "type": 0,
      "value": "No results found for "
    },
    {
      "type": 1,
      "value": "searchTerm"
    }
  ],
  "VKAk5g": [
    {
      "type": 0,
      "value": "The provided workflow run name is not valid."
    }
  ],
  "VL9wOu": [
    {
      "type": 0,
      "value": "Must provide value for parameter."
    }
  ],
  "VLc3FV": [
    {
      "type": 0,
      "value": "Source schema"
    }
  ],
  "VUH9aj": [
    {
      "type": 0,
      "value": "23"
    }
  ],
  "VVfYvq": [
    {
      "type": 0,
      "value": "Required. The number to divide by the Divisor."
    }
  ],
  "VXBWrq": [
    {
      "type": 0,
      "value": "Comment"
    }
  ],
  "VXQbMw": [
    {
      "type": 0,
      "value": "Switch to detail inputs for array item"
    }
  ],
  "VZHick": [
    {
      "type": 0,
      "value": "Duration"
    }
  ],
  "Vaacox": [
    {
      "type": 0,
      "value": "Run History"
    }
  ],
  "VbMYd8": [
    {
      "type": 0,
      "value": "Triggers tell your app when to start running. Each workflow needs at least one trigger."
    }
  ],
  "VlvlX1": [
    {
      "type": 0,
      "value": "Certificate"
    }
  ],
  "VptXzY": [
    {
      "type": 0,
      "value": "Use \""
    },
    {
      "type": 1,
      "value": "value"
    },
    {
      "type": 0,
      "value": "\" as a custom value"
    }
  ],
  "W070M2": [
    {
      "type": 0,
      "value": "of "
    },
    {
      "type": 1,
      "value": "max"
    }
  ],
  "W6FdMh": [
    {
      "type": 0,
      "value": "Required. The name of the new property."
    }
  ],
  "WGwH45": [
    {
      "type": 0,
      "value": "Clear"
    }
  ],
  "WLj8DH": [
    {
      "type": 0,
      "value": "Please enter a valid dictionary"
    }
  ],
  "WOOYW1": [
    {
      "type": 0,
      "value": "Actions perform operations on data or communicate between systems to execute."
    }
  ],
  "WS9kXD": [
    {
      "type": 0,
      "value": "Required. The first integer in the array."
    }
  ],
  "WUe3DY": [
    {
      "type": 0,
      "value": "Shorthand for trigger().outputs"
    }
  ],
  "WcnIF8": [
    {
      "type": 0,
      "value": "Remove"
    }
  ],
  "WgoP7R": [
    {
      "type": 0,
      "value": "Returns the result from multiplying the two numbers"
    }
  ],
  "WnU9v0": [
    {
      "type": 0,
      "value": "A managed identity is not configured on the logic app."
    }
  ],
  "X/7je+": [
    {
      "type": 0,
      "value": "Minute"
    }
  ],
  "X4gDhV": [
    {
      "type": 0,
      "value": "Tenant"
    }
  ],
  "X7X5ew": [
    {
      "type": 0,
      "value": "Parameters"
    }
  ],
  "X8JjjT": [
    {
      "type": 1,
      "value": "days"
    },
    {
      "type": 0,
      "value": " days "
    },
    {
      "type": 1,
      "value": "hours"
    },
    {
      "type": 0,
      "value": " hours"
    }
  ],
  "XCunbR": [
    {
      "type": 0,
      "value": "Shorthand for actions('actionName').outputs"
    }
  ],
  "XEuptL": [
    {
      "type": 0,
      "value": "Combines any number of strings together"
    }
  ],
  "XFFpu/": [
    {
      "type": 0,
      "value": "Retry"
    }
  ],
  "XH94im": [
    {
      "type": 0,
      "value": "Ensure words are spelled correctly."
    }
  ],
  "XLUs2P": [
    {
      "type": 0,
      "value": "Unsupported Token Type: "
    },
    {
      "type": 1,
      "value": "var"
    }
  ],
  "XN9RvJ": [
    {
      "type": 0,
      "value": "(UTC-08:00) Baja California"
    }
  ],
  "XOzn/3": [
    {
      "type": 0,
      "value": "Connection name"
    }
  ],
  "XRK+gt": [
    {
      "type": 0,
      "value": "Function '"
    },
    {
      "type": 1,
      "value": "functionName"
    },
    {
      "type": 0,
      "value": "' has an non-terminating connection chain"
    }
  ],
  "XTYYks": [
    {
      "type": 0,
      "value": "(UTC+09:00) Seoul"
    }
  ],
  "XTuxmH": [
    {
      "type": 1,
      "value": "minutes"
    },
    {
      "type": 0,
      "value": " minutes "
    },
    {
      "type": 1,
      "value": "seconds"
    },
    {
      "type": 0,
      "value": " seconds"
    }
  ],
  "XVTQT6": [
    {
      "type": 0,
      "value": "Interval"
    }
  ],
  "XX1ioe": [
    {
      "type": 0,
      "value": "(UTC+03:00) Kuwait, Riyadh"
    }
  ],
  "XaS4ds": [
    {
      "type": 0,
      "value": "(UTC-08:00) Pacific Time (US & Canada)"
    }
  ],
  "XbtEq9": [
    {
      "type": 0,
      "value": "Count"
    }
  ],
  "Xj0Gr/": [
    {
      "type": 0,
      "value": "Target schema element cannot be deleted."
    }
  ],
  "XkBxv5": [
    {
      "type": 0,
      "value": "Select a target schema"
    }
  ],
  "Xkt2vD": [
    {
      "type": 0,
      "value": "Select a function app function"
    }
  ],
  "Xnn0uj": [
    {
      "type": 0,
      "value": "Request"
    }
  ],
  "XqamWZ": [
    {
      "type": 0,
      "value": "Delete"
    }
  ],
  "XsktQ/": [
    {
      "type": 0,
      "value": "Limit Logic Apps to not include workflow metadata headers in the response."
    }
  ],
  "XtuP5e": [
    {
      "type": 0,
      "value": "Math functions"
    }
  ],
  "Xx/naD": [
    {
      "type": 0,
      "value": "Required. The name of the action whose body outputs you want."
    }
  ],
  "Y/bcmG": [
    {
      "type": 0,
      "value": "Password"
    }
  ],
  "Y0H9aX": [
    {
      "type": 0,
      "value": "More Info"
    }
  ],
  "Y7yyKD": [
    {
      "type": 0,
      "value": "Invalid expression type {type}."
    }
  ],
  "Y9kBz5": [
    {
      "type": 0,
      "value": "Returns a binary representation of a data URI"
    }
  ],
  "YHsAKl": [
    {
      "type": 0,
      "value": "Operation note"
    }
  ],
  "YIBDSH": [
    {
      "type": 1,
      "value": "days"
    },
    {
      "type": 0,
      "value": "d"
    }
  ],
  "YJJ+gQ": [
    {
      "type": 0,
      "value": "String"
    }
  ],
  "YKXmKD": [
    {
      "type": 0,
      "value": "Enables an expression to derive its value from other JSON name and value pairs or the output of the runtime trigger"
    }
  ],
  "YOUfNf": [
    {
      "type": 0,
      "value": "Enter Pfx"
    }
  ],
  "YaFjJQ": [
    {
      "type": 0,
      "value": "Returns a single array or object with all the elements that are in either array or object passed to this function. The parameters for the function can either be a set of objects or a set of arrays (not a mixture thereof). If there are two objects with the same name in the final output, the last object with that name appears in the final object."
    }
  ],
  "YfwZJO": [
    {
      "type": 0,
      "value": "Search Tips"
    }
  ],
  "Yh5OVd": [
    {
      "type": 0,
      "value": "Custom value does not match one of the allowed types for this input"
    }
  ],
  "YlesUQ": [
    {
      "type": 0,
      "value": "Your map is in perfect condition"
    }
  ],
  "YoQara": [
    {
      "type": 0,
      "value": "None"
    }
  ],
  "Yuu5CD": [
    {
      "type": 0,
      "value": "Zoom out"
    }
  ],
  "Z9PWl/": [
    {
      "type": 0,
      "value": "Retry Policy count is invalid (Must be from "
    },
    {
      "type": 1,
      "value": "min"
    },
    {
      "type": 0,
      "value": " to "
    },
    {
      "type": 1,
      "value": "max"
    },
    {
      "type": 0,
      "value": ")"
    }
  ],
  "ZBJiuD": [
    {
      "type": 0,
      "value": "Status"
    }
  ],
  "ZCFMoe": [
    {
      "type": 0,
      "value": "Body"
    }
  ],
  "ZM1mRy": [
    {
      "type": 0,
      "value": "Concurrency Control"
    }
  ],
  "ZME5hh": [
    {
      "type": 0,
      "value": "Returns the day of month component of a string timestamp"
    }
  ],
  "ZQ4lji": [
    {
      "type": 0,
      "value": "(UTC+10:00) Canberra, Melbourne, Sydney"
    }
  ],
  "ZUaz3Y": [
    {
      "type": 0,
      "value": "Shorthand for trigger().outputs.body"
    }
  ],
  "ZaIeDG": [
    {
      "type": 0,
      "value": "Required. The value the string may start with."
    }
  ],
  "ZbCS4a": [
    {
      "type": 0,
      "value": "Read more"
    }
  ],
  "ZbX8xq": [
    {
      "type": 0,
      "value": "This operation has already been deleted."
    }
  ],
  "Zg3IjD": [
    {
      "type": 0,
      "value": "Close"
    }
  ],
  "ZkjTbp": [
    {
      "type": 0,
      "value": "Learn more about dynamic content."
    }
  ],
  "ZnGRMP": [
    {
      "type": 0,
      "value": "(UTC+07:00) Tomsk"
    }
  ],
  "Zr0yTE": [
    {
      "type": 0,
      "value": "Unsupported 'in' value : {value} in Parameter"
    }
  ],
  "a7j3gS": [
    {
      "type": 0,
      "value": "Required. The number to divide by the Divisor."
    }
  ],
  "a7x6VI": [
    {
      "type": 0,
      "value": "(UTC+08:00) Taipei"
    }
  ],
  "aAXnqw": [
    {
      "type": 0,
      "value": "Required. The number of the occurrence of the substring to find."
    }
  ],
  "aGyVJT": [
    {
      "type": 0,
      "value": "Required. The number of objects to remove from the front of Collection. Must be a positive integer."
    }
  ],
  "aH9SV7": [
    {
      "type": 0,
      "value": "(UTC+05:00) Ashgabat, Tashkent"
    }
  ],
  "aJxefp": [
    {
      "type": 0,
      "value": "Add new parameters"
    }
  ],
  "aK4iLW": [
    {
      "type": 0,
      "value": "Data Handling"
    }
  ],
  "aSnCCB": [
    {
      "type": 0,
      "value": "Location"
    }
  ],
  "aV/nLS": [
    {
      "type": 0,
      "value": "Second"
    }
  ],
  "ae7W0a": [
    {
      "type": 0,
      "value": "Full Screen"
    }
  ],
  "ahsVI/": [
    {
      "type": 0,
      "value": "Enter Pfx"
    }
  ],
  "amRYtC": [
    {
      "type": 0,
      "value": "Enter a valid float."
    }
  ],
  "aoUT/3": [
    {
      "type": 0,
      "value": "Loading resources..."
    }
  ],
  "auUI93": [
    {
      "type": 0,
      "value": "Add or select a source schema to use for your map."
    }
  ],
  "b9/1dK": [
    {
      "type": 0,
      "value": "Value"
    }
  ],
  "b9P8SA": [
    {
      "type": 0,
      "value": "Unsupported Token Type: "
    },
    {
      "type": 1,
      "value": "controls"
    }
  ],
  "bG9rjv": [
    {
      "type": 0,
      "value": "Actions"
    }
  ],
  "bGtEPd": [
    {
      "type": 0,
      "value": "Delete"
    }
  ],
  "bIyTi7": [
    {
      "type": 0,
      "value": "Subscription"
    }
  ],
  "bS5DyV": [
    {
      "type": 0,
      "value": "(UTC+02:00) Kaliningrad"
    }
  ],
  "bTrk+S": [
    {
      "type": 0,
      "value": "Required. The object to check if it is greater than or equal to value being compared to."
    }
  ],
  "bWBMhe": [
    {
      "type": 0,
      "value": "By default, Logic App instances run at the same time, or in parallel. This control changes how new runs are queued and can't be changed after enabling. To run as many parallel instances as possible, leave this control turned off. To limit the number of parallel runs, turn on this control, and select a limit. To run sequentially, select 1 as the limit."
    }
  ],
  "bXFGpe": [
    {
      "type": 0,
      "value": "Info"
    }
  ],
  "ba9yGJ": [
    {
      "type": 0,
      "value": "Load more"
    }
  ],
  "bf7078": [
    {
      "type": 0,
      "value": "Returns the maximum value in the input array of numbers"
    }
  ],
  "bnStSJ": [
    {
      "type": 0,
      "value": "(UTC+05:30) Chennai, Kolkata, Mumbai, New Delhi"
    }
  ],
  "bwfJdj": [
    {
      "type": 0,
      "value": "Run after "
    },
    {
      "type": 1,
      "value": "sourceNodeId"
    }
  ],
  "bx3qeC": [
    {
      "type": 0,
      "value": "(UTC-03:00) Brasilia"
    }
  ],
  "bxhkTi": [
    {
      "type": 0,
      "value": "Provide parameters to test the output."
    }
  ],
  "byTBrn": [
    {
      "type": 0,
      "value": "Custom"
    }
  ],
  "bzF/qn": [
    {
      "type": 0,
      "value": "Required. The collection from where to take the first Count objects."
    }
  ],
  "c/+j08": [
    {
      "type": 0,
      "value": "Do"
    }
  ],
  "c1XmvN": [
    {
      "type": 0,
      "value": "(UTC+13:00) Nuku'alofa"
    }
  ],
  "c2XklE": [
    {
      "type": 0,
      "value": "Search"
    }
  ],
  "c3G/zq": [
    {
      "type": 0,
      "value": "Returns an object with a property set to the provided value"
    }
  ],
  "c4GQZE": [
    {
      "type": 0,
      "value": "Select the schema for dropdown"
    }
  ],
  "c6XbVI": [
    {
      "type": 0,
      "value": "panel"
    }
  ],
  "c8UPLp": [
    {
      "type": 0,
      "value": "Dynamic content may also be added from other sources."
    }
  ],
  "cJm+ah": [
    {
      "type": 0,
      "value": "Required. The value to search the index of."
    }
  ],
  "cK2A/V": [
    {
      "type": 0,
      "value": "View Documentation"
    }
  ],
  "cP4UkW": [
    {
      "type": 0,
      "value": "Retry Policy interval is invalid, must match ISO 8601 duration format"
    }
  ],
  "cR9RtV": [
    {
      "type": 0,
      "value": "Discard changes"
    }
  ],
  "cT2MlP": [
    {
      "type": 0,
      "value": "(UTC+11:00) Chokurdakh"
    }
  ],
  "cVIZTQ": [
    {
      "type": 0,
      "value": "(UTC+02:00) Tripoli"
    }
  ],
  "cgq/+y": [
    {
      "type": 0,
      "value": "Please select an identity"
    }
  ],
  "cj+kyo": [
    {
      "type": 0,
      "value": "Cancelled"
    }
  ],
  "cjcEOf": [
    {
      "type": 0,
      "value": "Input node type does not match one of the allowed types for this input"
    }
  ],
  "cmTCsW": [
    {
      "type": 0,
      "value": "Error loading component."
    }
  ],
  "cqiqcf": [
    {
      "type": 0,
      "value": "Start time"
    }
  ],
  "cr0UnG": [
    {
      "type": 0,
      "value": "9"
    }
  ],
  "cscezV": [
    {
      "type": 0,
      "value": "Required. The collection to skip the first Count objects from."
    }
  ],
  "d3bSQA": [
    {
      "type": 0,
      "value": "Delete comment"
    }
  ],
  "d4xMIx": [
    {
      "type": 0,
      "value": "(UTC+02:00) Harare, Pretoria"
    }
  ],
  "dBWIjR": [
    {
      "type": 0,
      "value": "Schema is missing required inputs"
    }
  ],
  "dDYCuU": [
    {
      "type": 0,
      "value": "Learn more"
    }
  ],
  "dOpdsP": [
    {
      "type": 0,
      "value": "Update"
    }
  ],
  "dQmi91": [
    {
      "type": 0,
      "value": "Frequency"
    }
  ],
  "dSTRb/": [
    {
      "type": 0,
      "value": "Specify the behavior and capabilities for transferring content over HTTP. Large messages may be split up into smaller requests to the connector to allow large message upload. Details can be found at http://aka.ms/logicapps-chunk#upload-content-in-chunks"
    }
  ],
  "dUZi34": [
    {
      "type": 0,
      "value": "(UTC+12:45) Chatham Islands"
    }
  ],
  "dWFyfN": [
    {
      "type": 0,
      "value": "Secure inputs of the operation."
    }
  ],
  "dWx21B": [
    {
      "type": 0,
      "value": "(UTC+11:00) Sakhalin"
    }
  ],
  "daoo3l": [
    {
      "type": 0,
      "value": "Connected to "
    },
    {
      "type": 1,
      "value": "connectionName"
    },
    {
      "type": 0,
      "value": "."
    }
  ],
  "dgAu27": [
    {
      "type": 0,
      "value": "(UTC-03:00) Greenland"
    }
  ],
  "dhvk0u": [
    {
      "type": 0,
      "value": "Returns a string representation of a base 64 encoded string"
    }
  ],
  "dqgt9y": [
    {
      "type": 0,
      "value": "Convert the parameter to a Boolean"
    }
  ],
  "drM9Sl": [
    {
      "type": 0,
      "value": "Returns an array of values matching the key name from form-data or form-encoded action output"
    }
  ],
  "dsz+Ae": [
    {
      "type": 0,
      "value": "Splits the string using a separator"
    }
  ],
  "dwrqEc": [
    {
      "type": 0,
      "value": "Warnings"
    }
  ],
  "dxh2CJ": [
    {
      "type": 0,
      "value": "timed out"
    }
  ],
  "e00zot": [
    {
      "type": 0,
      "value": "How often do you want to check for items?"
    }
  ],
  "e4Onhn": [
    {
      "type": 0,
      "value": "Not specified"
    }
  ],
  "e9OvzW": [
    {
      "type": 0,
      "value": "Clear"
    }
  ],
  "eFet4K": [
    {
      "type": 0,
      "value": "Action Tracking ID"
    }
  ],
  "eGa1Wa": [
    {
      "type": 0,
      "value": "(UTC+05:00) Ekaterinburg"
    }
  ],
  "eHgi14": [
    {
      "type": 0,
      "value": "Required. The name of the variable whose value you want."
    }
  ],
  "eRvGw3": [
    {
      "type": 0,
      "value": "Loading connectors..."
    }
  ],
  "eRvRWs": [
    {
      "type": 0,
      "value": "Start time"
    }
  ],
  "eT+b9W": [
    {
      "type": 0,
      "value": "Required. The number to divide the Dividend by."
    }
  ],
  "egLI8P": [
    {
      "type": 0,
      "value": "Required. The index of where the substring begins in parameter 1."
    }
  ],
  "epOMnV": [
    {
      "type": 0,
      "value": "Shared"
    }
  ],
  "esOQ5p": [
    {
      "type": 0,
      "value": "No values matching your search"
    }
  ],
  "euC/DV": [
    {
      "type": 0,
      "value": "Array"
    }
  ],
  "exo9v7": [
    {
      "type": 0,
      "value": "Unsupported programming language."
    }
  ],
  "f/lWTW": [
    {
      "type": 0,
      "value": "Required. The objects to check for null."
    }
  ],
  "f1j0to": [
    {
      "type": 0,
      "value": "Optional. The index of where to stop extracting the substring."
    }
  ],
  "f81ClO": [
    {
      "type": 0,
      "value": "Empty dynamic content icon"
    }
  ],
  "fBQBw/": [
    {
      "type": 0,
      "value": "Returns true if the first argument is greater than or equal to the second"
    }
  ],
  "fDisLL": [
    {
      "type": 0,
      "value": "Acl creation failed for connection. Deleting the connection."
    }
  ],
  "fElufw": [
    {
      "type": 0,
      "value": "Select an API Management resource"
    }
  ],
  "fGcSFd": [
    {
      "type": 0,
      "value": "Paging count exceeds maximum value"
    }
  ],
  "faSDuD": [
    {
      "type": 0,
      "value": "(UTC+04:00) Port Louis"
    }
  ],
  "faUrud": [
    {
      "type": 0,
      "value": "Loading connection data..."
    }
  ],
  "fc1AV8": [
    {
      "type": 0,
      "value": "HTTP "
    },
    {
      "type": 1,
      "value": "method"
    },
    {
      "type": 0,
      "value": " URL"
    }
  ],
  "fg/34o": [
    {
      "type": 0,
      "value": "Logical functions"
    }
  ],
  "fmm7Ik": [
    {
      "type": 0,
      "value": "Function"
    }
  ],
  "froV/0": [
    {
      "type": 0,
      "value": "(UTC+04:30) Kabul"
    }
  ],
  "ftwXvc": [
    {
      "type": 0,
      "value": "Ignored"
    }
  ],
  "g0a4Qe": [
    {
      "type": 0,
      "value": "Value"
    }
  ],
  "g1zwch": [
    {
      "type": 0,
      "value": "Zoom in"
    }
  ],
  "g4igOR": [
    {
      "type": 0,
      "value": "Publish"
    }
  ],
  "g5A6Bn": [
    {
      "type": 0,
      "value": "Runtime"
    }
  ],
  "g5mMuM": [
    {
      "type": 0,
      "value": "(UTC-03:00) Saint Pierre and Miquelon"
    }
  ],
  "g7my78": [
    {
      "type": 0,
      "value": "Run test"
    }
  ],
  "gCXOd5": [
    {
      "type": 0,
      "value": "URI"
    }
  ],
  "gDDfek": [
    {
      "type": 0,
      "value": "Returns a timestamp that is the current time plus the specified time interval."
    }
  ],
  "gDY9xk": [
    {
      "type": 0,
      "value": "Returns the result from dividing the two numbers"
    }
  ],
  "gF+0/N": [
    {
      "type": 0,
      "value": "(UTC+02:00) Amman"
    }
  ],
  "gIK0WG": [
    {
      "type": 0,
      "value": "Required. A boolean value that determines which value the expression should return."
    }
  ],
  "gIc0YJ": [
    {
      "type": 0,
      "value": "Connection name"
    }
  ],
  "gKq3Jv": [
    {
      "type": 0,
      "value": "Previous failed"
    }
  ],
  "gMhc5o": [
    {
      "type": 0,
      "value": "Required. The string to combine into a single string."
    }
  ],
  "gQt/0f": [
    {
      "type": 0,
      "value": "Conversion functions"
    }
  ],
  "gRUmiA": [
    {
      "type": 0,
      "value": "Info"
    }
  ],
  "gTXyUo": [
    {
      "type": 0,
      "value": "Time Zone"
    }
  ],
  "gWRF8m": [
    {
      "type": 0,
      "value": "Trigger Conditions"
    }
  ],
  "gg0j4S": [
    {
      "type": 0,
      "value": "(UTC-06:00) Saskatchewan"
    }
  ],
  "gpbgjJ": [
    {
      "type": 0,
      "value": "Invalid split on value {splitOn}, cannot find in outputs."
    }
  ],
  "gu9o9z": [
    {
      "type": 0,
      "value": "When used inside until loop, this function returns the current iteration index of the specified loop."
    }
  ],
  "gvDMuq": [
    {
      "type": 0,
      "value": "Select a Batch Workflow resource"
    }
  ],
  "h1lQDa": [
    {
      "type": 0,
      "value": "Enter or paste a sample JSON payload."
    }
  ],
  "h40rpg": [
    {
      "type": 0,
      "value": "Specify interval in ISO 8601 format."
    }
  ],
  "h6vVbX": [
    {
      "type": 0,
      "value": "Add a source schema first, then select elements to build your map"
    }
  ],
  "hBLPXK": [
    {
      "type": 0,
      "value": "(UTC-04:00) Georgetown, La Paz, Manaus, San Juan"
    }
  ],
  "hN7iBP": [
    {
      "offset": 0,
      "options": {
        "one": {
          "value": [
            {
              "type": 7
            },
            {
              "type": 0,
              "value": " second"
            }
          ]
        },
        "other": {
          "value": [
            {
              "type": 7
            },
            {
              "type": 0,
              "value": " seconds"
            }
          ]
        }
      },
      "pluralType": "cardinal",
      "type": 6,
      "value": "seconds"
    }
  ],
  "hPM6iC": [
    {
      "type": 0,
      "value": "Returns the result from subtracting two numbers"
    }
  ],
  "hdnZ9Y": [
    {
      "type": 0,
      "value": "Alt/Option + click to download {displayName}"
    }
  ],
  "hic23z": [
    {
      "type": 0,
      "value": "The value is too large."
    }
  ],
  "hq1mk6": [
    {
      "type": 0,
      "value": "Operation path value does not match the template for segment. Path "
    },
    {
      "type": 1,
      "value": "pathValue"
    },
    {
      "type": 0,
      "value": ", Template "
    },
    {
      "type": 1,
      "value": "pathTemplate"
    }
  ],
  "hrbDu6": [
    {
      "type": 0,
      "value": "Duration"
    }
  ],
  "htj+eZ": [
    {
      "type": 0,
      "value": "Update target schema"
    }
  ],
  "hvbclb": [
    {
      "type": 0,
      "value": "Audience"
    }
  ],
  "i/SguY": [
    {
      "type": 0,
      "value": "System-assigned managed identity"
    }
  ],
  "i/b3Ko": [
    {
      "type": 0,
      "value": "Asynchronous Response"
    }
  ],
  "i1Tufp": [
    {
      "type": 0,
      "value": "Provide input data to test the map with"
    }
  ],
  "i1cwra": [
    {
      "type": 0,
      "value": "Redo"
    }
  ],
  "i4C4aB": [
    {
      "type": 0,
      "value": "Networking"
    }
  ],
  "iBlvhu": [
    {
      "type": 0,
      "value": "Comment"
    }
  ],
  "iCSHJG": [
    {
      "type": 0,
      "value": "Converts a string to uppercase using the casing rules of the invariant culture"
    }
  ],
  "iEy9pT": [
    {
      "type": 0,
      "value": "Dynamic content"
    }
  ],
  "iHVVTl": [
    {
      "type": 0,
      "value": "Are you sure you want to delete "
    },
    {
      "type": 1,
      "value": "nodeId"
    },
    {
      "type": 0,
      "value": "?"
    }
  ],
  "iJOIca": [
    {
      "type": 0,
      "value": "Next"
    }
  ],
  "iMicOQ": [
    {
      "type": 0,
      "value": "Required. The URI to parse."
    }
  ],
  "iRARwF": [
    {
      "type": 0,
      "value": "Unsupported authentication type {0}."
    }
  ],
  "iRe/g7": [
    {
      "type": 0,
      "value": "21"
    }
  ],
  "iRjBf4": [
    {
      "type": 0,
      "value": "This Action has testing configured."
    }
  ],
  "iSb/hp": [
    {
      "type": 0,
      "value": "Managed Identity"
    }
  ],
  "iU1OJh": [
    {
      "type": 0,
      "value": "Expand"
    }
  ],
  "iU5Fdh": [
    {
      "type": 0,
      "value": "Manipulation functions"
    }
  ],
  "iUs7pv": [
    {
      "type": 0,
      "value": "Cancel"
    }
  ],
  "iVMVAt": [
    {
      "type": 0,
      "value": "Example: 0, 10"
    }
  ],
  "idQjOP": [
    {
      "type": 0,
      "value": "Properties"
    }
  ],
  "iq+tiv": [
    {
      "type": 0,
      "value": "11"
    }
  ],
  "iql+jn": [
    {
      "type": 1,
      "value": "seconds"
    },
    {
      "type": 0,
      "value": "s"
    }
  ],
  "isnFBi": [
    {
      "type": 0,
      "value": "Elements and mappings not connected to a target element are removed."
    }
  ],
  "iy8rNf": [
    {
      "type": 0,
      "value": "Test"
    }
  ],
  "j1VU25": [
    {
      "type": 0,
      "value": "(UTC+14:00) Kiritimati Island"
    }
  ],
  "j2MU0b": [
    {
      "type": 0,
      "value": "Returns an object with a property removed"
    }
  ],
  "j39557": [
    {
      "type": 0,
      "value": "Returns the value of the variable specified."
    }
  ],
  "j5z8Vd": [
    {
      "type": 0,
      "value": "Repeating"
    }
  ],
  "jA6Wrp": [
    {
      "type": 0,
      "value": "Add or select a target schema to use for your map."
    }
  ],
  "jHHF/u": [
    {
      "type": 0,
      "value": "Returns a random integer from a specified range, which is inclusive only at the starting end."
    }
  ],
  "jHKc3w": [
    {
      "type": 0,
      "value": "Other"
    }
  ],
  "jKsMS6": [
    {
      "type": 0,
      "value": "Required. The expression that will be negated."
    }
  ],
  "jMLmag": [
    {
      "type": 0,
      "value": "Create New"
    }
  ],
  "jQ0Aqj": [
    {
      "type": 0,
      "value": "Required. The value that is converted to a string."
    }
  ],
  "jQjteB": [
    {
      "type": 0,
      "value": "Add a source schema"
    }
  ],
  "jUDhbs": [
    {
      "type": 0,
      "value": "Target schema"
    }
  ],
  "jVpanH": [
    {
      "type": 0,
      "value": "Required. A base64 input string."
    }
  ],
  "jZjgYZ": [
    {
      "type": 0,
      "value": "No resources of this type found under this subscription."
    }
  ],
  "jcA3Ig": [
    {
      "type": 0,
      "value": "Required. The key name of the form data values to return."
    }
  ],
  "jfInxm": [
    {
      "type": 0,
      "value": "Edit in JSON"
    }
  ],
  "jgOaTX": [
    {
      "type": 0,
      "value": "Unable to generate schema"
    }
  ],
  "jjYA4u": [
    {
      "type": 0,
      "value": "Unsupported manifest connection reference format: {referenceKeyFormat}"
    }
  ],
  "juR40n": [
    {
      "type": 0,
      "value": "Duration"
    }
  ],
  "juvF+0": [
    {
      "type": 0,
      "value": "Gateway"
    }
  ],
  "k/oqFL": [
    {
      "type": 0,
      "value": "Required. The base64 encoded string."
    }
  ],
  "k1N9Si": [
    {
      "type": 0,
      "value": "Must provide default value for parameter."
    }
  ],
  "k41+13": [
    {
      "type": 0,
      "value": "Skipped"
    }
  ],
  "k5tGEr": [
    {
      "type": 0,
      "value": "Yes"
    }
  ],
  "kDsud+": [
    {
      "type": 0,
      "value": "(UTC-03:00) Cayenne, Fortaleza"
    }
  ],
  "kHcCxH": [
    {
      "type": 1,
      "value": "minutes"
    },
    {
      "type": 0,
      "value": "m "
    },
    {
      "type": 1,
      "value": "seconds"
    },
    {
      "type": 0,
      "value": "s"
    }
  ],
  "kJD/bW": [
    {
      "type": 0,
      "value": "Loading search results..."
    }
  ],
  "kM+Mr0": [
    {
      "type": 0,
      "value": "Loading..."
    }
  ],
  "kN6kce": [
    {
      "type": 0,
      "value": "Returns a string representation of an input based64 string"
    }
  ],
  "kYivbS": [
    {
      "type": 0,
      "value": "Download (Alt/Option + click)"
    }
  ],
  "kZCX7t": [
    {
      "type": 0,
      "value": "Monday"
    }
  ],
  "kZuYgD": [
    {
      "type": 0,
      "value": "Returns true if the first argument is less than the second"
    }
  ],
  "kc5Mui": [
    {
      "type": 0,
      "value": "(UTC-02:00) Mid-Atlantic - Old"
    }
  ],
  "keb4r1": [
    {
      "type": 0,
      "value": "Returns true if two values are equal"
    }
  ],
  "klpJg1": [
    {
      "type": 0,
      "value": "Enter username"
    }
  ],
  "kneb9/": [
    {
      "type": 0,
      "value": "(UTC-12:00) International Date Line West"
    }
  ],
  "knylNW": [
    {
      "type": 0,
      "value": "Required. This value is the next integer after the highest integer that could be returned."
    }
  ],
  "kuFK3E": [
    {
      "type": 0,
      "value": "Missing authentication type property: 'type'."
    }
  ],
  "kxMDyM": [
    {
      "type": 0,
      "value": "Enter a valid json."
    }
  ],
  "l36V56": [
    {
      "type": 1,
      "value": "hours"
    },
    {
      "type": 0,
      "value": " hours "
    },
    {
      "type": 1,
      "value": "minutes"
    },
    {
      "type": 0,
      "value": " minutes"
    }
  ],
  "lFve22": [
    {
      "type": 0,
      "value": "(UTC+01:00) Sarajevo, Skopje, Warsaw, Zagreb"
    }
  ],
  "lIPWQ6": [
    {
      "type": 0,
      "value": "(UTC+07:00) Bangkok, Hanoi, Jakarta"
    }
  ],
  "lPTdSf": [
    {
      "type": 0,
      "value": "Run trigger"
    }
  ],
  "lQNKUB": [
    {
      "type": 0,
      "value": "A line for the parent element is added automatically."
    }
  ],
  "lR7V87": [
    {
      "type": 0,
      "value": "Functions"
    }
  ],
  "lZT0JI": [
    {
      "type": 0,
      "value": "Add Group"
    }
  ],
  "lcVG4C": [
    {
      "type": 0,
      "value": "is skipped"
    }
  ],
  "lcxLiq": [
    {
      "type": 0,
      "value": "Please enter a valid array"
    }
  ],
  "lexzgJ": [
    {
      "type": 0,
      "value": "Remove all references to element ' "
    },
    {
      "type": 1,
      "value": "nodeName"
    },
    {
      "type": 0,
      "value": " ' before you remove the element."
    }
  ],
  "lgs5sf": [
    {
      "type": 0,
      "value": "Stateless run mode:"
    }
  ],
  "ljAOR6": [
    {
      "type": 0,
      "value": "Shorthand for actions('actionName').outputs.body"
    }
  ],
  "lsKVU6": [
    {
      "type": 0,
      "value": "Select an action type"
    }
  ],
  "lzBHHT": [
    {
      "type": 0,
      "value": "Array Element "
    },
    {
      "type": 1,
      "value": "index"
    },
    {
      "type": 0,
      "value": " has unknown property "
    },
    {
      "type": 1,
      "value": "property"
    }
  ],
  "lztiwS": [
    {
      "type": 0,
      "value": "Actual Value"
    }
  ],
  "m/jJ/5": [
    {
      "type": 0,
      "value": "Map checker"
    }
  ],
  "m7Y6Qf": [
    {
      "type": 0,
      "value": "Testing"
    }
  ],
  "m8Q61y": [
    {
      "type": 0,
      "value": "Name"
    }
  ],
  "mAuMD+": [
    {
      "type": 0,
      "value": "Enter an Array"
    }
  ],
  "mCzkXX": [
    {
      "type": 0,
      "value": "Add an action"
    }
  ],
  "mE7w9G": [
    {
      "type": 0,
      "value": "Function deleted."
    }
  ],
  "mGUdCO": [
    {
      "type": 0,
      "value": "Returns a timestamp that is the current time minus the specified time interval."
    }
  ],
  "mGpKsl": [
    {
      "type": 0,
      "value": "Returns a string representation of a data URI"
    }
  ],
  "mOr9ll": [
    {
      "type": 0,
      "value": "The maximum duration on a single outbound request from this action. If the request doesn't finish within this limit after running retries, the action fails."
    }
  ],
  "mPakaD": [
    {
      "type": 0,
      "value": "Url encodes the input string"
    }
  ],
  "mYQFtf": [
    {
      "type": 0,
      "value": "Missing required properties 'secret' or 'pfx' and 'password' for authentication type 'ActiveDirectoryOAuth'."
    }
  ],
  "mZCHKf": [
    {
      "type": 0,
      "value": "(UTC+12:00) Anadyr, Petropavlovsk-Kamchatsky"
    }
  ],
  "mZRMD9": [
    {
      "type": 0,
      "value": "Required. The string to convert to lower casing. If a character in the string does not have a lowercase equivalent, the character is included unchanged in the returned string."
    }
  ],
  "mca3Ml": [
    {
      "type": 0,
      "value": "Sign in to connector"
    }
  ],
  "mjS/k1": [
    {
      "type": 0,
      "value": "Limit Logic Apps to not include workflow metadata headers in the outgoing request."
    }
  ],
  "mvrlkP": [
    {
      "type": 0,
      "value": "Enter password as plain text or use a secure parameter"
    }
  ],
  "mwEHSX": [
    {
      "type": 0,
      "value": "Function"
    }
  ],
  "mx2IMJ": [
    {
      "type": 0,
      "value": "13"
    }
  ],
  "n+F7e2": [
    {
      "type": 0,
      "value": "15"
    }
  ],
  "n20T2h": [
    {
      "type": 0,
      "value": "7"
    }
  ],
  "n35O/+": [
    {
      "type": 0,
      "value": "Required. The value that is converted to a floating-point number."
    }
  ],
  "n4V2Hi": [
    {
      "type": 0,
      "value": "Active Directory OAuth"
    }
  ],
  "n7wxxN": [
    {
      "type": 0,
      "value": "Try less specific keywords."
    }
  ],
  "nGds/r": [
    {
      "type": 0,
      "value": "Required. The object to check if it is less than or equal to value being compared to."
    }
  ],
  "nHseED": [
    {
      "type": 0,
      "value": "Required. The number of time units the desired time is in the future."
    }
  ],
  "nOWGAV": [
    {
      "type": 0,
      "value": "End time"
    }
  ],
  "nRpM02": [
    {
      "type": 0,
      "value": "Custom"
    }
  ],
  "nSan4V": [
    {
      "type": 0,
      "value": "Reset"
    }
  ],
  "nTA155": [
    {
      "type": 0,
      "value": "Required. The name of the property to remove."
    }
  ],
  "nZ4nLn": [
    {
      "type": 0,
      "value": "Suppress workflow headers"
    }
  ],
  "ngsC44": [
    {
      "type": 0,
      "value": "Required. The object to check if it is less than comparing object."
    }
  ],
  "nkk1mu": [
    {
      "type": 0,
      "value": "Adds an integer number of minutes to a string timestamp passed in"
    }
  ],
  "nx25nq": [
    {
      "type": 0,
      "value": "19"
    }
  ],
  "ny75Ly": [
    {
      "type": 0,
      "value": "Enter default value for parameter."
    }
  ],
  "o/0SEj": [
    {
      "type": 0,
      "value": "Returns the last element in the array or string passed in"
    }
  ],
  "o14STH": [
    {
      "type": 0,
      "value": "Required. The XML on which to evaluate the XPath expression."
    }
  ],
  "o1HOyf": [
    {
      "type": 1,
      "value": "current_page"
    },
    {
      "type": 0,
      "value": " of "
    },
    {
      "type": 1,
      "value": "max_page"
    }
  ],
  "o2Cmny": [
    {
      "type": 0,
      "value": "Enter a valid uri."
    }
  ],
  "o3SfI4": [
    {
      "type": 0,
      "value": "Zoom to fit"
    }
  ],
  "oAFcW6": [
    {
      "type": 0,
      "value": "Required. The dataURI to decode into a binary representation."
    }
  ],
  "oDHXKh": [
    {
      "type": 0,
      "value": "Item"
    }
  ],
  "oLtwMw": [
    {
      "type": 0,
      "value": "Content Transfer"
    }
  ],
  "oRvVIW": [
    {
      "type": 0,
      "value": "(UTC+07:00) Krasnoyarsk"
    }
  ],
  "oV0xQ9": [
    {
      "type": 0,
      "value": "Enter the run identifier to open the run"
    }
  ],
  "oVVPst": [
    {
      "type": 0,
      "value": "Do you want to discard all unsaved changes?"
    }
  ],
  "odQ554": [
    {
      "type": 0,
      "value": "Response body"
    }
  ],
  "ol+TkT": [
    {
      "type": 0,
      "value": "(UTC-03:00) Salvador"
    }
  ],
  "oxH1L/": [
    {
      "type": 0,
      "value": "(UTC-07:00) Chihuahua, La Paz, Mazatlan"
    }
  ],
  "p/0r2N": [
    {
      "type": 0,
      "value": "Required. The key name of the form data value to return."
    }
  ],
  "p16/4S": [
    {
      "type": 0,
      "value": "Headers"
    }
  ],
  "p1Qtm5": [
    {
      "type": 0,
      "value": "In-App"
    }
  ],
  "p5tz8/": [
    {
      "type": 0,
      "value": "(UTC+13:00) Samoa"
    }
  ],
  "p7YGxW": [
    {
      "type": 0,
      "value": "Error executing the api {parameters}."
    }
  ],
  "pC2nr2": [
    {
      "type": 0,
      "value": "Enter key"
    }
  ],
  "pH2uak": [
    {
      "type": 0,
      "value": "Collapse"
    }
  ],
  "pIczsS": [
    {
      "type": 0,
      "value": "End time"
    }
  ],
  "pOTcUO": [
    {
      "type": 0,
      "value": "Required. The values to combine into an array."
    }
  ],
  "pUeUDw": [
    {
      "type": 0,
      "value": "(UTC+09:00) Osaka, Sapporo, Tokyo"
    }
  ],
  "pXmFGf": [
    {
      "type": 0,
      "value": "Covert the input to an Xml type value"
    }
  ],
  "pYtSyE": [
    {
      "type": 0,
      "value": "Required. The number to divide the Dividend by. After the division, the remainder is taken."
    }
  ],
  "pcGqoB": [
    {
      "type": 0,
      "value": "Error loading outputs"
    }
  ],
  "pcuZKB": [
    {
      "type": 0,
      "value": "Returns a single array or object that has common elements between arrays or objects passed in. The parameters for the function can either be a set of objects or a set of arrays (not a mixture of both). If there are two objects with the same name, the last object with that name appears in the final object."
    }
  ],
  "piaRy6": [
    {
      "type": 0,
      "value": "Triggers"
    }
  ],
  "pozypE": [
    {
      "type": 0,
      "value": "Trims leading and trailing whitespace from a string"
    }
  ],
  "pr9GwA": [
    {
      "type": 0,
      "value": "Refresh"
    }
  ],
  "ptkf0D": [
    {
      "type": 0,
      "value": "Security"
    }
  ],
  "q/+Uex": [
    {
      "type": 0,
      "value": "Returns an XML node, nodeset or value as JSON from the provided XPath expression"
    }
  ],
  "q1gfIs": [
    {
      "type": 0,
      "value": "Add a trigger"
    }
  ],
  "q2OCEx": [
    {
      "type": 0,
      "value": "Required. The value to assign to the property."
    }
  ],
  "q2w8Sk": [
    {
      "type": 0,
      "value": "Convert the parameter to a string"
    }
  ],
  "q87X20": [
    {
      "type": 0,
      "value": "Adds an integer number of seconds to a string timestamp passed in"
    }
  ],
  "q9hf8i": [
    {
      "type": 0,
      "value": "(UTC+04:00) Astrakhan, Ulyanovsk"
    }
  ],
  "qGfwxW": [
    {
      "type": 0,
      "value": "Managed identity"
    }
  ],
  "qJpnIL": [
    {
      "type": 0,
      "value": "Checks if the string ends with a value (case-insensitive, invariant culture)"
    }
  ],
  "qPUX59": [
    {
      "type": 0,
      "value": "is successful"
    }
  ],
  "qQoQFv": [
    {
      "type": 0,
      "value": "Invalid connection."
    }
  ],
  "qSejoi": [
    {
      "type": 0,
      "value": "Returns true if the first argument is less than or equal to the second"
    }
  ],
  "qSt0Sb": [
    {
      "type": 0,
      "value": "Required"
    }
  ],
  "qTqSqD": [
    {
      "type": 0,
      "value": "Error code: {errorCode}, Message: {message}."
    }
  ],
  "qUWBUX": [
    {
      "offset": 0,
      "options": {
        "one": {
          "value": [
            {
              "type": 7
            },
            {
              "type": 0,
              "value": " day"
            }
          ]
        },
        "other": {
          "value": [
            {
              "type": 7
            },
            {
              "type": 0,
              "value": " days"
            }
          ]
        }
      },
      "pluralType": "cardinal",
      "type": 6,
      "value": "days"
    }
  ],
  "qc5S69": [
    {
      "type": 0,
      "value": "Returns the number of elements in an array or string"
    }
  ],
  "qiIs4V": [
    {
      "type": 0,
      "value": "Example: "
    },
    {
      "type": 1,
      "value": "example"
    }
  ],
  "qnI4Y1": [
    {
      "type": 0,
      "value": "Required. The value that is converted to an integer."
    }
  ],
  "qq/bq0": [
    {
      "type": 0,
      "value": "(UTC+09:00) Yakutsk"
    }
  ],
  "qr1lLG": [
    {
      "type": 0,
      "value": "Function '"
    },
    {
      "type": 1,
      "value": "nodeName"
    },
    {
      "type": 0,
      "value": "' has an input with a mismatched type"
    }
  ],
  "qrxi0L": [
    {
      "type": 0,
      "value": "Asynchronous response allows a Logic App to respond with a 202 (Accepted) to indicate the request has been accepted for processing. A location header will be provided to retrieve the final state."
    }
  ],
  "r1FQhf": [
    {
      "type": 0,
      "value": "(UTC+01:00) Windhoek"
    }
  ],
  "r43nMc": [
    {
      "type": 0,
      "value": "Undo"
    }
  ],
  "r7vZ5a": [
    {
      "type": 0,
      "value": "Minimum Interval"
    }
  ],
  "r8aZXs": [
    {
      "type": 0,
      "value": "Enables an expression to derive its value from other JSON name and value pairs or the output of the runtime action"
    }
  ],
  "r9SVE4": [
    {
      "type": 0,
      "value": "Int"
    }
  ],
  "rAwCdh": [
    {
      "type": 0,
      "value": "Connect via on-premises data gateway"
    }
  ],
  "rAyuzv": [
    {
      "type": 0,
      "value": "No"
    }
  ],
  "rCl53e": [
    {
      "type": 0,
      "value": "Card Title"
    }
  ],
  "rDDPpJ": [
    {
      "type": 0,
      "value": "Secret"
    }
  ],
  "rDt4Iu": [
    {
      "type": 0,
      "value": "Is connection invalid"
    }
  ],
  "rSIBjh": [
    {
      "type": 0,
      "value": "Enter value for parameter."
    }
  ],
  "raBiud": [
    {
      "type": 0,
      "value": "Required. Either an array of values to find the maximum value, or the first value of a set."
    }
  ],
  "rcz4w4": [
    {
      "type": 0,
      "value": "Returns a URI encoded representation of a value"
    }
  ],
  "rsdJcV": [
    {
      "type": 0,
      "value": "Select source schema elements to build your map"
    }
  ],
  "rstpaK": [
    {
      "type": 0,
      "value": "(UTC-06:00) Central Time (US & Canada)"
    }
  ],
  "rv0Pn+": [
    {
      "type": 0,
      "value": "Add new"
    }
  ],
  "s5RV9B": [
    {
      "type": 0,
      "value": "Returns the day of year component of a string timestamp"
    }
  ],
  "s7nGyC": [
    {
      "type": 0,
      "value": "Delete"
    }
  ],
  "sDkAVZ": [
    {
      "type": 0,
      "value": "Returns an array of values matching the key name from form-data or form-encoded trigger output"
    }
  ],
  "sFwHQc": [
    {
      "type": 0,
      "value": "Cancel creating a connection"
    }
  ],
  "sQ2vRs": [
    {
      "type": 0,
      "value": "Add Case"
    }
  ],
  "sW47JR": [
    {
      "type": 0,
      "value": "Degree of Parallelism"
    }
  ],
  "sZ0G/Z": [
    {
      "type": 0,
      "value": "Required. A string containing the unit of time specified in the interval to add."
    }
  ],
  "sbPZ9S": [
    {
      "type": 0,
      "value": "Required. The collection to check if it is empty."
    }
  ],
  "scmyvO": [
    {
      "type": 0,
      "value": "Action Timeout"
    }
  ],
  "sfJTHV": [
    {
      "type": 0,
      "value": "Required. The number to remove from the Minuend."
    }
  ],
  "shF9tZ": [
    {
      "type": 0,
      "value": "Key"
    }
  ],
  "siYGSo": [
    {
      "type": 0,
      "value": "(UTC+02:00) Beirut"
    }
  ],
  "soqP+Z": [
    {
      "type": 0,
      "value": "Returns true if either parameter is true"
    }
  ],
  "srpZD2": [
    {
      "type": 0,
      "value": "Client ID"
    }
  ],
  "ss5JPH": [
    {
      "type": 0,
      "value": "New parameter"
    }
  ],
  "sv+IcU": [
    {
      "type": 0,
      "value": "Unable to generate data map definition"
    }
  ],
  "syiNc+": [
    {
      "type": 0,
      "value": "Browse"
    }
  ],
  "sys5gu": [
    {
      "type": 0,
      "value": "Client Certificate"
    }
  ],
  "t+XCkg": [
    {
      "type": 0,
      "value": "Required. A string that contains the time zone name of the destination time zone. See https://msdn.microsoft.com/en-us/library/gg154758.aspx for details."
    }
  ],
  "tAbbH8": [
    {
      "type": 0,
      "value": "Too many inputs assigned"
    }
  ],
  "tAeKNh": [
    {
      "type": 0,
      "value": "Simple"
    }
  ],
  "tE7Zam": [
    {
      "type": 0,
      "value": "Returns the URL to invoke the trigger or action"
    }
  ],
  "tELkSC": [
    {
      "type": 0,
      "value": "(UTC-06:00) Guadalajara, Mexico City, Monterrey"
    }
  ],
  "tH2pT1": [
    {
      "type": 0,
      "value": "Return to search"
    }
  ],
  "tImHz/": [
    {
      "type": 1,
      "value": "days"
    },
    {
      "type": 0,
      "value": "d "
    },
    {
      "type": 1,
      "value": "hours"
    },
    {
      "type": 0,
      "value": "h"
    }
  ],
  "tLZ9Sh": [
    {
      "type": 0,
      "value": "Required. The index of the part to retrieve."
    }
  ],
  "tMRPnG": [
    {
      "type": 0,
      "value": "This function provides you details for the workflow itself at runtime"
    }
  ],
  "tNoZx2": [
    {
      "type": 0,
      "value": "Type"
    }
  ],
  "tP+5fA": [
    {
      "type": 0,
      "value": "(UTC+06:00) Novosibirsk"
    }
  ],
  "tUYXRA": [
    {
      "type": 0,
      "value": "Example: 2017-03-24T15:00:00Z"
    }
  ],
  "tUlRzr": [
    {
      "type": 0,
      "value": "Basic"
    }
  ],
  "tZj2Xn": [
    {
      "type": 0,
      "value": "Returns true if the first argument is greater than the second"
    }
  ],
  "taPCmY": [
    {
      "type": 0,
      "value": "Required. The number of hours to add. Can be negative to subtract hours."
    }
  ],
  "td5//c": [
    {
      "type": 0,
      "value": "Collapse tree node"
    }
  ],
  "teZwo6": [
    {
      "type": 0,
      "value": "(UTC+10:00) Hobart"
    }
  ],
  "ti5TEd": [
    {
      "type": 0,
      "value": "Cancel"
    }
  ],
  "tsmuoF": [
    {
      "type": 0,
      "value": "Display Name"
    }
  ],
  "u/KSPz": [
    {
      "type": 0,
      "value": "(UTC-04:00) Santiago"
    }
  ],
  "u6Gdft": [
    {
      "type": 0,
      "value": "(UTC+04:00) Abu Dhabi, Muscat"
    }
  ],
  "u9tr3k": [
    {
      "type": 0,
      "value": "Select an element to start configuring"
    }
  ],
  "uIQrat": [
    {
      "type": 0,
      "value": "Insert a new step after "
    },
    {
      "type": 1,
      "value": "parent"
    }
  ],
  "uM1i27": [
    {
      "type": 0,
      "value": "Specify a retry count from 1 to 90"
    }
  ],
  "uN4zFU": [
    {
      "type": 0,
      "value": "OK"
    }
  ],
  "uR9WuI": [
    {
      "type": 0,
      "value": "Required. The collections to evaluate. An object that appears in any of the collections also appears in the result."
    }
  ],
  "uRurmg": [
    {
      "type": 0,
      "value": "(UTC+10:00) Guam, Port Moresby"
    }
  ],
  "uUlBZ8": [
    {
      "type": 0,
      "value": "Adds an integer number of hours to a string timestamp passed in"
    }
  ],
  "uWf/I5": [
    {
      "type": 0,
      "value": "Show me"
    }
  ],
  "uZH8Qs": [
    {
      "type": 0,
      "value": "Limit the maximum duration between the retries and asynchronous responses for this action. Note: This does not alter the request timeout of a single request."
    }
  ],
  "uc/PoD": [
    {
      "type": 0,
      "value": "Required. The number of time units the desired time is in the past."
    }
  ],
  "uc3ytS": [
    {
      "type": 0,
      "value": "Select a runtime"
    }
  ],
  "uczA5c": [
    {
      "type": 0,
      "value": "Required. The string that may contain the value."
    }
  ],
  "udNlco": [
    {
      "type": 0,
      "value": "(UTC-11:00) Coordinated Universal Time-11"
    }
  ],
  "uesaee": [
    {
      "type": 0,
      "value": "Expression"
    }
  ],
  "ui7GCl": [
    {
      "type": 0,
      "value": "16"
    }
  ],
  "unMaeV": [
    {
      "type": 0,
      "value": "Variables"
    }
  ],
  "urAHv1": [
    {
      "type": 0,
      "value": "4"
    }
  ],
  "ut5Med": [
    {
      "type": 0,
      "value": "Default Value"
    }
  ],
  "uzsleE": [
    {
      "type": 0,
      "value": "Creates an array from the parameters"
    }
  ],
  "v39HKj": [
    {
      "type": 0,
      "value": "Generates a globally unique string (GUID)"
    }
  ],
  "v7ipqH": [
    {
      "type": 0,
      "value": "Each action must have one or more run after configurations"
    }
  ],
  "vD2lQy": [
    {
      "type": 0,
      "value": "(UTC-04:00) Asuncion"
    }
  ],
  "vEBhDX": [
    {
      "type": 0,
      "value": "Returns the last index of a value within a string (case-insensitive, invariant culture)"
    }
  ],
  "vQcQkU": [
    {
      "type": 0,
      "value": "Required. The value the string may end with."
    }
  ],
  "vSlNPe": [
    {
      "type": 0,
      "value": "Delete"
    }
  ],
  "vT0DCP": [
    {
      "type": 0,
      "value": "Outputs"
    }
  ],
  "vVJuus": [
    {
      "type": 0,
      "value": "The expression is invalid."
    }
  ],
  "vX9WYS": [
    {
      "type": 0,
      "value": "Audience"
    }
  ],
  "vXwYXe": [
    {
      "type": 0,
      "value": "(UTC+06:00) Astana"
    }
  ],
  "va40BJ": [
    {
      "type": 0,
      "value": "Required. The name of the action whose outputs you want."
    }
  ],
  "vb/okJ": [
    {
      "type": 0,
      "value": "(UTC+02:00) Cairo"
    }
  ],
  "vcBAuU": [
    {
      "type": 0,
      "value": "has timed out"
    }
  ],
  "vdtKjT": [
    {
      "type": 0,
      "value": "To create and use an API connection, you must have a managed identity configured on this logic app."
    }
  ],
  "vlDynP": [
    {
      "type": 0,
      "value": "Discard"
    }
  ],
  "vr70Gn": [
    {
      "type": 0,
      "value": "Create a connection for "
    },
    {
      "type": 1,
      "value": "connectorName"
    },
    {
      "type": 0,
      "value": "."
    }
  ],
  "vrYqUF": [
    {
      "type": 0,
      "value": "Enter custom value"
    }
  ],
  "vvSHR8": [
    {
      "type": 0,
      "value": "Navigate to element and view children"
    }
  ],
  "vwH/XV": [
    {
      "type": 0,
      "value": "Create parameter"
    }
  ],
  "vz2gZC": [
    {
      "type": 0,
      "value": "Workflow Properties"
    }
  ],
  "w0pI5M": [
    {
      "type": 0,
      "value": "No results found for the specified filters"
    }
  ],
  "w16qh+": [
    {
      "type": 0,
      "value": "Queries"
    }
  ],
  "w5Hhig": [
    {
      "type": 0,
      "value": "Sunday"
    }
  ],
  "w8ijDZ": [
    {
      "type": 0,
      "value": "Collapse"
    }
  ],
  "wEaGWn": [
    {
      "type": 0,
      "value": "Subtracts an integer number of a specified unit of time from a string timestamp passed in"
    }
  ],
  "wF7C+h": [
    {
      "type": 0,
      "value": "Cancel"
    }
  ],
  "wFCkpM": [
    {
      "type": 0,
      "value": "Required. Either an array of values to find the minimum value, or the first value of a set."
    }
  ],
  "wGYmui": [
    {
      "type": 0,
      "value": "Including dynamic content"
    }
  ],
  "wHYQyg": [
    {
      "type": 0,
      "value": "Timed Out"
    }
  ],
  "wPlTDB": [
    {
      "type": 0,
      "value": "Full path"
    }
  ],
  "wQcEXt": [
    {
      "type": 0,
      "value": "Required. The string that is searched for parameter 2 and updated with parameter 3, when parameter 2 is found in parameter 1."
    }
  ],
  "wQsEwc": [
    {
      "type": 0,
      "value": "Required. The length of the substring."
    }
  ],
  "wV3Lmd": [
    {
      "type": 0,
      "value": "Click to delete item"
    }
  ],
  "wWVQuK": [
    {
      "type": 0,
      "value": "Returns a specified value based on whether the expression resulted in true or false"
    }
  ],
  "wkiETV": [
    {
      "type": 0,
      "value": "Client Tracking ID"
    }
  ],
  "wkvUUA": [
    {
      "type": 0,
      "value": "Input type mismatch"
    }
  ],
  "wl7X0l": [
    {
      "type": 0,
      "value": "Hide mini-map"
    }
  ],
  "wmDUGV": [
    {
      "type": 0,
      "value": "Converts a string timestamp passed in from a source time zone to UTC"
    }
  ],
  "wmw/ai": [
    {
      "type": 0,
      "value": "Returns a single array or object with all the elements that are in either the array or object passed to this function"
    }
  ],
  "woJQhv": [
    {
      "type": 0,
      "value": "Callback URL:"
    }
  ],
  "wzEneQ": [
    {
      "type": 0,
      "value": "Close"
    }
  ],
  "x+6ccf": [
    {
      "type": 0,
      "value": "Wednesday"
    }
  ],
  "x0or2o": [
    {
      "type": 0,
      "value": "Required. The collection for which to get the length."
    }
  ],
  "x10E1p": [
    {
      "type": 0,
      "value": "Status Code"
    }
  ],
  "xC1zg3": [
    {
      "type": 0,
      "value": "Schemas"
    }
  ],
  "xFQXAI": [
    {
      "type": 0,
      "value": "Ctrl + Z"
    }
  ],
  "xJ6vjn": [
    {
      "type": 0,
      "value": "Returns a string representation of a URI encoded string"
    }
  ],
  "xLF2Zr": [
    {
      "type": 0,
      "value": "Add Row"
    }
  ],
  "xN3GEX": [
    {
      "type": 0,
      "value": "Enter password as plain text or use a secure parameter"
    }
  ],
  "xOAOHM": [
    {
      "type": 0,
      "value": "Editor Input"
    }
  ],
  "xQQ9ko": [
    {
      "type": 0,
      "value": "Threshold"
    }
  ],
  "xSMbKr": [
    {
      "type": 0,
      "value": "Show raw inputs"
    }
  ],
  "xV/oyK": [
    {
      "type": 0,
      "value": "Required. The name of the new or existing property."
    }
  ],
  "xV4Koe": [
    {
      "type": 0,
      "value": "Code"
    }
  ],
  "xYyPR8": [
    {
      "type": 0,
      "value": "Returns the path from a URI. If path is not specified, returns '/'"
    }
  ],
  "xZhieP": [
    {
      "type": 0,
      "value": "(UTC+05:00) Islamabad, Karachi"
    }
  ],
  "xb/DIr": [
    {
      "type": 0,
      "value": "(UTC+12:00) Coordinated Universal Time+12"
    }
  ],
  "xt5TeT": [
    {
      "type": 0,
      "value": "Parameters are shared across workflows in a Logic App."
    }
  ],
  "xwD1VZ": [
    {
      "type": 0,
      "value": "Loading inputs"
    }
  ],
  "xwEX2/": [
    {
      "type": 0,
      "value": "Value"
    }
  ],
  "y1e9yw": [
    {
      "type": 0,
      "value": "Sign in"
    }
  ],
  "y3AZQB": [
    {
      "type": 0,
      "value": "Required. The object to compare equality."
    }
  ],
  "y6BcVN": [
    {
      "type": 0,
      "value": "Required. The string to escape URL-unsafe characters from."
    }
  ],
  "yB6PB/": [
    {
      "type": 0,
      "value": "Value contains function expressions which cannot be resolved. Only constant values supported"
    }
  ],
  "yBrsFJ": [
    {
      "type": 0,
      "value": "Required. The value that is converted to an array."
    }
  ],
  "yIZP4R": [
    {
      "type": 0,
      "value": "(UTC-10:00) Hawaii"
    }
  ],
  "yVh9kr": [
    {
      "type": 0,
      "value": "8"
    }
  ],
  "ydqOly": [
    {
      "type": 0,
      "value": "Choose a value"
    }
  ],
  "yoCi15": [
    {
      "type": 0,
      "value": "Select an existing connection or create a new one."
    }
  ],
  "yph4eq": [
    {
      "type": 0,
      "value": "(UTC+01:00) Belgrade, Bratislava, Budapest, Ljubljana, Prague"
    }
  ],
  "yqRrQ/": [
    {
      "type": 0,
      "value": "Date and time functions"
    }
  ],
  "ysoumb": [
    {
      "type": 0,
      "value": "Add field"
    }
  ],
  "yxsn7s": [
    {
      "type": 0,
      "value": "(UTC+00:00) Casablanca"
    }
  ],
  "yyYtZV": [
    {
      "type": 0,
      "value": "Connection gateway"
    }
  ],
  "z3VuE+": [
    {
      "type": 0,
      "value": "Menu"
    }
  ],
  "z9kH+0": [
    {
      "type": 0,
      "value": "This will also remove all child steps."
    }
  ],
  "zBMVKg": [
    {
      "type": 0,
      "value": "Required. The value that is converted to a decimal number."
    }
  ],
  "zCsGWP": [
    {
      "type": 0,
      "value": "Enter value"
    }
  ],
  "zIDVd9": [
    {
      "type": 0,
      "value": "Required. The string that is converted to a native type value."
    }
  ],
  "zNesUZ": [
    {
      "type": 0,
      "value": "A retry policy applies to intermittent failures, characterized as HTTP status codes 408, 429, and 5xx, in addition to any connectivity exceptions. The default is an exponential interval policy set to retry 4 times."
    }
  ],
  "zTKAc9": [
    {
      "type": 0,
      "value": "Select Actions"
    }
  ],
  "zUgja+": [
    {
      "type": 0,
      "value": "Clear custom value"
    }
  ],
  "zbtUQ/": [
    {
      "type": 0,
      "value": "(UTC+08:30) Pyongyang"
    }
  ],
  "zcZpHT": [
    {
      "type": 0,
      "value": "Converts a string, with optionally a locale and a format to a date"
    }
  ],
  "zggBvC": [
    {
      "type": 0,
      "value": "(UTC+03:00) Nairobi"
    }
  ],
  "ziXw25": [
    {
      "type": 0,
      "value": "Delete"
    }
  ],
  "ziYCiA": [
    {
      "type": 0,
      "value": "Summary"
    }
  ],
  "zjDJwP": [
    {
      "type": 0,
      "value": "Float"
    }
  ],
  "znGyyU": [
    {
      "type": 0,
      "value": "Adds an integer number of a specified unit of time to a string timestamp passed in"
    }
  ],
  "zxe9hh": [
    {
      "type": 0,
      "value": "Required. The number of minutes to add. Can be negative to subtract minutes."
    }
  ]
}<|MERGE_RESOLUTION|>--- conflicted
+++ resolved
@@ -643,21 +643,12 @@
       "value": "On"
     }
   ],
-<<<<<<< HEAD
   "2vnYre": [
     {
       "type": 0,
       "value": "Add Action"
     }
   ],
-  "2wJZkB": [
-    {
-      "type": 0,
-      "value": "Empty add dynamic content button"
-    }
-  ],
-=======
->>>>>>> d7e20e98
   "2xhbE1": [
     {
       "type": 0,
