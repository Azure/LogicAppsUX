{
  "++ZVe/": [
    {
      "type": 0,
      "value": "Testing"
    }
  ],
  "+0H8Or": [
    {
      "type": 0,
      "value": "Warning: input node type does not match the schema node's type"
    }
  ],
  "+0cO6t": [
    {
      "type": 0,
      "value": "Create connection reference"
    }
  ],
  "+0yxlR": [
    {
      "type": 0,
      "value": "Function display"
    }
  ],
  "+FcXe9": [
    {
      "type": 0,
      "value": "Faulted"
    }
  ],
  "+Jryh+": [
    {
      "type": 0,
      "value": "Trigger"
    }
  ],
  "+Uvo/p": [
    {
      "type": 0,
      "value": "Alt text for down chevron"
    }
  ],
  "+ZSBrq": [
    {
      "type": 0,
      "value": "Context menu for "
    },
    {
      "type": 1,
      "value": "title"
    },
    {
      "type": 0,
      "value": " card"
    }
  ],
  "+mAJR3": [
    {
      "type": 0,
      "value": "(UTC+08:00) Kuala Lumpur, Singapore"
    }
  ],
  "+oelX4": [
    {
      "type": 0,
      "value": "Required. The string to examine."
    }
  ],
  "+powfX": [
    {
      "type": 0,
      "value": "Time zone"
    }
  ],
  "+xXHdp": [
    {
      "type": 0,
      "value": "No outputs"
    }
  ],
  "/2V8bQ": [
    {
      "type": 0,
      "value": "Timed out"
    }
  ],
  "/EU/oJ": [
    {
      "type": 0,
      "value": "Required. A string that contains the time zone name of the source time zone. See 'Default Time Zones' at 'https://go.microsoft.com/fwlink/?linkid=2238292'."
    }
  ],
  "/I/U8L": [
    {
      "type": 0,
      "value": "Body"
    }
  ],
  "/KRvvg": [
    {
      "type": 0,
      "value": "No values match your search."
    }
  ],
  "/NtebP": [
    {
      "type": 0,
      "value": "(UTC+05:00) Islamabad, Karachi"
    }
  ],
  "/QqADs": [
    {
      "type": 0,
      "value": "Returns the elements in the array starting at index Count"
    }
  ],
  "/RS9F7": [
    {
      "type": 0,
      "value": "(UTC-06:00) Saskatchewan"
    }
  ],
  "/ULFwg": [
    {
      "type": 0,
      "value": "Change connection"
    }
  ],
  "/VcZ9g": [
    {
      "type": 0,
      "value": "This connector has multiple versions, built-in and Azure-hosted. Use built-in for the best performance, connection-string authentication, and other features. Use Azure-hosted for other authentication options."
    }
  ],
  "/WW7If": [
    {
      "type": 0,
      "value": "True"
    }
  ],
  "/doURb": [
    {
      "type": 0,
      "value": "Convert the input to an array"
    }
  ],
  "/km5eO": [
    {
      "type": 0,
      "value": "(UTC-04:00) Asuncion"
    }
  ],
  "/mjH84": [
    {
      "type": 0,
      "value": "Show raw outputs"
    }
  ],
  "/n13VL": [
    {
      "type": 0,
      "value": "Properties"
    }
  ],
  "/qchXQ": [
    {
      "type": 0,
      "value": "Required. The collection to join items from."
    }
  ],
  "/qu3zt": [
    {
      "type": 0,
      "value": "0"
    }
  ],
  "/ut0u7": [
    {
      "type": 0,
      "value": "Returns the first Count elements from the array or string passed in"
    }
  ],
  "/vWMKW": [
    {
      "type": 0,
      "value": "Missing required inputs"
    }
  ],
  "/w/q/8": [
    {
      "type": 0,
      "value": "When enabled, this action will run with the user from the \"Run as\" setting in the Dataverse trigger."
    }
  ],
  "/yYyOq": [
    {
      "type": 0,
      "value": "Resource Group"
    }
  ],
  "00xlpa": [
    {
      "type": 0,
      "value": "Shared"
    }
  ],
  "02vyBk": [
    {
      "type": 0,
      "value": "Trigger"
    }
  ],
  "03RO5d": [
    {
      "type": 0,
      "value": "Edit parameter"
    }
  ],
  "04AwK7": [
    {
      "type": 0,
      "value": "Error code: '"
    },
    {
      "type": 1,
      "value": "errorCode"
    },
    {
      "type": 0,
      "value": "', Message: '"
    },
    {
      "type": 1,
      "value": "message"
    },
    {
      "type": 0,
      "value": "'."
    }
  ],
  "06zKZg": [
    {
      "type": 0,
      "value": "(UTC+04:00) Tbilisi"
    }
  ],
  "07ZsoY": [
    {
      "type": 0,
      "value": "Returns the start of the hour to a string timestamp passed in"
    }
  ],
  "07oZoX": [
    {
      "type": 0,
      "value": "(UTC+12:00) Anadyr, Petropavlovsk-Kamchatsky"
    }
  ],
  "08e2rO": [
    {
      "type": 0,
      "value": "The managed identity used with this operation no longer exists. To continue, set up an identity or change the connection."
    }
  ],
  "09B9CU": [
    {
      "type": 0,
      "value": "Returns the URL to invoke the trigger or action. Note: This function can only be used in an httpWebhook and apiConnectionWebhook, not in a manual, recurrence, http, or apiConnection."
    }
  ],
  "0B5xDu": [
    {
      "type": 0,
      "value": "(UTC+05:30) Sri Jayawardenepura"
    }
  ],
  "0CvRZW": [
    {
      "type": 0,
      "value": "Save"
    }
  ],
  "0F6jmK": [
    {
      "type": 0,
      "value": "Secure inputs or outputs enabled."
    }
  ],
  "0FzNJV": [
    {
      "type": 0,
      "value": "Required. The base64 encoded string."
    }
  ],
  "0GT0SI": [
    {
      "type": 0,
      "value": "Cancel"
    }
  ],
  "0GqNGo": [
    {
      "type": 0,
      "value": "Url decodes the input string"
    }
  ],
  "0IRUjM": [
    {
      "type": 0,
      "value": "Select a target schema node to start mapping"
    }
  ],
  "0JTHTZ": [
    {
      "type": 0,
      "value": "Show run menu"
    }
  ],
  "0KMjv6": [
    {
      "type": 0,
      "value": "Tracking"
    }
  ],
  "0R2D5l": [
    {
      "type": 0,
      "value": "Returns a binary representation of a URI encoded string"
    }
  ],
  "0SSwxD": [
    {
      "type": 0,
      "value": "Close panel"
    }
  ],
  "0Vzp0l": [
    {
      "type": 0,
      "value": "Collapse"
    }
  ],
  "0i/6TR": [
    {
      "type": 0,
      "value": "Required. The string to convert to upper casing. If a character in the string does not have an uppercase equivalent, the character is included unchanged in the returned string."
    }
  ],
  "0m2Y1/": [
    {
      "type": 0,
      "value": "Value"
    }
  ],
  "0oebOm": [
    {
      "type": 0,
      "value": "Outputs"
    }
  ],
  "0p+pJq": [
    {
      "type": 0,
      "value": "Returns the remainder after dividing the two numbers (modulo)"
    }
  ],
  "0qV0Qe": [
    {
      "type": 0,
      "value": "Required. The string that may contain the value."
    }
  ],
  "0qcKzG": [
    {
      "type": 1,
      "value": "parameterName"
    },
    {
      "type": 0,
      "value": " is no longer present in the operation schema. It should be removed before the workflow is re-saved."
    }
  ],
  "0uj1Li": [
    {
      "type": 0,
      "value": "Returns a binary representation of an input data URI string"
    }
  ],
  "0upuCv": [
    {
      "type": 0,
      "value": "Hour"
    }
  ],
  "0vfdFS": [
    {
      "type": 0,
      "value": "every day"
    }
  ],
  "0xLWzG": [
    {
      "type": 0,
      "value": "The name already exists or is invalid. Update the name before you continue."
    }
  ],
  "0y5eia": [
    {
      "type": 0,
      "value": "More commands"
    }
  ],
  "1+Z8n9": [
    {
      "type": 0,
      "value": "Required. The data URI to convert to String representation."
    }
  ],
  "109OPL": [
    {
      "type": 0,
      "value": "Returns the port from a URI. If port is not specified, returns the default port for the protocol"
    }
  ],
  "11qu8f": [
    {
      "type": 0,
      "value": "Enter a valid integer."
    }
  ],
  "14lYtE": [
    {
      "type": 0,
      "value": "18"
    }
  ],
  "1A1P5b": [
    {
      "type": 0,
      "value": "Comment"
    }
  ],
  "1D047X": [
    {
      "type": 0,
      "value": "Required. The value to convert to XML."
    }
  ],
  "1Fn5n+": [
    {
      "type": 0,
      "value": "Required. The URI encoded string."
    }
  ],
  "1KFpTX": [
    {
      "type": 0,
      "value": "(UTC+03:00) Minsk"
    }
  ],
  "1NBvKu": [
    {
      "type": 0,
      "value": "Convert the parameter argument to a floating-point number"
    }
  ],
  "1REk6u": [
    {
      "type": 0,
      "value": "Enter a valid email."
    }
  ],
  "1ZSzl6": [
    {
      "type": 0,
      "value": "Each run after configuration must have at least one status checked"
    }
  ],
  "1dlfUe": [
    {
      "type": 0,
      "value": "Actions perform operations on data, communicate between systems, or run other tasks."
    }
  ],
  "1eKQwo": [
    {
      "type": 0,
      "value": "(UTC+08:00) Perth"
    }
  ],
  "1ejxkP": [
    {
      "type": 0,
      "value": "Secure Inputs"
    }
  ],
  "1hHFdx": [
    {
      "type": 0,
      "value": "(UTC-01:00) Azores"
    }
  ],
  "1htSs7": [
    {
      "type": 0,
      "value": "Off"
    }
  ],
  "1jhzOM": [
    {
      "type": 0,
      "value": "Required. The object to check if it is less than value being compared to."
    }
  ],
  "1nODUD": [
    {
      "type": 0,
      "value": "Hide functions"
    }
  ],
  "1nvvw1": [
    {
      "type": 0,
      "value": "Enter the value of the Authorization header"
    }
  ],
  "1pjO9s": [
    {
      "type": 0,
      "value": "Hide source schema"
    }
  ],
  "1uGBLP": [
    {
      "type": 0,
      "value": "5"
    }
  ],
  "1zgFh1": [
    {
      "type": 0,
      "value": "Dismiss"
    }
  ],
  "20oqsp": [
    {
      "type": 0,
      "value": "Add children (recursive)"
    }
  ],
  "23fENy": [
    {
      "type": 0,
      "value": "Returns a binary representation of a base 64 encoded string"
    }
  ],
  "23szE+": [
    {
      "type": 0,
      "value": "Required. The value to convert to data URI."
    }
  ],
  "23uZn1": [
    {
      "type": 0,
      "value": "Global search"
    }
  ],
  "27Nhhv": [
    {
      "type": 0,
      "value": "Select an API from an API Management instance"
    }
  ],
  "2CXCOt": [
    {
      "type": 0,
      "value": "Select a file to upload"
    }
  ],
  "2Cdt4p": [
    {
      "type": 0,
      "value": "Enable split-on to start an instance of the workflow per item in the selected array. Each instance can also have a distinct tracking id."
    }
  ],
  "2JA3gY": [
    {
      "type": 0,
      "value": "Expand tree node"
    }
  ],
  "2K2fAj": [
    {
      "type": 0,
      "value": "End time"
    }
  ],
  "2NXYYu": [
    {
      "type": 0,
      "value": "Search"
    }
  ],
  "2Noh96": [
    {
      "type": 0,
      "value": "17"
    }
  ],
  "2TMGk7": [
    {
      "type": 0,
      "value": "Managed identity"
    }
  ],
  "2ZfzaY": [
    {
      "type": 0,
      "value": "Select existing"
    }
  ],
  "2cVEMV": [
    {
      "type": 0,
      "value": "Returns a single value matching the key name from form-data or form-encoded action output"
    }
  ],
  "2gOfQI": [
    {
      "type": 0,
      "value": "Existing schemas from"
    }
  ],
  "2gzGrJ": [
    {
      "type": 0,
      "value": "Required. The name of the action with a form-data or form-encoded response."
    }
  ],
  "2hrQOL": [
    {
      "type": 0,
      "value": "(UTC+00:00) Dublin, Edinburgh, Lisbon, London"
    }
  ],
  "2kWLLc": [
    {
      "type": 0,
      "value": "Start Time"
    }
  ],
  "2pRsUf": [
    {
      "type": 0,
      "value": "Enter a valid array."
    }
  ],
  "2r30S9": [
    {
      "type": 0,
      "value": "Insert a new step after "
    },
    {
      "type": 1,
      "value": "parentName"
    }
  ],
  "2tTQ0A": [
    {
      "type": 0,
      "value": "On"
    }
  ],
  "2vnYre": [
    {
      "type": 0,
      "value": "Add Action"
    }
  ],
  "2y24a/": [
    {
      "type": 0,
      "value": "Save"
    }
  ],
  "2z5HGT": [
    {
      "type": 0,
      "value": "Optional. The RFC 4646 locale code to use. If not specified, default locale is used. If locale isn't a valid value, an error is generated that the provided locale isn't valid or doesn't have an associated locale."
    }
  ],
  "3+TQMa": [
    {
      "type": 0,
      "value": "Loading connection..."
    }
  ],
  "33+WHG": [
    {
      "type": 0,
      "value": "Identifier"
    }
  ],
  "34Nt/B": [
    {
      "type": 0,
      "value": "alt text for button icon"
    }
  ],
  "36RiST": [
    {
      "type": 0,
      "value": "System-assigned managed identity"
    }
  ],
  "3AWwVl": [
    {
      "type": 0,
      "value": "Code"
    }
  ],
  "3BZnxY": [
    {
      "type": 0,
      "value": "Add dynamic content"
    }
  ],
  "3ERi+E": [
    {
      "type": 0,
      "value": "Terms of Service"
    }
  ],
  "3GINhd": [
    {
      "type": 0,
      "value": "Triggers"
    }
  ],
  "3KPLpx": [
    {
      "type": 0,
      "value": "Remove all mappings within source element `"
    },
    {
      "type": 1,
      "value": "nodeName"
    },
    {
      "type": 0,
      "value": "` first."
    }
  ],
  "3MTSYZ": [
    {
      "type": 0,
      "value": "(UTC-03:00) Salvador"
    }
  ],
  "3NhwIJ": [
    {
      "type": 0,
      "value": "Required. The separator."
    }
  ],
  "3O0i4j": [
    {
      "type": 0,
      "value": "There is no content available"
    }
  ],
  "3PJZH0": [
    {
      "type": 0,
      "value": "Required. The string to examine."
    }
  ],
  "3QXY3z": [
    {
      "type": 0,
      "value": "Replacing an existing schema with an incompatible schema might create errors in your map."
    }
  ],
  "3RoD4h": [
    {
      "type": 0,
      "value": "Returns the collection in reverse order"
    }
  ],
  "3X4FHS": [
    {
      "type": 0,
      "value": "Choose the type of user input"
    }
  ],
  "3Y8a6G": [
    {
      "type": 0,
      "value": "Required parameters "
    },
    {
      "type": 1,
      "value": "parameters"
    },
    {
      "type": 0,
      "value": " not set or invalid"
    }
  ],
  "3cZZKj": [
    {
      "type": 0,
      "value": "Divider"
    }
  ],
  "3eeli7": [
    {
      "type": 0,
      "value": "Select a source schema"
    }
  ],
  "3ewBbk": [
    {
      "type": 0,
      "value": "The entered identity is not associated with this Logic App."
    }
  ],
  "3jwMBm": [
    {
      "type": 0,
      "value": "Invalid json format. Missing beginning "
    },
    {
      "type": 1,
      "value": "openingBracket"
    },
    {
      "type": 0,
      "value": " or ending "
    },
    {
      "type": 1,
      "value": "closingBracket"
    },
    {
      "type": 0,
      "value": "."
    }
  ],
  "3n5pnv": [
    {
      "type": 0,
      "value": "(UTC+10:30) Lord Howe Island"
    }
  ],
  "3rzrWf": [
    {
      "type": 0,
      "value": "Required. The object to remove the property from."
    }
  ],
  "3sJlV+": [
    {
      "type": 0,
      "value": "Close code view"
    }
  ],
  "3vCCY7": [
    {
      "type": 0,
      "value": "Required. The number of a specified time unit to subtract."
    }
  ],
  "3vqfeV": [
    {
      "type": 0,
      "value": "3"
    }
  ],
  "3z6rhG": [
    {
      "type": 0,
      "value": "Required. This value is the next integer after the highest integer that can be returned."
    }
  ],
  "41eMpW": [
    {
      "type": 0,
      "value": "Waiting"
    }
  ],
  "43xObP": [
    {
      "type": 0,
      "value": "(UTC+10:00) Canberra, Melbourne, Sydney"
    }
  ],
  "45ubha": [
    {
      "type": 0,
      "value": "Authentication"
    }
  ],
  "47kOXr": [
    {
      "type": 0,
      "value": "Required. The lowest integer that can be returned."
    }
  ],
  "4BH9uU": [
    {
      "type": 0,
      "value": "Errors"
    }
  ],
  "4BrA0z": [
    {
      "type": 0,
      "value": "Required. The number of days to add. Can be negative to subtract days."
    }
  ],
  "4D7H4R": [
    {
      "type": 0,
      "value": "Runs "
    },
    {
      "type": 1,
      "value": "onDays"
    }
  ],
  "4Ekn9t": [
    {
      "type": 0,
      "value": "Undo"
    }
  ],
  "4IS4yp": [
    {
      "type": 0,
      "value": "Retry Policy"
    }
  ],
  "4Q7WzU": [
    {
      "type": 0,
      "value": "Add a new connection"
    }
  ],
  "4YKQAF": [
    {
      "type": 0,
      "value": "Required. The unit of time specified in the interval."
    }
  ],
  "4aaixN": [
    {
      "type": 0,
      "value": "Tour"
    }
  ],
  "4c0uPQ": [
    {
      "type": 0,
      "value": "Required. The name of the parameter whose values you want."
    }
  ],
  "4hi3ks": [
    {
      "type": 0,
      "value": "Your flow has been updated."
    }
  ],
  "4j2MEv": [
    {
      "type": 0,
      "value": "Toggle Minimap"
    }
  ],
  "4pm5yw": [
    {
      "type": 0,
      "value": "Button to add dynamic content if TokenPicker is hidden"
    }
  ],
  "4sYR0J": [
    {
      "type": 1,
      "value": "parameterName"
    },
    {
      "type": 0,
      "value": " is required."
    }
  ],
  "4vcnOA": [
    {
      "type": 0,
      "value": "Returns the minimum value in the input array of numbers"
    }
  ],
  "4vmGh0": [
    {
      "type": 0,
      "value": "Service request ID"
    }
  ],
  "4wjJs0": [
    {
      "type": 0,
      "value": "14"
    }
  ],
  "5+P3ef": [
    {
      "type": 0,
      "value": "(UTC+08:45) Eucla"
    }
  ],
  "50W8FI": [
    {
      "type": 0,
      "value": "Explain action"
    }
  ],
  "53MgCQ": [
    {
      "type": 0,
      "value": "Open panel"
    }
  ],
  "595Baw": [
    {
      "type": 0,
      "value": "(UTC+09:00) Osaka, Sapporo, Tokyo"
    }
  ],
  "5H+8Sb": [
    {
      "type": 0,
      "value": "Add a condition"
    }
  ],
  "5J9jne": [
    {
      "type": 0,
      "value": "Tell Microsoft what you liked about this feature"
    }
  ],
  "5OvGgn": [
    {
      "type": 0,
      "value": "Body"
    }
  ],
  "5SAQOb": [
    {
      "type": 0,
      "value": "Authority"
    }
  ],
  "5WhTmH": [
    {
      "type": 0,
      "value": "Loading..."
    }
  ],
  "5akc1Q": [
    {
      "type": 0,
      "value": "Unsupported 'in' value : '"
    },
    {
      "type": 1,
      "value": "value"
    },
    {
      "type": 0,
      "value": "' in Parameter"
    }
  ],
  "5b0sKi": [
    {
      "type": 0,
      "value": "Returns true if an object, array, or string is empty"
    }
  ],
  "5cPiWA": [
    {
      "type": 0,
      "value": "Required. The name of the loop whose item you want."
    }
  ],
  "5dCAjy": [
    {
      "type": 0,
      "value": "Day"
    }
  ],
  "5fmV2Q": [
    {
      "type": 0,
      "value": "Parameters used in Logic App will be converted into Azure Resource Manager template during deployment template generation."
    }
  ],
  "5hWg4V": [
    {
      "type": 0,
      "value": "Select element"
    }
  ],
  "5qzZMo": [
    {
      "type": 0,
      "value": "Loading..."
    }
  ],
  "5rkegy": [
    {
      "type": 0,
      "value": "Delete Parameter"
    }
  ],
  "5ytHcK": [
    {
      "type": 0,
      "value": "Loading..."
    }
  ],
  "6+RwRp": [
    {
      "type": 0,
      "value": "Hybrid Connector"
    }
  ],
  "61iT9C": [
    {
      "type": 0,
      "value": "Insert data from previous step (You can also add by typing Alt + / in the editor)"
    }
  ],
  "62Ypnr": [
    {
      "type": 0,
      "value": "Error loading operation data"
    }
  ],
  "63/zYN": [
    {
      "type": 0,
      "value": "Required. The object to check if it is greater than value being compared to."
    }
  ],
  "63CC7M": [
    {
      "type": 0,
      "value": "Error loading inputs"
    }
  ],
  "63fQWE": [
    {
      "type": 0,
      "value": "Show all advanced parameters"
    }
  ],
  "6OSgRP": [
    {
      "type": 0,
      "value": "Test map"
    }
  ],
  "6PdOcy": [
    {
      "type": 0,
      "value": "Cancel"
    }
  ],
  "6WmLx1": [
    {
      "type": 0,
      "value": "Warning: input node type does not match one of the allowed types for this input"
    }
  ],
  "6ZviI7": [
    {
      "type": 0,
      "value": "Select connection reference"
    }
  ],
  "6fDYzG": [
    {
      "type": 0,
      "value": "Failed to load the schema. Please try again."
    }
  ],
  "6gZ4I3": [
    {
      "type": 0,
      "value": "Function '"
    },
    {
      "type": 1,
      "value": "functionName"
    },
    {
      "type": 0,
      "value": "' has too many inputs assigned to it"
    }
  ],
  "6gblzt": [
    {
      "type": 0,
      "value": "Updated this action"
    }
  ],
  "6jiO7t": [
    {
      "type": 0,
      "value": "Show run"
    }
  ],
  "6jsWn/": [
    {
      "type": 0,
      "value": "Required. The collection to search within."
    }
  ],
  "6kSpHL": [
    {
      "type": 0,
      "value": "Required. The name of the action with a multipart response."
    }
  ],
  "6lLsi+": [
    {
      "type": 0,
      "value": "This step will be removed from the Logic App."
    }
  ],
  "6oqk+A": [
    {
      "type": 0,
      "value": "Previous"
    }
  ],
  "6pISgk": [
    {
      "type": 0,
      "value": "To get this workflow ready, finish setting up these actions:"
    }
  ],
  "6qkBwz": [
    {
      "type": 0,
      "value": "Required. The number to multiply Multiplicand 2 with."
    }
  ],
  "6sGj3J": [
    {
      "type": 0,
      "value": "Create flow"
    }
  ],
  "6u6CS+": [
    {
      "type": 0,
      "value": "Required. The value for which to find the index."
    }
  ],
  "6ueRYm": [
    {
      "type": 0,
      "value": "Start time"
    }
  ],
  "6xRvni": [
    {
      "type": 0,
      "value": "Data type"
    }
  ],
  "73iM9+": [
    {
      "type": 0,
      "value": "Update source schema"
    }
  ],
  "78Vggn": [
    {
      "type": 0,
      "value": "Enter username"
    }
  ],
  "7EZ2oY": [
    {
      "type": 0,
      "value": "(UTC-04:00) Turks and Caicos"
    }
  ],
  "7Fyq1F": [
    {
      "type": 0,
      "value": "No inputs"
    }
  ],
  "7GSk99": [
    {
      "type": 0,
      "value": "OK"
    }
  ],
  "7LmpNN": [
    {
      "type": 0,
      "value": "Parameter \""
    },
    {
      "type": 1,
      "value": "parameterName"
    },
    {
      "type": 0,
      "value": "\" cannot be found for this operation"
    }
  ],
  "7PtWvu": [
    {
      "type": 0,
      "value": "(UTC-05:00) Eastern Time (US & Canada)"
    }
  ],
  "7QymrD": [
    {
      "type": 0,
      "value": "Required. The string from which the substring is taken."
    }
  ],
  "7S2wtE": [
    {
      "type": 0,
      "value": "Schema Validation"
    }
  ],
  "7WVgiU": [
    {
      "type": 0,
      "value": "Configure"
    }
  ],
  "7ZR1xr": [
    {
      "type": 0,
      "value": "Add an action"
    }
  ],
  "7aJqIH": [
    {
      "type": 0,
      "value": "Optional. The locale to be used when formatting (defaults to 'en-us')."
    }
  ],
  "7gUE8h": [
    {
      "type": 0,
      "value": "This will revert your workflow to the state it was in before Copilot's edit. If you made additional edits to the workflow after Copilot's, you will lose them. This action cannot be undone. Do you want to continue?"
    }
  ],
  "7k9jXx": [
    {
      "type": 0,
      "value": "Status code"
    }
  ],
  "7ku9t+": [
    {
      "type": 0,
      "value": "Report a bug"
    }
  ],
  "7lnElz": [
    {
      "type": 0,
      "value": "Returns the number of ticks (100 nanoseconds interval) since 1 January 0001 00:00:00 UT of a string timestamp"
    }
  ],
  "7lvqST": [
    {
      "type": 0,
      "value": "Invalid"
    }
  ],
  "7yEdSt": [
    {
      "type": 0,
      "value": "Show more"
    }
  ],
  "7yFLpB": [
    {
      "type": 0,
      "value": "Copy URL"
    }
  ],
  "7zsUT3": [
    {
      "type": 0,
      "value": "Unsupported authentication type '"
    },
    {
      "type": 1,
      "value": "authType"
    },
    {
      "type": 0,
      "value": "'."
    }
  ],
  "7zzPsK": [
    {
      "type": 0,
      "value": "Required. The string that may contain the value."
    }
  ],
  "8+0teU": [
    {
      "type": 0,
      "value": "Parameter name already exists."
    }
  ],
  "83G5rr": [
    {
      "type": 0,
      "value": "Specify the interval."
    }
  ],
  "83PYuA": [
    {
      "type": 0,
      "value": "(UTC-06:00) Central Time (US & Canada)"
    }
  ],
  "84D91Y": [
    {
      "type": 0,
      "value": "Pfx"
    }
  ],
  "8BoVtZ": [
    {
      "type": 0,
      "value": "Error executing the api - "
    },
    {
      "type": 1,
      "value": "url"
    }
  ],
  "8CWFEh": [
    {
      "type": 0,
      "value": "Required. The value to return if the expression is 'true'."
    }
  ],
  "8DFwxH": [
    {
      "type": 0,
      "value": "Returns a formatted number string"
    }
  ],
  "8FjOSh": [
    {
      "type": 0,
      "value": "Required. The object to check if it is greater or equal to the comparing object."
    }
  ],
  "8JEHiY": [
    {
      "type": 0,
      "value": "Saturday"
    }
  ],
  "8L+oIz": [
    {
      "type": 0,
      "value": "Cannot render designer due to multiple triggers in definition."
    }
  ],
  "8LhQeL": [
    {
      "type": 0,
      "value": "Switch to code view mode"
    }
  ],
  "8ND+Yc": [
    {
      "type": 0,
      "value": "Please enable managed identity for the logic app."
    }
  ],
  "8NFfuB": [
    {
      "type": 0,
      "value": "Actions"
    }
  ],
  "8NUqpR": [
    {
      "type": 0,
      "value": "Describe how your flow should be changed. Add details where possible, including the connector to use and if any content should be included."
    }
  ],
  "8Q7ns/": [
    {
      "type": 0,
      "value": "Edit this flow to"
    }
  ],
  "8SxNQC": [
    {
      "type": 0,
      "value": "Overview"
    }
  ],
  "8U0KPg": [
    {
      "type": 0,
      "value": "Required. The string to be URI encoded."
    }
  ],
  "8UfIAk": [
    {
      "type": 0,
      "value": "Enter secret as plain text or use a secure parameter"
    }
  ],
  "8Y5xpK": [
    {
      "type": 0,
      "value": "Thursday"
    }
  ],
  "8ZfbyZ": [
    {
      "type": 0,
      "value": "(UTC+06:00) Astana"
    }
  ],
  "8baaNC": [
    {
      "type": 0,
      "value": "Unsupported Token Type: "
    },
    {
      "type": 1,
      "value": "expressions"
    }
  ],
  "8eKf/c": [
    {
      "type": 0,
      "value": "(UTC+08:00) Irkutsk"
    }
  ],
  "8eTWaf": [
    {
      "type": 0,
      "value": "Rename"
    }
  ],
  "8j+a0n": [
    {
      "type": 0,
      "value": "With the asynchronous pattern, if the remote server indicates that the request is accepted for processing with a 202 (Accepted) response, the Logic Apps engine will keep polling the URL specified in the response's location header until reaching a terminal state."
    }
  ],
  "8mDG0V": [
    {
      "type": 0,
      "value": "The workflow has parameter validation errors in the following operations: "
    },
    {
      "type": 1,
      "value": "invalidNodes"
    }
  ],
  "8ubEPi": [
    {
      "type": 0,
      "value": "Request Options"
    }
  ],
  "8wlfdo": [
    {
      "type": 0,
      "value": "Suppress workflow headers on response"
    }
  ],
  "8wr0zO": [
    {
      "type": 0,
      "value": "Adds an integer number of days to a string timestamp passed in"
    }
  ],
  "8zkvmc": [
    {
      "type": 0,
      "value": "Testing"
    }
  ],
  "9/UeTh": [
    {
      "type": 0,
      "value": "Returns a single array or object that has common elements between arrays or objects passed in"
    }
  ],
  "90Q7Pw": [
    {
      "type": 0,
      "value": "Value"
    }
  ],
  "90o7sB": [
    {
      "type": 0,
      "value": "File"
    }
  ],
  "93Gj/n": [
    {
      "type": 0,
      "value": "Line Position"
    }
  ],
  "93svjx": [
    {
      "type": 0,
      "value": "User identity is not supported when Logic App has system assigned managed identity enabled."
    }
  ],
  "99vsJy": [
    {
      "type": 0,
      "value": "Connector"
    }
  ],
  "9EmN2M": [
    {
      "type": 0,
      "value": "Cancel"
    }
  ],
  "9IDWMU": [
    {
      "type": 0,
      "value": "Close"
    }
  ],
  "9JuvQ4": [
    {
      "type": 0,
      "value": "Returns a data URI of a value"
    }
  ],
  "9Jv3+1": [
    {
      "type": 0,
      "value": "Returns an object with an additional property value pair"
    }
  ],
  "9LLnyJ": [
    {
      "type": 0,
      "value": "(UTC-03:00) Brasilia"
    }
  ],
  "9QNZSj": [
    {
      "type": 0,
      "value": "Revert your flow"
    }
  ],
  "9SuA/E": [
    {
      "type": 0,
      "value": "12"
    }
  ],
  "9W0lck": [
    {
      "type": 0,
      "value": "Invalid split on value '"
    },
    {
      "type": 1,
      "value": "splitOn"
    },
    {
      "type": 0,
      "value": "', cannot find in outputs."
    }
  ],
  "9W3giy": [
    {
      "type": 0,
      "value": "In-Development"
    }
  ],
  "9YGcT2": [
    {
      "type": 0,
      "value": "ChildErrors"
    }
  ],
  "9YZ873": [
    {
      "type": 0,
      "value": "Text"
    }
  ],
  "9aj+el": [
    {
      "type": 0,
      "value": "Default"
    }
  ],
  "9atGYe": [
    {
      "type": 0,
      "value": "Add"
    }
  ],
  "9djnqI": [
    {
      "type": 0,
      "value": "Returns the result from adding the two numbers"
    }
  ],
  "9u/Ae3": [
    {
      "type": 0,
      "value": "Returns true if both parameters are true"
    }
  ],
  "9wX3u9": [
    {
      "type": 0,
      "value": "Send feedback"
    }
  ],
  "9x8hg8": [
    {
      "type": 0,
      "value": "Edit in basic mode"
    }
  ],
  "A5Ferh": [
    {
      "type": 0,
      "value": "Source element removed from view."
    }
  ],
  "A8l+k7": [
    {
      "type": 0,
      "value": "Error occurred while executing the following API parameters: '"
    },
    {
      "type": 1,
      "value": "parameters"
    },
    {
      "type": 0,
      "value": "'"
    }
  ],
  "ADM1Z8": [
    {
      "type": 0,
      "value": "Authentication Type"
    }
  ],
  "AEguAy": [
    {
      "type": 0,
      "value": "Empty value"
    }
  ],
  "AGCm1p": [
    {
      "type": 0,
      "value": "Name"
    }
  ],
  "AHB418": [
    {
      "type": 0,
      "value": "Filter Actions"
    }
  ],
  "AO6T9u": [
    {
      "type": 0,
      "value": "Done"
    }
  ],
  "AQ7Zxc": [
    {
      "type": 0,
      "value": "Returns the index for a value's n-th occurrence in a string (case-insensitive, invariant culture)."
    }
  ],
  "Af+Ve0": [
    {
      "type": 0,
      "value": "(UTC+11:00) Bougainville Island"
    }
  ],
  "AheXMN": [
    {
      "type": 0,
      "value": "Select frequency."
    }
  ],
  "AhvQ7r": [
    {
      "type": 0,
      "value": "Remove and clear all advanced parameters and their values"
    }
  ],
  "Ak2Lka": [
    {
      "type": 0,
      "value": "Not connected to"
    }
  ],
  "AnX5yC": [
    {
      "type": 0,
      "value": "Username"
    }
  ],
  "AoalgS": [
    {
      "type": 0,
      "value": "Loading more results..."
    }
  ],
  "ArTh0/": [
    {
      "type": 0,
      "value": "Required. The string to encode into base64 representation."
    }
  ],
  "AsqIUa": [
    {
      "type": 0,
      "value": "Maximum Interval"
    }
  ],
  "Az0QvG": [
    {
      "type": 0,
      "value": "Automatic"
    }
  ],
  "B/JzwK": [
    {
      "offset": 0,
      "options": {
        "=0": {
          "value": [
            {
              "type": 0,
              "value": "0 Actions"
            }
          ]
        },
        "one": {
          "value": [
            {
              "type": 7
            },
            {
              "type": 0,
              "value": " Action"
            }
          ]
        },
        "other": {
          "value": [
            {
              "type": 7
            },
            {
              "type": 0,
              "value": " Actions"
            }
          ]
        }
      },
      "pluralType": "cardinal",
      "type": 6,
      "value": "actionCount"
    }
  ],
  "B/gCWM": [
    {
      "type": 0,
      "value": "Error"
    }
  ],
  "B2s0iG": [
    {
      "type": 0,
      "value": "Required. The index of the part to retrieve."
    }
  ],
  "B59BCg": [
    {
      "type": 0,
      "value": "No dynamic content available"
    }
  ],
  "B999mz": [
    {
      "type": 0,
      "value": "Line deleted."
    }
  ],
  "BBD8Em": [
    {
      "type": 0,
      "value": "Key"
    }
  ],
  "BCAnZP": [
    {
      "type": 0,
      "value": "Either a single format specifier character or a custom format pattern that indicates how to format the value of this timestamp. If format is not provided, the ISO 8601 format ('o') is used."
    }
  ],
  "BCgiRh": [
    {
      "type": 0,
      "value": "Warning: custom value does not match one of the allowed types for this input"
    }
  ],
  "BFTwRN": [
    {
      "type": 0,
      "value": "Succeeded with retries"
    }
  ],
  "BHe7qY": [
    {
      "type": 0,
      "value": "Required. The URI encoded string."
    }
  ],
  "BIzX3S": [
    {
      "type": 0,
      "value": "Learn more about undo operations"
    }
  ],
  "BJNUxN": [
    {
      "type": 0,
      "value": "Path Parameters"
    }
  ],
  "BKL0ZG": [
    {
      "type": 0,
      "value": "Start time"
    }
  ],
  "BPYdTX": [
    {
      "type": 0,
      "value": "Not specified"
    }
  ],
  "BQCPY7": [
    {
      "type": 0,
      "value": "Required. The string to decode the URL-unsafe characters from."
    }
  ],
  "BQSRV0": [
    {
      "type": 0,
      "value": "Enter password as plain text or use a secure parameter"
    }
  ],
  "BS3gy8": [
    {
      "type": 0,
      "value": "Sorry, something went wrong. Please try again."
    }
  ],
  "BSgavq": [
    {
      "type": 0,
      "value": "Example: Monday, Friday"
    }
  ],
  "BUutcC": [
    {
      "type": 0,
      "value": "Expant list of sibling elements"
    }
  ],
  "BYrP8F": [
    {
      "type": 0,
      "value": "Number"
    }
  ],
  "BeqBP7": [
    {
      "type": 0,
      "value": "Automatic Decompression"
    }
  ],
  "Bewmet": [
    {
      "type": 0,
      "value": "Array"
    }
  ],
  "Bl4Iv0": [
    {
      "type": 0,
      "value": "(UTC+08:00) Ulaanbaatar"
    }
  ],
  "Bn8iTS": [
    {
      "type": 0,
      "value": "State type:"
    }
  ],
  "BoMvF2": [
    {
      "type": 0,
      "value": "Collapse"
    }
  ],
  "BogxJl": [
    {
      "type": 0,
      "value": "(UTC+04:00) Izhevsk, Samara"
    }
  ],
  "BrWQ0Z": [
    {
      "type": 0,
      "value": "Select a managed identity"
    }
  ],
  "BrvZNn": [
    {
      "type": 0,
      "value": "Specify one or more expressions that must be true for the trigger to fire."
    }
  ],
  "BtL7UI": [
    {
      "type": 0,
      "value": "No additional information is needed for this step. You will be able to use the outputs in subsequent steps."
    }
  ],
  "BuYrD3": [
    {
      "type": 0,
      "value": "A single format specifier that indicates how to format the value of this Guid."
    }
  ],
  "BxITRH": [
    {
      "type": 0,
      "value": "Required. The object to check if it is greater than comparing object."
    }
  ],
  "BynK4X": [
    {
      "type": 0,
      "value": "Ask a question"
    }
  ],
  "C1cy54": [
    {
      "type": 0,
      "value": "Body"
    }
  ],
  "C4NQ1J": [
    {
      "type": 0,
      "value": "Retrieve items to meet the specified threshold by following the continuation token. Due to connector's page size, the number returned may exceed the threshold."
    }
  ],
  "CBzSJo": [
    {
      "type": 0,
      "value": "True"
    }
  ],
  "CFOUe3": [
    {
      "type": 0,
      "value": "Add an action that sends an email"
    }
  ],
  "CG772M": [
    {
      "type": 0,
      "value": "Connection required"
    }
  ],
  "CPm+OG": [
    {
      "type": 0,
      "value": "Create connection"
    }
  ],
  "CaajcD": [
    {
      "type": 0,
      "value": "(UTC+13:00) Samoa"
    }
  ],
  "CafOCn": [
    {
      "type": 0,
      "value": "The '"
    },
    {
      "type": 1,
      "value": "invalidProperties"
    },
    {
      "type": 0,
      "value": "' properties are invalid for the '"
    },
    {
      "type": 1,
      "value": "convertedAuthType"
    },
    {
      "type": 0,
      "value": "' authentication type."
    }
  ],
  "Cb6IEq": [
    {
      "type": 0,
      "value": "(UTC-05:00) Havana"
    }
  ],
  "Cb8pv0": [
    {
      "type": 0,
      "value": "(UTC-02:00) Mid-Atlantic - Old"
    }
  ],
  "Ci41Od": [
    {
      "type": 0,
      "value": "(UTC+12:00) Auckland, Wellington"
    }
  ],
  "Ciol6I": [
    {
      "type": 0,
      "value": "Output"
    }
  ],
  "Cj3/LJ": [
    {
      "type": 0,
      "value": "Must provide the parameter name."
    }
  ],
  "ClZW2r": [
    {
      "type": 0,
      "value": "Value"
    }
  ],
  "CsPY74": [
    {
      "type": 0,
      "value": "Credential Type"
    }
  ],
  "CvoqQ6": [
    {
      "type": 0,
      "value": "Please enter or select a date (YYYY-MM-DD)"
    }
  ],
  "Cy0pyB": [
    {
      "type": 0,
      "value": "(UTC+09:30) Adelaide"
    }
  ],
  "CypYLs": [
    {
      "type": 0,
      "value": "Insert a new step between "
    },
    {
      "type": 1,
      "value": "parentName"
    },
    {
      "type": 0,
      "value": " and "
    },
    {
      "type": 1,
      "value": "childName"
    }
  ],
  "Czt6YV": [
    {
      "type": 0,
      "value": "at "
    },
    {
      "type": 1,
      "value": "times"
    }
  ],
  "D+Ptnq": [
    {
      "type": 0,
      "value": "Returns the path and query from a URI"
    }
  ],
  "D/xTXV": [
    {
      "type": 0,
      "value": "Show source schema"
    }
  ],
  "D1lgsT": [
    {
      "type": 0,
      "value": "Required. The string from which to remove leading and trailing whitespace."
    }
  ],
  "D5FIKL": [
    {
      "type": 0,
      "value": "Paste from sample"
    }
  ],
  "DDIIAQ": [
    {
      "type": 0,
      "value": "Node"
    }
  ],
  "DEu7oK": [
    {
      "type": 0,
      "value": "(UTC-07:00) Arizona"
    }
  ],
  "DGMwU4": [
    {
      "type": 0,
      "value": "Use sample payload to generate schema"
    }
  ],
  "DJW8RE": [
    {
      "type": 0,
      "value": "Select a value"
    }
  ],
  "DMuwuJ": [
    {
      "type": 0,
      "value": "Date"
    }
  ],
  "DQV7aK": [
    {
      "type": 0,
      "value": "Alt/Option + click to download '"
    },
    {
      "type": 1,
      "value": "displayName"
    },
    {
      "type": 0,
      "value": "'"
    }
  ],
  "DWd9vy": [
    {
      "type": 0,
      "value": "every week"
    }
  ],
  "DWsh56": [
    {
      "type": 0,
      "value": "Enter client ID"
    }
  ],
  "DYXoEM": [
    {
      "type": 0,
      "value": "(UTC+02:00) Chisinau"
    }
  ],
  "DZZ3fj": [
    {
      "type": 0,
      "value": "Duration"
    }
  ],
  "Dhu3IS": [
    {
      "type": 0,
      "value": "Show mini-map"
    }
  ],
  "DjbVKU": [
    {
      "type": 0,
      "value": "OAuth"
    }
  ],
  "DkF25I": [
    {
      "type": 0,
      "value": "Expand Static Result"
    }
  ],
  "DsPDVB": [
    {
      "type": 0,
      "value": "Trigger condition cannot be empty"
    }
  ],
  "DuoHXI": [
    {
      "type": 0,
      "value": "Add an input"
    }
  ],
  "DyYcJZ": [
    {
      "type": 0,
      "value": "Run After"
    }
  ],
  "DysO/Q": [
    {
      "type": 0,
      "value": "Ctrl + Y"
    }
  ],
  "E+HsWF": [
    {
      "type": 0,
      "value": "Signing in..."
    }
  ],
  "E+iim4": [
    {
      "type": 0,
      "value": "Select timezone."
    }
  ],
  "E3+TAA": [
    {
      "type": 0,
      "value": "Schema node '"
    },
    {
      "type": 1,
      "value": "nodeName"
    },
    {
      "type": 0,
      "value": "' has an input with a mismatched type"
    }
  ],
  "E8iqLl": [
    {
      "type": 0,
      "value": "(UTC+11:00) Sakhalin"
    }
  ],
  "ECZC6Y": [
    {
      "type": 0,
      "value": "Converts the parameter to a decimal number"
    }
  ],
  "EKjaix": [
    {
      "type": 0,
      "value": "Check the flow’s actions to see if any parameters need to be set. Don’t forget to save when you’re done!"
    }
  ],
  "EKtYQF": [
    {
      "type": 0,
      "value": "Set the tracking id for the run. For split-on this tracking id is for the initiating request."
    }
  ],
  "ERAWZA": [
    {
      "type": 0,
      "value": "Response"
    }
  ],
  "ERVorY": [
    {
      "type": 0,
      "value": "Make Group"
    }
  ],
  "ESZXfC": [
    {
      "type": 0,
      "value": "At these minutes"
    }
  ],
  "EUQDM6": [
    {
      "type": 0,
      "value": "Add an action"
    }
  ],
  "EZz5q7": [
    {
      "type": 0,
      "value": "Required. The index of where to start extracting the substring."
    }
  ],
  "Ea/fr+": [
    {
      "type": 0,
      "value": "Every "
    },
    {
      "type": 1,
      "value": "interval"
    },
    {
      "type": 0,
      "value": " days"
    }
  ],
  "EaTGcN": [
    {
      "type": 0,
      "value": "(UTC+01:00) West Central Africa"
    }
  ],
  "EdeHLs": [
    {
      "type": 0,
      "value": "Switch to input entire array"
    }
  ],
  "EdzoIs": [
    {
      "type": 0,
      "value": "1"
    }
  ],
  "EiRMD4": [
    {
      "type": 0,
      "value": "Sign in to create a connection to "
    },
    {
      "type": 1,
      "value": "connectorDisplayName"
    },
    {
      "type": 0,
      "value": "."
    }
  ],
  "EjXdAm": [
    {
      "type": 0,
      "value": "Password"
    }
  ],
  "Ek0mSE": [
    {
      "type": 0,
      "value": "View the request history for this operation"
    }
  ],
  "EqX3Mi": [
    {
      "type": 0,
      "value": "Set up these connections to use them in your flow."
    }
  ],
  "EurkzL": [
    {
      "type": 0,
      "value": "Please select yes or no"
    }
  ],
  "ExaACE": [
    {
      "type": 0,
      "value": "Connection display name"
    }
  ],
  "F3IDl8": [
    {
      "type": 0,
      "value": "Required. The number of a specified time unit to add."
    }
  ],
  "F9dR1Q": [
    {
      "type": 0,
      "value": "Add"
    }
  ],
  "FBNevf": [
    {
      "type": 0,
      "value": "Go To Operation"
    }
  ],
  "FDF4Qb": [
    {
      "type": 0,
      "value": "Returns a parameter value that is defined in the definition"
    }
  ],
  "FDWfqM": [
    {
      "type": 0,
      "value": "Secure Outputs"
    }
  ],
  "FIL1Nt": [
    {
      "type": 0,
      "value": "Condition is too complex or invalid. Unable to switch to basic mode"
    }
  ],
  "FIT7i0": [
    {
      "type": 0,
      "value": "20"
    }
  ],
  "FL/0Zp": [
    {
      "type": 0,
      "value": "(UTC-07:00) Chihuahua, La Paz, Mazatlan"
    }
  ],
  "FMA0Q0": [
    {
      "type": 0,
      "value": "Your flow has been updated."
    }
  ],
  "FN5zHQ": [
    {
      "type": 0,
      "value": "Returns a section of a string defined by the start index and the end index"
    }
  ],
  "FOiBk/": [
    {
      "type": 0,
      "value": "Errors"
    }
  ],
  "FT3jt6": [
    {
      "type": 0,
      "value": "Webhook reference information"
    }
  ],
  "FUhNu4": [
    {
      "type": 0,
      "value": "Split On"
    }
  ],
  "FUuFlC": [
    {
      "type": 0,
      "value": "Default"
    }
  ],
  "FXLR5M": [
    {
      "offset": 0,
      "options": {
        "one": {
          "value": [
            {
              "type": 7
            },
            {
              "type": 0,
              "value": " hour"
            }
          ]
        },
        "other": {
          "value": [
            {
              "type": 7
            },
            {
              "type": 0,
              "value": " hours"
            }
          ]
        }
      },
      "pluralType": "cardinal",
      "type": 6,
      "value": "hours"
    }
  ],
  "FYtDP0": [
    {
      "type": 0,
      "value": "Enter an email address."
    }
  ],
  "FaBEfQ": [
    {
      "type": 0,
      "value": "Tracked properties"
    }
  ],
  "Fcvgvg": [
    {
      "type": 0,
      "value": "Search"
    }
  ],
  "FiyQjU": [
    {
      "type": 0,
      "value": "2"
    }
  ],
  "FslNgF": [
    {
      "type": 0,
      "value": "Status"
    }
  ],
  "FxQ2Ts": [
    {
      "type": 0,
      "value": "(UTC+02:00) Tripoli"
    }
  ],
  "G+XvKn": [
    {
      "type": 0,
      "value": "Returns a string with each item of an array joined by a delimiter"
    }
  ],
  "G/CC5/": [
    {
      "type": 0,
      "value": "Invalid split on format in {splitOn}."
    }
  ],
  "G0XYrd": [
    {
      "type": 0,
      "value": "Required. The string that may contain the value."
    }
  ],
  "GAY7b8": [
    {
      "type": 0,
      "value": "Returns the query from a URI"
    }
  ],
  "GD3m4X": [
    {
      "type": 0,
      "value": "Expanded"
    }
  ],
  "GDUGlm": [
    {
      "type": 0,
      "value": "Enter authority"
    }
  ],
  "GE14Xd": [
    {
      "type": 0,
      "value": "(UTC-03:00) City of Buenos Aires"
    }
  ],
  "GEB1on": [
    {
      "type": 0,
      "value": "This contains a value that is not between 0 and 59"
    }
  ],
  "GIUSQs": [
    {
      "type": 0,
      "value": "Filter by data type"
    }
  ],
  "GLd3MU": [
    {
      "type": 0,
      "value": "Required. The object to find inside the Within collection."
    }
  ],
  "GQnN3U": [
    {
      "type": 0,
      "value": "Explain flow"
    }
  ],
  "GXXLuT": [
    {
      "type": 0,
      "value": "Enter a valid boolean."
    }
  ],
  "GYvF54": [
    {
      "type": 0,
      "value": "Referencing functions"
    }
  ],
  "GZ8MDP": [
    {
      "type": 1,
      "value": "s1"
    },
    {
      "type": 0,
      "value": " of "
    },
    {
      "type": 1,
      "value": "s2"
    }
  ],
  "GcG0qf": [
    {
      "type": 0,
      "value": "Returns true if the parameters are false"
    }
  ],
  "GdGm4T": [
    {
      "type": 0,
      "value": "More commands"
    }
  ],
  "Ggkf4s": [
    {
      "type": 0,
      "value": "Get started"
    }
  ],
  "Gi72X5": [
    {
      "type": 0,
      "value": "See Less"
    }
  ],
  "Gi7czD": [
    {
      "type": 0,
      "value": "Source schema element"
    }
  ],
  "Gl5khw": [
    {
      "type": 0,
      "value": "At these hours"
    }
  ],
  "Gmya+V": [
    {
      "type": 0,
      "value": "Not available"
    }
  ],
  "GreYWQ": [
    {
      "type": 0,
      "value": "Enter parameter name."
    }
  ],
  "GtDOFg": [
    {
      "type": 0,
      "value": "Cancel the selection"
    }
  ],
  "GyUe4C": [
    {
      "type": 0,
      "value": "Modify options regarding functions"
    }
  ],
  "GzQQqH": [
    {
      "type": 0,
      "value": "Array"
    }
  ],
  "Gziyq8": [
    {
      "type": 0,
      "value": "File Content"
    }
  ],
  "H/QVod": [
    {
      "type": 0,
      "value": "Workflow has settings validation errors on the following operations: "
    },
    {
      "type": 1,
      "value": "invalidNodes"
    }
  ],
  "H17jEE": [
    {
      "type": 0,
      "value": "URI parsing functions"
    }
  ],
  "H1wnHr": [
    {
      "type": 0,
      "value": "Required. The string to slice."
    }
  ],
  "H2WdiZ": [
    {
      "type": 0,
      "value": "Enter the valid minute values (from 0 to 59) separated by comma, e.g., 15,30"
    }
  ],
  "H5VikC": [
    {
      "type": 0,
      "value": "Invalid connection, mapping must not form a closed loop."
    }
  ],
  "H8bEUn": [
    {
      "type": 0,
      "value": "Required. The number that Subtrahend is removed from."
    }
  ],
  "HDqP2g": [
    {
      "type": 0,
      "value": "Required. The key name of the form data value to return."
    }
  ],
  "HH970i": [
    {
      "type": 0,
      "value": "Month"
    }
  ],
  "HILmmE": [
    {
      "type": 0,
      "value": "Required. The collection to sort."
    }
  ],
  "HMiE+4": [
    {
      "type": 0,
      "value": "Exit full screen"
    }
  ],
  "HOchry": [
    {
      "type": 0,
      "value": "Select an existing connection reference or create a new one."
    }
  ],
  "HQ8/tk": [
    {
      "type": 0,
      "value": "Button to add dynamic content if TokenPicker is shown"
    }
  ],
  "HSJLCu": [
    {
      "type": 0,
      "value": "Headers"
    }
  ],
  "HYhDYB": [
    {
      "type": 0,
      "value": "(UTC-02:00) Coordinated Universal Time-02"
    }
  ],
  "Hbqlzk": [
    {
      "type": 0,
      "value": "Insert Expression"
    }
  ],
  "HfinO2": [
    {
      "type": 0,
      "value": "Switch to detail inputs for array item"
    }
  ],
  "HfmDk9": [
    {
      "type": 0,
      "value": "Edit Flow"
    }
  ],
  "HfrUId": [
    {
      "type": 0,
      "value": "Please select a card to see the content"
    }
  ],
  "HmcHoE": [
    {
      "type": 0,
      "value": "Error fetching manifest"
    }
  ],
  "HoQiVa": [
    {
      "type": 0,
      "value": "Enter a valid datetime."
    }
  ],
  "Hs5+Mk": [
    {
      "type": 0,
      "value": "Enter a valid value for "
    },
    {
      "type": 1,
      "value": "parameterName"
    },
    {
      "type": 0,
      "value": "."
    }
  ],
  "HsO1Rd": [
    {
      "type": 1,
      "value": "addIcon"
    },
    {
      "type": 0,
      "value": " Install Gateway"
    }
  ],
  "Hyp0Ao": [
    {
      "type": 0,
      "value": "Remove parameter \""
    },
    {
      "type": 1,
      "value": "parameterName"
    },
    {
      "type": 0,
      "value": "\" and its value"
    }
  ],
  "HzS2gJ": [
    {
      "type": 0,
      "value": "Dynamic content not supported as properties in authentication."
    }
  ],
  "I3mifR": [
    {
      "type": 0,
      "value": "Is skipped"
    }
  ],
  "I41vZ/": [
    {
      "type": 0,
      "value": "(UTC-11:00) Coordinated Universal Time-11"
    }
  ],
  "I7/+er": [
    {
      "type": 0,
      "value": "Global view"
    }
  ],
  "IA+Ogm": [
    {
      "type": 0,
      "value": "22"
    }
  ],
  "IAmvpa": [
    {
      "type": 0,
      "value": "(UTC-08:00) Coordinated Universal Time-08"
    }
  ],
  "IHMd3X": [
    {
      "type": 0,
      "value": "Example: "
    },
    {
      "type": 1,
      "value": "url"
    }
  ],
  "IPbMdl": [
    {
      "type": 0,
      "value": "Code View"
    }
  ],
  "IPwWgu": [
    {
      "type": 0,
      "value": "(UTC+02:00) Jerusalem"
    }
  ],
  "IQyOth": [
    {
      "type": 0,
      "value": "If available, dynamic content is automatically generated from the connectors and actions you choose for your flow."
    }
  ],
  "IS4vNX": [
    {
      "type": 0,
      "value": "(UTC-12:00) International Date Line West"
    }
  ],
  "ISaPr+": [
    {
      "type": 0,
      "value": "Create, manage Logic Apps parameters, give it a default value."
    }
  ],
  "IW2MjQ": [
    {
      "type": 0,
      "value": "Converts a string timestamp passed in from a UTC to a target time zone"
    }
  ],
  "IXy91L": [
    {
      "type": 0,
      "value": "Add a target schema"
    }
  ],
  "IdOhPY": [
    {
      "type": 1,
      "value": "label"
    },
    {
      "type": 0,
      "value": " To add dynamic data, press the Alt + '/' keys."
    }
  ],
  "If+p6C": [
    {
      "type": 0,
      "value": "(UTC+09:00) Yakutsk"
    }
  ],
<<<<<<< HEAD
  "IjEKvh": [
    {
      "type": 0,
      "value": "Error executing the api '"
    },
    {
      "type": 1,
      "value": "parameters"
    },
    {
      "type": 0,
      "value": "'."
    }
  ],
=======
>>>>>>> 095eddcc
  "IsVhkH": [
    {
      "type": 0,
      "value": "No properties"
    }
  ],
  "IuHdCO": [
    {
      "type": 0,
      "value": "Here’s your flow. If you want me to change it, just say what you want. For example:"
    }
  ],
  "IxWip7": [
    {
      "type": 0,
      "value": "(UTC+03:00) Moscow, St. Petersburg, Volgograd"
    }
  ],
  "J/Kz1j": [
    {
      "type": 0,
      "value": "Asynchronous Pattern"
    }
  ],
  "J2Su6x": [
    {
      "type": 0,
      "value": "Formatting options for font size"
    }
  ],
  "J5/7vN": [
    {
      "type": 0,
      "value": "Converts a string to lowercase using the casing rules of the invariant culture"
    }
  ],
  "J55HA9": [
    {
      "type": 0,
      "value": "Invalid operation. Number of items: "
    },
    {
      "type": 1,
      "value": "length"
    },
    {
      "type": 0,
      "value": "."
    }
  ],
  "J62n9E": [
    {
      "type": 0,
      "value": "Failed"
    }
  ],
  "J9wWry": [
    {
      "type": 0,
      "value": "Parameters"
    }
  ],
  "JAIV0h": [
    {
      "type": 0,
      "value": "The current map contains "
    },
    {
      "type": 1,
      "value": "numOfIssues"
    },
    {
      "type": 0,
      "value": " "
    },
    {
      "type": 1,
      "value": "issue"
    },
    {
      "type": 0,
      "value": "."
    }
  ],
  "JErLDT": [
    {
      "type": 0,
      "value": "Delete"
    }
  ],
  "JJyT88": [
    {
      "type": 0,
      "value": "Action undone"
    }
  ],
  "JNQHws": [
    {
      "type": 0,
      "value": "Required. A string that contains the time."
    }
  ],
  "JSfWJ0": [
    {
      "type": 0,
      "value": "Required. The value that is converted to a boolean."
    }
  ],
  "JWl/LD": [
    {
      "type": 0,
      "value": "Add new item"
    }
  ],
  "Jaz3EC": [
    {
      "type": 0,
      "value": "Converts a string timestamp passed in from a source time zone to a target time zone"
    }
  ],
  "JbgTET": [
    {
      "type": 0,
      "value": "Method"
    }
  ],
  "Ji6663": [
    {
      "type": 0,
      "value": "Returns true if a dictionary contains a key, if an array contains a value, or if a string contains a substring"
    }
  ],
  "Jil/Wa": [
    {
      "type": 0,
      "value": "Invalid settings"
    }
  ],
  "JjTfC7": [
    {
      "type": 0,
      "value": "Required. The number to be formatted."
    }
  ],
  "JnlcZQ": [
    {
      "type": 0,
      "value": "Name:"
    }
  ],
  "Jq2Y/o": [
    {
      "type": 0,
      "value": "Required. The numeric format string."
    }
  ],
  "JzRzVp": [
    {
      "type": 0,
      "value": "(UTC-09:00) Alaska"
    }
  ],
  "JzqgNM": [
    {
      "type": 0,
      "value": "Set the tracking id for the run. For split-on this tracking id is for the initiating request."
    }
  ],
  "K50znc": [
    {
      "type": 0,
      "value": "Required. The object to add a new property to."
    }
  ],
  "K7/DnZ": [
    {
      "type": 0,
      "value": "Output"
    }
  ],
  "KBaGkS": [
    {
      "type": 0,
      "value": "Change connection reference"
    }
  ],
  "KNDVnN": [
    {
      "type": 0,
      "value": "Replace \""
    },
    {
      "type": 1,
      "value": "selectedOperation"
    },
    {
      "type": 0,
      "value": "\" with"
    }
  ],
  "KP0Rr2": [
    {
      "type": 0,
      "value": "Enter a valid Double number."
    }
  ],
  "KV4uky": [
    {
      "type": 0,
      "value": "When a new item..."
    }
  ],
  "KX1poC": [
    {
      "offset": 0,
      "options": {
        "=0": {
          "value": [
            {
              "type": 0,
              "value": "0 Cases"
            }
          ]
        },
        "one": {
          "value": [
            {
              "type": 7
            },
            {
              "type": 0,
              "value": " Case"
            }
          ]
        },
        "other": {
          "value": [
            {
              "type": 7
            },
            {
              "type": 0,
              "value": " Cases"
            }
          ]
        }
      },
      "pluralType": "cardinal",
      "type": 6,
      "value": "actionCount"
    }
  ],
  "KYX5Do": [
    {
      "type": 0,
      "value": "Underline (⌘U)"
    }
  ],
  "KZOa5l": [
    {
      "type": 0,
      "value": "Cancel"
    }
  ],
  "KlDW+5": [
    {
      "type": 0,
      "value": "(UTC+02:00) Beirut"
    }
  ],
  "KnjcUV": [
    {
      "type": 0,
      "value": "Ignored"
    }
  ],
  "KwGA+K": [
    {
      "type": 0,
      "value": "Select a Function App resource"
    }
  ],
  "L+PY+j": [
    {
      "type": 0,
      "value": "Required. The number of objects to take from the Collection. Must be a positive integer."
    }
  ],
  "L0UAzs": [
    {
      "type": 0,
      "value": "Returns the day of week component of a string timestamp"
    }
  ],
  "L4RJF0": [
    {
      "type": 0,
      "value": "There are no results for your search"
    }
  ],
  "LBH8UV": [
    {
      "type": 0,
      "value": "Expand"
    }
  ],
  "LBbhCu": [
    {
      "type": 0,
      "value": "Delete Workflow Graph"
    }
  ],
  "LCRHQ9": [
    {
      "type": 0,
      "value": "(UTC+12:00) Fiji"
    }
  ],
  "LCXZLM": [
    {
      "type": 0,
      "value": "Loading Function Apps..."
    }
  ],
  "LElaX3": [
    {
      "type": 0,
      "value": "Next flow suggestion"
    }
  ],
  "LJmfmK": [
    {
      "type": 0,
      "value": "See More"
    }
  ],
  "LMB8am": [
    {
      "type": 0,
      "value": "Creating..."
    }
  ],
  "LR/3Lr": [
    {
      "type": 0,
      "value": "Configure"
    }
  ],
  "LS8rfZ": [
    {
      "type": 0,
      "value": "Returns the scheme from a URI"
    }
  ],
  "LTTgWN": [
    {
      "type": 0,
      "value": "Required. The collection from which to take the first object."
    }
  ],
  "LV/BTE": [
    {
      "type": 0,
      "value": "Loading Api Management service instances..."
    }
  ],
  "LV3k48": [
    {
      "type": 0,
      "value": "(UTC+01:00) Belgrade, Bratislava, Budapest, Ljubljana, Prague"
    }
  ],
  "LZm3ze": [
    {
      "type": 0,
      "value": "Add a parallel branch"
    }
  ],
  "LaFlFh": [
    {
      "type": 0,
      "value": "Removed this action"
    }
  ],
  "LdITnG": [
    {
      "type": 0,
      "value": "(UTC-03:00) Cayenne, Fortaleza"
    }
  ],
  "Lft/is": [
    {
      "type": 0,
      "value": "Add new"
    }
  ],
  "LlYz9c": [
    {
      "type": 0,
      "value": "See more"
    }
  ],
  "Lm9bnN": [
    {
      "type": 0,
      "value": "Bullet List"
    }
  ],
  "Lnqh6h": [
    {
      "type": 0,
      "value": "Bold (Ctrl+B)"
    }
  ],
  "LoGUT3": [
    {
      "type": 0,
      "value": "When used inside for-each loop, this function returns the current item of the specified loop."
    }
  ],
  "LpPNAD": [
    {
      "type": 0,
      "value": "Add"
    }
  ],
  "LtbkS7": [
    {
      "type": 0,
      "value": "Returns the start of the day for the passed-in string timestamp."
    }
  ],
  "Lub7NN": [
    {
      "type": 0,
      "value": "Required. The expressions that may be true."
    }
  ],
  "LvLksz": [
    {
      "type": 0,
      "value": "Loading outputs"
    }
  ],
  "LvpxiA": [
    {
      "type": 0,
      "value": "Gateway"
    }
  ],
  "Lx8HRl": [
    {
      "type": 0,
      "value": "(UTC+02:00) Damascus"
    }
  ],
  "M/gUE8": [
    {
      "type": 0,
      "value": "About"
    }
  ],
  "M0xrm+": [
    {
      "type": 0,
      "value": "Code view"
    }
  ],
  "M3kJsI": [
    {
      "type": 0,
      "value": "Every week on Monday"
    }
  ],
  "M4H0gh": [
    {
      "type": 0,
      "value": "Remove"
    }
  ],
  "M6U2LE": [
    {
      "type": 0,
      "value": "The parameters will be saved when the workflow is saved. You can edit it here before save or edit it in the parameter page after save."
    }
  ],
  "M8Aqm4": [
    {
      "type": 0,
      "value": "Optional. The name of the scoped action where you want the inputs and outputs from the top-level actions inside that scope."
    }
  ],
  "MCQODe": [
    {
      "type": 0,
      "value": "Secure outputs of the operation and references of output properties."
    }
  ],
  "MCzWDc": [
    {
      "type": 0,
      "value": "Preview"
    }
  ],
  "MDbmMw": [
    {
      "type": 0,
      "value": "Required. The collections to evaluate. An object must be in all collections passed in to appear in the result."
    }
  ],
  "MGZRu4": [
    {
      "type": 0,
      "value": "Add an action"
    }
  ],
  "MIX4f9": [
    {
      "type": 0,
      "value": "Unsupported programming language."
    }
  ],
  "MKTdNk": [
    {
      "type": 0,
      "value": "Required. The data URI to convert to binary representation."
    }
  ],
  "MLCQzX": [
    {
      "type": 0,
      "value": "Managed identity"
    }
  ],
  "MLckJz": [
    {
      "type": 0,
      "value": "Required. A string that contains the start time."
    }
  ],
  "MOsuw2": [
    {
      "type": 0,
      "value": "(UTC+10:00) Guam, Port Moresby"
    }
  ],
  "MPPyI6": [
    {
      "type": 0,
      "value": "(UTC+04:00) Baku"
    }
  ],
  "MTR4Vg": [
    {
      "type": 0,
      "value": "Returns the current timestamp as a string"
    }
  ],
  "MVrv+N": [
    {
      "type": 0,
      "value": "Enter a valid array."
    }
  ],
  "MYgKHu": [
    {
      "type": 0,
      "value": "Actions"
    }
  ],
  "Mb+Eaq": [
    {
      "type": 0,
      "value": "Bool"
    }
  ],
  "Mb/Vp8": [
    {
      "type": 0,
      "value": "Next failed"
    }
  ],
  "Mc6ITJ": [
    {
      "type": 0,
      "value": "Search"
    }
  ],
  "MfAdfx": [
    {
      "type": 0,
      "value": "Edit in advanced mode"
    }
  ],
  "Mgcs5s": [
    {
      "type": 0,
      "value": "Enter a valid number."
    }
  ],
  "MirIsS": [
    {
      "type": 0,
      "value": "Show code"
    }
  ],
  "MmBfD1": [
    {
      "type": 0,
      "value": "Unexpected error"
    }
  ],
  "MnThTq": [
    {
      "type": 0,
      "value": "Insert function"
    }
  ],
  "MsCHhQ": [
    {
      "type": 0,
      "value": "Timed Out"
    }
  ],
  "N0pS6Y": [
    {
      "type": 0,
      "value": "Target schema"
    }
  ],
  "N2CF0J": [
    {
      "type": 0,
      "value": "Required. The key name of the form data values to return."
    }
  ],
  "N4dEVo": [
    {
      "type": 0,
      "value": "Headers"
    }
  ],
  "N7E9hd": [
    {
      "type": 0,
      "value": "(UTC+02:00) Helsinki, Kyiv, Riga, Sofia, Tallinn, Vilnius"
    }
  ],
  "NGJ00e": [
    {
      "type": 0,
      "value": "(UTC-04:00) Georgetown, La Paz, Manaus, San Juan"
    }
  ],
  "NHnG2S": [
    {
      "type": 0,
      "value": "The generated XSLT does not match the current mapping."
    }
  ],
  "NMpFs6": [
    {
      "type": 0,
      "value": "(UTC-03:00) Araguaina"
    }
  ],
  "NPUFgH": [
    {
      "type": 0,
      "value": "Status"
    }
  ],
  "NWxGWN": [
    {
      "type": 0,
      "value": "Enter unique property name"
    }
  ],
  "Nh91qA": [
    {
      "type": 0,
      "value": "Returns the value of the specified variable."
    }
  ],
  "NnD8gF": [
    {
      "type": 0,
      "value": "Invalid operation path input value. Path value - "
    },
    {
      "type": 1,
      "value": "pathValue"
    },
    {
      "type": 0,
      "value": " Path template - "
    },
    {
      "type": 1,
      "value": "pathTemplate"
    }
  ],
  "NnrHK3": [
    {
      "type": 0,
      "value": "(UTC+10:00) Vladivostok"
    }
  ],
  "No6CS+": [
    {
      "type": 0,
      "value": "Enter tenant"
    }
  ],
  "NoXs0l": [
    {
      "type": 0,
      "value": "Please select an identity"
    }
  ],
  "NvJDn/": [
    {
      "type": 0,
      "value": "Tuesday"
    }
  ],
  "O+3Y9f": [
    {
      "type": 0,
      "value": "Has failed"
    }
  ],
  "O+8vRv": [
    {
      "type": 0,
      "value": "Returns a binary representation of a value"
    }
  ],
  "O/fh9A": [
    {
      "type": 0,
      "value": "Service Principal"
    }
  ],
  "O1tedM": [
    {
      "type": 0,
      "value": "No errors found."
    }
  ],
  "O27gKq": [
    {
      "type": 0,
      "value": "Loading Files..."
    }
  ],
  "O7HhyP": [
    {
      "type": 0,
      "value": "to configure it"
    }
  ],
  "O9ZExg": [
    {
      "type": 0,
      "value": "OK"
    }
  ],
  "ODQCKj": [
    {
      "type": 0,
      "value": "Converts the input to a JSON type value."
    }
  ],
  "OEEuUu": [
    {
      "type": 0,
      "value": "Secret"
    }
  ],
  "OFKZzQ": [
    {
      "type": 0,
      "value": "Operation options:"
    }
  ],
  "OH9xlX": [
    {
      "type": 0,
      "value": "10"
    }
  ],
  "OIOexo": [
    {
      "type": 0,
      "value": "On these days"
    }
  ],
  "OKszbi": [
    {
      "type": 0,
      "value": "Connection Name"
    }
  ],
  "OOUSLP": [
    {
      "type": 0,
      "value": "This function doesn't require any input."
    }
  ],
  "OOUTdW": [
    {
      "type": 0,
      "value": "Loading all connectors..."
    }
  ],
  "OQud51": [
    {
      "type": 0,
      "value": "Tell me more about"
    }
  ],
  "OSHNZ2": [
    {
      "type": 0,
      "value": "Comment"
    }
  ],
  "OSP9JY": [
    {
      "type": 0,
      "value": "Enter the audience."
    }
  ],
  "OVvieE": [
    {
      "type": 0,
      "value": "Returns the results from the top-level actions in the specified scoped action, such as a For_each, Until, or Scope action."
    }
  ],
  "OYWZE4": [
    {
      "type": 0,
      "value": "Save this workflow"
    }
  ],
  "OdNhwc": [
    {
      "type": 0,
      "value": "Ungroup"
    }
  ],
  "OdoUEu": [
    {
      "type": 0,
      "value": "Enable Static Result"
    }
  ],
  "Oep6va": [
    {
      "type": 0,
      "value": "Submit"
    }
  ],
  "OgJ9eG": [
    {
      "type": 0,
      "value": "(UTC+08:00) Taipei"
    }
  ],
  "OhbvXz": [
    {
      "type": 0,
      "value": "(UTC+11:00) Norfolk Island"
    }
  ],
  "Oib1mL": [
    {
      "type": 1,
      "value": "hours"
    },
    {
      "type": 0,
      "value": "h "
    },
    {
      "type": 1,
      "value": "minutes"
    },
    {
      "type": 0,
      "value": "m"
    }
  ],
  "OihxQE": [
    {
      "type": 0,
      "value": "Optional. The locale to be used when parsing the date time string."
    }
  ],
  "OjGJ8Y": [
    {
      "type": 0,
      "value": "Returns the host from a URI"
    }
  ],
  "OnrO5/": [
    {
      "type": 0,
      "value": "Select a managed identity"
    }
  ],
  "Os0h2Y": [
    {
      "type": 0,
      "value": "Missing required properties '"
    },
    {
      "type": 1,
      "value": "missingProperties"
    },
    {
      "type": 0,
      "value": "' for authentication type '"
    },
    {
      "type": 1,
      "value": "convertedAuthType"
    },
    {
      "type": 0,
      "value": "'"
    }
  ],
  "P+7G62": [
    {
      "type": 0,
      "value": "Heading 3"
    }
  ],
  "P+mWgV": [
    {
      "type": 0,
      "value": "Pfx"
    }
  ],
  "P/S+q5": [
    {
      "type": 0,
      "value": "Required. One of the strings to combine into a single string."
    }
  ],
  "P/dnfK": [
    {
      "type": 0,
      "value": "(UTC+06:00) Dhaka"
    }
  ],
  "P2A5dB": [
    {
      "type": 0,
      "value": "Required. This value is the number of integers that is in the array."
    }
  ],
  "P3Zpc4": [
    {
      "type": 0,
      "value": "Custom Tracking Id"
    }
  ],
  "P4rEwD": [
    {
      "type": 0,
      "value": "Collection functions"
    }
  ],
  "P6I90y": [
    {
      "type": 0,
      "value": "Input"
    }
  ],
  "PNk3n4": [
    {
      "type": 0,
      "value": "Runs "
    },
    {
      "type": 1,
      "value": "onTime"
    }
  ],
  "PORNMZ": [
    {
      "type": 0,
      "value": "Inputs"
    }
  ],
  "PP63jY": [
    {
      "type": 0,
      "value": "more panels"
    }
  ],
  "PQOiAc": [
    {
      "type": 0,
      "value": "Collapse"
    }
  ],
  "PRnqYA": [
    {
      "type": 0,
      "value": "Required. The number of seconds to add. Can be negative to subtract seconds."
    }
  ],
  "PSrCNL": [
    {
      "type": 0,
      "value": "Function"
    }
  ],
  "PXa0D4": [
    {
      "type": 0,
      "value": "False"
    }
  ],
  "PZgHf/": [
    {
      "type": 0,
      "value": "Schema Uri"
    }
  ],
  "Peg6ZT": [
    {
      "type": 0,
      "value": "Setting errors"
    }
  ],
  "PfCJlN": [
    {
      "type": 0,
      "value": "Workflow functions"
    }
  ],
  "PjBcG3": [
    {
      "type": 0,
      "value": "(UTC+02:00) Amman"
    }
  ],
  "Pk4cb+": [
    {
      "type": 0,
      "value": "Tracked properties"
    }
  ],
  "Pq+4a+": [
    {
      "type": 0,
      "value": "(UTC+02:00) Cairo"
    }
  ],
  "PsmHyH": [
    {
      "type": 0,
      "value": "Connection errors"
    }
  ],
  "Pudllg": [
    {
      "type": 0,
      "value": "(UTC+07:00) Hovd"
    }
  ],
  "PvWTxR": [
    {
      "type": 0,
      "value": "Show functions"
    }
  ],
  "Pvm0xB": [
    {
      "type": 0,
      "value": "Returns the base 64 representation of the input string"
    }
  ],
  "Px7S/2": [
    {
      "type": 0,
      "value": "Close"
    }
  ],
  "PytMJ0": [
    {
      "type": 0,
      "value": "Run after "
    },
    {
      "type": 1,
      "value": "sourceNodeId"
    }
  ],
  "Q+ZZHI": [
    {
      "type": 0,
      "value": "(UTC-10:00) Hawaii"
    }
  ],
  "Q/7unA": [
    {
      "type": 0,
      "value": "Object"
    }
  ],
  "Q0xpPQ": [
    {
      "type": 0,
      "value": "Required. The object to check if it is less or equal to the comparing object."
    }
  ],
  "Q4TUFX": [
    {
      "type": 0,
      "value": "Discard"
    }
  ],
  "Q5w4Do": [
    {
      "type": 0,
      "value": "Add dynamic data or expressions by inserting a /"
    }
  ],
  "Q8HCYK": [
    {
      "type": 0,
      "value": "No items"
    }
  ],
  "Q8zxeb": [
    {
      "type": 1,
      "value": "name"
    },
    {
      "type": 0,
      "value": " Key"
    }
  ],
  "QGbUXX": [
    {
      "type": 0,
      "value": "Status code"
    }
  ],
  "QKWoVr": [
    {
      "type": 0,
      "value": "Missing required property '"
    },
    {
      "type": 1,
      "value": "missingProperties"
    },
    {
      "type": 0,
      "value": "' for authentication type '"
    },
    {
      "type": 1,
      "value": "convertedAuthType"
    },
    {
      "type": 0,
      "value": "'"
    }
  ],
  "QZBPUx": [
    {
      "type": 0,
      "value": "Returns a single value matching the key name from form-data or form-encoded trigger output"
    }
  ],
  "QZrxUk": [
    {
      "type": 0,
      "value": "String functions"
    }
  ],
  "QbJDi7": [
    {
      "type": 0,
      "value": "Item"
    }
  ],
  "QdJUaS": [
    {
      "type": 0,
      "value": "Pencil icon"
    }
  ],
  "QdhS3y": [
    {
      "type": 0,
      "value": "Workflow Parameters"
    }
  ],
  "Qn8qxn": [
    {
      "type": 0,
      "value": "Returns a string in date format"
    }
  ],
  "QoPTod": [
    {
      "type": 0,
      "value": "This is what the flow will do"
    }
  ],
  "QpRRt3": [
    {
      "type": 0,
      "value": "Required. The string to delimit items with."
    }
  ],
  "QpX2+j": [
    {
      "type": 0,
      "value": "Location"
    }
  ],
  "QrQDdp": [
    {
      "type": 0,
      "value": "Required. A string containing the unit of time specified in the interval to subtract."
    }
  ],
  "Qu1HkA": [
    {
      "type": 1,
      "value": "hours"
    },
    {
      "type": 0,
      "value": "h"
    }
  ],
  "Qy0Kha": [
    {
      "type": 0,
      "value": "Triggers cannot be deleted."
    }
  ],
  "R/aiRy": [
    {
      "type": 0,
      "value": "(UTC+12:00) Coordinated Universal Time+12"
    }
  ],
  "R7X0wG": [
    {
      "type": 0,
      "value": "Enter a valid condition."
    }
  ],
  "RFjYpH": [
    {
      "type": 0,
      "value": "Name"
    }
  ],
  "RJ3DuE": [
    {
      "type": 0,
      "value": "Preview"
    }
  ],
  "RJes1w": [
    {
      "type": 0,
      "value": "(UTC+04:00) Yerevan"
    }
  ],
  "RX2Shm": [
    {
      "type": 0,
      "value": "Required. The string that is split."
    }
  ],
  "RbJNVk": [
    {
      "type": 0,
      "value": "Schema"
    }
  ],
  "RhH4pF": [
    {
      "offset": 0,
      "options": {
        "one": {
          "value": [
            {
              "type": 7
            },
            {
              "type": 0,
              "value": " minute"
            }
          ]
        },
        "other": {
          "value": [
            {
              "type": 7
            },
            {
              "type": 0,
              "value": " minutes"
            }
          ]
        }
      },
      "pluralType": "cardinal",
      "type": 6,
      "value": "minutes"
    }
  ],
  "RkgScy": [
    {
      "type": 0,
      "value": "6"
    }
  ],
  "RnBddN": [
    {
      "type": 0,
      "value": "issue"
    }
  ],
  "Ro4+PC": [
    {
      "type": 0,
      "value": "You can add notes only when you edit a step's inputs."
    }
  ],
  "Rp5pHU": [
    {
      "type": 0,
      "value": "(UTC+00:00) Monrovia, Reykjavik"
    }
  ],
  "Rq2U5n": [
    {
      "type": 0,
      "value": "Unrecognized expression '"
    },
    {
      "type": 1,
      "value": "expression"
    },
    {
      "type": 0,
      "value": "'"
    }
  ],
  "Rs7j3V": [
    {
      "type": 0,
      "value": "Required. The expressions that must be true."
    }
  ],
  "RvpHdu": [
    {
      "type": 0,
      "value": "(UTC+11:00) Solomon Is., New Caledonia"
    }
  ],
  "RxGxr+": [
    {
      "type": 0,
      "value": "Line number"
    }
  ],
  "S138/4": [
    {
      "type": 0,
      "value": "Format text as bold. Shortcut: ⌘B"
    }
  ],
  "SCCE6s": [
    {
      "type": 0,
      "value": "Password"
    }
  ],
  "SGnTpt": [
    {
      "type": 0,
      "value": "Heading 2"
    }
  ],
  "SHXdzU": [
    {
      "type": 0,
      "value": "AI-generated content may be incorrect"
    }
  ],
  "SJFVxf": [
    {
      "type": 0,
      "value": "issues"
    }
  ],
  "SKXopi": [
    {
      "type": 0,
      "value": "Convert the parameter to an integer"
    }
  ],
  "SLJkRn": [
    {
      "type": 0,
      "value": "Remove input"
    }
  ],
  "SLZ0n4": [
    {
      "type": 0,
      "value": "Checks if the string starts with a value (case-insensitive, invariant culture)"
    }
  ],
  "SToblZ": [
    {
      "type": 0,
      "value": "Configure parameters for this node"
    }
  ],
  "SXb47U": [
    {
      "type": 1,
      "value": "minutes"
    },
    {
      "type": 0,
      "value": "m"
    }
  ],
  "SY04wn": [
    {
      "type": 0,
      "value": "Required. The name of the action with a form-data or form-encoded response."
    }
  ],
  "SgiTAh": [
    {
      "type": 0,
      "value": "Please enter your input"
    }
  ],
  "Sh10cw": [
    {
      "type": 0,
      "value": "Save"
    }
  ],
  "SmCQys": [
    {
      "type": 0,
      "value": "Custom Tracking Id"
    }
  ],
  "Sr8PcK": [
    {
      "type": 0,
      "value": "No operations found"
    }
  ],
  "SvQyvs": [
    {
      "type": 0,
      "value": "Done"
    }
  ],
  "SyFXM3": [
    {
      "type": 0,
      "value": "Read less"
    }
  ],
  "Sz8KN3": [
    {
      "type": 0,
      "value": "Test"
    }
  ],
  "T6VIym": [
    {
      "type": 0,
      "value": "Name"
    }
  ],
  "TEN+cR": [
    {
      "type": 0,
      "value": "Give feedback"
    }
  ],
  "TLMkrg": [
    {
      "type": 0,
      "value": "Explain what an action does"
    }
  ],
  "TNEttQ": [
    {
      "type": 0,
      "value": "Friday"
    }
  ],
  "TNH/nK": [
    {
      "type": 0,
      "value": "Search Workflow Actions"
    }
  ],
  "TO7qos": [
    {
      "type": 0,
      "value": "Returns the start of the month of a string timestamp"
    }
  ],
  "TPV6j/": [
    {
      "type": 0,
      "value": "Paging count invalid"
    }
  ],
  "TRpSCQ": [
    {
      "type": 0,
      "value": "Action Type"
    }
  ],
  "TUaunO": [
    {
      "type": 0,
      "value": "Enter a value"
    }
  ],
  "TX4Kdr": [
    {
      "type": 0,
      "value": "Create a new connection"
    }
  ],
  "TY4HzZ": [
    {
      "type": 0,
      "value": "Add or replace your schemas."
    }
  ],
  "TZh8nV": [
    {
      "type": 0,
      "value": "on "
    },
    {
      "type": 1,
      "value": "weekDays"
    },
    {
      "type": 0,
      "value": " "
    },
    {
      "type": 1,
      "value": "frequencyDesc"
    }
  ],
  "Tayrub": [
    {
      "type": 0,
      "value": "Raw"
    }
  ],
  "Tb2QLA": [
    {
      "type": 0,
      "value": "Client request ID"
    }
  ],
  "TgcgXE": [
    {
      "type": 0,
      "value": "Tags"
    }
  ],
  "Tiqnir": [
    {
      "type": 0,
      "value": "Custom"
    }
  ],
  "TjMkDP": [
    {
      "type": 0,
      "value": "(UTC-06:00) Easter Island"
    }
  ],
  "TlX98E": [
    {
      "type": 0,
      "value": "(UTC+02:00) Kaliningrad"
    }
  ],
  "Tla33B": [
    {
      "type": 0,
      "value": "Required. The value for which to find the index."
    }
  ],
  "Tmr/9e": [
    {
      "type": 0,
      "value": "Invalid parameters"
    }
  ],
  "To3RNy": [
    {
      "type": 0,
      "value": "Workflow parameter errors"
    }
  ],
  "Ts5Pzr": [
    {
      "type": 0,
      "value": "Note"
    }
  ],
  "Ttc0SM": [
    {
      "type": 0,
      "value": "Heading 1"
    }
  ],
  "Twfck/": [
    {
      "type": 0,
      "value": "Required. The number to multiply Multiplicand 1 with."
    }
  ],
  "Tz5jTR": [
    {
      "type": 0,
      "value": "Collapse/Expand"
    }
  ],
  "U086AA": [
    {
      "type": 0,
      "value": "Target schema element"
    }
  ],
  "U0I10w": [
    {
      "type": 0,
      "value": "(UTC+05:00) Ekaterinburg"
    }
  ],
  "U3guPp": [
    {
      "type": 0,
      "value": "Group by Connector"
    }
  ],
  "U3iWVd": [
    {
      "type": 0,
      "value": "Generates an array of integers starting from a certain number"
    }
  ],
  "U4zovj": [
    {
      "type": 0,
      "value": "Runs "
    },
    {
      "type": 1,
      "value": "onTime"
    },
    {
      "type": 0,
      "value": " "
    },
    {
      "type": 1,
      "value": "onDays"
    }
  ],
  "U7yRwM": [
    {
      "type": 0,
      "value": "Validation Error"
    }
  ],
  "UCNM4L": [
    {
      "type": 0,
      "value": "To reference a parameter, use the dynamic content list."
    }
  ],
  "UEryJE": [
    {
      "type": 0,
      "value": "Delete Workflow Action"
    }
  ],
  "UHCVNK": [
    {
      "type": 0,
      "value": "Replaces a string with a given string"
    }
  ],
  "UIWX6p": [
    {
      "type": 0,
      "value": "Logical Name"
    }
  ],
  "UR1CS5": [
    {
      "type": 0,
      "value": "Hide code"
    }
  ],
  "USVffu": [
    {
      "type": 0,
      "value": "Content not shown due to security configuration."
    }
  ],
  "UT2ozj": [
    {
      "type": 0,
      "value": "(UTC-07:00) Mountain Time (US & Canada)"
    }
  ],
  "UVAfYj": [
    {
      "type": 0,
      "value": "Required. The collection to take the last object from."
    }
  ],
  "UW+fkB": [
    {
      "type": 0,
      "value": "Send me an email when"
    }
  ],
  "UYRIS/": [
    {
      "type": 1,
      "value": "fileName"
    },
    {
      "type": 0,
      "value": " (file name)"
    }
  ],
  "UZiXVh": [
    {
      "type": 0,
      "value": "Output"
    }
  ],
  "Ufv5m9": [
    {
      "type": 0,
      "value": "Schema node '"
    },
    {
      "type": 1,
      "value": "nodeName"
    },
    {
      "type": 0,
      "value": "' has an non-terminating connection chain"
    }
  ],
  "Ug4sWZ": [
    {
      "type": 0,
      "value": "Expand"
    }
  ],
  "UgaIRz": [
    {
      "type": 0,
      "value": "Required. The length of each chunk."
    }
  ],
  "Umpr3z": [
    {
      "type": 0,
      "value": "Every "
    },
    {
      "type": 1,
      "value": "interval"
    },
    {
      "type": 0,
      "value": " weeks"
    }
  ],
  "Unc2tG": [
    {
      "type": 0,
      "value": "Returns true if two values are equal."
    }
  ],
  "UnrrzF": [
    {
      "type": 0,
      "value": "Source schema"
    }
  ],
  "UnytRl": [
    {
      "type": 0,
      "value": "The type for '"
    },
    {
      "type": 1,
      "value": "authenticationKey"
    },
    {
      "type": 0,
      "value": "' is '"
    },
    {
      "type": 1,
      "value": "propertyType"
    },
    {
      "type": 0,
      "value": "'."
    }
  ],
  "Ur+wph": [
    {
      "type": 0,
      "value": "Click to delete item"
    }
  ],
  "UtyRCH": [
    {
      "type": 0,
      "value": "Enter a name for the connection"
    }
  ],
  "Uxckds": [
    {
      "type": 0,
      "value": "Suggested flow"
    }
  ],
  "V+/c21": [
    {
      "type": 0,
      "value": "General"
    }
  ],
  "V0ZbQO": [
    {
      "type": 0,
      "value": "Show less"
    }
  ],
  "V0le5X": [
    {
      "type": 0,
      "value": "Enter a valid JSON."
    }
  ],
  "V5f3ha": [
    {
      "type": 0,
      "value": "Week"
    }
  ],
  "V8A+1J": [
    {
      "type": 0,
      "value": "Interval"
    }
  ],
  "VA7M1u": [
    {
      "type": 0,
      "value": "In App"
    }
  ],
  "VEbE93": [
    {
      "type": 0,
      "value": "Explain what the \""
    },
    {
      "type": 1,
      "value": "selectedOperation"
    },
    {
      "type": 0,
      "value": "\" action does in this flow"
    }
  ],
  "VHm1Sr": [
    {
      "type": 0,
      "value": "Select an App Service resource"
    }
  ],
  "VI5Sa8": [
    {
      "type": 0,
      "value": "Expand"
    }
  ],
  "VI7EqG": [
    {
      "type": 0,
      "value": "No results found for "
    },
    {
      "type": 1,
      "value": "searchTerm"
    }
  ],
  "VIN7lB": [
    {
      "type": 0,
      "value": "The flow starts when this happens"
    }
  ],
  "VKAk5g": [
    {
      "type": 0,
      "value": "The provided workflow run name is not valid."
    }
  ],
  "VL9wOu": [
    {
      "type": 0,
      "value": "Must provide value for parameter."
    }
  ],
  "VLc3FV": [
    {
      "type": 0,
      "value": "Source schema"
    }
  ],
  "VPh9Jo": [
    {
      "type": 0,
      "value": "(UTC+06:00) Novosibirsk"
    }
  ],
  "VUH9aj": [
    {
      "type": 0,
      "value": "23"
    }
  ],
  "VVfYvq": [
    {
      "type": 0,
      "value": "Required. The number to divide by the Divisor."
    }
  ],
  "VXBWrq": [
    {
      "type": 0,
      "value": "Comment"
    }
  ],
  "VZHick": [
    {
      "type": 0,
      "value": "Duration"
    }
  ],
  "Vaacox": [
    {
      "type": 0,
      "value": "Run History"
    }
  ],
  "VbMYd8": [
    {
      "type": 0,
      "value": "Triggers tell your app when to start running. Each workflow needs at least one trigger."
    }
  ],
  "Vfce7b": [
    {
      "type": 0,
      "value": "Error Type"
    }
  ],
  "VlvlX1": [
    {
      "type": 0,
      "value": "Certificate"
    }
  ],
  "VptXzY": [
    {
      "type": 0,
      "value": "Use \""
    },
    {
      "type": 1,
      "value": "value"
    },
    {
      "type": 0,
      "value": "\" as a custom value"
    }
  ],
  "Vqs8hE": [
    {
      "type": 0,
      "value": "Actions"
    }
  ],
  "Vx6fwP": [
    {
      "type": 0,
      "value": "Added this action"
    }
  ],
  "W+mUyI": [
    {
      "type": 0,
      "value": "Next"
    }
  ],
  "W070M2": [
    {
      "type": 0,
      "value": "of "
    },
    {
      "type": 1,
      "value": "max"
    }
  ],
  "W6FdMh": [
    {
      "type": 0,
      "value": "Required. The name of the new property."
    }
  ],
  "WCASt1": [
    {
      "type": 0,
      "value": "Describe something in your flow that should be replaced, as well as what should replace it. Add details where possible, including the connector to use and if any content should be included."
    }
  ],
  "WGwH45": [
    {
      "type": 0,
      "value": "Clear"
    }
  ],
  "WK6hZX": [
    {
      "type": 0,
      "value": "Select all text in "
    },
    {
      "type": 1,
      "value": "label"
    }
  ],
  "WR1K3z": [
    {
      "type": 0,
      "value": "(UTC+04:00) Astrakhan, Ulyanovsk"
    }
  ],
  "WS9kXD": [
    {
      "type": 0,
      "value": "Required. The first integer in the array."
    }
  ],
  "WTZvGW": [
    {
      "type": 0,
      "value": "Workflow has invalid connections on the following operations: "
    },
    {
      "type": 1,
      "value": "invalidNodes"
    }
  ],
  "WUe3DY": [
    {
      "type": 0,
      "value": "Shorthand for trigger().outputs"
    }
  ],
  "WaTsxR": [
    {
      "type": 0,
      "value": "Request History"
    }
  ],
  "WcnIF8": [
    {
      "type": 0,
      "value": "Remove"
    }
  ],
  "WgChTm": [
    {
      "type": 0,
      "value": "(Custom value)"
    }
  ],
  "WgoP7R": [
    {
      "type": 0,
      "value": "Returns the result from multiplying the two numbers"
    }
  ],
  "WnU9v0": [
    {
      "type": 0,
      "value": "A managed identity is not configured on the logic app."
    }
  ],
  "X/7je+": [
    {
      "type": 0,
      "value": "Minute"
    }
  ],
  "X2idLs": [
    {
      "type": 0,
      "value": "(UTC-03:00) Montevideo"
    }
  ],
  "X4gDhV": [
    {
      "type": 0,
      "value": "Tenant"
    }
  ],
  "X7X5ew": [
    {
      "type": 0,
      "value": "Parameters"
    }
  ],
  "X8JjjT": [
    {
      "type": 1,
      "value": "days"
    },
    {
      "type": 0,
      "value": " days "
    },
    {
      "type": 1,
      "value": "hours"
    },
    {
      "type": 0,
      "value": " hours"
    }
  ],
  "XCunbR": [
    {
      "type": 0,
      "value": "Shorthand for actions('actionName').outputs"
    }
  ],
  "XEuptL": [
    {
      "type": 0,
      "value": "Combines any number of strings together"
    }
  ],
  "XFFpu/": [
    {
      "type": 0,
      "value": "Retry"
    }
  ],
  "XFzzaw": [
    {
      "type": 0,
      "value": "Advanced parameters"
    }
  ],
  "XH94im": [
    {
      "type": 0,
      "value": "Ensure words are spelled correctly."
    }
  ],
  "XLUs2P": [
    {
      "type": 0,
      "value": "Unsupported Token Type: "
    },
    {
      "type": 1,
      "value": "var"
    }
  ],
  "XOAcjQ": [
    {
      "type": 0,
      "value": "(UTC+03:00) Nairobi"
    }
  ],
  "XOzn/3": [
    {
      "type": 0,
      "value": "Connection name"
    }
  ],
  "XQ4OCV": [
    {
      "type": 0,
      "value": "(UTC+03:00) Baghdad"
    }
  ],
  "XR4Sd/": [
    {
      "type": 0,
      "value": "Like"
    }
  ],
  "XRK+gt": [
    {
      "type": 0,
      "value": "Function '"
    },
    {
      "type": 1,
      "value": "functionName"
    },
    {
      "type": 0,
      "value": "' has an non-terminating connection chain"
    }
  ],
  "XTeLIw": [
    {
      "type": 0,
      "value": "(UTC+07:00) Krasnoyarsk"
    }
  ],
  "XTuxmH": [
    {
      "type": 1,
      "value": "minutes"
    },
    {
      "type": 0,
      "value": " minutes "
    },
    {
      "type": 1,
      "value": "seconds"
    },
    {
      "type": 0,
      "value": " seconds"
    }
  ],
  "XVTQT6": [
    {
      "type": 0,
      "value": "Interval"
    }
  ],
  "XbtEq9": [
    {
      "type": 0,
      "value": "Count"
    }
  ],
  "Xew1Df": [
    {
      "type": 0,
      "value": "More diagnostic information: x-ms-client-request-id is '"
    },
    {
      "type": 1,
      "value": "clientRequestId"
    },
    {
      "type": 0,
      "value": "'."
    }
  ],
  "Xj0Gr/": [
    {
      "type": 0,
      "value": "Target schema element cannot be deleted."
    }
  ],
  "Xj4xwI": [
    {
      "type": 0,
      "value": "The managed identity used with this operation no longer exists. To continue, select an available identity or change the connection."
    }
  ],
  "XkBxv5": [
    {
      "type": 0,
      "value": "Select a target schema"
    }
  ],
  "Xkt2vD": [
    {
      "type": 0,
      "value": "Select a function app function"
    }
  ],
  "Xnn0uj": [
    {
      "type": 0,
      "value": "Request"
    }
  ],
  "XqamWZ": [
    {
      "type": 0,
      "value": "Delete"
    }
  ],
  "XsktQ/": [
    {
      "type": 0,
      "value": "Limit Logic Apps to not include workflow metadata headers in the response."
    }
  ],
  "XtuP5e": [
    {
      "type": 0,
      "value": "Math functions"
    }
  ],
  "Xv5CGN": [
    {
      "type": 0,
      "value": "(UTC-05:00) Indiana (East)"
    }
  ],
  "Xx/naD": [
    {
      "type": 0,
      "value": "Required. The name of the action whose body outputs you want."
    }
  ],
  "Y/bcmG": [
    {
      "type": 0,
      "value": "Password"
    }
  ],
  "Y04+GH": [
    {
      "type": 0,
      "value": "Add an action"
    }
  ],
  "Y0H9aX": [
    {
      "type": 0,
      "value": "More Info"
    }
  ],
  "Y5XAbg": [
    {
      "type": 0,
      "value": "Select a Swagger Function App resource"
    }
  ],
  "Y9kBz5": [
    {
      "type": 0,
      "value": "Returns a binary representation of a data URI"
    }
  ],
  "YABOLz": [
    {
      "type": 0,
      "value": "Body Item"
    }
  ],
  "YCDF7A": [
    {
      "type": 0,
      "value": "All required parameters are set"
    }
  ],
  "YCFhzp": [
    {
      "type": 0,
      "value": "Add children"
    }
  ],
  "YDoc9z": [
    {
      "type": 0,
      "value": "Trigger conditions"
    }
  ],
  "YF1yZk": [
    {
      "type": 0,
      "value": "chat-session-id:"
    }
  ],
  "YHsAKl": [
    {
      "type": 0,
      "value": "Operation note"
    }
  ],
  "YIBDSH": [
    {
      "type": 1,
      "value": "days"
    },
    {
      "type": 0,
      "value": "d"
    }
  ],
  "YJJ+gQ": [
    {
      "type": 0,
      "value": "String"
    }
  ],
  "YJlS8E": [
    {
      "type": 0,
      "value": "Format text as underline. Shortcut: Ctrl+U"
    }
  ],
  "YKXmKD": [
    {
      "type": 0,
      "value": "Enables an expression to derive its value from other JSON name and value pairs or the output of the runtime trigger"
    }
  ],
  "YOUfNf": [
    {
      "type": 0,
      "value": "Enter Pfx"
    }
  ],
  "YR1uWE": [
    {
      "type": 0,
      "value": "Format text as bold. Shortcut: Ctrl+B"
    }
  ],
  "YRk271": [
    {
      "type": 0,
      "value": "Authentication"
    }
  ],
  "YUbSFS": [
    {
      "type": 0,
      "value": "Yes/No"
    }
  ],
  "YWOKlU": [
    {
      "type": 0,
      "value": "Numbered List"
    }
  ],
  "YZ5Kwe": [
    {
      "type": 0,
      "value": "(UTC-04:00) Atlantic Time (Canada)"
    }
  ],
  "YaFjJQ": [
    {
      "type": 0,
      "value": "Returns a single array or object with all the elements that are in either array or object passed to this function. The parameters for the function can either be a set of objects or a set of arrays (not a mixture thereof). If there are two objects with the same name in the final output, the last object with that name appears in the final object."
    }
  ],
  "Ybzoim": [
    {
      "type": 0,
      "value": "Required. The name of the action that has the values you want."
    }
  ],
  "YdQw4/": [
    {
      "type": 0,
      "value": "Format text as italic. Shortcut: ⌘I"
    }
  ],
  "YfwZJO": [
    {
      "type": 0,
      "value": "Search Tips"
    }
  ],
  "YgU88A": [
    {
      "type": 0,
      "value": "(UTC+05:30) Chennai, Kolkata, Mumbai, New Delhi"
    }
  ],
  "YiOybp": [
    {
      "type": 0,
      "value": "(UTC+01:00) Brussels, Copenhagen, Madrid, Paris"
    }
  ],
  "YlesUQ": [
    {
      "type": 0,
      "value": "Your map is in perfect condition"
    }
  ],
  "YoQara": [
    {
      "type": 0,
      "value": "None"
    }
  ],
  "Yuu5CD": [
    {
      "type": 0,
      "value": "Zoom out"
    }
  ],
  "Yw7Nfl": [
    {
      "type": 0,
      "value": "Disable Static Result"
    }
  ],
  "Z9PWl/": [
    {
      "type": 0,
      "value": "Retry Policy count is invalid (Must be from "
    },
    {
      "type": 1,
      "value": "min"
    },
    {
      "type": 0,
      "value": " to "
    },
    {
      "type": 1,
      "value": "max"
    },
    {
      "type": 0,
      "value": ")"
    }
  ],
  "ZBJiuD": [
    {
      "type": 0,
      "value": "Status"
    }
  ],
  "ZCFMoe": [
    {
      "type": 0,
      "value": "Body"
    }
  ],
  "ZM1mRy": [
    {
      "type": 0,
      "value": "Concurrency Control"
    }
  ],
  "ZME5hh": [
    {
      "type": 0,
      "value": "Returns the day of month component of a string timestamp"
    }
  ],
  "ZRdkFN": [
    {
      "type": 0,
      "value": "Collapse Static Result"
    }
  ],
  "ZUaz3Y": [
    {
      "type": 0,
      "value": "Shorthand for trigger().outputs.body"
    }
  ],
  "ZXoHXd": [
    {
      "type": 0,
      "value": "Here’s your flow."
    }
  ],
  "ZaIeDG": [
    {
      "type": 0,
      "value": "Required. The value the string may start with."
    }
  ],
  "ZbCS4a": [
    {
      "type": 0,
      "value": "Read more"
    }
  ],
  "ZbX8xq": [
    {
      "type": 0,
      "value": "This operation has already been deleted."
    }
  ],
  "Zg3IjD": [
    {
      "type": 0,
      "value": "Close"
    }
  ],
  "Zi9gQK": [
    {
      "type": 0,
      "value": "Add new item"
    }
  ],
  "ZkjTbp": [
    {
      "type": 0,
      "value": "Learn more about dynamic content."
    }
  ],
  "ZyDq4/": [
    {
      "type": 0,
      "value": "Show a different suggestion"
    }
  ],
  "a7j3gS": [
    {
      "type": 0,
      "value": "Required. The number to divide by the Divisor."
    }
  ],
  "aAXnqw": [
    {
      "type": 0,
      "value": "Required. The number of the occurrence of the substring to find."
    }
  ],
  "aE+2gr": [
    {
      "type": 0,
      "value": "False"
    }
  ],
  "aGyVJT": [
    {
      "type": 0,
      "value": "Required. The number of objects to remove from the front of Collection. Must be a positive integer."
    }
  ],
  "aK4iLW": [
    {
      "type": 0,
      "value": "Data Handling"
    }
  ],
  "aP1wk9": [
    {
      "type": 0,
      "value": "Returns the first index of a value within a string (case-insensitive, invariant culture)"
    }
  ],
  "aSnCCB": [
    {
      "type": 0,
      "value": "Location"
    }
  ],
  "aV/nLS": [
    {
      "type": 0,
      "value": "Second"
    }
  ],
  "aYTy7X": [
    {
      "type": 0,
      "value": "Cancelled"
    }
  ],
  "ae7W0a": [
    {
      "type": 0,
      "value": "Full Screen"
    }
  ],
  "ahW8Iv": [
    {
      "type": 0,
      "value": "Copilot"
    }
  ],
  "ahsVI/": [
    {
      "type": 0,
      "value": "Enter Pfx"
    }
  ],
  "amRYtC": [
    {
      "type": 0,
      "value": "Enter a valid float."
    }
  ],
  "aoUT/3": [
    {
      "type": 0,
      "value": "Loading resources..."
    }
  ],
  "auUI93": [
    {
      "type": 0,
      "value": "Add or select a source schema to use for your map."
    }
  ],
  "b9/1dK": [
    {
      "type": 0,
      "value": "Value"
    }
  ],
  "b9P8SA": [
    {
      "type": 0,
      "value": "Unsupported Token Type: "
    },
    {
      "type": 1,
      "value": "controls"
    }
  ],
  "b9Rvl9": [
    {
      "type": 0,
      "value": "Body"
    }
  ],
  "bG9rjv": [
    {
      "type": 0,
      "value": "Actions"
    }
  ],
  "bGtEPd": [
    {
      "type": 0,
      "value": "Delete"
    }
  ],
  "bIyTi7": [
    {
      "type": 0,
      "value": "Subscription"
    }
  ],
  "bJ7DWe": [
    {
      "type": 0,
      "value": "Required. The value that is converted to binary."
    }
  ],
  "bJEJoL": [
    {
      "type": 0,
      "value": "Optional. A key to use for sorting objects in the collection."
    }
  ],
  "bSZ0lL": [
    {
      "type": 0,
      "value": "Callback url"
    }
  ],
  "bTrk+S": [
    {
      "type": 0,
      "value": "Required. The object to check if it is greater than or equal to value being compared to."
    }
  ],
  "bWBMhe": [
    {
      "type": 0,
      "value": "By default, Logic App instances run at the same time, or in parallel. This control changes how new runs are queued and can't be changed after enabling. To run as many parallel instances as possible, leave this control turned off. To limit the number of parallel runs, turn on this control, and select a limit. To run sequentially, select 1 as the limit."
    }
  ],
  "bWOsvo": [
    {
      "type": 0,
      "value": "Use Invoker's Connection"
    }
  ],
  "bXFGpe": [
    {
      "type": 0,
      "value": "Info"
    }
  ],
  "ba9yGJ": [
    {
      "type": 0,
      "value": "Load more"
    }
  ],
  "bf7078": [
    {
      "type": 0,
      "value": "Returns the maximum value in the input array of numbers"
    }
  ],
  "blRFVt": [
    {
      "type": 0,
      "value": "Set up these connections to use them in your flow."
    }
  ],
  "bldzuj": [
    {
      "type": 0,
      "value": "Retry History"
    }
  ],
  "bt2CaQ": [
    {
      "type": 0,
      "value": "Clear all"
    }
  ],
  "bwlAWn": [
    {
      "type": 0,
      "value": "Open operation"
    }
  ],
  "byRkj+": [
    {
      "type": 0,
      "value": "This operation has secure inputs or outputs enabled."
    }
  ],
  "byTBrn": [
    {
      "type": 0,
      "value": "Custom"
    }
  ],
  "c/+j08": [
    {
      "type": 0,
      "value": "Do"
    }
  ],
  "c2XklE": [
    {
      "type": 0,
      "value": "Search"
    }
  ],
  "c3FLox": [
    {
      "type": 0,
      "value": "(UTC+10:00) Hobart"
    }
  ],
  "c3G/zq": [
    {
      "type": 0,
      "value": "Returns an object with a property set to the provided value"
    }
  ],
  "c4GQZE": [
    {
      "type": 0,
      "value": "Select the schema for dropdown"
    }
  ],
  "c6XbVI": [
    {
      "type": 0,
      "value": "panel"
    }
  ],
  "c7tRg/": [
    {
      "type": 0,
      "value": "Decompress the request body if it is compressed using GZip or Deflate. This setting is only applicable for HTTP trigger."
    }
  ],
  "c8UPLp": [
    {
      "type": 0,
      "value": "Dynamic content may also be added from other sources."
    }
  ],
  "cHiBAn": [
    {
      "type": 0,
      "value": "(UTC+09:00) Seoul"
    }
  ],
  "cK2A/V": [
    {
      "type": 0,
      "value": "View Documentation"
    }
  ],
  "cP4UkW": [
    {
      "type": 0,
      "value": "Retry Policy interval is invalid, must match ISO 8601 duration format"
    }
  ],
  "cR9RtV": [
    {
      "type": 0,
      "value": "Discard changes"
    }
  ],
  "cUW5m8": [
    {
      "type": 0,
      "value": "Select the checkbox to choose this connection."
    }
  ],
  "ca/QIc": [
    {
      "type": 0,
      "value": "Error Message"
    }
  ],
  "ceVB5l": [
    {
      "type": 0,
      "value": "Returns the body for a part in a multipart output from an action."
    }
  ],
  "cfUHfs": [
    {
      "type": 0,
      "value": "Returns the difference between two dates as a timespan string"
    }
  ],
  "cgq/+y": [
    {
      "type": 0,
      "value": "Please select an identity"
    }
  ],
  "ciLkfU": [
    {
      "type": 0,
      "value": "Bold (⌘B)"
    }
  ],
  "cmTCsW": [
    {
      "type": 0,
      "value": "Error loading component."
    }
  ],
  "cqiqcf": [
    {
      "type": 0,
      "value": "Start time"
    }
  ],
  "cr0UnG": [
    {
      "type": 0,
      "value": "9"
    }
  ],
  "cscezV": [
    {
      "type": 0,
      "value": "Required. The collection to skip the first Count objects from."
    }
  ],
  "ctI9Pp": [
    {
      "type": 0,
      "value": "Generate XSLT first before attempting to test mappings."
    }
  ],
  "cvp9VP": [
    {
      "type": 0,
      "value": "Error code"
    }
  ],
  "cyEBus": [
    {
      "type": 0,
      "value": "(UTC-04:00) Cuiaba"
    }
  ],
  "d020eg": [
    {
      "type": 0,
      "value": "Returns the first element from the passed-in array or string."
    }
  ],
  "d4Ddhp": [
    {
      "type": 0,
      "value": "Download (Alt or Option + select)"
    }
  ],
  "dBWIjR": [
    {
      "type": 0,
      "value": "Schema is missing required inputs"
    }
  ],
  "dBxX0M": [
    {
      "type": 0,
      "value": "Add a trigger"
    }
  ],
  "dD8y1n": [
    {
      "type": 0,
      "value": "Switch to key value mode"
    }
  ],
  "dDYCuU": [
    {
      "type": 0,
      "value": "Learn more"
    }
  ],
  "dL9V5t": [
    {
      "type": 0,
      "value": "Managed identity"
    }
  ],
  "dMAC4C": [
    {
      "type": 0,
      "value": "Replace action"
    }
  ],
  "dNpnmn": [
    {
      "type": 0,
      "value": "Welcome back! If you want me to change your flow, just say what you want. For example:"
    }
  ],
  "dOpdsP": [
    {
      "type": 0,
      "value": "Update"
    }
  ],
  "dPa7+6": [
    {
      "type": 0,
      "value": "Generate"
    }
  ],
  "dQmi91": [
    {
      "type": 0,
      "value": "Frequency"
    }
  ],
  "dSTRb/": [
    {
      "type": 0,
      "value": "Specify the behavior and capabilities for transferring content over HTTP. Large messages may be split up into smaller requests to the connector to allow large message upload. Details can be found at http://aka.ms/logicapps-chunk#upload-content-in-chunks"
    }
  ],
  "dUbKuK": [
    {
      "type": 0,
      "value": "Skip"
    }
  ],
  "dWFyfN": [
    {
      "type": 0,
      "value": "Secure inputs of the operation."
    }
  ],
  "daoo3l": [
    {
      "type": 0,
      "value": "Connected to "
    },
    {
      "type": 1,
      "value": "connectionName"
    },
    {
      "type": 0,
      "value": "."
    }
  ],
  "dfNjw1": [
    {
      "type": 0,
      "value": "Close"
    }
  ],
  "dfmH55": [
    {
      "type": 0,
      "value": "Italic (Ctrl+I)"
    }
  ],
  "dhvk0u": [
    {
      "type": 0,
      "value": "Returns a string representation of a base 64 encoded string"
    }
  ],
  "dqgt9y": [
    {
      "type": 0,
      "value": "Convert the parameter to a Boolean"
    }
  ],
  "drM9Sl": [
    {
      "type": 0,
      "value": "Returns an array of values matching the key name from form-data or form-encoded action output"
    }
  ],
  "dsz+Ae": [
    {
      "type": 0,
      "value": "Splits the string using a separator"
    }
  ],
  "dwrqEc": [
    {
      "type": 0,
      "value": "Warnings"
    }
  ],
  "e+GuGo": [
    {
      "type": 0,
      "value": "Input"
    }
  ],
  "e00zot": [
    {
      "type": 0,
      "value": "How often do you want to check for items?"
    }
  ],
  "e4JZEY": [
    {
      "type": 0,
      "value": "(UTC+07:00) Tomsk"
    }
  ],
  "e9OvzW": [
    {
      "type": 0,
      "value": "Clear"
    }
  ],
  "e9bIKh": [
    {
      "type": 0,
      "value": "Failed to generate XSLT."
    }
  ],
  "eESljX": [
    {
      "type": 0,
      "value": "Revert"
    }
  ],
  "eFet4K": [
    {
      "type": 0,
      "value": "Action Tracking ID"
    }
  ],
  "eFnLWK": [
    {
      "type": 0,
      "value": "(UTC-06:00) Central America"
    }
  ],
  "eHgfpz": [
    {
      "type": 0,
      "value": "Please enter a valid URL"
    }
  ],
  "eHgi14": [
    {
      "type": 0,
      "value": "Required. The name of the variable whose value you want."
    }
  ],
  "eRvRWs": [
    {
      "type": 0,
      "value": "Start time"
    }
  ],
  "eT+b9W": [
    {
      "type": 0,
      "value": "Required. The number to divide the Dividend by."
    }
  ],
  "egLI8P": [
    {
      "type": 0,
      "value": "Required. The index of where the substring begins in parameter 1."
    }
  ],
  "ehIBkh": [
    {
      "type": 0,
      "value": "Enter an integer"
    }
  ],
  "elD6+N": [
    {
      "type": 0,
      "value": "Italic (⌘I)"
    }
  ],
  "epOMnV": [
    {
      "type": 0,
      "value": "Shared"
    }
  ],
  "eqAUdj": [
    {
      "type": 0,
      "value": "When a new item"
    }
  ],
  "f/lWTW": [
    {
      "type": 0,
      "value": "Required. The objects to check for null."
    }
  ],
  "f1j0to": [
    {
      "type": 0,
      "value": "Optional. The index of where to stop extracting the substring."
    }
  ],
  "f81ClO": [
    {
      "type": 0,
      "value": "Empty dynamic content icon"
    }
  ],
  "fBQBw/": [
    {
      "type": 0,
      "value": "Returns true if the first argument is greater than or equal to the second"
    }
  ],
  "fDisLL": [
    {
      "type": 0,
      "value": "Acl creation failed for connection. Deleting the connection."
    }
  ],
  "fElufw": [
    {
      "type": 0,
      "value": "Select an API Management resource"
    }
  ],
  "fGcSFd": [
    {
      "type": 0,
      "value": "Paging count exceeds maximum value"
    }
  ],
  "fKYuwf": [
    {
      "type": 0,
      "value": "Please select file or image"
    }
  ],
  "fVG5aD": [
    {
      "type": 0,
      "value": "(UTC-05:00) Haiti"
    }
  ],
  "faUrud": [
    {
      "type": 0,
      "value": "Loading connection data..."
    }
  ],
  "fc1AV8": [
    {
      "type": 0,
      "value": "HTTP "
    },
    {
      "type": 1,
      "value": "method"
    },
    {
      "type": 0,
      "value": " URL"
    }
  ],
  "fg/34o": [
    {
      "type": 0,
      "value": "Logical functions"
    }
  ],
  "fifSPb": [
    {
      "type": 0,
      "value": "(UTC-03:30) Newfoundland"
    }
  ],
  "fmm7Ik": [
    {
      "type": 0,
      "value": "Function"
    }
  ],
  "fp8Ry3": [
    {
      "type": 0,
      "value": "(UTC+08:00) Beijing, Chongqing, Hong Kong, Urumqi"
    }
  ],
  "g/7QyT": [
    {
      "type": 0,
      "value": "Select connection"
    }
  ],
  "g076bL": [
    {
      "type": 0,
      "value": "Email"
    }
  ],
  "g1zwch": [
    {
      "type": 0,
      "value": "Zoom in"
    }
  ],
  "g4igOR": [
    {
      "type": 0,
      "value": "Publish"
    }
  ],
  "g5A6Bn": [
    {
      "type": 0,
      "value": "Runtime"
    }
  ],
  "g7my78": [
    {
      "type": 0,
      "value": "Run test"
    }
  ],
  "gCXOd5": [
    {
      "type": 0,
      "value": "URI"
    }
  ],
  "gDDfek": [
    {
      "type": 0,
      "value": "Returns a timestamp that is the current time plus the specified time interval."
    }
  ],
  "gDY9xk": [
    {
      "type": 0,
      "value": "Returns the result from dividing the two numbers"
    }
  ],
  "gIK0WG": [
    {
      "type": 0,
      "value": "Required. A boolean value that determines which value the expression should return."
    }
  ],
  "gIc0YJ": [
    {
      "type": 0,
      "value": "Connection name"
    }
  ],
  "gIx5ys": [
    {
      "type": 0,
      "value": "Format text as italic. Shortcut: Ctrl+I"
    }
  ],
  "gKEaXI": [
    {
      "type": 0,
      "value": "Copy the value of {label} to the clipboard"
    }
  ],
  "gKq3Jv": [
    {
      "type": 0,
      "value": "Previous failed"
    }
  ],
  "gQt/0f": [
    {
      "type": 0,
      "value": "Conversion functions"
    }
  ],
  "gRUmiA": [
    {
      "type": 0,
      "value": "Info"
    }
  ],
  "gWyYg0": [
    {
      "type": 0,
      "value": "(UTC+05:00) Ashgabat, Tashkent"
    }
  ],
  "gc6v4X": [
    {
      "type": 0,
      "value": "System-assigned managed identity"
    }
  ],
  "gfBWfH": [
    {
      "type": 0,
      "value": "Email"
    }
  ],
  "ginGIZ": [
    {
      "type": 0,
      "value": "(UTC-06:00) Guadalajara, Mexico City, Monterrey"
    }
  ],
  "gkY5ya": [
    {
      "type": 0,
      "value": "Delete"
    }
  ],
  "gpUphl": [
    {
      "type": 0,
      "value": "Enter the audience."
    }
  ],
  "gtQYgr": [
    {
      "type": 0,
      "value": "Returns a boolean that indicates whether a string is a floating-point number"
    }
  ],
  "gu9o9z": [
    {
      "type": 0,
      "value": "When used inside until loop, this function returns the current iteration index of the specified loop."
    }
  ],
  "gvDMuq": [
    {
      "type": 0,
      "value": "Select a Batch Workflow resource"
    }
  ],
  "gwEKLM": [
    {
      "type": 0,
      "value": "Loading..."
    }
  ],
  "h+W3VW": [
    {
      "type": 0,
      "value": "Number"
    }
  ],
  "h1lQDa": [
    {
      "type": 0,
      "value": "Enter or paste a sample JSON payload."
    }
  ],
  "h40rpg": [
    {
      "type": 0,
      "value": "Specify interval in ISO 8601 format."
    }
  ],
  "h6vVbX": [
    {
      "type": 0,
      "value": "Add a source schema first, then select elements to build your map"
    }
  ],
  "hN7iBP": [
    {
      "offset": 0,
      "options": {
        "one": {
          "value": [
            {
              "type": 7
            },
            {
              "type": 0,
              "value": " second"
            }
          ]
        },
        "other": {
          "value": [
            {
              "type": 7
            },
            {
              "type": 0,
              "value": " seconds"
            }
          ]
        }
      },
      "pluralType": "cardinal",
      "type": 6,
      "value": "seconds"
    }
  ],
  "hPM6iC": [
    {
      "type": 0,
      "value": "Returns the result from subtracting two numbers"
    }
  ],
  "hRVVdR": [
    {
      "type": 0,
      "value": "Undo"
    }
  ],
  "hZqQdt": [
    {
      "type": 0,
      "value": "(UTC+02:00) Gaza, Hebron"
    }
  ],
  "hbOvB4": [
    {
      "type": 0,
      "value": "This isn't what I'm looking for"
    }
  ],
  "hic23z": [
    {
      "type": 0,
      "value": "The value is too large."
    }
  ],
  "hq1mk6": [
    {
      "type": 0,
      "value": "Operation path value does not match the template for segment. Path "
    },
    {
      "type": 1,
      "value": "pathValue"
    },
    {
      "type": 0,
      "value": ", Template "
    },
    {
      "type": 1,
      "value": "pathTemplate"
    }
  ],
  "hrbDu6": [
    {
      "type": 0,
      "value": "Duration"
    }
  ],
  "htj+eZ": [
    {
      "type": 0,
      "value": "Update target schema"
    }
  ],
  "hvbclb": [
    {
      "type": 0,
      "value": "Audience"
    }
  ],
  "hza/cT": [
    {
      "type": 0,
      "value": "(UTC+00:00) Casablanca"
    }
  ],
  "i/SguY": [
    {
      "type": 0,
      "value": "System-assigned managed identity"
    }
  ],
  "i/b3Ko": [
    {
      "type": 0,
      "value": "Asynchronous Response"
    }
  ],
  "i0XjL5": [
    {
      "type": 0,
      "value": "Search for operation"
    }
  ],
  "i1EQYm": [
    {
      "type": 0,
      "value": "(UTC+02:00) Harare, Pretoria"
    }
  ],
  "i1Tufp": [
    {
      "type": 0,
      "value": "Provide input data to test the map with"
    }
  ],
  "i1cwra": [
    {
      "type": 0,
      "value": "Redo"
    }
  ],
  "i4C4aB": [
    {
      "type": 0,
      "value": "Networking"
    }
  ],
  "i4Om5O": [
    {
      "type": 0,
      "value": "This contains an invalid value"
    }
  ],
  "iB8YKD": [
    {
      "type": 0,
      "value": "About Tab"
    }
  ],
  "iCSHJG": [
    {
      "type": 0,
      "value": "Converts a string to uppercase using the casing rules of the invariant culture"
    }
  ],
  "iEy9pT": [
    {
      "type": 0,
      "value": "Dynamic content"
    }
  ],
  "iHVVTl": [
    {
      "type": 0,
      "value": "Are you sure you want to delete "
    },
    {
      "type": 1,
      "value": "nodeId"
    },
    {
      "type": 0,
      "value": "?"
    }
  ],
  "iJOIca": [
    {
      "type": 0,
      "value": "Next"
    }
  ],
  "iMicOQ": [
    {
      "type": 0,
      "value": "Required. The URI to parse."
    }
  ],
  "iRe/g7": [
    {
      "type": 0,
      "value": "21"
    }
  ],
  "iRjBf4": [
    {
      "type": 0,
      "value": "This Action has testing configured."
    }
  ],
  "iSb/hp": [
    {
      "type": 0,
      "value": "Managed Identity"
    }
  ],
  "iTKrs8": [
    {
      "type": 0,
      "value": "Pagination"
    }
  ],
  "iU1OJh": [
    {
      "type": 0,
      "value": "Expand"
    }
  ],
  "iU5Fdh": [
    {
      "type": 0,
      "value": "Manipulation functions"
    }
  ],
  "iUs7pv": [
    {
      "type": 0,
      "value": "Cancel"
    }
  ],
  "iVMVAt": [
    {
      "type": 0,
      "value": "Example: 0, 10"
    }
  ],
  "id4DBb": [
    {
      "type": 0,
      "value": "After you review this AI generated flow suggestion, select"
    }
  ],
  "idQjOP": [
    {
      "type": 0,
      "value": "Properties"
    }
  ],
  "ifnOUI": [
    {
      "type": 0,
      "value": "Code View Tab"
    }
  ],
  "ihCdw4": [
    {
      "type": 0,
      "value": "Required. The number to add to Summand 2."
    }
  ],
  "iq+tiv": [
    {
      "type": 0,
      "value": "11"
    }
  ],
  "iql+jn": [
    {
      "type": 1,
      "value": "seconds"
    },
    {
      "type": 0,
      "value": "s"
    }
  ],
  "ixutP5": [
    {
      "type": 0,
      "value": "Enter a valid table."
    }
  ],
  "iy8rNf": [
    {
      "type": 0,
      "value": "Test"
    }
  ],
  "j5z8Vd": [
    {
      "type": 0,
      "value": "Repeating"
    }
  ],
  "jA6Wrp": [
    {
      "type": 0,
      "value": "Add or select a target schema to use for your map."
    }
  ],
  "jHHF/u": [
    {
      "type": 0,
      "value": "Returns a random integer from a specified range, which is inclusive only at the starting end."
    }
  ],
  "jHKc3w": [
    {
      "type": 0,
      "value": "Other"
    }
  ],
  "jKsMS6": [
    {
      "type": 0,
      "value": "Required. The expression that will be negated."
    }
  ],
  "jMLmag": [
    {
      "type": 0,
      "value": "Create New"
    }
  ],
  "jN0YES": [
    {
      "type": 0,
      "value": "Tell Microsoft how this feature could be improved"
    }
  ],
  "jQ0Aqj": [
    {
      "type": 0,
      "value": "Required. The value that is converted to a string."
    }
  ],
  "jQ7UzV": [
    {
      "type": 0,
      "value": "(UTC-10:00) Aleutian Islands"
    }
  ],
  "jQjteB": [
    {
      "type": 0,
      "value": "Add a source schema"
    }
  ],
  "jTHUFb": [
    {
      "type": 0,
      "value": "Showing "
    },
    {
      "type": 1,
      "value": "countShowing"
    },
    {
      "type": 0,
      "value": " of "
    },
    {
      "type": 1,
      "value": "countTotal"
    }
  ],
  "jUDhbs": [
    {
      "type": 0,
      "value": "Target schema"
    }
  ],
  "jVIgz1": [
    {
      "type": 0,
      "value": "Required. The string or array to split."
    }
  ],
  "jVpanH": [
    {
      "type": 0,
      "value": "Required. A base64 input string."
    }
  ],
  "jZjgYZ": [
    {
      "type": 0,
      "value": "No resources of this type found under this subscription."
    }
  ],
  "jcA3Ig": [
    {
      "type": 0,
      "value": "Required. The key name of the form data values to return."
    }
  ],
  "jfInxm": [
    {
      "type": 0,
      "value": "Edit in JSON"
    }
  ],
  "jgOaTX": [
    {
      "type": 0,
      "value": "Unable to generate schema"
    }
  ],
  "jlcMGg": [
    {
      "type": 0,
      "value": "Describe something your flow should do. Add details where possible, including the connector to use and if any content should be included."
    }
  ],
  "juR40n": [
    {
      "type": 0,
      "value": "Duration"
    }
  ],
  "juvF+0": [
    {
      "type": 0,
      "value": "Gateway"
    }
  ],
  "k/oqFL": [
    {
      "type": 0,
      "value": "Required. The base64 encoded string."
    }
  ],
  "k5tGEr": [
    {
      "type": 0,
      "value": "Yes"
    }
  ],
  "k8cbQ1": [
    {
      "type": 0,
      "value": "Parameter errors"
    }
  ],
  "kBOAkT": [
    {
      "type": 0,
      "value": "Select Fields"
    }
  ],
  "kBSLfu": [
    {
      "type": 0,
      "value": "Duplicate property name"
    }
  ],
  "kEI2xx": [
    {
      "type": 0,
      "value": "Message"
    }
  ],
  "kHcCxH": [
    {
      "type": 1,
      "value": "minutes"
    },
    {
      "type": 0,
      "value": "m "
    },
    {
      "type": 1,
      "value": "seconds"
    },
    {
      "type": 0,
      "value": "s"
    }
  ],
  "kHs5R4": [
    {
      "type": 0,
      "value": "Check these actions to see if any parameters need to be set."
    }
  ],
  "kKJMeM": [
    {
      "type": 0,
      "value": "Every week on Monday..."
    }
  ],
  "kM+Mr0": [
    {
      "type": 0,
      "value": "Loading..."
    }
  ],
  "kN6kce": [
    {
      "type": 0,
      "value": "Returns a string representation of an input based64 string"
    }
  ],
  "kSK9Pq": [
    {
      "type": 0,
      "value": "(UTC-05:00) Bogota, Lima, Quito, Rio Branco"
    }
  ],
  "kVwJXt": [
    {
      "type": 0,
      "value": "(UTC+04:00) Abu Dhabi, Muscat"
    }
  ],
  "kZCX7t": [
    {
      "type": 0,
      "value": "Monday"
    }
  ],
  "kcOhfh": [
    {
      "type": 0,
      "value": "Elements and mappings that aren't connected to a target element are removed."
    }
  ],
  "klY9UN": [
    {
      "offset": 0,
      "options": {
        "=0": {
          "value": [
            {
              "type": 0,
              "value": "no items matched."
            }
          ]
        },
        "one": {
          "value": [
            {
              "type": 7
            },
            {
              "type": 0,
              "value": " item matched."
            }
          ]
        },
        "other": {
          "value": [
            {
              "type": 7
            },
            {
              "type": 0,
              "value": " items matched."
            }
          ]
        }
      },
      "pluralType": "cardinal",
      "type": 6,
      "value": "count"
    }
  ],
  "kuFK3E": [
    {
      "type": 0,
      "value": "Missing authentication type property: 'type'."
    }
  ],
  "kxMDyM": [
    {
      "type": 0,
      "value": "Enter a valid json."
    }
  ],
  "l/9YHQ": [
    {
      "type": 0,
      "value": "(UTC+01:00) Windhoek"
    }
  ],
  "l2YXln": [
    {
      "type": 0,
      "value": "Replace action with"
    }
  ],
  "l36V56": [
    {
      "type": 1,
      "value": "hours"
    },
    {
      "type": 0,
      "value": " hours "
    },
    {
      "type": 1,
      "value": "minutes"
    },
    {
      "type": 0,
      "value": " minutes"
    }
  ],
  "l536iI": [
    {
      "type": 0,
      "value": "Monitoring Tab"
    }
  ],
  "l72gf4": [
    {
      "type": 0,
      "value": "Managed Identity"
    }
  ],
  "lM9qrG": [
    {
      "type": 0,
      "value": "(UTC+13:00) Nuku'alofa"
    }
  ],
  "lPTdSf": [
    {
      "type": 0,
      "value": "Run trigger"
    }
  ],
  "lQNKUB": [
    {
      "type": 0,
      "value": "A line for the parent element is added automatically."
    }
  ],
  "lR7V87": [
    {
      "type": 0,
      "value": "Functions"
    }
  ],
  "lUm6fl": [
    {
      "type": 0,
      "value": "Return"
    }
  ],
  "lZT0JI": [
    {
      "type": 0,
      "value": "Add Group"
    }
  ],
  "lckgnb": [
    {
      "type": 0,
      "value": "Required. The collection to reverse."
    }
  ],
  "lexzgJ": [
    {
      "type": 0,
      "value": "Remove all references to element ' "
    },
    {
      "type": 1,
      "value": "nodeName"
    },
    {
      "type": 0,
      "value": " ' before you remove the element."
    }
  ],
  "lgs5sf": [
    {
      "type": 0,
      "value": "Stateless run mode:"
    }
  ],
  "lhL/KL": [
    {
      "type": 0,
      "value": "Normal"
    }
  ],
  "ljAOR6": [
    {
      "type": 0,
      "value": "Shorthand for actions('actionName').outputs.body"
    }
  ],
  "lkgjxD": [
    {
      "type": 0,
      "value": "Required. A string that contains the end time."
    }
  ],
  "loxzZD": [
    {
      "type": 0,
      "value": "Insert Expression (You can also add by typing / in the editor)"
    }
  ],
  "lsKVU6": [
    {
      "type": 0,
      "value": "Select an action type"
    }
  ],
  "lwlg2K": [
    {
      "type": 0,
      "value": "Underline (Ctrl+U)"
    }
  ],
  "lztiwS": [
    {
      "type": 0,
      "value": "Actual Value"
    }
  ],
  "m/jJ/5": [
    {
      "type": 0,
      "value": "Map checker"
    }
  ],
  "m7Y6Qf": [
    {
      "type": 0,
      "value": "Testing"
    }
  ],
  "m8Q61y": [
    {
      "type": 0,
      "value": "Name"
    }
  ],
  "mAuMD+": [
    {
      "type": 0,
      "value": "Enter an Array"
    }
  ],
  "mCKsFw": [
    {
      "type": 0,
      "value": "(UTC+07:00) Barnaul, Gorno-Altaysk"
    }
  ],
  "mCzkXX": [
    {
      "type": 0,
      "value": "Add an action"
    }
  ],
  "mE7w9G": [
    {
      "type": 0,
      "value": "Function deleted."
    }
  ],
  "mGPqAg": [
    {
      "type": 0,
      "value": "Delete "
    },
    {
      "type": 1,
      "value": "name"
    }
  ],
  "mGUdCO": [
    {
      "type": 0,
      "value": "Returns a timestamp that is the current time minus the specified time interval."
    }
  ],
  "mGpKsl": [
    {
      "type": 0,
      "value": "Returns a string representation of a data URI"
    }
  ],
  "mOr9ll": [
    {
      "type": 0,
      "value": "The maximum duration on a single outbound request from this action. If the request doesn't finish within this limit after running retries, the action fails."
    }
  ],
  "mPakaD": [
    {
      "type": 0,
      "value": "Url encodes the input string"
    }
  ],
  "mPuXlv": [
    {
      "type": 0,
      "value": "Invalid type on split on value '"
    },
    {
      "type": 1,
      "value": "splitOn"
    },
    {
      "type": 0,
      "value": "', split on not in array."
    }
  ],
  "mYQFtf": [
    {
      "type": 0,
      "value": "Missing required properties 'secret' or 'pfx' and 'password' for authentication type 'ActiveDirectoryOAuth'."
    }
  ],
  "mZQYLv": [
    {
      "type": 0,
      "value": "Required. The XPath expression to evaluate."
    }
  ],
  "mZRMD9": [
    {
      "type": 0,
      "value": "Required. The string to convert to lower casing. If a character in the string does not have a lowercase equivalent, the character is included unchanged in the returned string."
    }
  ],
  "mca3Ml": [
    {
      "type": 0,
      "value": "Sign in to connector"
    }
  ],
  "meVkB6": [
    {
      "type": 0,
      "value": "Empty property name"
    }
  ],
  "mej02C": [
    {
      "type": 0,
      "value": "(UTC+08:30) Pyongyang"
    }
  ],
  "mjS/k1": [
    {
      "type": 0,
      "value": "Limit Logic Apps to not include workflow metadata headers in the outgoing request."
    }
  ],
  "mkd0Jx": [
    {
      "type": 0,
      "value": "Ask a question or describe how you want to change this flow"
    }
  ],
  "mvrlkP": [
    {
      "type": 0,
      "value": "Enter password as plain text or use a secure parameter"
    }
  ],
  "mvu5xN": [
    {
      "type": 1,
      "value": "name"
    },
    {
      "type": 0,
      "value": " Value"
    }
  ],
  "mwEHSX": [
    {
      "type": 0,
      "value": "Function"
    }
  ],
  "mx2IMJ": [
    {
      "type": 0,
      "value": "13"
    }
  ],
  "n+F7e2": [
    {
      "type": 0,
      "value": "15"
    }
  ],
  "n20T2h": [
    {
      "type": 0,
      "value": "7"
    }
  ],
  "n35O/+": [
    {
      "type": 0,
      "value": "Required. The value that is converted to a floating-point number."
    }
  ],
  "n42uAO": [
    {
      "type": 0,
      "value": "(UTC-04:00) Santiago"
    }
  ],
  "n4V2Hi": [
    {
      "type": 0,
      "value": "Active Directory OAuth"
    }
  ],
  "n7wxxN": [
    {
      "type": 0,
      "value": "Try less specific keywords."
    }
  ],
  "nCa0KG": [
    {
      "type": 0,
      "value": "Internal Errors"
    }
  ],
  "nGds/r": [
    {
      "type": 0,
      "value": "Required. The object to check if it is less than or equal to value being compared to."
    }
  ],
  "nHIeXp": [
    {
      "type": 0,
      "value": "Skipped"
    }
  ],
  "nHseED": [
    {
      "type": 0,
      "value": "Required. The number of time units the desired time is in the future."
    }
  ],
  "nNWAAh": [
    {
      "type": 0,
      "value": "No schema is added."
    }
  ],
  "nOWGAV": [
    {
      "type": 0,
      "value": "End time"
    }
  ],
  "nOhve4": [
    {
      "type": 0,
      "value": "Yes/No"
    }
  ],
  "nPgYuI": [
    {
      "type": 0,
      "value": "New parameter"
    }
  ],
  "nRpM02": [
    {
      "type": 0,
      "value": "Custom"
    }
  ],
  "nSan4V": [
    {
      "type": 0,
      "value": "Reset"
    }
  ],
  "nTA155": [
    {
      "type": 0,
      "value": "Required. The name of the property to remove."
    }
  ],
  "nVDG00": [
    {
      "type": 0,
      "value": "(UTC+14:00) Kiritimati Island"
    }
  ],
  "nZ4nLn": [
    {
      "type": 0,
      "value": "Suppress workflow headers"
    }
  ],
  "ngsC44": [
    {
      "type": 0,
      "value": "Required. The object to check if it is less than comparing object."
    }
  ],
  "njGstq": [
    {
      "type": 0,
      "value": "(UTC+05:45) Kathmandu"
    }
  ],
  "nkk1mu": [
    {
      "type": 0,
      "value": "Adds an integer number of minutes to a string timestamp passed in"
    }
  ],
  "nmFupX": [
    {
      "type": 0,
      "value": "Has timed out"
    }
  ],
  "no/SMg": [
    {
      "type": 0,
      "value": "(UTC+10:00) Brisbane"
    }
  ],
  "nx25nq": [
    {
      "type": 0,
      "value": "19"
    }
  ],
  "ny75Ly": [
    {
      "type": 0,
      "value": "Enter default value for parameter."
    }
  ],
  "o/0SEj": [
    {
      "type": 0,
      "value": "Returns the last element in the array or string passed in"
    }
  ],
  "o/FgET": [
    {
      "type": 0,
      "value": "Function was removed from the current location and currently exists elsewhere."
    }
  ],
  "o14STH": [
    {
      "type": 0,
      "value": "Required. The XML on which to evaluate the XPath expression."
    }
  ],
  "o1HOyf": [
    {
      "type": 1,
      "value": "current_page"
    },
    {
      "type": 0,
      "value": " of "
    },
    {
      "type": 1,
      "value": "max_page"
    }
  ],
  "o2Cmny": [
    {
      "type": 0,
      "value": "Enter a valid uri."
    }
  ],
  "o3SfI4": [
    {
      "type": 0,
      "value": "Zoom to fit"
    }
  ],
  "o7bd1o": [
    {
      "type": 0,
      "value": "(UTC+03:30) Tehran"
    }
  ],
  "o8ohVV": [
    {
      "type": 0,
      "value": "Schema Id"
    }
  ],
  "oAFcW6": [
    {
      "type": 0,
      "value": "Required. The dataURI to decode into a binary representation."
    }
  ],
  "oDHXKh": [
    {
      "type": 0,
      "value": "Item"
    }
  ],
  "oLtwMw": [
    {
      "type": 0,
      "value": "Content Transfer"
    }
  ],
  "oMphsh": [
    {
      "type": 0,
      "value": "Settings"
    }
  ],
  "oO12r6": [
    {
      "type": 0,
      "value": "(UTC-08:00) Baja California"
    }
  ],
  "oQjIWf": [
    {
      "type": 0,
      "value": "Errors"
    }
  ],
  "oR2x4N": [
    {
      "type": 0,
      "value": "Invalid integer value"
    }
  ],
  "oTBkbU": [
    {
      "type": 0,
      "value": "Output"
    }
  ],
  "oV0xQ9": [
    {
      "type": 0,
      "value": "Enter the run identifier to open the run"
    }
  ],
  "oVVPst": [
    {
      "type": 0,
      "value": "Do you want to discard all unsaved changes?"
    }
  ],
  "odQ554": [
    {
      "type": 0,
      "value": "Response body"
    }
  ],
  "onXUu0": [
    {
      "type": 0,
      "value": "Add a note"
    }
  ],
  "ox2Ou7": [
    {
      "type": 0,
      "value": "Enter a valid JSON"
    }
  ],
  "oxXV4+": [
    {
      "type": 0,
      "value": "Returns the first non-null object in the passed-in argument values."
    }
  ],
  "p/0r2N": [
    {
      "type": 0,
      "value": "Required. The key name of the form data value to return."
    }
  ],
  "p16/4S": [
    {
      "type": 0,
      "value": "Headers"
    }
  ],
  "p1IEXb": [
    {
      "type": 0,
      "value": "Enter the data from previous step. You can also add data by typing the '/' character."
    }
  ],
  "p1Qtm5": [
    {
      "type": 0,
      "value": "In-App"
    }
  ],
  "p5ZID0": [
    {
      "type": 0,
      "value": "(UTC+03:00) Kuwait, Riyadh"
    }
  ],
  "pC2nr2": [
    {
      "type": 0,
      "value": "Enter key"
    }
  ],
  "pH2uak": [
    {
      "type": 0,
      "value": "Collapse"
    }
  ],
  "pIczsS": [
    {
      "type": 0,
      "value": "End time"
    }
  ],
  "pMms92": [
    {
      "type": 0,
      "value": "Insert Dynamic Content"
    }
  ],
  "pOTcUO": [
    {
      "type": 0,
      "value": "Required. The values to combine into an array."
    }
  ],
  "pXmFGf": [
    {
      "type": 0,
      "value": "Covert the input to an Xml type value"
    }
  ],
  "pYNzbj": [
    {
      "type": 0,
      "value": "Path"
    }
  ],
  "pYtSyE": [
    {
      "type": 0,
      "value": "Required. The number to divide the Dividend by. After the division, the remainder is taken."
    }
  ],
  "pcGqoB": [
    {
      "type": 0,
      "value": "Error loading outputs"
    }
  ],
  "pcuZKB": [
    {
      "type": 0,
      "value": "Returns a single array or object that has common elements between arrays or objects passed in. The parameters for the function can either be a set of objects or a set of arrays (not a mixture of both). If there are two objects with the same name, the last object with that name appears in the final object."
    }
  ],
  "piaRy6": [
    {
      "type": 0,
      "value": "Triggers"
    }
  ],
  "pozypE": [
    {
      "type": 0,
      "value": "Trims leading and trailing whitespace from a string"
    }
  ],
  "pr9GwA": [
    {
      "type": 0,
      "value": "Refresh"
    }
  ],
  "ptkf0D": [
    {
      "type": 0,
      "value": "Security"
    }
  ],
  "q+ZZjX": [
    {
      "type": 0,
      "value": "Retry History"
    }
  ],
  "q/+Uex": [
    {
      "type": 0,
      "value": "Returns an XML node, nodeset or value as JSON from the provided XPath expression"
    }
  ],
  "q1gfIs": [
    {
      "type": 0,
      "value": "Add a trigger"
    }
  ],
  "q2OCEx": [
    {
      "type": 0,
      "value": "Required. The value to assign to the property."
    }
  ],
  "q2w8Sk": [
    {
      "type": 0,
      "value": "Convert the parameter to a string"
    }
  ],
  "q4ChjK": [
    {
      "type": 0,
      "value": "Select workflow with 'manual' trigger"
    }
  ],
  "q5TkqE": [
    {
      "type": 0,
      "value": "Required. The value to return if the expression is false."
    }
  ],
  "q87X20": [
    {
      "type": 0,
      "value": "Adds an integer number of seconds to a string timestamp passed in"
    }
  ],
  "q8vnZQ": [
    {
      "type": 0,
      "value": "Validate request body against the schema provided. In case there is a mismatch, HTTP 400 will be returned."
    }
  ],
  "qAlTD5": [
    {
      "type": 0,
      "value": "Unsupported manifest connection reference format: '"
    },
    {
      "type": 1,
      "value": "referenceKeyFormat"
    },
    {
      "type": 0,
      "value": "'"
    }
  ],
  "qBNM3e": [
    {
      "type": 0,
      "value": "Connecting to apps and services"
    }
  ],
  "qBkxGU": [
    {
      "type": 0,
      "value": "Format text as underline. Shortcut: ⌘U"
    }
  ],
  "qGfwxW": [
    {
      "type": 0,
      "value": "Managed identity"
    }
  ],
  "qJpnIL": [
    {
      "type": 0,
      "value": "Checks if the string ends with a value (case-insensitive, invariant culture)"
    }
  ],
  "qQoQFv": [
    {
      "type": 0,
      "value": "Invalid connection."
    }
  ],
  "qSejoi": [
    {
      "type": 0,
      "value": "Returns true if the first argument is less than or equal to the second"
    }
  ],
  "qSt0Sb": [
    {
      "type": 0,
      "value": "Required"
    }
  ],
  "qUMXpq": [
    {
      "type": 0,
      "value": "Swagger Endpoint"
    }
  ],
  "qUWBUX": [
    {
      "offset": 0,
      "options": {
        "one": {
          "value": [
            {
              "type": 7
            },
            {
              "type": 0,
              "value": " day"
            }
          ]
        },
        "other": {
          "value": [
            {
              "type": 7
            },
            {
              "type": 0,
              "value": " days"
            }
          ]
        }
      },
      "pluralType": "cardinal",
      "type": 6,
      "value": "days"
    }
  ],
  "qVgQfW": [
    {
      "type": 0,
      "value": "Search"
    }
  ],
  "qc5S69": [
    {
      "type": 0,
      "value": "Returns the number of elements in an array or string"
    }
  ],
  "qiIs4V": [
    {
      "type": 0,
      "value": "Example: "
    },
    {
      "type": 1,
      "value": "example"
    }
  ],
  "qij+Vf": [
    {
      "type": 0,
      "value": "Switch to default view mode"
    }
  ],
  "qnI4Y1": [
    {
      "type": 0,
      "value": "Required. The value that is converted to an integer."
    }
  ],
  "qr1lLG": [
    {
      "type": 0,
      "value": "Function '"
    },
    {
      "type": 1,
      "value": "nodeName"
    },
    {
      "type": 0,
      "value": "' has an input with a mismatched type"
    }
  ],
  "qrxi0L": [
    {
      "type": 0,
      "value": "Asynchronous response allows a Logic App to respond with a 202 (Accepted) to indicate the request has been accepted for processing. A location header will be provided to retrieve the final state."
    }
  ],
  "qs9D+A": [
    {
      "type": 0,
      "value": "Invalid property '"
    },
    {
      "type": 1,
      "value": "invalidProperties"
    },
    {
      "type": 0,
      "value": "' for authentication type '"
    },
    {
      "type": 1,
      "value": "convertedAuthType"
    },
    {
      "type": 0,
      "value": "'."
    }
  ],
  "qy5WqY": [
    {
      "type": 0,
      "value": "Previous flow suggestion"
    }
  ],
  "r/n6/9": [
    {
      "type": 0,
      "value": "Enter a value"
    }
  ],
  "r43nMc": [
    {
      "type": 0,
      "value": "Undo"
    }
  ],
  "r7vZ5a": [
    {
      "type": 0,
      "value": "Minimum Interval"
    }
  ],
  "r8aZXs": [
    {
      "type": 0,
      "value": "Enables an expression to derive its value from other JSON name and value pairs or the output of the runtime action"
    }
  ],
  "r9SVE4": [
    {
      "type": 0,
      "value": "Int"
    }
  ],
  "rAwCdh": [
    {
      "type": 0,
      "value": "Connect via on-premises data gateway"
    }
  ],
  "rAyuzv": [
    {
      "type": 0,
      "value": "No"
    }
  ],
  "rCl53e": [
    {
      "type": 0,
      "value": "Card Title"
    }
  ],
  "rDDPpJ": [
    {
      "type": 0,
      "value": "Secret"
    }
  ],
  "rDt4Iu": [
    {
      "type": 0,
      "value": "Is connection invalid"
    }
  ],
  "rNi5Y3": [
    {
      "type": 0,
      "value": "Select this checkbox if you're setting up an on-premises connection."
    }
  ],
  "rSIBjh": [
    {
      "type": 0,
      "value": "Enter value for parameter."
    }
  ],
  "raBiud": [
    {
      "type": 0,
      "value": "Required. Either an array of values to find the maximum value, or the first value of a set."
    }
  ],
  "rcz4w4": [
    {
      "type": 0,
      "value": "Returns a URI encoded representation of a value"
    }
  ],
  "rd6fai": [
    {
      "type": 0,
      "value": "Use left and right arrow keys to navigate between commands"
    }
  ],
  "rh5g4p": [
    {
      "type": 0,
      "value": "Is successful"
    }
  ],
  "rn5IsW": [
    {
      "type": 0,
      "value": "Sorry, I couldn’t understand your request. Please rephrase it and try again."
    }
  ],
  "rsdJcV": [
    {
      "type": 0,
      "value": "Select source schema elements to build your map"
    }
  ],
  "rv0Pn+": [
    {
      "type": 0,
      "value": "Add new"
    }
  ],
  "rxIJfD": [
    {
      "type": 0,
      "value": "(UTC+09:30) Darwin"
    }
  ],
  "rxMXmZ": [
    {
      "type": 0,
      "value": "(UTC+04:00) Port Louis"
    }
  ],
  "s+4LEa": [
    {
      "type": 0,
      "value": "Open folder"
    }
  ],
  "s5RV9B": [
    {
      "type": 0,
      "value": "Returns the day of year component of a string timestamp"
    }
  ],
  "s7nGyC": [
    {
      "type": 0,
      "value": "Delete"
    }
  ],
  "sBBLuh": [
    {
      "type": 0,
      "value": "To save this workflow, finish setting up these actions:"
    }
  ],
  "sDkAVZ": [
    {
      "type": 0,
      "value": "Returns an array of values matching the key name from form-data or form-encoded trigger output"
    }
  ],
  "sEqLTV": [
    {
      "type": 0,
      "value": "Testing Tab"
    }
  ],
  "sFbnCs": [
    {
      "type": 0,
      "value": "(UTC-05:00) Chetumal"
    }
  ],
  "sFwHQc": [
    {
      "type": 0,
      "value": "Cancel creating a connection"
    }
  ],
  "sQ2vRs": [
    {
      "type": 0,
      "value": "Add Case"
    }
  ],
  "sRpETS": [
    {
      "type": 0,
      "value": "Warning: custom value does not match the schema node's type"
    }
  ],
  "sVQe34": [
    {
      "type": 0,
      "value": "Provide parameters to test the output."
    }
  ],
  "sW47JR": [
    {
      "type": 0,
      "value": "Degree of Parallelism"
    }
  ],
  "sYQDN+": [
    {
      "type": 0,
      "value": "Formatting options for font family"
    }
  ],
  "sZ0G/Z": [
    {
      "type": 0,
      "value": "Required. A string containing the unit of time specified in the interval to add."
    }
  ],
  "sZHTQV": [
    {
      "type": 0,
      "value": "(UTC+09:00) Chita"
    }
  ],
  "sbPZ9S": [
    {
      "type": 0,
      "value": "Required. The collection to check if it is empty."
    }
  ],
  "scmyvO": [
    {
      "type": 0,
      "value": "Action Timeout"
    }
  ],
  "sfJTHV": [
    {
      "type": 0,
      "value": "Required. The number to remove from the Minuend."
    }
  ],
  "shF9tZ": [
    {
      "type": 0,
      "value": "Key"
    }
  ],
  "soqP+Z": [
    {
      "type": 0,
      "value": "Returns true if either parameter is true"
    }
  ],
  "srMbm9": [
    {
      "type": 0,
      "value": "Cancel"
    }
  ],
  "srpZD2": [
    {
      "type": 0,
      "value": "Client ID"
    }
  ],
  "ss5JPH": [
    {
      "type": 0,
      "value": "New parameter"
    }
  ],
  "sv+IcU": [
    {
      "type": 0,
      "value": "Unable to generate data map definition"
    }
  ],
  "sw6EXK": [
    {
      "type": 0,
      "value": "Status"
    }
  ],
  "syiNc+": [
    {
      "type": 0,
      "value": "Browse"
    }
  ],
  "sys5gu": [
    {
      "type": 0,
      "value": "Client Certificate"
    }
  ],
  "sytRna": [
    {
      "type": 0,
      "value": "Failed to retrieve dynamic inputs. Error details: '"
    },
    {
      "type": 1,
      "value": "message"
    },
    {
      "type": 0,
      "value": "'"
    }
  ],
  "t+XCkg": [
    {
      "type": 0,
      "value": "Required. A string that contains the time zone name of the destination time zone. See https://msdn.microsoft.com/en-us/library/gg154758.aspx for details."
    }
  ],
  "tAbbH8": [
    {
      "type": 0,
      "value": "Too many inputs assigned"
    }
  ],
  "tAeKNh": [
    {
      "type": 0,
      "value": "Simple"
    }
  ],
  "tE7Zam": [
    {
      "type": 0,
      "value": "Returns the URL to invoke the trigger or action"
    }
  ],
  "tH2pT1": [
    {
      "type": 0,
      "value": "Return to search"
    }
  ],
  "tImHz/": [
    {
      "type": 1,
      "value": "days"
    },
    {
      "type": 0,
      "value": "d "
    },
    {
      "type": 1,
      "value": "hours"
    },
    {
      "type": 0,
      "value": "h"
    }
  ],
  "tLZ9Sh": [
    {
      "type": 0,
      "value": "Required. The index of the part to retrieve."
    }
  ],
  "tMRPnG": [
    {
      "type": 0,
      "value": "This function provides you details for the workflow itself at runtime"
    }
  ],
  "tMdcE1": [
    {
      "type": 0,
      "value": "Invalid connection, please update your connection to load complete details"
    }
  ],
  "tNoZx2": [
    {
      "type": 0,
      "value": "Type"
    }
  ],
  "tTIsTX": [
    {
      "type": 0,
      "value": "Test this workflow"
    }
  ],
  "tUCptx": [
    {
      "type": 0,
      "value": "Insert Link"
    }
  ],
  "tUU4ak": [
    {
      "type": 0,
      "value": "(UTC+11:00) Chokurdakh"
    }
  ],
  "tUYXRA": [
    {
      "type": 0,
      "value": "Example: 2017-03-24T15:00:00Z"
    }
  ],
  "tUlRzr": [
    {
      "type": 0,
      "value": "Basic"
    }
  ],
  "tWV2mC": [
    {
      "type": 0,
      "value": "at "
    },
    {
      "type": 1,
      "value": "times"
    },
    {
      "type": 0,
      "value": " every hour"
    }
  ],
  "tZIlCA": [
    {
      "type": 0,
      "value": "(UTC-08:00) Pacific Time (US & Canada)"
    }
  ],
  "tZj2Xn": [
    {
      "type": 0,
      "value": "Returns true if the first argument is greater than the second"
    }
  ],
  "taPCmY": [
    {
      "type": 0,
      "value": "Required. The number of hours to add. Can be negative to subtract hours."
    }
  ],
  "tarDYT": [
    {
      "type": 0,
      "value": "Returns true if the first argument is less than the second."
    }
  ],
  "td5//c": [
    {
      "type": 0,
      "value": "Collapse tree node"
    }
  ],
  "ti5TEd": [
    {
      "type": 0,
      "value": "Cancel"
    }
  ],
  "tqqUHX": [
    {
      "type": 0,
      "value": "(UTC+12:45) Chatham Islands"
    }
  ],
  "tsmuoF": [
    {
      "type": 0,
      "value": "Display Name"
    }
  ],
  "u81zB9": [
    {
      "type": 0,
      "value": "(UTC-09:00) Coordinated Universal Time-09"
    }
  ],
  "u9tr3k": [
    {
      "type": 0,
      "value": "Select an element to start configuring"
    }
  ],
  "uDI1Um": [
    {
      "type": 0,
      "value": "Status Code"
    }
  ],
  "uE0A0s": [
    {
      "type": 0,
      "value": "(UTC) Coordinated Universal Time"
    }
  ],
  "uIurld": [
    {
      "type": 0,
      "value": "Save"
    }
  ],
  "uM1i27": [
    {
      "type": 0,
      "value": "Specify a retry count from 1 to 90"
    }
  ],
  "uN4zFU": [
    {
      "type": 0,
      "value": "OK"
    }
  ],
  "uNHpGB": [
    {
      "type": 0,
      "value": "(UTC+07:00) Bangkok, Hanoi, Jakarta"
    }
  ],
  "uOWkHS": [
    {
      "type": 0,
      "value": "Failed to retrieve dynamic outputs. As a result, this operation's outputs might not be visible in subsequent actions. Error details: "
    },
    {
      "type": 1,
      "value": "message"
    }
  ],
  "uR9WuI": [
    {
      "type": 0,
      "value": "Required. The collections to evaluate. An object that appears in any of the collections also appears in the result."
    }
  ],
  "uUlBZ8": [
    {
      "type": 0,
      "value": "Adds an integer number of hours to a string timestamp passed in"
    }
  ],
  "uWf/I5": [
    {
      "type": 0,
      "value": "Show me"
    }
  ],
  "uZH8Qs": [
    {
      "type": 0,
      "value": "Limit the maximum duration between the retries and asynchronous responses for this action. Note: This does not alter the request timeout of a single request."
    }
  ],
  "uZpzqY": [
    {
      "type": 0,
      "value": "Sorry, Copilot is at capacity and temporarily unavailable — please try again in a little while."
    }
  ],
  "uanMWm": [
    {
      "type": 0,
      "value": "Succeeded"
    }
  ],
  "uc/PoD": [
    {
      "type": 0,
      "value": "Required. The number of time units the desired time is in the past."
    }
  ],
  "uc3ytS": [
    {
      "type": 0,
      "value": "Select a runtime"
    }
  ],
  "uczA5c": [
    {
      "type": 0,
      "value": "Required. The string that may contain the value."
    }
  ],
  "uesaee": [
    {
      "type": 0,
      "value": "Expression"
    }
  ],
  "uh/+ZN": [
    {
      "type": 0,
      "value": "(UTC-03:00) Greenland"
    }
  ],
  "ui3KuP": [
    {
      "type": 0,
      "value": "Operation errors"
    }
  ],
  "ui7GCl": [
    {
      "type": 0,
      "value": "16"
    }
  ],
  "unMaeV": [
    {
      "type": 0,
      "value": "Variables"
    }
  ],
  "urAHv1": [
    {
      "type": 0,
      "value": "4"
    }
  ],
  "usCZ7R": [
    {
      "type": 0,
      "value": "(UTC+11:00) Magadan"
    }
  ],
  "ut5Med": [
    {
      "type": 0,
      "value": "Default Value"
    }
  ],
  "uwuGU0": [
    {
      "type": 0,
      "value": "(UTC+06:30) Yangon (Rangoon)"
    }
  ],
  "uxKRO/": [
    {
      "type": 0,
      "value": "Parameters"
    }
  ],
  "uxQ143": [
    {
      "type": 0,
      "value": "Ask question related to your workflow or Logic Apps."
    }
  ],
  "uzsleE": [
    {
      "type": 0,
      "value": "Creates an array from the parameters"
    }
  ],
  "v+keTP": [
    {
      "type": 0,
      "value": "Trigger date"
    }
  ],
  "v0ENVA": [
    {
      "type": 0,
      "value": "Loading"
    }
  ],
  "v39HKj": [
    {
      "type": 0,
      "value": "Generates a globally unique string (GUID)"
    }
  ],
  "v7ipqH": [
    {
      "type": 0,
      "value": "Each action must have one or more run after configurations"
    }
  ],
  "vEBhDX": [
    {
      "type": 0,
      "value": "Returns the last index of a value within a string (case-insensitive, invariant culture)"
    }
  ],
  "vF+gWH": [
    {
      "type": 0,
      "value": "Explain what this flow does"
    }
  ],
  "vLereV": [
    {
      "type": 0,
      "value": "Required. The collection from where to take the first Count objects."
    }
  ],
  "vQcQkU": [
    {
      "type": 0,
      "value": "Required. The value the string may end with."
    }
  ],
  "vSlNPe": [
    {
      "type": 0,
      "value": "Delete"
    }
  ],
  "vT0DCP": [
    {
      "type": 0,
      "value": "Outputs"
    }
  ],
  "vVJuus": [
    {
      "type": 0,
      "value": "The expression is invalid."
    }
  ],
  "vX9WYS": [
    {
      "type": 0,
      "value": "Audience"
    }
  ],
  "va40BJ": [
    {
      "type": 0,
      "value": "Required. The name of the action whose outputs you want."
    }
  ],
  "vdKLiR": [
    {
      "type": 0,
      "value": "Request Settings"
    }
  ],
  "vdtKjT": [
    {
      "type": 0,
      "value": "To create and use an API connection, you must have a managed identity configured on this logic app."
    }
  ],
  "vlDynP": [
    {
      "type": 0,
      "value": "Discard"
    }
  ],
  "vmlhVB": [
    {
      "type": 0,
      "value": "To get this workflow ready, finish setting up this action:"
    }
  ],
  "vr70Gn": [
    {
      "type": 0,
      "value": "Create a connection for "
    },
    {
      "type": 1,
      "value": "connectorName"
    },
    {
      "type": 0,
      "value": "."
    }
  ],
  "vrYqUF": [
    {
      "type": 0,
      "value": "Enter custom value"
    }
  ],
  "vvSHR8": [
    {
      "type": 0,
      "value": "Navigate to element and view children"
    }
  ],
  "vwH/XV": [
    {
      "type": 0,
      "value": "Create parameter"
    }
  ],
  "vxOc/M": [
    {
      "type": 0,
      "value": "This contains a duplicate value"
    }
  ],
  "vz2gZC": [
    {
      "type": 0,
      "value": "Workflow Properties"
    }
  ],
  "w0pI5M": [
    {
      "type": 0,
      "value": "No results found for the specified filters"
    }
  ],
  "w16qh+": [
    {
      "type": 0,
      "value": "Queries"
    }
  ],
  "w5Hhig": [
    {
      "type": 0,
      "value": "Sunday"
    }
  ],
  "w8ijDZ": [
    {
      "type": 0,
      "value": "Collapse"
    }
  ],
  "wEaGWn": [
    {
      "type": 0,
      "value": "Subtracts an integer number of a specified unit of time from a string timestamp passed in"
    }
  ],
  "wF7C+h": [
    {
      "type": 0,
      "value": "Cancel"
    }
  ],
  "wFCkpM": [
    {
      "type": 0,
      "value": "Required. Either an array of values to find the minimum value, or the first value of a set."
    }
  ],
  "wGYmui": [
    {
      "type": 0,
      "value": "Including dynamic content"
    }
  ],
  "wPlTDB": [
    {
      "type": 0,
      "value": "Full path"
    }
  ],
  "wQcEXt": [
    {
      "type": 0,
      "value": "Required. The string that is searched for parameter 2 and updated with parameter 3, when parameter 2 is found in parameter 1."
    }
  ],
  "wQsEwc": [
    {
      "type": 0,
      "value": "Required. The length of the substring."
    }
  ],
  "wV3Lmd": [
    {
      "type": 0,
      "value": "Click to delete item"
    }
  ],
  "wWVQuK": [
    {
      "type": 0,
      "value": "Returns a specified value based on whether the expression resulted in true or false"
    }
  ],
  "wXJALc": [
    {
      "type": 0,
      "value": "Menu"
    }
  ],
  "wkiETV": [
    {
      "type": 0,
      "value": "Client Tracking ID"
    }
  ],
  "wkvUUA": [
    {
      "type": 0,
      "value": "Input type mismatch"
    }
  ],
  "wl7X0l": [
    {
      "type": 0,
      "value": "Hide mini-map"
    }
  ],
  "wmDUGV": [
    {
      "type": 0,
      "value": "Converts a string timestamp passed in from a source time zone to UTC"
    }
  ],
  "wmw/ai": [
    {
      "type": 0,
      "value": "Returns a single array or object with all the elements that are in either the array or object passed to this function"
    }
  ],
  "woJQhv": [
    {
      "type": 0,
      "value": "Callback URL:"
    }
  ],
  "wtj07J": [
    {
      "type": 0,
      "value": "(UTC-09:30) Marquesas Islands"
    }
  ],
  "wxaQwD": [
    {
      "type": 0,
      "value": "(UTC+04:30) Kabul"
    }
  ],
  "wzEneQ": [
    {
      "type": 0,
      "value": "Close"
    }
  ],
  "x+6ccf": [
    {
      "type": 0,
      "value": "Wednesday"
    }
  ],
  "x0or2o": [
    {
      "type": 0,
      "value": "Required. The collection for which to get the length."
    }
  ],
  "x10E1p": [
    {
      "type": 0,
      "value": "Status Code"
    }
  ],
  "x2JTW5": [
    {
      "type": 0,
      "value": "Returns an object with the specified property removed."
    }
  ],
  "x3dWOL": [
    {
      "type": 0,
      "value": "(UTC+01:00) Amsterdam, Berlin, Bern, Rome, Stockholm, Vienna"
    }
  ],
  "x7IYBg": [
    {
      "type": 0,
      "value": "Aborted"
    }
  ],
  "x8kTAX": [
    {
      "type": 0,
      "value": "Delete note"
    }
  ],
  "xC1zg3": [
    {
      "type": 0,
      "value": "Schemas"
    }
  ],
  "xFQXAI": [
    {
      "type": 0,
      "value": "Ctrl + Z"
    }
  ],
  "xJ6vjn": [
    {
      "type": 0,
      "value": "Returns a string representation of a URI encoded string"
    }
  ],
  "xJQeeC": [
    {
      "type": 0,
      "value": "(UTC+02:00) Istanbul"
    }
  ],
  "xLF2Zr": [
    {
      "type": 0,
      "value": "Add Row"
    }
  ],
  "xN3GEX": [
    {
      "type": 0,
      "value": "Enter password as plain text or use a secure parameter"
    }
  ],
  "xQQ9ko": [
    {
      "type": 0,
      "value": "Threshold"
    }
  ],
  "xSMbKr": [
    {
      "type": 0,
      "value": "Show raw inputs"
    }
  ],
  "xSSfKC": [
    {
      "type": 0,
      "value": "(UTC-03:00) Saint Pierre and Miquelon"
    }
  ],
  "xV/oyK": [
    {
      "type": 0,
      "value": "Required. The name of the new or existing property."
    }
  ],
  "xV4Koe": [
    {
      "type": 0,
      "value": "Code"
    }
  ],
  "xXVu2y": [
    {
      "type": 0,
      "value": "Switch to text mode"
    }
  ],
  "xYyPR8": [
    {
      "type": 0,
      "value": "Returns the path from a URI. If path is not specified, returns '/'"
    }
  ],
  "xi2tn6": [
    {
      "type": 0,
      "value": "Parameters"
    }
  ],
  "xt5TeT": [
    {
      "type": 0,
      "value": "Parameters are shared across workflows in a Logic App."
    }
  ],
  "xvav7+": [
    {
      "type": 0,
      "value": "Connected to"
    }
  ],
  "xwD1VZ": [
    {
      "type": 0,
      "value": "Loading inputs"
    }
  ],
  "xwEX2/": [
    {
      "type": 0,
      "value": "Value"
    }
  ],
  "y1e9yw": [
    {
      "type": 0,
      "value": "Sign in"
    }
  ],
  "y3AZQB": [
    {
      "type": 0,
      "value": "Required. The object to compare equality."
    }
  ],
  "y6BcVN": [
    {
      "type": 0,
      "value": "Required. The string to escape URL-unsafe characters from."
    }
  ],
  "yB6PB/": [
    {
      "type": 0,
      "value": "Value contains function expressions which cannot be resolved. Only constant values supported"
    }
  ],
  "yBrsFJ": [
    {
      "type": 0,
      "value": "Required. The value that is converted to an array."
    }
  ],
  "yF2R//": [
    {
      "type": 0,
      "value": "Returns a subset of characters from a string."
    }
  ],
  "yKOsmK": [
    {
      "type": 0,
      "value": "Returns an array sorted in ascending order"
    }
  ],
  "yRDuqj": [
    {
      "type": 0,
      "value": "Show all"
    }
  ],
  "yVFIAQ": [
    {
      "type": 0,
      "value": "(UTC-01:00) Cabo Verde Is."
    }
  ],
  "yVh9kr": [
    {
      "type": 0,
      "value": "8"
    }
  ],
  "yc0GcM": [
    {
      "type": 0,
      "value": "Split a string or array into chunks of equal length"
    }
  ],
  "ydqOly": [
    {
      "type": 0,
      "value": "Choose a value"
    }
  ],
  "yjierd": [
    {
      "type": 0,
      "value": "Invalid expression type '"
    },
    {
      "type": 1,
      "value": "type"
    },
    {
      "type": 0,
      "value": "'."
    }
  ],
  "yk7L+4": [
    {
      "type": 0,
      "value": "Dislike"
    }
  ],
  "yoCi15": [
    {
      "type": 0,
      "value": "Select an existing connection or create a new one."
    }
  ],
  "ypZV9w": [
    {
      "type": 0,
      "value": "Returns the body for a part in a multipart output of the trigger"
    }
  ],
  "yqRrQ/": [
    {
      "type": 0,
      "value": "Date and time functions"
    }
  ],
  "yrYEmk": [
    {
      "type": 0,
      "value": "Send me an email when..."
    }
  ],
  "ysoumb": [
    {
      "type": 0,
      "value": "Add field"
    }
  ],
  "yuJBmK": [
    {
      "type": 0,
      "value": "Please enter a number"
    }
  ],
  "yucvJE": [
    {
      "type": 0,
      "value": "(UTC+01:00) Sarajevo, Skopje, Warsaw, Zagreb"
    }
  ],
  "yyYtZV": [
    {
      "type": 0,
      "value": "Connection gateway"
    }
  ],
  "yzqXMp": [
    {
      "type": 0,
      "value": "Learn more"
    }
  ],
  "z/UY4k": [
    {
      "type": 0,
      "value": "Navigate to "
    },
    {
      "type": 1,
      "value": "folderName"
    },
    {
      "type": 0,
      "value": " folder"
    }
  ],
  "z3VuE+": [
    {
      "type": 0,
      "value": "Menu"
    }
  ],
  "z9kH+0": [
    {
      "type": 0,
      "value": "This will also remove all child steps."
    }
  ],
  "zBMVKg": [
    {
      "type": 0,
      "value": "Required. The value that is converted to a decimal number."
    }
  ],
  "zCsGWP": [
    {
      "type": 0,
      "value": "Enter value"
    }
  ],
  "zIDVd9": [
    {
      "type": 0,
      "value": "Required. The string that is converted to a native type value."
    }
  ],
  "zNesUZ": [
    {
      "type": 0,
      "value": "A retry policy applies to intermittent failures, characterized as HTTP status codes 408, 429, and 5xx, in addition to any connectivity exceptions. The default is an exponential interval policy set to retry 4 times."
    }
  ],
  "zOvGF8": [
    {
      "type": 0,
      "value": "(UTC+02:00) Athens, Bucharest"
    }
  ],
  "zTKAc9": [
    {
      "type": 0,
      "value": "Select Actions"
    }
  ],
  "zUWAsJ": [
    {
      "type": 0,
      "value": "Returns a boolean that indicates whether a string is an integer"
    }
  ],
  "zUgja+": [
    {
      "type": 0,
      "value": "Clear custom value"
    }
  ],
  "zViEGr": [
    {
      "type": 0,
      "value": "(UTC+12:00) Petropavlovsk-Kamchatsky - Old"
    }
  ],
  "zb3lE6": [
    {
      "type": 0,
      "value": "To save this workflow, finish setting up this action:"
    }
  ],
  "zcZpHT": [
    {
      "type": 0,
      "value": "Converts a string, with optionally a locale and a format to a date"
    }
  ],
  "zec5Ay": [
    {
      "type": 0,
      "value": "Stop"
    }
  ],
  "ziXw25": [
    {
      "type": 0,
      "value": "Delete"
    }
  ],
  "ziYCiA": [
    {
      "type": 0,
      "value": "Summary"
    }
  ],
  "zjDJwP": [
    {
      "type": 0,
      "value": "Float"
    }
  ],
  "zkeKWE": [
    {
      "type": 0,
      "value": "(UTC-04:00) Caracas"
    }
  ],
  "znGyyU": [
    {
      "type": 0,
      "value": "Adds an integer number of a specified unit of time to a string timestamp passed in"
    }
  ],
  "zsPNYN": [
    {
      "type": 0,
      "value": "Required. The number to add to Summand 1."
    }
  ],
  "zxe9hh": [
    {
      "type": 0,
      "value": "Required. The number of minutes to add. Can be negative to subtract minutes."
    }
  ]
}<|MERGE_RESOLUTION|>--- conflicted
+++ resolved
@@ -3109,23 +3109,6 @@
       "value": "(UTC+09:00) Yakutsk"
     }
   ],
-<<<<<<< HEAD
-  "IjEKvh": [
-    {
-      "type": 0,
-      "value": "Error executing the api '"
-    },
-    {
-      "type": 1,
-      "value": "parameters"
-    },
-    {
-      "type": 0,
-      "value": "'."
-    }
-  ],
-=======
->>>>>>> 095eddcc
   "IsVhkH": [
     {
       "type": 0,
