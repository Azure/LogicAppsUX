--- conflicted
+++ resolved
@@ -1835,12 +1835,12 @@
       "value": "Signing in..."
     }
   ],
-<<<<<<< HEAD
   "E+iim4": [
     {
       "type": 0,
       "value": "Select timezone."
-=======
+    }
+  ],
   "E3+TAA": [
     {
       "type": 0,
@@ -1853,7 +1853,6 @@
     {
       "type": 0,
       "value": "' has an input with a mismatched type"
->>>>>>> edbfd4f5
     }
   ],
   "E9OS+9": [
@@ -1880,17 +1879,16 @@
       "value": "Make Group"
     }
   ],
-<<<<<<< HEAD
   "ESZXfC": [
     {
       "type": 0,
       "value": "At these minutes"
-=======
+    }
+  ],
   "EUQDM6": [
     {
       "type": 0,
       "value": "Add an action"
->>>>>>> edbfd4f5
     }
   ],
   "EV9iRu": [
@@ -6525,7 +6523,6 @@
       "value": "(UTC+06:00) Novosibirsk"
     }
   ],
-<<<<<<< HEAD
   "tRgTTN": [
     {
       "type": 0,
@@ -6538,8 +6535,6 @@
       "value": "Example: 2017-03-24T15:00:00Z"
     }
   ],
-=======
->>>>>>> edbfd4f5
   "tUlRzr": [
     {
       "type": 0,
