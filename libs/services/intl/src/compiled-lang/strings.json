--- conflicted
+++ resolved
@@ -3099,21 +3099,12 @@
       "value": "Learn more"
     }
   ],
-<<<<<<< HEAD
-=======
-  "dFInXP": [
-    {
-      "type": 0,
-      "value": "Select"
-    }
-  ],
   "dOpdsP": [
     {
       "type": 0,
       "value": "Update"
     }
   ],
->>>>>>> a07c5b01
   "dSTRb/": [
     {
       "type": 0,
