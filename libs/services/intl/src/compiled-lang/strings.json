{
  "++ZVe/": [
    {
      "type": 0,
      "value": "Testing"
    }
  ],
  "+0yxlR": [
    {
      "type": 0,
      "value": "Function display"
    }
  ],
  "+20fdv": [
    {
      "type": 0,
      "value": "Invalid properties {0} for authentication type {1}."
    }
  ],
  "+3efoo": [
    {
      "type": 0,
      "value": "No schema is added"
    }
  ],
  "+DxBpE": [
    {
      "type": 0,
      "value": "Failed loading the schema. Please try again."
    }
  ],
  "+JCU+Y": [
    {
      "type": 0,
      "value": "Select this if you are configuring an on-prem connection"
    }
  ],
  "+W9fkq": [
    {
      "type": 0,
      "value": "(UTC+08:00) Kuala Lumpur, Singapore"
    }
  ],
  "+dlOgj": [
    {
      "type": 0,
      "value": "(UTC-05:00) Haiti"
    }
  ],
  "+g+mch": [
    {
      "type": 0,
      "value": "Returns the body for a part in a multipart output of an action"
    }
  ],
  "+iMTt7": [
    {
      "type": 0,
      "value": "Check to select this connection"
    }
  ],
  "+jnjtp": [
    {
      "type": 0,
      "value": "Select a Manual Workflow resource"
    }
  ],
  "+lpuMl": [
    {
      "type": 0,
      "value": "Required. The value to return if the expression is 'false'."
    }
  ],
  "+xiT4Q": [
    {
      "type": 0,
      "value": "Pagination"
    }
  ],
  "//nQG4": [
    {
      "type": 0,
      "value": "Select an api from apim instance"
    }
  ],
  "/AtN16": [
    {
      "type": 0,
      "value": "(UTC+09:30) Darwin"
    }
  ],
  "/B2CTz": [
    {
      "type": 0,
      "value": "(UTC+08:00) Beijing, Chongqing, Hong Kong, Urumqi"
    }
  ],
  "/I/U8L": [
    {
      "type": 0,
      "value": "Body"
    }
  ],
  "/Igb36": [
    {
      "type": 0,
      "value": "(UTC+10:00) Brisbane"
    }
  ],
  "/NDLmg": [
    {
      "type": 0,
      "value": "Waiting"
    }
  ],
  "/QqADs": [
    {
      "type": 0,
      "value": "Returns the elements in the array starting at index Count"
    }
  ],
  "/ULFwg": [
    {
      "type": 0,
      "value": "Change connection"
    }
  ],
  "/VcZ9g": [
    {
      "type": 0,
      "value": "This connector has multiple versions, built-in and Azure-hosted. Use built-in for the best performance, connection-string authentication, and other features. Use Azure-hosted for other authentication options."
    }
  ],
  "/WW7If": [
    {
      "type": 0,
      "value": "True"
    }
  ],
  "/doURb": [
    {
      "type": 0,
      "value": "Convert the input to an array"
    }
  ],
  "/mjH84": [
    {
      "type": 0,
      "value": "Show raw outputs"
    }
  ],
  "/n13VL": [
    {
      "type": 0,
      "value": "Properties"
    }
  ],
  "/qchXQ": [
    {
      "type": 0,
      "value": "Required. The collection to join items from."
    }
  ],
  "/qu3zt": [
    {
      "type": 0,
      "value": "0"
    }
  ],
  "/rjP4U": [
    {
      "type": 0,
      "value": "(UTC) Coordinated Universal Time"
    }
  ],
  "/sMQhI": [
    {
      "type": 0,
      "value": "(UTC-05:00) Indiana (East)"
    }
  ],
  "/ut0u7": [
    {
      "type": 0,
      "value": "Returns the first Count elements from the array or string passed in"
    }
  ],
  "/vWMKW": [
    {
      "type": 0,
      "value": "Missing required inputs"
    }
  ],
  "/yYyOq": [
    {
      "type": 0,
      "value": "Resource Group"
    }
  ],
  "00xlpa": [
    {
      "type": 0,
      "value": "Shared"
    }
  ],
  "02vyBk": [
    {
      "type": 0,
      "value": "Trigger"
    }
  ],
  "07ZsoY": [
    {
      "type": 0,
      "value": "Returns the start of the hour to a string timestamp passed in"
    }
  ],
  "09B9CU": [
    {
      "type": 0,
      "value": "Returns the URL to invoke the trigger or action. Note: This function can only be used in an httpWebhook and apiConnectionWebhook, not in a manual, recurrence, http, or apiConnection."
    }
  ],
  "09oqLb": [
    {
      "type": 0,
      "value": "(UTC+04:00) Baku"
    }
  ],
  "0CvRZW": [
    {
      "type": 0,
      "value": "Save"
    }
  ],
  "0FzNJV": [
    {
      "type": 0,
      "value": "Required. The base64 encoded string."
    }
  ],
  "0GT0SI": [
    {
      "type": 0,
      "value": "Cancel"
    }
  ],
  "0GqNGo": [
    {
      "type": 0,
      "value": "Url decodes the input string"
    }
  ],
  "0IRUjM": [
    {
      "type": 0,
      "value": "Select a target schema node to start mapping"
    }
  ],
  "0JTHTZ": [
    {
      "type": 0,
      "value": "Show run menu"
    }
  ],
  "0KMjv6": [
    {
      "type": 0,
      "value": "Tracking"
    }
  ],
  "0R2D5l": [
    {
      "type": 0,
      "value": "Returns a binary representation of a URI encoded string"
    }
  ],
  "0SSwxD": [
    {
      "type": 0,
      "value": "Close panel"
    }
  ],
  "0Vzp0l": [
    {
      "type": 0,
      "value": "Collapse"
    }
  ],
  "0ZlNtf": [
    {
      "type": 0,
      "value": "Succeeded with retries"
    }
  ],
  "0hxr5j": [
    {
      "type": 0,
      "value": "(UTC-05:00) Chetumal"
    }
  ],
  "0i/6TR": [
    {
      "type": 0,
      "value": "Required. The string to convert to upper casing. If a character in the string does not have an uppercase equivalent, the character is included unchanged in the returned string."
    }
  ],
  "0m2Y1/": [
    {
      "type": 0,
      "value": "Value"
    }
  ],
  "0meqK1": [
    {
      "type": 0,
      "value": "(UTC-05:00) Bogota, Lima, Quito, Rio Branco"
    }
  ],
  "0oebOm": [
    {
      "type": 0,
      "value": "Outputs"
    }
  ],
  "0p+pJq": [
    {
      "type": 0,
      "value": "Returns the remainder after dividing the two numbers (modulo)"
    }
  ],
  "0qV0Qe": [
    {
      "type": 0,
      "value": "Required. The string that may contain the value."
    }
  ],
  "0qcKzG": [
    {
      "type": 1,
      "value": "parameterName"
    },
    {
      "type": 0,
      "value": " is no longer present in the operation schema. It should be removed before the workflow is re-saved."
    }
  ],
  "0uj1Li": [
    {
      "type": 0,
      "value": "Returns a binary representation of an input data URI string"
    }
  ],
  "0upuCv": [
    {
      "type": 0,
      "value": "Hour"
    }
  ],
  "0vfdFS": [
    {
      "type": 0,
      "value": "every day"
    }
  ],
  "0y5eia": [
    {
      "type": 0,
      "value": "More commands"
    }
  ],
  "1+Z8n9": [
    {
      "type": 0,
      "value": "Required. The data URI to convert to String representation."
    }
  ],
  "109OPL": [
    {
      "type": 0,
      "value": "Returns the port from a URI. If port is not specified, returns the default port for the protocol"
    }
  ],
  "11qu8f": [
    {
      "type": 0,
      "value": "Enter a valid integer."
    }
  ],
  "14lYtE": [
    {
      "type": 0,
      "value": "18"
    }
  ],
  "1A1P5b": [
    {
      "type": 0,
      "value": "Comment"
    }
  ],
  "1D047X": [
    {
      "type": 0,
      "value": "Required. The value to convert to XML."
    }
  ],
  "1Fn5n+": [
    {
      "type": 0,
      "value": "Required. The URI encoded string."
    }
  ],
  "1NBvKu": [
    {
      "type": 0,
      "value": "Convert the parameter argument to a floating-point number"
    }
  ],
  "1Ogj/V": [
    {
      "type": 0,
      "value": "(UTC+02:00) Jerusalem"
    }
  ],
  "1R6Vaa": [
    {
      "offset": 0,
      "options": {
        "=0": {
          "value": [
            {
              "type": 0,
              "value": "no items matched."
            }
          ]
        },
        "one": {
          "value": [
            {
              "type": 7
            },
            {
              "type": 0,
              "value": " item matched."
            }
          ]
        },
        "other": {
          "value": [
            {
              "type": 7
            },
            {
              "type": 0,
              "value": " items matched."
            }
          ]
        }
      },
      "pluralType": "cardinal",
      "type": 6,
      "value": "count"
    }
  ],
  "1REk6u": [
    {
      "type": 0,
      "value": "Enter a valid email."
    }
  ],
  "1TE0e8": [
    {
      "type": 0,
      "value": "Required. The value to search the index of."
    }
  ],
  "1VRGCF": [
    {
      "type": 0,
      "value": "Specify one or more expressions which must be true for the trigger to fire."
    }
  ],
  "1YEc9e": [
    {
      "type": 0,
      "value": "Enter a valid condition."
    }
  ],
  "1ZDLZA": [
    {
      "type": 0,
      "value": "Learn more"
    }
  ],
  "1ZSzl6": [
    {
      "type": 0,
      "value": "Each run after configuration must have at least one status checked"
    }
  ],
  "1ejxkP": [
    {
      "type": 0,
      "value": "Secure Inputs"
    }
  ],
  "1htSs7": [
    {
      "type": 0,
      "value": "Off"
    }
  ],
  "1jhzOM": [
    {
      "type": 0,
      "value": "Required. The object to check if it is less than value being compared to."
    }
  ],
  "1nODUD": [
    {
      "type": 0,
      "value": "Hide functions"
    }
  ],
  "1nvvw1": [
    {
      "type": 0,
      "value": "Enter the value of the Authorization header"
    }
  ],
  "1pjO9s": [
    {
      "type": 0,
      "value": "Hide source schema"
    }
  ],
  "1uGBLP": [
    {
      "type": 0,
      "value": "5"
    }
  ],
  "1zgFh1": [
    {
      "type": 0,
      "value": "Dismiss"
    }
  ],
  "1zmMYu": [
    {
      "type": 0,
      "value": "(UTC-04:00) Caracas"
    }
  ],
  "20oqsp": [
    {
      "type": 0,
      "value": "Add children (recursive)"
    }
  ],
  "23fENy": [
    {
      "type": 0,
      "value": "Returns a binary representation of a base 64 encoded string"
    }
  ],
  "23szE+": [
    {
      "type": 0,
      "value": "Required. The value to convert to data URI."
    }
  ],
  "23uZn1": [
    {
      "type": 0,
      "value": "Global search"
    }
  ],
  "2CXCOt": [
    {
      "type": 0,
      "value": "Select a file to upload"
    }
  ],
  "2Cdt4p": [
    {
      "type": 0,
      "value": "Enable split-on to start an instance of the workflow per item in the selected array. Each instance can also have a distinct tracking id."
    }
  ],
  "2JA3gY": [
    {
      "type": 0,
      "value": "Expand tree node"
    }
  ],
  "2K2fAj": [
    {
      "type": 0,
      "value": "End time"
    }
  ],
  "2NXYYu": [
    {
      "type": 0,
      "value": "Search"
    }
  ],
  "2NYPLt": [
    {
      "type": 0,
      "value": "(UTC-03:30) Newfoundland"
    }
  ],
  "2Noh96": [
    {
      "type": 0,
      "value": "17"
    }
  ],
  "2TMGk7": [
    {
      "type": 0,
      "value": "Managed identity"
    }
  ],
  "2ZfzaY": [
    {
      "type": 0,
      "value": "Select existing"
    }
  ],
  "2b1yD3": [
    {
      "type": 0,
      "value": "(UTC+12:00) Auckland, Wellington"
    }
  ],
  "2cVEMV": [
    {
      "type": 0,
      "value": "Returns a single value matching the key name from form-data or form-encoded action output"
    }
  ],
  "2gzGrJ": [
    {
      "type": 0,
      "value": "Required. The name of the action with a form-data or form-encoded response."
    }
  ],
  "2kWLLc": [
    {
      "type": 0,
      "value": "Start Time"
    }
  ],
  "2pRsUf": [
    {
      "type": 0,
      "value": "Enter a valid array."
    }
  ],
  "2r30S9": [
    {
      "type": 0,
      "value": "Insert a new step after "
    },
    {
      "type": 1,
      "value": "parentName"
    }
  ],
  "2ri1Kf": [
    {
      "type": 0,
      "value": "(UTC+02:00) Damascus"
    }
  ],
  "2tTQ0A": [
    {
      "type": 0,
      "value": "On"
    }
  ],
  "2vnYre": [
    {
      "type": 0,
      "value": "Add Action"
    }
  ],
  "2xhbE1": [
    {
      "type": 0,
      "value": "(UTC+11:00) Magadan"
    }
  ],
  "2y24a/": [
    {
      "type": 0,
      "value": "Save"
    }
  ],
  "33+WHG": [
    {
      "type": 0,
      "value": "Identifier"
    }
  ],
  "34Nt/B": [
    {
      "type": 0,
      "value": "alt text for button icon"
    }
  ],
  "36RiST": [
    {
      "type": 0,
      "value": "System-assigned managed identity"
    }
  ],
  "3AWwVl": [
    {
      "type": 0,
      "value": "Code"
    }
  ],
  "3BZnxY": [
    {
      "type": 0,
      "value": "Add dynamic content"
    }
  ],
  "3ERi+E": [
    {
      "type": 0,
      "value": "Terms of Service"
    }
  ],
  "3FoqCK": [
    {
      "type": 0,
      "value": "(UTC+04:00) Tbilisi"
    }
  ],
  "3GINhd": [
    {
      "type": 0,
      "value": "Triggers"
    }
  ],
  "3KPLpx": [
    {
      "type": 0,
      "value": "Remove all mappings within source element `"
    },
    {
      "type": 1,
      "value": "nodeName"
    },
    {
      "type": 0,
      "value": "` first."
    }
  ],
  "3NhwIJ": [
    {
      "type": 0,
      "value": "Required. The separator."
    }
  ],
  "3O0i4j": [
    {
      "type": 0,
      "value": "There is no content available"
    }
  ],
  "3PgHCT": [
    {
      "type": 0,
      "value": "(UTC+02:00) Chisinau"
    }
  ],
  "3QXY3z": [
    {
      "type": 0,
      "value": "Replacing an existing schema with an incompatible schema might create errors in your map."
    }
  ],
  "3TD2V5": [
    {
      "type": 0,
      "value": "(UTC+06:00) Dhaka"
    }
  ],
  "3X4FHS": [
    {
      "type": 0,
      "value": "Choose the type of user input"
    }
  ],
  "3Y8a6G": [
    {
      "type": 0,
      "value": "Required parameters "
    },
    {
      "type": 1,
      "value": "parameters"
    },
    {
      "type": 0,
      "value": " not set or invalid"
    }
  ],
  "3afjx+": [
    {
      "type": 0,
      "value": "(UTC+09:00) Chita"
    }
  ],
  "3cZZKj": [
    {
      "type": 0,
      "value": "Divider"
    }
  ],
  "3eeli7": [
    {
      "type": 0,
      "value": "Select a source schema"
    }
  ],
  "3ewBbk": [
    {
      "type": 0,
      "value": "The entered identity is not associated with this Logic App."
    }
  ],
  "3jlz+B": [
    {
      "type": 0,
      "value": "(UTC+03:30) Tehran"
    }
  ],
  "3jwMBm": [
    {
      "type": 0,
      "value": "Invalid json format. Missing beginning "
    },
    {
      "type": 1,
      "value": "openingBracket"
    },
    {
      "type": 0,
      "value": " or ending "
    },
    {
      "type": 1,
      "value": "closingBracket"
    },
    {
      "type": 0,
      "value": "."
    }
  ],
  "3kI7xF": [
    {
      "type": 0,
      "value": "Faulted"
    }
  ],
  "3qG1VT": [
    {
      "type": 0,
      "value": "Tracked Properties"
    }
  ],
  "3rzrWf": [
    {
      "type": 0,
      "value": "Required. The object to remove the property from."
    }
  ],
  "3sJlV+": [
    {
      "type": 0,
      "value": "Close code view"
    }
  ],
  "3vCCY7": [
    {
      "type": 0,
      "value": "Required. The number of a specified time unit to subtract."
    }
  ],
  "3vqfeV": [
    {
      "type": 0,
      "value": "3"
    }
  ],
  "4/kJ8D": [
    {
      "type": 0,
      "value": "(UTC+04:00) Yerevan"
    }
  ],
  "45ubha": [
    {
      "type": 0,
      "value": "Authentication"
    }
  ],
  "47kOXr": [
    {
      "type": 0,
      "value": "Required. The lowest integer that can be returned."
    }
  ],
  "4BH9uU": [
    {
      "type": 0,
      "value": "Errors"
    }
  ],
  "4BrA0z": [
    {
      "type": 0,
      "value": "Required. The number of days to add. Can be negative to subtract days."
    }
  ],
  "4D7H4R": [
    {
      "type": 0,
      "value": "Runs "
    },
    {
      "type": 1,
      "value": "onDays"
    }
  ],
  "4Ekn9t": [
    {
      "type": 0,
      "value": "Undo"
    }
  ],
  "4IS4yp": [
    {
      "type": 0,
      "value": "Retry Policy"
    }
  ],
  "4Q7WzU": [
    {
      "type": 0,
      "value": "Add a new connection"
    }
  ],
  "4XdZNj": [
    {
      "type": 0,
      "value": "(UTC+01:00) West Central Africa"
    }
  ],
  "4YKQAF": [
    {
      "type": 0,
      "value": "Required. The unit of time specified in the interval."
    }
  ],
  "4aaixN": [
    {
      "type": 0,
      "value": "Tour"
    }
  ],
  "4c0uPQ": [
    {
      "type": 0,
      "value": "Required. The name of the parameter whose values you want."
    }
  ],
  "4j2MEv": [
    {
      "type": 0,
      "value": "Toggle Minimap"
    }
  ],
  "4pm5yw": [
    {
      "type": 0,
      "value": "Button to add dynamic content if TokenPicker is hidden"
    }
  ],
  "4sYR0J": [
    {
      "type": 1,
      "value": "parameterName"
    },
    {
      "type": 0,
      "value": " is required."
    }
  ],
  "4vcnOA": [
    {
      "type": 0,
      "value": "Returns the minimum value in the input array of numbers"
    }
  ],
  "4vmGh0": [
    {
      "type": 0,
      "value": "Service request ID"
    }
  ],
  "4wjJs0": [
    {
      "type": 0,
      "value": "14"
    }
  ],
  "5+MuPz": [
    {
      "type": 0,
      "value": "Enter a valid double."
    }
  ],
  "5J7j9k": [
    {
      "type": 0,
      "value": "Required. The XPath expression to evaluate."
    }
  ],
  "5MWmiO": [
    {
      "type": 0,
      "value": "Line Number"
    }
  ],
  "5SAQOb": [
    {
      "type": 0,
      "value": "Authority"
    }
  ],
  "5aa76N": [
    {
      "type": 0,
      "value": "Returns the first element in the array or string passed in"
    }
  ],
  "5b0sKi": [
    {
      "type": 0,
      "value": "Returns true if an object, array, or string is empty"
    }
  ],
  "5cPiWA": [
    {
      "type": 0,
      "value": "Required. The name of the loop whose item you want."
    }
  ],
  "5dCAjy": [
    {
      "type": 0,
      "value": "Day"
    }
  ],
  "5hWg4V": [
    {
      "type": 0,
      "value": "Select element"
    }
  ],
  "5qzZMo": [
    {
      "type": 0,
      "value": "Loading..."
    }
  ],
  "5rkegy": [
    {
      "type": 0,
      "value": "Delete Parameter"
    }
  ],
  "5ytHcK": [
    {
      "type": 0,
      "value": "Loading..."
    }
  ],
  "6+RwRp": [
    {
      "type": 0,
      "value": "Hybrid Connector"
    }
  ],
  "61iT9C": [
    {
      "type": 0,
      "value": "Insert data from previous step (You can also add by typing Alt + / in the editor)"
    }
  ],
  "62Ypnr": [
    {
      "type": 0,
      "value": "Error loading operation data"
    }
  ],
  "63/zYN": [
    {
      "type": 0,
      "value": "Required. The object to check if it is greater than value being compared to."
    }
  ],
  "65FlWi": [
    {
      "type": 0,
      "value": "(UTC+08:45) Eucla"
    }
  ],
  "6H3oG1": [
    {
      "type": 0,
      "value": "Please enter or select a date (YYYY-MM-DD)"
    }
  ],
  "6OSgRP": [
    {
      "type": 0,
      "value": "Test map"
    }
  ],
  "6PdOcy": [
    {
      "type": 0,
      "value": "Cancel"
    }
  ],
  "6XR3FS": [
    {
      "type": 0,
      "value": "(UTC+09:30) Adelaide"
    }
  ],
  "6gZ4I3": [
    {
      "type": 0,
      "value": "Function '"
    },
    {
      "type": 1,
      "value": "functionName"
    },
    {
      "type": 0,
      "value": "' has too many inputs assigned to it"
    }
  ],
  "6jiO7t": [
    {
      "type": 0,
      "value": "Show run"
    }
  ],
  "6jsWn/": [
    {
      "type": 0,
      "value": "Required. The collection to search within."
    }
  ],
  "6kSpHL": [
    {
      "type": 0,
      "value": "Required. The name of the action with a multipart response."
    }
  ],
  "6lLsi+": [
    {
      "type": 0,
      "value": "This step will be removed from the Logic App."
    }
  ],
  "6oqk+A": [
    {
      "type": 0,
      "value": "Previous"
    }
  ],
  "6pd1bE": [
    {
      "type": 0,
      "value": "(UTC-07:00) Arizona"
    }
  ],
  "6qkBwz": [
    {
      "type": 0,
      "value": "Required. The number to multiply Multiplicand 2 with."
    }
  ],
  "6ueRYm": [
    {
      "type": 0,
      "value": "Start time"
    }
  ],
  "73iM9+": [
    {
      "type": 0,
      "value": "Update source schema"
    }
  ],
  "7Fyq1F": [
    {
      "type": 0,
      "value": "No inputs"
    }
  ],
  "7GSk99": [
    {
      "type": 0,
      "value": "OK"
    }
  ],
  "7KxCGX": [
    {
      "type": 0,
      "value": "(UTC+10:30) Lord Howe Island"
    }
  ],
  "7LmpNN": [
    {
      "type": 0,
      "value": "Parameter \""
    },
    {
      "type": 1,
      "value": "parameterName"
    },
    {
      "type": 0,
      "value": "\" cannot be found for this operation"
    }
  ],
  "7QymrD": [
    {
      "type": 0,
      "value": "Required. The string from which the substring is taken."
    }
  ],
  "7WVgiU": [
    {
      "type": 0,
      "value": "Configure"
    }
  ],
  "7ZR1xr": [
    {
      "type": 0,
      "value": "Add an action"
    }
  ],
  "7aJqIH": [
    {
      "type": 0,
      "value": "Optional. The locale to be used when formatting (defaults to 'en-us')."
    }
  ],
  "7k9jXx": [
    {
      "type": 0,
      "value": "Status code"
    }
  ],
  "7lnElz": [
    {
      "type": 0,
      "value": "Returns the number of ticks (100 nanoseconds interval) since 1 January 0001 00:00:00 UT of a string timestamp"
    }
  ],
  "7lvqST": [
    {
      "type": 0,
      "value": "Invalid"
    }
  ],
  "7yEdSt": [
    {
      "type": 0,
      "value": "Show more"
    }
  ],
  "7yFLpB": [
    {
      "type": 0,
      "value": "Copy URL"
    }
  ],
  "7zzPsK": [
    {
      "type": 0,
      "value": "Required. The string that may contain the value."
    }
  ],
  "8+0teU": [
    {
      "type": 0,
      "value": "Parameter name already exists."
    }
  ],
  "83G5rr": [
    {
      "type": 0,
      "value": "Specify the interval."
    }
  ],
  "84D91Y": [
    {
      "type": 0,
      "value": "Pfx"
    }
  ],
  "89FJnl": [
    {
      "type": 0,
      "value": "Invalid property {0} for authentication type {1}."
    }
  ],
  "8BoVtZ": [
    {
      "type": 0,
      "value": "Error executing the api - "
    },
    {
      "type": 1,
      "value": "url"
    }
  ],
  "8CWFEh": [
    {
      "type": 0,
      "value": "Required. The value to return if the expression is 'true'."
    }
  ],
  "8DFwxH": [
    {
      "type": 0,
      "value": "Returns a formatted number string"
    }
  ],
  "8FjOSh": [
    {
      "type": 0,
      "value": "Required. The object to check if it is greater or equal to the comparing object."
    }
  ],
  "8JEHiY": [
    {
      "type": 0,
      "value": "Saturday"
    }
  ],
  "8L+oIz": [
    {
      "type": 0,
      "value": "Cannot render designer due to multiple triggers in definition."
    }
  ],
  "8ND+Yc": [
    {
      "type": 0,
      "value": "Please enable managed identity for the logic app."
    }
  ],
  "8SxNQC": [
    {
      "type": 0,
      "value": "Overview"
    }
  ],
  "8U0KPg": [
    {
      "type": 0,
      "value": "Required. The string to be URI encoded."
    }
  ],
  "8UfIAk": [
    {
      "type": 0,
      "value": "Enter secret as plain text or use a secure parameter"
    }
  ],
  "8Y5xpK": [
    {
      "type": 0,
      "value": "Thursday"
    }
  ],
  "8baaNC": [
    {
      "type": 0,
      "value": "Unsupported Token Type: "
    },
    {
      "type": 1,
      "value": "expressions"
    }
  ],
  "8eTWaf": [
    {
      "type": 0,
      "value": "Rename"
    }
  ],
  "8j+a0n": [
    {
      "type": 0,
      "value": "With the asynchronous pattern, if the remote server indicates that the request is accepted for processing with a 202 (Accepted) response, the Logic Apps engine will keep polling the URL specified in the response's location header until reaching a terminal state."
    }
  ],
  "8pPivj": [
    {
      "type": 0,
      "value": "(UTC+11:00) Norfolk Island"
    }
  ],
  "8ubEPi": [
    {
      "type": 0,
      "value": "Request Options"
    }
  ],
  "8wlfdo": [
    {
      "type": 0,
      "value": "Suppress workflow headers on response"
    }
  ],
  "8wr0zO": [
    {
      "type": 0,
      "value": "Adds an integer number of days to a string timestamp passed in"
    }
  ],
  "8yjjTX": [
    {
      "type": 0,
      "value": "Connect via Service Principal"
    }
  ],
  "9/UeTh": [
    {
      "type": 0,
      "value": "Returns a single array or object that has common elements between arrays or objects passed in"
    }
  ],
  "9/vdrb": [
    {
      "type": 0,
      "value": "(UTC+07:00) Hovd"
    }
  ],
  "90Q7Pw": [
    {
      "type": 0,
      "value": "Value"
    }
  ],
  "90o7sB": [
    {
      "type": 0,
      "value": "File"
    }
  ],
  "92OUl9": [
    {
      "type": 0,
      "value": "Array Element "
    },
    {
      "type": 1,
      "value": "index"
    },
    {
      "type": 0,
      "value": " is missing required property "
    },
    {
      "type": 1,
      "value": "property"
    }
  ],
  "93Gj/n": [
    {
      "type": 0,
      "value": "Line Position"
    }
  ],
  "93svjx": [
    {
      "type": 0,
      "value": "User identity is not supported when Logic App has system assigned managed identity enabled."
    }
  ],
  "949s+r": [
    {
      "type": 0,
      "value": "(UTC+08:00) Ulaanbaatar"
    }
  ],
  "99vsJy": [
    {
      "type": 0,
      "value": "Connector"
    }
  ],
  "9EmN2M": [
    {
      "type": 0,
      "value": "Cancel"
    }
  ],
  "9IDWMU": [
    {
      "type": 0,
      "value": "Close"
    }
  ],
  "9JuvQ4": [
    {
      "type": 0,
      "value": "Returns a data URI of a value"
    }
  ],
  "9Jv3+1": [
    {
      "type": 0,
      "value": "Returns an object with an additional property value pair"
    }
  ],
  "9SuA/E": [
    {
      "type": 0,
      "value": "12"
    }
  ],
  "9YGcT2": [
    {
      "type": 0,
      "value": "ChildErrors"
    }
  ],
  "9YZ873": [
    {
      "type": 0,
      "value": "Text"
    }
  ],
  "9atGYe": [
    {
      "type": 0,
      "value": "Add"
    }
  ],
  "9djnqI": [
    {
      "type": 0,
      "value": "Returns the result from adding the two numbers"
    }
  ],
  "9pdXmX": [
    {
      "type": 0,
      "value": "(UTC+01:00) Amsterdam, Berlin, Bern, Rome, Stockholm, Vienna"
    }
  ],
  "9pl7QP": [
    {
      "type": 0,
      "value": "(UTC-04:00) Atlantic Time (Canada)"
    }
  ],
  "9u/Ae3": [
    {
      "type": 0,
      "value": "Returns true if both parameters are true"
    }
  ],
  "9x8hg8": [
    {
      "type": 0,
      "value": "Edit in basic mode"
    }
  ],
  "A5Ferh": [
    {
      "type": 0,
      "value": "Source element removed from view."
    }
  ],
  "ADM1Z8": [
    {
      "type": 0,
      "value": "Authentication Type"
    }
  ],
  "AGCm1p": [
    {
      "type": 0,
      "value": "Name"
    }
  ],
  "AHB418": [
    {
      "type": 0,
      "value": "Filter Actions"
    }
  ],
  "AIL7WX": [
    {
      "type": 0,
      "value": "(UTC+02:00) Gaza, Hebron"
    }
  ],
  "ALImBL": [
    {
      "type": 0,
      "value": "(UTC+00:00) Monrovia, Reykjavik"
    }
  ],
  "ANbEeQ": [
    {
      "type": 0,
      "value": "Required. The name of the action whose values you want."
    }
  ],
  "AO6T9u": [
    {
      "type": 0,
      "value": "Done"
    }
  ],
  "AX7dq3": [
    {
      "type": 0,
      "value": "Input node type does not match the schema node's type"
    }
  ],
  "AYaqW/": [
    {
      "type": 0,
      "value": "(UTC+06:30) Yangon (Rangoon)"
    }
  ],
  "AcdX+2": [
    {
      "type": 0,
      "value": "Insert data from previous step (You can also add by typing / in the editor)"
    }
  ],
  "Aci186": [
    {
      "type": 1,
      "value": "label"
    },
    {
      "type": 0,
      "value": " Add dynamic data pressing Alt + /"
    }
  ],
  "AgrMqq": [
    {
      "type": 0,
      "value": "Type of {0} is {1}."
    }
  ],
  "AheXMN": [
    {
      "type": 0,
      "value": "Select frequency."
    }
  ],
  "Amz9+m": [
    {
      "type": 0,
      "value": "Enter audience"
    }
  ],
  "AnX5yC": [
    {
      "type": 0,
      "value": "Username"
    }
  ],
  "AoalgS": [
    {
      "type": 0,
      "value": "Loading more results..."
    }
  ],
  "ArTh0/": [
    {
      "type": 0,
      "value": "Required. The string to encode into base64 representation."
    }
  ],
  "AsqIUa": [
    {
      "type": 0,
      "value": "Maximum Interval"
    }
  ],
  "Az0QvG": [
    {
      "type": 0,
      "value": "Automatic"
    }
  ],
  "B/JzwK": [
    {
      "offset": 0,
      "options": {
        "=0": {
          "value": [
            {
              "type": 0,
              "value": "0 Actions"
            }
          ]
        },
        "one": {
          "value": [
            {
              "type": 7
            },
            {
              "type": 0,
              "value": " Action"
            }
          ]
        },
        "other": {
          "value": [
            {
              "type": 7
            },
            {
              "type": 0,
              "value": " Actions"
            }
          ]
        }
      },
      "pluralType": "cardinal",
      "type": 6,
      "value": "actionCount"
    }
  ],
  "B/gCWM": [
    {
      "type": 0,
      "value": "Error"
    }
  ],
  "B2s0iG": [
    {
      "type": 0,
      "value": "Required. The index of the part to retrieve."
    }
  ],
  "B59BCg": [
    {
      "type": 0,
      "value": "No dynamic content available"
    }
  ],
  "B999mz": [
    {
      "type": 0,
      "value": "Line deleted."
    }
  ],
  "BAgRzO": [
    {
      "type": 0,
      "value": "(UTC-08:00) Coordinated Universal Time-08"
    }
  ],
  "BBD8Em": [
    {
      "type": 0,
      "value": "Key"
    }
  ],
  "BCAnZP": [
    {
      "type": 0,
      "value": "Either a single format specifier character or a custom format pattern that indicates how to format the value of this timestamp. If format is not provided, the ISO 8601 format ('o') is used."
    }
  ],
  "BEZWxB": [
    {
      "type": 0,
      "value": "Clear custom value"
    }
  ],
  "BHe7qY": [
    {
      "type": 0,
      "value": "Required. The URI encoded string."
    }
  ],
  "BJNUxN": [
    {
      "type": 0,
      "value": "Path Parameters"
    }
  ],
  "BKL0ZG": [
    {
      "type": 0,
      "value": "Start time"
    }
  ],
  "BQCPY7": [
    {
      "type": 0,
      "value": "Required. The string to decode the URL-unsafe characters from."
    }
  ],
  "BQSRV0": [
    {
      "type": 0,
      "value": "Enter password as plain text or use a secure parameter"
    }
  ],
  "BSHFiw": [
    {
      "type": 0,
      "value": "(UTC+08:00) Perth"
    }
  ],
  "BSgavq": [
    {
      "type": 0,
      "value": "Example: Monday, Friday"
    }
  ],
  "BUutcC": [
    {
      "type": 0,
      "value": "Expant list of sibling elements"
    }
  ],
  "BVOUxP": [
    {
      "type": 0,
      "value": "(UTC-05:00) Havana"
    }
  ],
  "Bn8iTS": [
    {
      "type": 0,
      "value": "State type:"
    }
  ],
  "BoMvF2": [
    {
      "type": 0,
      "value": "Collapse"
    }
  ],
  "BuYrD3": [
    {
      "type": 0,
      "value": "A single format specifier that indicates how to format the value of this Guid."
    }
  ],
  "BxITRH": [
    {
      "type": 0,
      "value": "Required. The object to check if it is greater than comparing object."
    }
  ],
  "C1cy54": [
    {
      "type": 0,
      "value": "Body"
    }
  ],
  "C4NQ1J": [
    {
      "type": 0,
      "value": "Retrieve items to meet the specified threshold by following the continuation token. Due to connector's page size, the number returned may exceed the threshold."
    }
  ],
  "CG772M": [
    {
      "type": 0,
      "value": "Connection required"
    }
  ],
  "Ciol6I": [
    {
      "type": 0,
      "value": "Output"
    }
  ],
  "ClZW2r": [
    {
      "type": 0,
      "value": "Value"
    }
  ],
  "CsPY74": [
    {
      "type": 0,
      "value": "Credential Type"
    }
  ],
  "Cy9qeQ": [
    {
      "type": 0,
      "value": "(UTC+02:00) Helsinki, Kyiv, Riga, Sofia, Tallinn, Vilnius"
    }
  ],
  "CypYLs": [
    {
      "type": 0,
      "value": "Insert a new step between "
    },
    {
      "type": 1,
      "value": "parentName"
    },
    {
      "type": 0,
      "value": " and "
    },
    {
      "type": 1,
      "value": "childName"
    }
  ],
  "Czt6YV": [
    {
      "type": 0,
      "value": "at "
    },
    {
      "type": 1,
      "value": "times"
    }
  ],
  "D+Ptnq": [
    {
      "type": 0,
      "value": "Returns the path and query from a URI"
    }
  ],
  "D/xTXV": [
    {
      "type": 0,
      "value": "Show source schema"
    }
  ],
  "D1lgsT": [
    {
      "type": 0,
      "value": "Required. The string from which to remove leading and trailing whitespace."
    }
  ],
  "D5FIKL": [
    {
      "type": 0,
      "value": "Paste from sample"
    }
  ],
  "DDIIAQ": [
    {
      "type": 0,
      "value": "Node"
    }
  ],
  "DGMwU4": [
    {
      "type": 0,
      "value": "Use sample payload to generate schema"
    }
  ],
  "DJW8RE": [
    {
      "type": 0,
      "value": "Select a value"
    }
  ],
  "DOf1/I": [
    {
      "type": 0,
      "value": "Please enter your input"
    }
  ],
  "DWd9vy": [
    {
      "type": 0,
      "value": "every week"
    }
  ],
  "DWsh56": [
    {
      "type": 0,
      "value": "Enter client ID"
    }
  ],
  "DZZ3fj": [
    {
      "type": 0,
      "value": "Duration"
    }
  ],
  "DZc8wP": [
    {
      "type": 0,
      "value": "Custom value does not match the schema node's type"
    }
  ],
  "DfS13/": [
    {
      "type": 0,
      "value": "(UTC-10:00) Aleutian Islands"
    }
  ],
  "Dhu3IS": [
    {
      "type": 0,
      "value": "Show mini-map"
    }
  ],
  "DkF25I": [
    {
      "type": 0,
      "value": "Expand Static Result"
    }
  ],
  "DsPDVB": [
    {
      "type": 0,
      "value": "Trigger condition cannot be empty"
    }
  ],
  "DuXV2M": [
    {
      "type": 0,
      "value": "(UTC-01:00) Azores"
    }
  ],
  "DuoHXI": [
    {
      "type": 0,
      "value": "Add an input"
    }
  ],
  "DyYcJZ": [
    {
      "type": 0,
      "value": "Run After"
    }
  ],
  "DysO/Q": [
    {
      "type": 0,
      "value": "Ctrl + Y"
    }
  ],
  "E+HsWF": [
    {
      "type": 0,
      "value": "Signing in..."
    }
  ],
  "E+iim4": [
    {
      "type": 0,
      "value": "Select timezone."
    }
  ],
  "E3+TAA": [
    {
      "type": 0,
      "value": "Schema node '"
    },
    {
      "type": 1,
      "value": "nodeName"
    },
    {
      "type": 0,
      "value": "' has an input with a mismatched type"
    }
  ],
  "E9OS+9": [
    {
      "type": 0,
      "value": "(UTC-09:00) Coordinated Universal Time-09"
    }
  ],
  "ECZC6Y": [
    {
      "type": 0,
      "value": "Converts the parameter to a decimal number"
    }
  ],
  "ERAWZA": [
    {
      "type": 0,
      "value": "Response"
    }
  ],
  "ERVorY": [
    {
      "type": 0,
      "value": "Make Group"
    }
  ],
  "ESZXfC": [
    {
      "type": 0,
      "value": "At these minutes"
    }
  ],
  "EUQDM6": [
    {
      "type": 0,
      "value": "Add an action"
    }
  ],
  "EV9iRu": [
    {
      "type": 0,
      "value": "Failed to save."
    }
  ],
  "EYqGxA": [
    {
      "type": 0,
      "value": "(UTC+02:00) Athens, Bucharest"
    }
  ],
  "EZz5q7": [
    {
      "type": 0,
      "value": "Required. The index of where to start extracting the substring."
    }
  ],
  "Ea/fr+": [
    {
      "type": 0,
      "value": "Every "
    },
    {
      "type": 1,
      "value": "interval"
    },
    {
      "type": 0,
      "value": " days"
    }
  ],
  "EdzoIs": [
    {
      "type": 0,
      "value": "1"
    }
  ],
  "EiRMD4": [
    {
      "type": 0,
      "value": "Sign in to create a connection to "
    },
    {
      "type": 1,
      "value": "connectorDisplayName"
    },
    {
      "type": 0,
      "value": "."
    }
  ],
  "EjXdAm": [
    {
      "type": 0,
      "value": "Password"
    }
  ],
  "Eqgm4v": [
    {
      "type": 0,
      "value": "(UTC-05:00) Eastern Time (US & Canada)"
    }
  ],
  "Ex4U46": [
    {
      "type": 0,
      "value": "Use Invoker's Connection"
    }
  ],
  "ExaACE": [
    {
      "type": 0,
      "value": "Connection display name"
    }
  ],
  "F3IDl8": [
    {
      "type": 0,
      "value": "Required. The number of a specified time unit to add."
    }
  ],
  "F489Vg": [
    {
      "type": 0,
      "value": "(UTC+08:00) Irkutsk"
    }
  ],
  "F51kU8": [
    {
      "type": 0,
      "value": "Please enter a number"
    }
  ],
  "F9dR1Q": [
    {
      "type": 0,
      "value": "Add"
    }
  ],
  "FBNevf": [
    {
      "type": 0,
      "value": "Go To Operation"
    }
  ],
  "FDF4Qb": [
    {
      "type": 0,
      "value": "Returns a parameter value that is defined in the definition"
    }
  ],
  "FDWfqM": [
    {
      "type": 0,
      "value": "Secure Outputs"
    }
  ],
  "FGS2fS": [
    {
      "type": 0,
      "value": "has failed"
    }
  ],
  "FHsP9y": [
    {
      "type": 0,
      "value": "(UTC+05:45) Kathmandu"
    }
  ],
  "FIT7i0": [
    {
      "type": 0,
      "value": "20"
    }
  ],
  "FN5zHQ": [
    {
      "type": 0,
      "value": "Returns a section of a string defined by the start index and the end index"
    }
  ],
  "FNbA9+": [
    {
      "type": 0,
      "value": "Expand"
    }
  ],
  "FS+/Tb": [
    {
      "type": 0,
      "value": "Returns the body for a part in a multipart output of the trigger"
    }
  ],
  "FS06y3": [
    {
      "type": 0,
      "value": "Must provide name of parameter."
    }
  ],
  "FT3jt6": [
    {
      "type": 0,
      "value": "Webhook reference information"
    }
  ],
  "FUhNu4": [
    {
      "type": 0,
      "value": "Split On"
    }
  ],
  "FUuFlC": [
    {
      "type": 0,
      "value": "Default"
    }
  ],
  "FVavKy": [
    {
      "type": 0,
      "value": "Returns the start of the day to a string timestamp passed in"
    }
  ],
  "FXC0Zi": [
    {
      "type": 0,
      "value": "(UTC+03:00) Baghdad"
    }
  ],
  "FXLR5M": [
    {
      "offset": 0,
      "options": {
        "one": {
          "value": [
            {
              "type": 7
            },
            {
              "type": 0,
              "value": " hour"
            }
          ]
        },
        "other": {
          "value": [
            {
              "type": 7
            },
            {
              "type": 0,
              "value": " hours"
            }
          ]
        }
      },
      "pluralType": "cardinal",
      "type": 6,
      "value": "hours"
    }
  ],
  "Fgq3Db": [
    {
      "type": 0,
      "value": "Required. The collection to take the last object from."
    }
  ],
  "Fh2HDb": [
    {
      "type": 0,
      "value": "Returns the first index of a value within a string (case-insensitive, invariant culture)"
    }
  ],
  "FiyQjU": [
    {
      "type": 0,
      "value": "2"
    }
  ],
  "FslNgF": [
    {
      "type": 0,
      "value": "Status"
    }
  ],
  "G/CC5/": [
    {
      "type": 0,
      "value": "Invalid split on format in {splitOn}."
    }
  ],
  "G0XYrd": [
    {
      "type": 0,
      "value": "Required. The string that may contain the value."
    }
  ],
  "GAY7b8": [
    {
      "type": 0,
      "value": "Returns the query from a URI"
    }
  ],
  "GCjJnP": [
    {
      "type": 0,
      "value": "Enter a valid Json."
    }
  ],
  "GD3m4X": [
    {
      "type": 0,
      "value": "Expanded"
    }
  ],
  "GDUGlm": [
    {
      "type": 0,
      "value": "Enter authority"
    }
  ],
  "GEB1on": [
    {
      "type": 0,
      "value": "This contains a value that is not between 0 and 59"
    }
  ],
  "GIUSQs": [
    {
      "type": 0,
      "value": "Filter by data type"
    }
  ],
  "GLd3MU": [
    {
      "type": 0,
      "value": "Required. The object to find inside the Within collection."
    }
  ],
  "GXXLuT": [
    {
      "type": 0,
      "value": "Enter a valid boolean."
    }
  ],
  "GYvF54": [
    {
      "type": 0,
      "value": "Referencing functions"
    }
  ],
  "GcG0qf": [
    {
      "type": 0,
      "value": "Returns true if the parameters are false"
    }
  ],
  "GdGm4T": [
    {
      "type": 0,
      "value": "More commands"
    }
  ],
  "Gi72X5": [
    {
      "type": 0,
      "value": "See Less"
    }
  ],
  "Gi7czD": [
    {
      "type": 0,
      "value": "Source schema element"
    }
  ],
  "Gl5khw": [
    {
      "type": 0,
      "value": "At these hours"
    }
  ],
  "Gmya+V": [
    {
      "type": 0,
      "value": "Not available"
    }
  ],
  "GreYWQ": [
    {
      "type": 0,
      "value": "Enter parameter name."
    }
  ],
  "GtDOFg": [
    {
      "type": 0,
      "value": "Cancel the selection"
    }
  ],
  "GyUe4C": [
    {
      "type": 0,
      "value": "Modify options regarding functions"
    }
  ],
  "GzQQqH": [
    {
      "type": 0,
      "value": "Array"
    }
  ],
  "H17jEE": [
    {
      "type": 0,
      "value": "URI parsing functions"
    }
  ],
  "H1wnHr": [
    {
      "type": 0,
      "value": "Required. The string to slice."
    }
  ],
  "H2WdiZ": [
    {
      "type": 0,
      "value": "Enter the valid minute values (from 0 to 59) separated by comma, e.g., 15,30"
    }
  ],
  "H5VikC": [
    {
      "type": 0,
      "value": "Invalid connection, mapping must not form a closed loop."
    }
  ],
  "H8bEUn": [
    {
      "type": 0,
      "value": "Required. The number that Subtrahend is removed from."
    }
  ],
  "HDqP2g": [
    {
      "type": 0,
      "value": "Required. The key name of the form data value to return."
    }
  ],
  "HH970i": [
    {
      "type": 0,
      "value": "Month"
    }
  ],
  "HJIZrG": [
    {
      "type": 0,
      "value": "More diagnostic information: x-ms-client-request-id is {clientRequestId}."
    }
  ],
  "HQ8/tk": [
    {
      "type": 0,
      "value": "Button to add dynamic content if TokenPicker is shown"
    }
  ],
  "HSJLCu": [
    {
      "type": 0,
      "value": "Headers"
    }
  ],
  "HXLutF": [
    {
      "type": 0,
      "value": "Key"
    }
  ],
  "Hbqlzk": [
    {
      "type": 0,
      "value": "Insert Expression"
    }
  ],
  "HfrUId": [
    {
      "type": 0,
      "value": "Please select a card to see the content"
    }
  ],
  "HmcHoE": [
    {
      "type": 0,
      "value": "Error fetching manifest"
    }
  ],
  "HoQiVa": [
    {
      "type": 0,
      "value": "Enter a valid datetime."
    }
  ],
  "Hs5+Mk": [
    {
      "type": 0,
      "value": "Enter a valid value for "
    },
    {
      "type": 1,
      "value": "parameterName"
    },
    {
      "type": 0,
      "value": "."
    }
  ],
  "HsO1Rd": [
    {
      "type": 1,
      "value": "addIcon"
    },
    {
      "type": 0,
      "value": " Install Gateway"
    }
  ],
  "Hyp0Ao": [
    {
      "type": 0,
      "value": "Remove parameter \""
    },
    {
      "type": 1,
      "value": "parameterName"
    },
    {
      "type": 0,
      "value": "\" and its value"
    }
  ],
  "HzS2gJ": [
    {
      "type": 0,
      "value": "Dynamic content not supported as properties in authentication."
    }
  ],
  "I7/+er": [
    {
      "type": 0,
      "value": "Global view"
    }
  ],
  "IA+Ogm": [
    {
      "type": 0,
      "value": "22"
    }
  ],
  "IHMd3X": [
    {
      "type": 0,
      "value": "Example: "
    },
    {
      "type": 1,
      "value": "url"
    }
  ],
  "IPbBB2": [
    {
      "type": 0,
      "value": "(UTC+12:00) Fiji"
    }
  ],
  "IQyOth": [
    {
      "type": 0,
      "value": "If available, dynamic content is automatically generated from the connectors and actions you choose for your flow."
    }
  ],
  "IUE/lQ": [
    {
      "type": 0,
      "value": "(UTC-01:00) Cabo Verde Is."
    }
  ],
  "IW2MjQ": [
    {
      "type": 0,
      "value": "Converts a string timestamp passed in from a UTC to a target time zone"
    }
  ],
  "IXy91L": [
    {
      "type": 0,
      "value": "Add a target schema"
    }
  ],
  "IbGIq3": [
    {
      "type": 0,
      "value": "Error Code"
    }
  ],
  "IjZFjQ": [
    {
      "type": 0,
      "value": "(UTC+07:00) Barnaul, Gorno-Altaysk"
    }
  ],
  "IooQu1": [
    {
      "type": 0,
      "value": "Advanced options"
    }
  ],
  "Ip7Iax": [
    {
      "type": 0,
      "value": "Returns the index of the n-th occurrence of a value within a string (case-insensitive, invariant culture)"
    }
  ],
  "IpVwYT": [
    {
      "type": 0,
      "value": "Returns the first non-null object in the arguments passed in"
    }
  ],
  "IsVhkH": [
    {
      "type": 0,
      "value": "No properties"
    }
  ],
  "Iwi+x0": [
    {
      "type": 0,
      "value": "Please select yes or no"
    }
  ],
  "J/Kz1j": [
    {
      "type": 0,
      "value": "Asynchronous Pattern"
    }
  ],
  "J2Su6x": [
    {
      "type": 0,
      "value": "Formatting options for font size"
    }
  ],
  "J5/7vN": [
    {
      "type": 0,
      "value": "Converts a string to lowercase using the casing rules of the invariant culture"
    }
  ],
  "J55HA9": [
    {
      "type": 0,
      "value": "Invalid operation. Number of items: "
    },
    {
      "type": 1,
      "value": "length"
    },
    {
      "type": 0,
      "value": "."
    }
  ],
  "J9wWry": [
    {
      "type": 0,
      "value": "Parameters"
    }
  ],
  "JAIV0h": [
    {
      "type": 0,
      "value": "The current map contains "
    },
    {
      "type": 1,
      "value": "numOfIssues"
    },
    {
      "type": 0,
      "value": " "
    },
    {
      "type": 1,
      "value": "issue"
    },
    {
      "type": 0,
      "value": "."
    }
  ],
  "JErLDT": [
    {
      "type": 0,
      "value": "Delete"
    }
  ],
  "JNQHws": [
    {
      "type": 0,
      "value": "Required. A string that contains the time."
    }
  ],
  "JSfWJ0": [
    {
      "type": 0,
      "value": "Required. The value that is converted to a boolean."
    }
  ],
  "JWl/LD": [
    {
      "type": 0,
      "value": "Add new item"
    }
  ],
  "Jaz3EC": [
    {
      "type": 0,
      "value": "Converts a string timestamp passed in from a source time zone to a target time zone"
    }
  ],
  "JbgTET": [
    {
      "type": 0,
      "value": "Method"
    }
  ],
  "Ji6663": [
    {
      "type": 0,
      "value": "Returns true if a dictionary contains a key, if an array contains a value, or if a string contains a substring"
    }
  ],
  "Jil/Wa": [
    {
      "type": 0,
      "value": "Invalid settings"
    }
  ],
  "JjTfC7": [
    {
      "type": 0,
      "value": "Required. The number to be formatted."
    }
  ],
  "JnlcZQ": [
    {
      "type": 0,
      "value": "Name:"
    }
  ],
  "Jpox7O": [
    {
      "type": 0,
      "value": "When enabled, this action will run with the user from the \"Run as\" setting in the Dataverse trigger."
    }
  ],
  "JpthWY": [
    {
      "type": 0,
      "value": "(UTC-03:00) Montevideo"
    }
  ],
  "Jq2Y/o": [
    {
      "type": 0,
      "value": "Required. The numeric format string."
    }
  ],
  "JzqgNM": [
    {
      "type": 0,
      "value": "Set the tracking id for the run. For split-on this tracking id is for the initiating request."
    }
  ],
  "K50znc": [
    {
      "type": 0,
      "value": "Required. The object to add a new property to."
    }
  ],
  "K7/DnZ": [
    {
      "type": 0,
      "value": "Output"
    }
  ],
  "K90YEU": [
    {
      "type": 0,
      "value": "Returns a subset of characters from a string"
    }
  ],
  "KX1poC": [
    {
      "offset": 0,
      "options": {
        "=0": {
          "value": [
            {
              "type": 0,
              "value": "0 Cases"
            }
          ]
        },
        "one": {
          "value": [
            {
              "type": 7
            },
            {
              "type": 0,
              "value": " Case"
            }
          ]
        },
        "other": {
          "value": [
            {
              "type": 7
            },
            {
              "type": 0,
              "value": " Cases"
            }
          ]
        }
      },
      "pluralType": "cardinal",
      "type": 6,
      "value": "actionCount"
    }
  ],
  "KZOa5l": [
    {
      "type": 0,
      "value": "Cancel"
    }
  ],
  "Khc8lS": [
    {
      "type": 0,
      "value": "(UTC-09:30) Marquesas Islands"
    }
  ],
  "KlvTze": [
    {
      "type": 0,
      "value": "(UTC+05:30) Sri Jayawardenepura"
    }
  ],
  "KoBDbT": [
    {
      "type": 0,
      "value": "(UTC-02:00) Coordinated Universal Time-02"
    }
  ],
  "Kw3bWO": [
    {
      "type": 0,
      "value": "(UTC+02:00) Istanbul"
    }
  ],
  "KwGA+K": [
    {
      "type": 0,
      "value": "Select a Function App resource"
    }
  ],
  "L+PY+j": [
    {
      "type": 0,
      "value": "Required. The number of objects to take from the Collection. Must be a positive integer."
    }
  ],
  "L0UAzs": [
    {
      "type": 0,
      "value": "Returns the day of week component of a string timestamp"
    }
  ],
  "L4RJF0": [
    {
      "type": 0,
      "value": "There are no results for your search"
    }
  ],
  "LBH8UV": [
    {
      "type": 0,
      "value": "Expand"
    }
  ],
  "LBbhCu": [
    {
      "type": 0,
      "value": "Delete Workflow Graph"
    }
  ],
  "LCXZLM": [
    {
      "type": 0,
      "value": "Loading Function Apps..."
    }
  ],
  "LJmfmK": [
    {
      "type": 0,
      "value": "See More"
    }
  ],
  "LMB8am": [
    {
      "type": 0,
      "value": "Creating..."
    }
  ],
  "LOwePI": [
    {
      "type": 0,
      "value": "Invalid type on split on value {splitOn}, split on not in array."
    }
  ],
  "LR/3Lr": [
    {
      "type": 0,
      "value": "Configure"
    }
  ],
  "LS8rfZ": [
    {
      "type": 0,
      "value": "Returns the scheme from a URI"
    }
  ],
  "LV/BTE": [
    {
      "type": 0,
      "value": "Loading Api Management service instances..."
    }
  ],
  "LZm3ze": [
    {
      "type": 0,
      "value": "Add a parallel branch"
    }
  ],
  "Lft/is": [
    {
      "type": 0,
      "value": "Add new"
    }
  ],
  "Li6x/B": [
    {
      "type": 0,
      "value": "Missing required properties {0} for authentication type {1}"
    }
  ],
  "LlYz9c": [
    {
      "type": 0,
      "value": "See more"
    }
  ],
  "Lm9bnN": [
    {
      "type": 0,
      "value": "Bullet List"
    }
  ],
  "LoGUT3": [
    {
      "type": 0,
      "value": "When used inside for-each loop, this function returns the current item of the specified loop."
    }
  ],
  "LpPNAD": [
    {
      "type": 0,
      "value": "Add"
    }
  ],
  "Lub7NN": [
    {
      "type": 0,
      "value": "Required. The expressions that may be true."
    }
  ],
  "LvLksz": [
    {
      "type": 0,
      "value": "Loading outputs"
    }
  ],
  "LvpxiA": [
    {
      "type": 0,
      "value": "Gateway"
    }
  ],
  "Lwe7tQ": [
    {
      "type": 0,
      "value": "(UTC+00:00) Dublin, Edinburgh, Lisbon, London"
    }
  ],
  "M/F2/O": [
    {
      "type": 0,
      "value": "Notes can only be added while editing the inputs of a step."
    }
  ],
  "M0xrm+": [
    {
      "type": 0,
      "value": "Code view"
    }
  ],
  "M48CGd": [
    {
      "type": 0,
      "value": "(UTC+11:00) Solomon Is., New Caledonia"
    }
  ],
  "M4H0gh": [
    {
      "type": 0,
      "value": "Remove"
    }
  ],
  "M6U2LE": [
    {
      "type": 0,
      "value": "The parameters will be saved when the workflow is saved. You can edit it here before save or edit it in the parameter page after save."
    }
  ],
  "M8Aqm4": [
    {
      "type": 0,
      "value": "Optional. The name of the scoped action where you want the inputs and outputs from the top-level actions inside that scope."
    }
  ],
  "M9mzP6": [
    {
      "type": 0,
      "value": "Required. The number to add to Summand 2."
    }
  ],
  "MCQODe": [
    {
      "type": 0,
      "value": "Secure outputs of the operation and references of output properties."
    }
  ],
  "MCzWDc": [
    {
      "type": 0,
      "value": "Preview"
    }
  ],
  "MDbmMw": [
    {
      "type": 0,
      "value": "Required. The collections to evaluate. An object must be in all collections passed in to appear in the result."
    }
  ],
  "MKTdNk": [
    {
      "type": 0,
      "value": "Required. The data URI to convert to binary representation."
    }
  ],
  "MLCQzX": [
    {
      "type": 0,
      "value": "Managed identity"
    }
  ],
  "MTR4Vg": [
    {
      "type": 0,
      "value": "Returns the current timestamp as a string"
    }
  ],
  "MVrv+N": [
    {
      "type": 0,
      "value": "Enter a valid array."
    }
  ],
  "MYgKHu": [
    {
      "type": 0,
      "value": "Actions"
    }
  ],
  "Mb+Eaq": [
    {
      "type": 0,
      "value": "Bool"
    }
  ],
  "Mb/Vp8": [
    {
      "type": 0,
      "value": "Next failed"
    }
  ],
  "Mc6ITJ": [
    {
      "type": 0,
      "value": "Search"
    }
  ],
  "MfAdfx": [
    {
      "type": 0,
      "value": "Edit in advanced mode"
    }
  ],
  "Mgcs5s": [
    {
      "type": 0,
      "value": "Enter a valid number."
    }
  ],
  "MirIsS": [
    {
      "type": 0,
      "value": "Show code"
    }
  ],
  "MmBfD1": [
    {
      "type": 0,
      "value": "Unexpected error"
    }
  ],
  "MnThTq": [
    {
      "type": 0,
      "value": "Insert function"
    }
  ],
  "N0pS6Y": [
    {
      "type": 0,
      "value": "Target schema"
    }
  ],
  "N2CF0J": [
    {
      "type": 0,
      "value": "Required. The key name of the form data values to return."
    }
  ],
  "N4dEVo": [
    {
      "type": 0,
      "value": "Headers"
    }
  ],
  "NPUFgH": [
    {
      "type": 0,
      "value": "Status"
    }
  ],
  "NWxGWN": [
    {
      "type": 0,
      "value": "Enter unique property name"
    }
  ],
  "NeyUAh": [
    {
      "type": 0,
      "value": "(UTC-03:00) City of Buenos Aires"
    }
  ],
  "NkUgXU": [
    {
      "type": 0,
      "value": "(UTC+03:00) Minsk"
    }
  ],
  "NnD8gF": [
    {
      "type": 0,
      "value": "Invalid operation path input value. Path value - "
    },
    {
      "type": 1,
      "value": "pathValue"
    },
    {
      "type": 0,
      "value": " Path template - "
    },
    {
      "type": 1,
      "value": "pathTemplate"
    }
  ],
  "No6CS+": [
    {
      "type": 0,
      "value": "Enter tenant"
    }
  ],
  "NoXs0l": [
    {
      "type": 0,
      "value": "Please select an identity"
    }
  ],
  "Nro0qr": [
    {
      "type": 0,
      "value": "Please enter an e-mail address"
    }
  ],
  "NvANon": [
    {
      "type": 0,
      "value": "(UTC-09:00) Alaska"
    }
  ],
  "NvJDn/": [
    {
      "type": 0,
      "value": "Tuesday"
    }
  ],
  "O+8vRv": [
    {
      "type": 0,
      "value": "Returns a binary representation of a value"
    }
  ],
  "O27gKq": [
    {
      "type": 0,
      "value": "Loading Files..."
    }
  ],
  "O36+wl": [
    {
      "type": 0,
      "value": "Edit Parameter"
    }
  ],
  "O9ZExg": [
    {
      "type": 0,
      "value": "OK"
    }
  ],
  "OD8igU": [
    {
      "type": 0,
      "value": "Required. A string that contains the time zone name of the source time zone. See https://msdn.microsoft.com/en-us/library/gg154758.aspx for details."
    }
  ],
  "OEEuUu": [
    {
      "type": 0,
      "value": "Secret"
    }
  ],
  "OFKZzQ": [
    {
      "type": 0,
      "value": "Operation options:"
    }
  ],
  "OGUVGd": [
    {
      "type": 0,
      "value": "(UTC+11:00) Bougainville Island"
    }
  ],
  "OH94j3": [
    {
      "type": 0,
      "value": "Missing required property {0} for authentication type {1}"
    }
  ],
  "OH9xlX": [
    {
      "type": 0,
      "value": "10"
    }
  ],
  "OIOexo": [
    {
      "type": 0,
      "value": "On these days"
    }
  ],
  "OKszbi": [
    {
      "type": 0,
      "value": "Connection Name"
    }
  ],
  "OL5S5H": [
    {
      "type": 0,
      "value": "Enter custom value"
    }
  ],
  "OOUSLP": [
    {
      "type": 0,
      "value": "This function doesn't require any input."
    }
  ],
  "OOUTdW": [
    {
      "type": 0,
      "value": "Loading all connectors..."
    }
  ],
  "OSHNZ2": [
    {
      "type": 0,
      "value": "Comment"
    }
  ],
  "OVvieE": [
    {
      "type": 0,
      "value": "Returns the results from the top-level actions in the specified scoped action, such as a For_each, Until, or Scope action."
    }
  ],
  "OcnU0i": [
    {
      "type": 0,
      "value": "Please select file or image"
    }
  ],
  "OdNhwc": [
    {
      "type": 0,
      "value": "Ungroup"
    }
  ],
  "OdoUEu": [
    {
      "type": 0,
      "value": "Enable Static Result"
    }
  ],
  "Oib1mL": [
    {
      "type": 1,
      "value": "hours"
    },
    {
      "type": 0,
      "value": "h "
    },
    {
      "type": 1,
      "value": "minutes"
    },
    {
      "type": 0,
      "value": "m"
    }
  ],
  "OihxQE": [
    {
      "type": 0,
      "value": "Optional. The locale to be used when parsing the date time string."
    }
  ],
  "OjGJ8Y": [
    {
      "type": 0,
      "value": "Returns the host from a URI"
    }
  ],
  "OnrO5/": [
    {
      "type": 0,
      "value": "Select a managed identity"
    }
  ],
  "P+7G62": [
    {
      "type": 0,
      "value": "Heading 3"
    }
  ],
  "P+mWgV": [
    {
      "type": 0,
      "value": "Pfx"
    }
  ],
  "P2A5dB": [
    {
      "type": 0,
      "value": "Required. This value is the number of integers that is in the array."
    }
  ],
  "P2rzqn": [
    {
      "type": 0,
      "value": "Default value"
    }
  ],
  "P4rEwD": [
    {
      "type": 0,
      "value": "Collection functions"
    }
  ],
  "P6I90y": [
    {
      "type": 0,
      "value": "Input"
    }
  ],
  "P8ZBF9": [
    {
      "type": 0,
      "value": "Required. The collection to take the first object from."
    }
  ],
  "PBvR9Q": [
    {
      "type": 0,
      "value": "(UTC-03:00) Araguaina"
    }
  ],
  "PE1tsI": [
    {
      "type": 0,
      "value": "No outputs"
    }
  ],
  "PF87Ew": [
    {
      "type": 0,
      "value": "Succeeded"
    }
  ],
  "PKMkb/": [
    {
      "type": 0,
      "value": "Required. The number to add to Summand 1."
    }
  ],
  "PNk3n4": [
    {
      "type": 0,
      "value": "Runs "
    },
    {
      "type": 1,
      "value": "onTime"
    }
  ],
  "PORNMZ": [
    {
      "type": 0,
      "value": "Inputs"
    }
  ],
  "PP63jY": [
    {
      "type": 0,
      "value": "more panels"
    }
  ],
  "PQOiAc": [
    {
      "type": 0,
      "value": "Collapse"
    }
  ],
  "PRnqYA": [
    {
      "type": 0,
      "value": "Required. The number of seconds to add. Can be negative to subtract seconds."
    }
  ],
  "PSrCNL": [
    {
      "type": 0,
      "value": "Function"
    }
  ],
  "PXa0D4": [
    {
      "type": 0,
      "value": "False"
    }
  ],
  "PZgHf/": [
    {
      "type": 0,
      "value": "Schema Uri"
    }
  ],
  "PaPPLr": [
    {
      "type": 0,
      "value": "Aborted"
    }
  ],
  "PeLrFb": [
    {
      "type": 0,
      "value": "(UTC+03:00) Moscow, St. Petersburg, Volgograd"
    }
  ],
  "PfCJlN": [
    {
      "type": 0,
      "value": "Workflow functions"
    }
  ],
  "PmB0J7": [
    {
      "type": 0,
      "value": "(UTC-04:00) Turks and Caicos"
    }
  ],
  "PtqSHp": [
    {
      "type": 0,
      "value": "Do not generate if no value"
    }
  ],
  "PvWTxR": [
    {
      "type": 0,
      "value": "Show functions"
    }
  ],
  "Pvm0xB": [
    {
      "type": 0,
      "value": "Returns the base 64 representation of the input string"
    }
  ],
  "Q+oELo": [
    {
      "type": 0,
      "value": "(UTC+04:00) Izhevsk, Samara"
    }
  ],
  "Q/7unA": [
    {
      "type": 0,
      "value": "Object"
    }
  ],
  "Q0xpPQ": [
    {
      "type": 0,
      "value": "Required. The object to check if it is less or equal to the comparing object."
    }
  ],
  "Q4TUFX": [
    {
      "type": 0,
      "value": "Discard"
    }
  ],
  "Q5w4Do": [
    {
      "type": 0,
      "value": "Add dynamic data or expressions by inserting a /"
    }
  ],
  "QEp3C8": [
    {
      "type": 0,
      "value": "Convert the input to a JSON type value"
    }
  ],
  "QGbUXX": [
    {
      "type": 0,
      "value": "Status code"
    }
  ],
  "QQYzHC": [
    {
      "type": 0,
      "value": "Context menu for "
    },
    {
      "type": 1,
      "value": "title"
    },
    {
      "type": 0,
      "value": " card"
    }
  ],
  "QZ5DZl": [
    {
      "type": 0,
      "value": "alt text for chevron down"
    }
  ],
  "QZBPUx": [
    {
      "type": 0,
      "value": "Returns a single value matching the key name from form-data or form-encoded trigger output"
    }
  ],
  "QZrxUk": [
    {
      "type": 0,
      "value": "String functions"
    }
  ],
  "QbJDi7": [
    {
      "type": 0,
      "value": "Item"
    }
  ],
  "QdJUaS": [
    {
      "type": 0,
      "value": "Pencil icon"
    }
  ],
  "QeE0k/": [
    {
      "type": 0,
      "value": "Required. The value that is converted to binary."
    }
  ],
  "QePi+D": [
    {
      "type": 0,
      "value": "Data type"
    }
  ],
  "QiVbKW": [
    {
      "type": 0,
      "value": "Exit Full Screen"
    }
  ],
  "QknZQ1": [
    {
      "type": 0,
      "value": "Loading..."
    }
  ],
  "Qn8qxn": [
    {
      "type": 0,
      "value": "Returns a string in date format"
    }
  ],
  "QpRRt3": [
    {
      "type": 0,
      "value": "Required. The string to delimit items with."
    }
  ],
  "QpX2+j": [
    {
      "type": 0,
      "value": "Location"
    }
  ],
  "QrQDdp": [
    {
      "type": 0,
      "value": "Required. A string containing the unit of time specified in the interval to subtract."
    }
  ],
  "Qu1HkA": [
    {
      "type": 1,
      "value": "hours"
    },
    {
      "type": 0,
      "value": "h"
    }
  ],
  "Qy0Kha": [
    {
      "type": 0,
      "value": "Triggers cannot be deleted."
    }
  ],
  "RFjYpH": [
    {
      "type": 0,
      "value": "Name"
    }
  ],
  "RPSKbr": [
    {
      "type": 0,
      "value": "Enter audience"
    }
  ],
  "RX2Shm": [
    {
      "type": 0,
      "value": "Required. The string that is split."
    }
  ],
  "RZ1MIN": [
    {
      "type": 0,
      "value": "Switch to input entire array"
    }
  ],
  "RbJNVk": [
    {
      "type": 0,
      "value": "Schema"
    }
  ],
  "RhH4pF": [
    {
      "offset": 0,
      "options": {
        "one": {
          "value": [
            {
              "type": 7
            },
            {
              "type": 0,
              "value": " minute"
            }
          ]
        },
        "other": {
          "value": [
            {
              "type": 7
            },
            {
              "type": 0,
              "value": " minutes"
            }
          ]
        }
      },
      "pluralType": "cardinal",
      "type": 6,
      "value": "minutes"
    }
  ],
  "RkgScy": [
    {
      "type": 0,
      "value": "6"
    }
  ],
  "RnBddN": [
    {
      "type": 0,
      "value": "issue"
    }
  ],
  "S8P4N5": [
    {
      "type": 0,
      "value": "Delete"
    }
  ],
  "SADSSs": [
    {
      "type": 0,
      "value": "(UTC+12:00) Petropavlovsk-Kamchatsky - Old"
    }
  ],
  "SCCE6s": [
    {
      "type": 0,
      "value": "Password"
    }
  ],
  "SGnTpt": [
    {
      "type": 0,
      "value": "Heading 2"
    }
  ],
  "SJFVxf": [
    {
      "type": 0,
      "value": "issues"
    }
  ],
  "SKXopi": [
    {
      "type": 0,
      "value": "Convert the parameter to an integer"
    }
  ],
  "SLJkRn": [
    {
      "type": 0,
      "value": "Remove input"
    }
  ],
  "SLZ0n4": [
    {
      "type": 0,
      "value": "Checks if the string starts with a value (case-insensitive, invariant culture)"
    }
  ],
  "SXb47U": [
    {
      "type": 1,
      "value": "minutes"
    },
    {
      "type": 0,
      "value": "m"
    }
  ],
  "SY04wn": [
    {
      "type": 0,
      "value": "Required. The name of the action with a form-data or form-encoded response."
    }
  ],
  "Sh10cw": [
    {
      "type": 0,
      "value": "Save"
    }
  ],
  "SmCQys": [
    {
      "type": 0,
      "value": "Custom Tracking Id"
    }
  ],
  "Sr8PcK": [
    {
      "type": 0,
      "value": "No operations found"
    }
  ],
  "SvQyvs": [
    {
      "type": 0,
      "value": "Done"
    }
  ],
  "SyFXM3": [
    {
      "type": 0,
      "value": "Read less"
    }
  ],
  "Sz8KN3": [
    {
      "type": 0,
      "value": "Test"
    }
  ],
  "T0BFpC": [
    {
      "type": 0,
      "value": "Set the tracking id for the run. For split-on this tracking id is for the initiating request."
    }
  ],
  "T6VIym": [
    {
      "type": 0,
      "value": "Name"
    }
  ],
  "T7Xwii": [
    {
      "type": 0,
      "value": "Interval"
    }
  ],
  "T7zcR6": [
    {
      "type": 0,
      "value": "Required. The expressions that must be true."
    }
  ],
  "T8Xqt9": [
    {
      "type": 0,
      "value": "Failed"
    }
  ],
  "TEN+cR": [
    {
      "type": 0,
      "value": "Give feedback"
    }
  ],
  "TI44R1": [
    {
      "type": 0,
      "value": "Returns a string with each item of an array joined by a delimiter"
    }
  ],
  "TLHUMf": [
    {
      "type": 0,
      "value": "Error loading inputs"
    }
  ],
  "TNEttQ": [
    {
      "type": 0,
      "value": "Friday"
    }
  ],
  "TNzcrv": [
    {
      "type": 0,
      "value": "(UTC+10:00) Vladivostok"
    }
  ],
  "TO7qos": [
    {
      "type": 0,
      "value": "Returns the start of the month of a string timestamp"
    }
  ],
  "TPV6j/": [
    {
      "type": 0,
      "value": "Paging count invalid"
    }
  ],
  "TRpSCQ": [
    {
      "type": 0,
      "value": "Action Type"
    }
  ],
  "TUaunO": [
    {
      "type": 0,
      "value": "Enter a value"
    }
  ],
  "TX4Kdr": [
    {
      "type": 0,
      "value": "Create a new connection"
    }
  ],
  "TY4HzZ": [
    {
      "type": 0,
      "value": "Add or replace your schemas."
    }
  ],
  "TZh8nV": [
    {
      "type": 0,
      "value": "on "
    },
    {
      "type": 1,
      "value": "weekDays"
    },
    {
      "type": 0,
      "value": " "
    },
    {
      "type": 1,
      "value": "frequencyDesc"
    }
  ],
  "Tayrub": [
    {
      "type": 0,
      "value": "Raw"
    }
  ],
  "Tb2QLA": [
    {
      "type": 0,
      "value": "Client request ID"
    }
  ],
  "TeRxLv": [
    {
      "type": 0,
      "value": "Use a service principal to connect using application permissions."
    }
  ],
  "TgcgXE": [
    {
      "type": 0,
      "value": "Tags"
    }
  ],
  "Tiqnir": [
    {
      "type": 0,
      "value": "Custom"
    }
  ],
  "Tmr/9e": [
    {
      "type": 0,
      "value": "Invalid parameters"
    }
  ],
  "ToPmjE": [
    {
      "type": 0,
      "value": "(UTC-04:00) Cuiaba"
    }
  ],
  "TqPfth": [
    {
      "type": 0,
      "value": "(UTC+01:00) Brussels, Copenhagen, Madrid, Paris"
    }
  ],
<<<<<<< HEAD
  "Ttc0SM": [
    {
      "type": 0,
      "value": "Heading 1"
=======
  "Ts5Pzr": [
    {
      "type": 0,
      "value": "Note"
>>>>>>> d146a524
    }
  ],
  "Twfck/": [
    {
      "type": 0,
      "value": "Required. The number to multiply Multiplicand 1 with."
    }
  ],
  "Tz5jTR": [
    {
      "type": 0,
      "value": "Collapse/Expand"
    }
  ],
  "U086AA": [
    {
      "type": 0,
      "value": "Target schema element"
    }
  ],
  "U1NiVg": [
    {
      "type": 0,
      "value": "(UTC-06:00) Central America"
    }
  ],
  "U3guPp": [
    {
      "type": 0,
      "value": "Group by Connector"
    }
  ],
  "U3iWVd": [
    {
      "type": 0,
      "value": "Generates an array of integers starting from a certain number"
    }
  ],
  "U4zovj": [
    {
      "type": 0,
      "value": "Runs "
    },
    {
      "type": 1,
      "value": "onTime"
    },
    {
      "type": 0,
      "value": " "
    },
    {
      "type": 1,
      "value": "onDays"
    }
  ],
  "U56j9a": [
    {
      "type": 0,
      "value": "(UTC-06:00) Easter Island"
    }
  ],
  "U7yRwM": [
    {
      "type": 0,
      "value": "Validation Error"
    }
  ],
  "UCNM4L": [
    {
      "type": 0,
      "value": "To reference a parameter, use the dynamic content list."
    }
  ],
  "UEryJE": [
    {
      "type": 0,
      "value": "Delete Workflow Action"
    }
  ],
  "UHCVNK": [
    {
      "type": 0,
      "value": "Replaces a string with a given string"
    }
  ],
  "UR1CS5": [
    {
      "type": 0,
      "value": "Hide code"
    }
  ],
  "USVffu": [
    {
      "type": 0,
      "value": "Content not shown due to security configuration."
    }
  ],
  "UYRIS/": [
    {
      "type": 1,
      "value": "fileName"
    },
    {
      "type": 0,
      "value": " (file name)"
    }
  ],
  "UZiXVh": [
    {
      "type": 0,
      "value": "Output"
    }
  ],
  "Ufv5m9": [
    {
      "type": 0,
      "value": "Schema node '"
    },
    {
      "type": 1,
      "value": "nodeName"
    },
    {
      "type": 0,
      "value": "' has an non-terminating connection chain"
    }
  ],
  "Umpr3z": [
    {
      "type": 0,
      "value": "Every "
    },
    {
      "type": 1,
      "value": "interval"
    },
    {
      "type": 0,
      "value": " weeks"
    }
  ],
  "UnrrzF": [
    {
      "type": 0,
      "value": "Source schema"
    }
  ],
  "Ur+wph": [
    {
      "type": 0,
      "value": "Click to delete item"
    }
  ],
  "UtyRCH": [
    {
      "type": 0,
      "value": "Enter a name for the connection"
    }
  ],
  "V+/c21": [
    {
      "type": 0,
      "value": "General"
    }
  ],
  "V0ZbQO": [
    {
      "type": 0,
      "value": "Show less"
    }
  ],
  "V0le5X": [
    {
      "type": 0,
      "value": "Enter a valid JSON."
    }
  ],
  "V5f3ha": [
    {
      "type": 0,
      "value": "Week"
    }
  ],
  "VA7M1u": [
    {
      "type": 0,
      "value": "In App"
    }
  ],
  "VE3cxq": [
    {
      "type": 0,
      "value": "(UTC-07:00) Mountain Time (US & Canada)"
    }
  ],
  "VHm1Sr": [
    {
      "type": 0,
      "value": "Select an App Service resource"
    }
  ],
  "VI5Sa8": [
    {
      "type": 0,
      "value": "Expand"
    }
  ],
  "VI7EqG": [
    {
      "type": 0,
      "value": "No results found for "
    },
    {
      "type": 1,
      "value": "searchTerm"
    }
  ],
  "VKAk5g": [
    {
      "type": 0,
      "value": "The provided workflow run name is not valid."
    }
  ],
  "VL9wOu": [
    {
      "type": 0,
      "value": "Must provide value for parameter."
    }
  ],
  "VLc3FV": [
    {
      "type": 0,
      "value": "Source schema"
    }
  ],
  "VUH9aj": [
    {
      "type": 0,
      "value": "23"
    }
  ],
  "VVfYvq": [
    {
      "type": 0,
      "value": "Required. The number to divide by the Divisor."
    }
  ],
  "VXBWrq": [
    {
      "type": 0,
      "value": "Comment"
    }
  ],
  "VXQbMw": [
    {
      "type": 0,
      "value": "Switch to detail inputs for array item"
    }
  ],
  "VZHick": [
    {
      "type": 0,
      "value": "Duration"
    }
  ],
  "Vaacox": [
    {
      "type": 0,
      "value": "Run History"
    }
  ],
  "VbMYd8": [
    {
      "type": 0,
      "value": "Triggers tell your app when to start running. Each workflow needs at least one trigger."
    }
  ],
  "Vfce7b": [
    {
      "type": 0,
      "value": "Error Type"
    }
  ],
  "VlvlX1": [
    {
      "type": 0,
      "value": "Certificate"
    }
  ],
  "VptXzY": [
    {
      "type": 0,
      "value": "Use \""
    },
    {
      "type": 1,
      "value": "value"
    },
    {
      "type": 0,
      "value": "\" as a custom value"
    }
  ],
  "W070M2": [
    {
      "type": 0,
      "value": "of "
    },
    {
      "type": 1,
      "value": "max"
    }
  ],
  "W6FdMh": [
    {
      "type": 0,
      "value": "Required. The name of the new property."
    }
  ],
  "W7sa4b": [
    {
      "type": 0,
      "value": "Enter title"
    }
  ],
  "WGwH45": [
    {
      "type": 0,
      "value": "Clear"
    }
  ],
  "WLj8DH": [
    {
      "type": 0,
      "value": "Please enter a valid dictionary"
    }
  ],
  "WOOYW1": [
    {
      "type": 0,
      "value": "Actions perform operations on data or communicate between systems to execute."
    }
  ],
  "WS9kXD": [
    {
      "type": 0,
      "value": "Required. The first integer in the array."
    }
  ],
  "WUe3DY": [
    {
      "type": 0,
      "value": "Shorthand for trigger().outputs"
    }
  ],
  "WcnIF8": [
    {
      "type": 0,
      "value": "Remove"
    }
  ],
  "WgoP7R": [
    {
      "type": 0,
      "value": "Returns the result from multiplying the two numbers"
    }
  ],
  "WnU9v0": [
    {
      "type": 0,
      "value": "A managed identity is not configured on the logic app."
    }
  ],
  "X/7je+": [
    {
      "type": 0,
      "value": "Minute"
    }
  ],
  "X4gDhV": [
    {
      "type": 0,
      "value": "Tenant"
    }
  ],
  "X7X5ew": [
    {
      "type": 0,
      "value": "Parameters"
    }
  ],
  "X8JjjT": [
    {
      "type": 1,
      "value": "days"
    },
    {
      "type": 0,
      "value": " days "
    },
    {
      "type": 1,
      "value": "hours"
    },
    {
      "type": 0,
      "value": " hours"
    }
  ],
  "XCunbR": [
    {
      "type": 0,
      "value": "Shorthand for actions('actionName').outputs"
    }
  ],
  "XEuptL": [
    {
      "type": 0,
      "value": "Combines any number of strings together"
    }
  ],
  "XFFpu/": [
    {
      "type": 0,
      "value": "Retry"
    }
  ],
  "XH94im": [
    {
      "type": 0,
      "value": "Ensure words are spelled correctly."
    }
  ],
  "XLUs2P": [
    {
      "type": 0,
      "value": "Unsupported Token Type: "
    },
    {
      "type": 1,
      "value": "var"
    }
  ],
  "XN9RvJ": [
    {
      "type": 0,
      "value": "(UTC-08:00) Baja California"
    }
  ],
  "XOzn/3": [
    {
      "type": 0,
      "value": "Connection name"
    }
  ],
  "XRK+gt": [
    {
      "type": 0,
      "value": "Function '"
    },
    {
      "type": 1,
      "value": "functionName"
    },
    {
      "type": 0,
      "value": "' has an non-terminating connection chain"
    }
  ],
  "XTYYks": [
    {
      "type": 0,
      "value": "(UTC+09:00) Seoul"
    }
  ],
  "XTuxmH": [
    {
      "type": 1,
      "value": "minutes"
    },
    {
      "type": 0,
      "value": " minutes "
    },
    {
      "type": 1,
      "value": "seconds"
    },
    {
      "type": 0,
      "value": " seconds"
    }
  ],
  "XVTQT6": [
    {
      "type": 0,
      "value": "Interval"
    }
  ],
  "XX1ioe": [
    {
      "type": 0,
      "value": "(UTC+03:00) Kuwait, Riyadh"
    }
  ],
  "XaS4ds": [
    {
      "type": 0,
      "value": "(UTC-08:00) Pacific Time (US & Canada)"
    }
  ],
  "XbtEq9": [
    {
      "type": 0,
      "value": "Count"
    }
  ],
  "Xj0Gr/": [
    {
      "type": 0,
      "value": "Target schema element cannot be deleted."
    }
  ],
  "XkBxv5": [
    {
      "type": 0,
      "value": "Select a target schema"
    }
  ],
  "Xkt2vD": [
    {
      "type": 0,
      "value": "Select a function app function"
    }
  ],
  "Xnn0uj": [
    {
      "type": 0,
      "value": "Request"
    }
  ],
  "XqamWZ": [
    {
      "type": 0,
      "value": "Delete"
    }
  ],
  "XsktQ/": [
    {
      "type": 0,
      "value": "Limit Logic Apps to not include workflow metadata headers in the response."
    }
  ],
  "XtuP5e": [
    {
      "type": 0,
      "value": "Math functions"
    }
  ],
  "Xx/naD": [
    {
      "type": 0,
      "value": "Required. The name of the action whose body outputs you want."
    }
  ],
  "Y/bcmG": [
    {
      "type": 0,
      "value": "Password"
    }
  ],
  "Y0H9aX": [
    {
      "type": 0,
      "value": "More Info"
    }
  ],
  "Y7yyKD": [
    {
      "type": 0,
      "value": "Invalid expression type {type}."
    }
  ],
  "Y9kBz5": [
    {
      "type": 0,
      "value": "Returns a binary representation of a data URI"
    }
  ],
  "YCFhzp": [
    {
      "type": 0,
      "value": "Add children"
    }
  ],
  "YHsAKl": [
    {
      "type": 0,
      "value": "Operation note"
    }
  ],
  "YIBDSH": [
    {
      "type": 1,
      "value": "days"
    },
    {
      "type": 0,
      "value": "d"
    }
  ],
  "YJJ+gQ": [
    {
      "type": 0,
      "value": "String"
    }
  ],
  "YKXmKD": [
    {
      "type": 0,
      "value": "Enables an expression to derive its value from other JSON name and value pairs or the output of the runtime trigger"
    }
  ],
  "YOUfNf": [
    {
      "type": 0,
      "value": "Enter Pfx"
    }
  ],
  "YWOKlU": [
    {
      "type": 0,
      "value": "Numbered List"
    }
  ],
  "YaFjJQ": [
    {
      "type": 0,
      "value": "Returns a single array or object with all the elements that are in either array or object passed to this function. The parameters for the function can either be a set of objects or a set of arrays (not a mixture thereof). If there are two objects with the same name in the final output, the last object with that name appears in the final object."
    }
  ],
  "YfwZJO": [
    {
      "type": 0,
      "value": "Search Tips"
    }
  ],
  "Yh5OVd": [
    {
      "type": 0,
      "value": "Custom value does not match one of the allowed types for this input"
    }
  ],
  "YlesUQ": [
    {
      "type": 0,
      "value": "Your map is in perfect condition"
    }
  ],
  "YoQara": [
    {
      "type": 0,
      "value": "None"
    }
  ],
  "Yuu5CD": [
    {
      "type": 0,
      "value": "Zoom out"
    }
  ],
  "Yw7Nfl": [
    {
      "type": 0,
      "value": "Disable Static Result"
    }
  ],
  "Z9PWl/": [
    {
      "type": 0,
      "value": "Retry Policy count is invalid (Must be from "
    },
    {
      "type": 1,
      "value": "min"
    },
    {
      "type": 0,
      "value": " to "
    },
    {
      "type": 1,
      "value": "max"
    },
    {
      "type": 0,
      "value": ")"
    }
  ],
  "ZBJiuD": [
    {
      "type": 0,
      "value": "Status"
    }
  ],
  "ZCFMoe": [
    {
      "type": 0,
      "value": "Body"
    }
  ],
  "ZM1mRy": [
    {
      "type": 0,
      "value": "Concurrency Control"
    }
  ],
  "ZME5hh": [
    {
      "type": 0,
      "value": "Returns the day of month component of a string timestamp"
    }
  ],
  "ZQ4lji": [
    {
      "type": 0,
      "value": "(UTC+10:00) Canberra, Melbourne, Sydney"
    }
  ],
  "ZRdkFN": [
    {
      "type": 0,
      "value": "Collapse Static Result"
    }
  ],
  "ZUaz3Y": [
    {
      "type": 0,
      "value": "Shorthand for trigger().outputs.body"
    }
  ],
  "ZaIeDG": [
    {
      "type": 0,
      "value": "Required. The value the string may start with."
    }
  ],
  "ZbCS4a": [
    {
      "type": 0,
      "value": "Read more"
    }
  ],
  "ZbX8xq": [
    {
      "type": 0,
      "value": "This operation has already been deleted."
    }
  ],
  "Zg3IjD": [
    {
      "type": 0,
      "value": "Close"
    }
  ],
  "Zi9gQK": [
    {
      "type": 0,
      "value": "Add new item"
    }
  ],
  "ZkjTbp": [
    {
      "type": 0,
      "value": "Learn more about dynamic content."
    }
  ],
  "ZnGRMP": [
    {
      "type": 0,
      "value": "(UTC+07:00) Tomsk"
    }
  ],
  "Zr0yTE": [
    {
      "type": 0,
      "value": "Unsupported 'in' value : {value} in Parameter"
    }
  ],
  "a7j3gS": [
    {
      "type": 0,
      "value": "Required. The number to divide by the Divisor."
    }
  ],
  "a7x6VI": [
    {
      "type": 0,
      "value": "(UTC+08:00) Taipei"
    }
  ],
  "aAXnqw": [
    {
      "type": 0,
      "value": "Required. The number of the occurrence of the substring to find."
    }
  ],
  "aGyVJT": [
    {
      "type": 0,
      "value": "Required. The number of objects to remove from the front of Collection. Must be a positive integer."
    }
  ],
  "aH9SV7": [
    {
      "type": 0,
      "value": "(UTC+05:00) Ashgabat, Tashkent"
    }
  ],
  "aJxefp": [
    {
      "type": 0,
      "value": "Add new parameters"
    }
  ],
  "aK4iLW": [
    {
      "type": 0,
      "value": "Data Handling"
    }
  ],
  "aSnCCB": [
    {
      "type": 0,
      "value": "Location"
    }
  ],
  "aV/nLS": [
    {
      "type": 0,
      "value": "Second"
    }
  ],
  "ae7W0a": [
    {
      "type": 0,
      "value": "Full Screen"
    }
  ],
  "ahsVI/": [
    {
      "type": 0,
      "value": "Enter Pfx"
    }
  ],
  "amRYtC": [
    {
      "type": 0,
      "value": "Enter a valid float."
    }
  ],
  "aoUT/3": [
    {
      "type": 0,
      "value": "Loading resources..."
    }
  ],
  "auUI93": [
    {
      "type": 0,
      "value": "Add or select a source schema to use for your map."
    }
  ],
  "b9/1dK": [
    {
      "type": 0,
      "value": "Value"
    }
  ],
  "b9P8SA": [
    {
      "type": 0,
      "value": "Unsupported Token Type: "
    },
    {
      "type": 1,
      "value": "controls"
    }
  ],
  "b9Rvl9": [
    {
      "type": 0,
      "value": "Body"
    }
  ],
  "bG9rjv": [
    {
      "type": 0,
      "value": "Actions"
    }
  ],
  "bGtEPd": [
    {
      "type": 0,
      "value": "Delete"
    }
  ],
  "bIyTi7": [
    {
      "type": 0,
      "value": "Subscription"
    }
  ],
  "bS5DyV": [
    {
      "type": 0,
      "value": "(UTC+02:00) Kaliningrad"
    }
  ],
  "bSZ0lL": [
    {
      "type": 0,
      "value": "Callback url"
    }
  ],
  "bTrk+S": [
    {
      "type": 0,
      "value": "Required. The object to check if it is greater than or equal to value being compared to."
    }
  ],
  "bWBMhe": [
    {
      "type": 0,
      "value": "By default, Logic App instances run at the same time, or in parallel. This control changes how new runs are queued and can't be changed after enabling. To run as many parallel instances as possible, leave this control turned off. To limit the number of parallel runs, turn on this control, and select a limit. To run sequentially, select 1 as the limit."
    }
  ],
  "bXFGpe": [
    {
      "type": 0,
      "value": "Info"
    }
  ],
  "ba9yGJ": [
    {
      "type": 0,
      "value": "Load more"
    }
  ],
  "bf7078": [
    {
      "type": 0,
      "value": "Returns the maximum value in the input array of numbers"
    }
  ],
  "bnStSJ": [
    {
      "type": 0,
      "value": "(UTC+05:30) Chennai, Kolkata, Mumbai, New Delhi"
    }
  ],
  "bv9QPA": [
    {
      "type": 0,
      "value": "Date"
    }
  ],
  "bwfJdj": [
    {
      "type": 0,
      "value": "Run after "
    },
    {
      "type": 1,
      "value": "sourceNodeId"
    }
  ],
  "bx3qeC": [
    {
      "type": 0,
      "value": "(UTC-03:00) Brasilia"
    }
  ],
  "bxhkTi": [
    {
      "type": 0,
      "value": "Provide parameters to test the output."
    }
  ],
  "byTBrn": [
    {
      "type": 0,
      "value": "Custom"
    }
  ],
  "bzF/qn": [
    {
      "type": 0,
      "value": "Required. The collection from where to take the first Count objects."
    }
  ],
  "c/+j08": [
    {
      "type": 0,
      "value": "Do"
    }
  ],
  "c1XmvN": [
    {
      "type": 0,
      "value": "(UTC+13:00) Nuku'alofa"
    }
  ],
  "c2XklE": [
    {
      "type": 0,
      "value": "Search"
    }
  ],
  "c3G/zq": [
    {
      "type": 0,
      "value": "Returns an object with a property set to the provided value"
    }
  ],
  "c4GQZE": [
    {
      "type": 0,
      "value": "Select the schema for dropdown"
    }
  ],
  "c6XbVI": [
    {
      "type": 0,
      "value": "panel"
    }
  ],
  "c8UPLp": [
    {
      "type": 0,
      "value": "Dynamic content may also be added from other sources."
    }
  ],
  "cJm+ah": [
    {
      "type": 0,
      "value": "Required. The value to search the index of."
    }
  ],
  "cK2A/V": [
    {
      "type": 0,
      "value": "View Documentation"
    }
  ],
  "cP4UkW": [
    {
      "type": 0,
      "value": "Retry Policy interval is invalid, must match ISO 8601 duration format"
    }
  ],
  "cR9RtV": [
    {
      "type": 0,
      "value": "Discard changes"
    }
  ],
  "cT2MlP": [
    {
      "type": 0,
      "value": "(UTC+11:00) Chokurdakh"
    }
  ],
  "cVIZTQ": [
    {
      "type": 0,
      "value": "(UTC+02:00) Tripoli"
    }
  ],
  "ca/QIc": [
    {
      "type": 0,
      "value": "Error Message"
    }
  ],
  "cgq/+y": [
    {
      "type": 0,
      "value": "Please select an identity"
    }
  ],
  "cj+kyo": [
    {
      "type": 0,
      "value": "Cancelled"
    }
  ],
  "cjcEOf": [
    {
      "type": 0,
      "value": "Input node type does not match one of the allowed types for this input"
    }
  ],
  "cmTCsW": [
    {
      "type": 0,
      "value": "Error loading component."
    }
  ],
  "cqiqcf": [
    {
      "type": 0,
      "value": "Start time"
    }
  ],
  "cr0UnG": [
    {
      "type": 0,
      "value": "9"
    }
  ],
  "cscezV": [
    {
      "type": 0,
      "value": "Required. The collection to skip the first Count objects from."
    }
  ],
  "d4xMIx": [
    {
      "type": 0,
      "value": "(UTC+02:00) Harare, Pretoria"
    }
  ],
  "dBWIjR": [
    {
      "type": 0,
      "value": "Schema is missing required inputs"
    }
  ],
  "dDYCuU": [
    {
      "type": 0,
      "value": "Learn more"
    }
  ],
  "dOpdsP": [
    {
      "type": 0,
      "value": "Update"
    }
  ],
  "dQmi91": [
    {
      "type": 0,
      "value": "Frequency"
    }
  ],
  "dSTRb/": [
    {
      "type": 0,
      "value": "Specify the behavior and capabilities for transferring content over HTTP. Large messages may be split up into smaller requests to the connector to allow large message upload. Details can be found at http://aka.ms/logicapps-chunk#upload-content-in-chunks"
    }
  ],
  "dUZi34": [
    {
      "type": 0,
      "value": "(UTC+12:45) Chatham Islands"
    }
  ],
  "dWFyfN": [
    {
      "type": 0,
      "value": "Secure inputs of the operation."
    }
  ],
  "dWx21B": [
    {
      "type": 0,
      "value": "(UTC+11:00) Sakhalin"
    }
  ],
  "daoo3l": [
    {
      "type": 0,
      "value": "Connected to "
    },
    {
      "type": 1,
      "value": "connectionName"
    },
    {
      "type": 0,
      "value": "."
    }
  ],
  "dfNjw1": [
    {
      "type": 0,
      "value": "Close"
    }
  ],
  "dgAu27": [
    {
      "type": 0,
      "value": "(UTC-03:00) Greenland"
    }
  ],
  "dhvk0u": [
    {
      "type": 0,
      "value": "Returns a string representation of a base 64 encoded string"
    }
  ],
  "dqgt9y": [
    {
      "type": 0,
      "value": "Convert the parameter to a Boolean"
    }
  ],
  "drM9Sl": [
    {
      "type": 0,
      "value": "Returns an array of values matching the key name from form-data or form-encoded action output"
    }
  ],
  "dsz+Ae": [
    {
      "type": 0,
      "value": "Splits the string using a separator"
    }
  ],
  "dwrqEc": [
    {
      "type": 0,
      "value": "Warnings"
    }
  ],
  "dxh2CJ": [
    {
      "type": 0,
      "value": "timed out"
    }
  ],
  "e00zot": [
    {
      "type": 0,
      "value": "How often do you want to check for items?"
    }
  ],
  "e4Onhn": [
    {
      "type": 0,
      "value": "Not specified"
    }
  ],
  "e9OvzW": [
    {
      "type": 0,
      "value": "Clear"
    }
  ],
  "eFet4K": [
    {
      "type": 0,
      "value": "Action Tracking ID"
    }
  ],
  "eGa1Wa": [
    {
      "type": 0,
      "value": "(UTC+05:00) Ekaterinburg"
    }
  ],
  "eHgfpz": [
    {
      "type": 0,
      "value": "Please enter a valid URL"
    }
  ],
  "eHgi14": [
    {
      "type": 0,
      "value": "Required. The name of the variable whose value you want."
    }
  ],
  "eRvRWs": [
    {
      "type": 0,
      "value": "Start time"
    }
  ],
  "eT+b9W": [
    {
      "type": 0,
      "value": "Required. The number to divide the Dividend by."
    }
  ],
  "egLI8P": [
    {
      "type": 0,
      "value": "Required. The index of where the substring begins in parameter 1."
    }
  ],
  "ehIBkh": [
    {
      "type": 0,
      "value": "Enter an integer"
    }
  ],
  "epOMnV": [
    {
      "type": 0,
      "value": "Shared"
    }
  ],
  "esOQ5p": [
    {
      "type": 0,
      "value": "No values matching your search"
    }
  ],
  "euC/DV": [
    {
      "type": 0,
      "value": "Array"
    }
  ],
  "exo9v7": [
    {
      "type": 0,
      "value": "Unsupported programming language."
    }
  ],
  "f/lWTW": [
    {
      "type": 0,
      "value": "Required. The objects to check for null."
    }
  ],
  "f1j0to": [
    {
      "type": 0,
      "value": "Optional. The index of where to stop extracting the substring."
    }
  ],
  "f81ClO": [
    {
      "type": 0,
      "value": "Empty dynamic content icon"
    }
  ],
  "fBQBw/": [
    {
      "type": 0,
      "value": "Returns true if the first argument is greater than or equal to the second"
    }
  ],
  "fDisLL": [
    {
      "type": 0,
      "value": "Acl creation failed for connection. Deleting the connection."
    }
  ],
  "fElufw": [
    {
      "type": 0,
      "value": "Select an API Management resource"
    }
  ],
  "fGcSFd": [
    {
      "type": 0,
      "value": "Paging count exceeds maximum value"
    }
  ],
  "faSDuD": [
    {
      "type": 0,
      "value": "(UTC+04:00) Port Louis"
    }
  ],
  "faUrud": [
    {
      "type": 0,
      "value": "Loading connection data..."
    }
  ],
  "fc1AV8": [
    {
      "type": 0,
      "value": "HTTP "
    },
    {
      "type": 1,
      "value": "method"
    },
    {
      "type": 0,
      "value": " URL"
    }
  ],
  "fg/34o": [
    {
      "type": 0,
      "value": "Logical functions"
    }
  ],
  "fmm7Ik": [
    {
      "type": 0,
      "value": "Function"
    }
  ],
  "froV/0": [
    {
      "type": 0,
      "value": "(UTC+04:30) Kabul"
    }
  ],
  "ftwXvc": [
    {
      "type": 0,
      "value": "Ignored"
    }
  ],
  "g0a4Qe": [
    {
      "type": 0,
      "value": "Value"
    }
  ],
  "g1zwch": [
    {
      "type": 0,
      "value": "Zoom in"
    }
  ],
  "g4igOR": [
    {
      "type": 0,
      "value": "Publish"
    }
  ],
  "g5A6Bn": [
    {
      "type": 0,
      "value": "Runtime"
    }
  ],
  "g5mMuM": [
    {
      "type": 0,
      "value": "(UTC-03:00) Saint Pierre and Miquelon"
    }
  ],
  "g7my78": [
    {
      "type": 0,
      "value": "Run test"
    }
  ],
  "gCXOd5": [
    {
      "type": 0,
      "value": "URI"
    }
  ],
  "gDDfek": [
    {
      "type": 0,
      "value": "Returns a timestamp that is the current time plus the specified time interval."
    }
  ],
  "gDY9xk": [
    {
      "type": 0,
      "value": "Returns the result from dividing the two numbers"
    }
  ],
  "gF+0/N": [
    {
      "type": 0,
      "value": "(UTC+02:00) Amman"
    }
  ],
  "gIK0WG": [
    {
      "type": 0,
      "value": "Required. A boolean value that determines which value the expression should return."
    }
  ],
  "gIc0YJ": [
    {
      "type": 0,
      "value": "Connection name"
    }
  ],
  "gKq3Jv": [
    {
      "type": 0,
      "value": "Previous failed"
    }
  ],
  "gMhc5o": [
    {
      "type": 0,
      "value": "Required. The string to combine into a single string."
    }
  ],
  "gQt/0f": [
    {
      "type": 0,
      "value": "Conversion functions"
    }
  ],
  "gRUmiA": [
    {
      "type": 0,
      "value": "Info"
    }
  ],
  "gTXyUo": [
    {
      "type": 0,
      "value": "Time Zone"
    }
  ],
  "gWRF8m": [
    {
      "type": 0,
      "value": "Trigger Conditions"
    }
  ],
  "gfBWfH": [
    {
      "type": 0,
      "value": "Email"
    }
  ],
  "gg0j4S": [
    {
      "type": 0,
      "value": "(UTC-06:00) Saskatchewan"
    }
  ],
  "gkY5ya": [
    {
      "type": 0,
      "value": "Delete"
    }
  ],
  "gpbgjJ": [
    {
      "type": 0,
      "value": "Invalid split on value {splitOn}, cannot find in outputs."
    }
  ],
  "gu9o9z": [
    {
      "type": 0,
      "value": "When used inside until loop, this function returns the current iteration index of the specified loop."
    }
  ],
  "gvDMuq": [
    {
      "type": 0,
      "value": "Select a Batch Workflow resource"
    }
  ],
  "h+W3VW": [
    {
      "type": 0,
      "value": "Number"
    }
  ],
  "h1lQDa": [
    {
      "type": 0,
      "value": "Enter or paste a sample JSON payload."
    }
  ],
  "h40rpg": [
    {
      "type": 0,
      "value": "Specify interval in ISO 8601 format."
    }
  ],
  "h6vVbX": [
    {
      "type": 0,
      "value": "Add a source schema first, then select elements to build your map"
    }
  ],
  "hBLPXK": [
    {
      "type": 0,
      "value": "(UTC-04:00) Georgetown, La Paz, Manaus, San Juan"
    }
  ],
  "hN7iBP": [
    {
      "offset": 0,
      "options": {
        "one": {
          "value": [
            {
              "type": 7
            },
            {
              "type": 0,
              "value": " second"
            }
          ]
        },
        "other": {
          "value": [
            {
              "type": 7
            },
            {
              "type": 0,
              "value": " seconds"
            }
          ]
        }
      },
      "pluralType": "cardinal",
      "type": 6,
      "value": "seconds"
    }
  ],
  "hPM6iC": [
    {
      "type": 0,
      "value": "Returns the result from subtracting two numbers"
    }
  ],
  "hdnZ9Y": [
    {
      "type": 0,
      "value": "Alt/Option + click to download {displayName}"
    }
  ],
  "hic23z": [
    {
      "type": 0,
      "value": "The value is too large."
    }
  ],
  "hq1mk6": [
    {
      "type": 0,
      "value": "Operation path value does not match the template for segment. Path "
    },
    {
      "type": 1,
      "value": "pathValue"
    },
    {
      "type": 0,
      "value": ", Template "
    },
    {
      "type": 1,
      "value": "pathTemplate"
    }
  ],
  "hrbDu6": [
    {
      "type": 0,
      "value": "Duration"
    }
  ],
  "htj+eZ": [
    {
      "type": 0,
      "value": "Update target schema"
    }
  ],
  "hvbclb": [
    {
      "type": 0,
      "value": "Audience"
    }
  ],
  "i/SguY": [
    {
      "type": 0,
      "value": "System-assigned managed identity"
    }
  ],
  "i/b3Ko": [
    {
      "type": 0,
      "value": "Asynchronous Response"
    }
  ],
  "i0XjL5": [
    {
      "type": 0,
      "value": "Search for operation"
    }
  ],
  "i1Tufp": [
    {
      "type": 0,
      "value": "Provide input data to test the map with"
    }
  ],
  "i1cwra": [
    {
      "type": 0,
      "value": "Redo"
    }
  ],
  "i4C4aB": [
    {
      "type": 0,
      "value": "Networking"
    }
  ],
  "i4Om5O": [
    {
      "type": 0,
      "value": "This contains an invalid value"
    }
  ],
  "iCSHJG": [
    {
      "type": 0,
      "value": "Converts a string to uppercase using the casing rules of the invariant culture"
    }
  ],
  "iEy9pT": [
    {
      "type": 0,
      "value": "Dynamic content"
    }
  ],
  "iHVVTl": [
    {
      "type": 0,
      "value": "Are you sure you want to delete "
    },
    {
      "type": 1,
      "value": "nodeId"
    },
    {
      "type": 0,
      "value": "?"
    }
  ],
  "iJOIca": [
    {
      "type": 0,
      "value": "Next"
    }
  ],
  "iMicOQ": [
    {
      "type": 0,
      "value": "Required. The URI to parse."
    }
  ],
  "iRARwF": [
    {
      "type": 0,
      "value": "Unsupported authentication type {0}."
    }
  ],
  "iRe/g7": [
    {
      "type": 0,
      "value": "21"
    }
  ],
  "iRjBf4": [
    {
      "type": 0,
      "value": "This Action has testing configured."
    }
  ],
  "iSb/hp": [
    {
      "type": 0,
      "value": "Managed Identity"
    }
  ],
  "iU1OJh": [
    {
      "type": 0,
      "value": "Expand"
    }
  ],
  "iU5Fdh": [
    {
      "type": 0,
      "value": "Manipulation functions"
    }
  ],
  "iUs7pv": [
    {
      "type": 0,
      "value": "Cancel"
    }
  ],
  "iVMVAt": [
    {
      "type": 0,
      "value": "Example: 0, 10"
    }
  ],
  "idQjOP": [
    {
      "type": 0,
      "value": "Properties"
    }
  ],
  "iq+tiv": [
    {
      "type": 0,
      "value": "11"
    }
  ],
  "iql+jn": [
    {
      "type": 1,
      "value": "seconds"
    },
    {
      "type": 0,
      "value": "s"
    }
  ],
  "isnFBi": [
    {
      "type": 0,
      "value": "Elements and mappings not connected to a target element are removed."
    }
  ],
  "iy8rNf": [
    {
      "type": 0,
      "value": "Test"
    }
  ],
  "izS5yQ": [
    {
      "type": 0,
      "value": "Learn more"
    }
  ],
  "j1VU25": [
    {
      "type": 0,
      "value": "(UTC+14:00) Kiritimati Island"
    }
  ],
  "j2MU0b": [
    {
      "type": 0,
      "value": "Returns an object with a property removed"
    }
  ],
  "j39557": [
    {
      "type": 0,
      "value": "Returns the value of the variable specified."
    }
  ],
  "j5z8Vd": [
    {
      "type": 0,
      "value": "Repeating"
    }
  ],
  "jA6Wrp": [
    {
      "type": 0,
      "value": "Add or select a target schema to use for your map."
    }
  ],
  "jHHF/u": [
    {
      "type": 0,
      "value": "Returns a random integer from a specified range, which is inclusive only at the starting end."
    }
  ],
  "jHKc3w": [
    {
      "type": 0,
      "value": "Other"
    }
  ],
  "jKsMS6": [
    {
      "type": 0,
      "value": "Required. The expression that will be negated."
    }
  ],
  "jMLmag": [
    {
      "type": 0,
      "value": "Create New"
    }
  ],
  "jQ0Aqj": [
    {
      "type": 0,
      "value": "Required. The value that is converted to a string."
    }
  ],
  "jQjteB": [
    {
      "type": 0,
      "value": "Add a source schema"
    }
  ],
  "jUDhbs": [
    {
      "type": 0,
      "value": "Target schema"
    }
  ],
  "jVpanH": [
    {
      "type": 0,
      "value": "Required. A base64 input string."
    }
  ],
  "jZjgYZ": [
    {
      "type": 0,
      "value": "No resources of this type found under this subscription."
    }
  ],
  "jcA3Ig": [
    {
      "type": 0,
      "value": "Required. The key name of the form data values to return."
    }
  ],
  "jfInxm": [
    {
      "type": 0,
      "value": "Edit in JSON"
    }
  ],
  "jgOaTX": [
    {
      "type": 0,
      "value": "Unable to generate schema"
    }
  ],
  "jjYA4u": [
    {
      "type": 0,
      "value": "Unsupported manifest connection reference format: {referenceKeyFormat}"
    }
  ],
  "juR40n": [
    {
      "type": 0,
      "value": "Duration"
    }
  ],
  "juvF+0": [
    {
      "type": 0,
      "value": "Gateway"
    }
  ],
  "k/oqFL": [
    {
      "type": 0,
      "value": "Required. The base64 encoded string."
    }
  ],
  "k1N9Si": [
    {
      "type": 0,
      "value": "Must provide default value for parameter."
    }
  ],
  "k41+13": [
    {
      "type": 0,
      "value": "Skipped"
    }
  ],
  "k5tGEr": [
    {
      "type": 0,
      "value": "Yes"
    }
  ],
  "kBOAkT": [
    {
      "type": 0,
      "value": "Select Fields"
    }
  ],
  "kBSLfu": [
    {
      "type": 0,
      "value": "Duplicate property name"
    }
  ],
  "kDsud+": [
    {
      "type": 0,
      "value": "(UTC-03:00) Cayenne, Fortaleza"
    }
  ],
  "kEI2xx": [
    {
      "type": 0,
      "value": "Message"
    }
  ],
  "kHcCxH": [
    {
      "type": 1,
      "value": "minutes"
    },
    {
      "type": 0,
      "value": "m "
    },
    {
      "type": 1,
      "value": "seconds"
    },
    {
      "type": 0,
      "value": "s"
    }
  ],
  "kM+Mr0": [
    {
      "type": 0,
      "value": "Loading..."
    }
  ],
  "kN6kce": [
    {
      "type": 0,
      "value": "Returns a string representation of an input based64 string"
    }
  ],
  "kYivbS": [
    {
      "type": 0,
      "value": "Download (Alt/Option + click)"
    }
  ],
  "kZCX7t": [
    {
      "type": 0,
      "value": "Monday"
    }
  ],
  "kZuYgD": [
    {
      "type": 0,
      "value": "Returns true if the first argument is less than the second"
    }
  ],
  "kc5Mui": [
    {
      "type": 0,
      "value": "(UTC-02:00) Mid-Atlantic - Old"
    }
  ],
  "keb4r1": [
    {
      "type": 0,
      "value": "Returns true if two values are equal"
    }
  ],
  "klpJg1": [
    {
      "type": 0,
      "value": "Enter username"
    }
  ],
  "kneb9/": [
    {
      "type": 0,
      "value": "(UTC-12:00) International Date Line West"
    }
  ],
  "knylNW": [
    {
      "type": 0,
      "value": "Required. This value is the next integer after the highest integer that could be returned."
    }
  ],
  "kuFK3E": [
    {
      "type": 0,
      "value": "Missing authentication type property: 'type'."
    }
  ],
  "kxMDyM": [
    {
      "type": 0,
      "value": "Enter a valid json."
    }
  ],
  "l36V56": [
    {
      "type": 1,
      "value": "hours"
    },
    {
      "type": 0,
      "value": " hours "
    },
    {
      "type": 1,
      "value": "minutes"
    },
    {
      "type": 0,
      "value": " minutes"
    }
  ],
  "lFve22": [
    {
      "type": 0,
      "value": "(UTC+01:00) Sarajevo, Skopje, Warsaw, Zagreb"
    }
  ],
  "lIPWQ6": [
    {
      "type": 0,
      "value": "(UTC+07:00) Bangkok, Hanoi, Jakarta"
    }
  ],
  "lPTdSf": [
    {
      "type": 0,
      "value": "Run trigger"
    }
  ],
  "lQNKUB": [
    {
      "type": 0,
      "value": "A line for the parent element is added automatically."
    }
  ],
  "lR7V87": [
    {
      "type": 0,
      "value": "Functions"
    }
  ],
  "lZT0JI": [
    {
      "type": 0,
      "value": "Add Group"
    }
  ],
  "lcVG4C": [
    {
      "type": 0,
      "value": "is skipped"
    }
  ],
  "lcxLiq": [
    {
      "type": 0,
      "value": "Please enter a valid array"
    }
  ],
  "lexzgJ": [
    {
      "type": 0,
      "value": "Remove all references to element ' "
    },
    {
      "type": 1,
      "value": "nodeName"
    },
    {
      "type": 0,
      "value": " ' before you remove the element."
    }
  ],
  "lgs5sf": [
    {
      "type": 0,
      "value": "Stateless run mode:"
    }
  ],
  "lhL/KL": [
    {
      "type": 0,
      "value": "Normal"
    }
  ],
  "ljAOR6": [
    {
      "type": 0,
      "value": "Shorthand for actions('actionName').outputs.body"
    }
  ],
  "loxzZD": [
    {
      "type": 0,
      "value": "Insert Expression (You can also add by typing / in the editor)"
    }
  ],
  "lsKVU6": [
    {
      "type": 0,
      "value": "Select an action type"
    }
  ],
  "lzBHHT": [
    {
      "type": 0,
      "value": "Array Element "
    },
    {
      "type": 1,
      "value": "index"
    },
    {
      "type": 0,
      "value": " has unknown property "
    },
    {
      "type": 1,
      "value": "property"
    }
  ],
  "lztiwS": [
    {
      "type": 0,
      "value": "Actual Value"
    }
  ],
  "m/jJ/5": [
    {
      "type": 0,
      "value": "Map checker"
    }
  ],
  "m7Y6Qf": [
    {
      "type": 0,
      "value": "Testing"
    }
  ],
  "m8Q61y": [
    {
      "type": 0,
      "value": "Name"
    }
  ],
  "mAuMD+": [
    {
      "type": 0,
      "value": "Enter an Array"
    }
  ],
  "mCzkXX": [
    {
      "type": 0,
      "value": "Add an action"
    }
  ],
  "mE7w9G": [
    {
      "type": 0,
      "value": "Function deleted."
    }
  ],
  "mGUdCO": [
    {
      "type": 0,
      "value": "Returns a timestamp that is the current time minus the specified time interval."
    }
  ],
  "mGpKsl": [
    {
      "type": 0,
      "value": "Returns a string representation of a data URI"
    }
  ],
  "mOr9ll": [
    {
      "type": 0,
      "value": "The maximum duration on a single outbound request from this action. If the request doesn't finish within this limit after running retries, the action fails."
    }
  ],
  "mPakaD": [
    {
      "type": 0,
      "value": "Url encodes the input string"
    }
  ],
  "mYQFtf": [
    {
      "type": 0,
      "value": "Missing required properties 'secret' or 'pfx' and 'password' for authentication type 'ActiveDirectoryOAuth'."
    }
  ],
  "mZCHKf": [
    {
      "type": 0,
      "value": "(UTC+12:00) Anadyr, Petropavlovsk-Kamchatsky"
    }
  ],
  "mZRMD9": [
    {
      "type": 0,
      "value": "Required. The string to convert to lower casing. If a character in the string does not have a lowercase equivalent, the character is included unchanged in the returned string."
    }
  ],
  "mca3Ml": [
    {
      "type": 0,
      "value": "Sign in to connector"
    }
  ],
  "meVkB6": [
    {
      "type": 0,
      "value": "Empty property name"
    }
  ],
  "mjS/k1": [
    {
      "type": 0,
      "value": "Limit Logic Apps to not include workflow metadata headers in the outgoing request."
    }
  ],
  "mvrlkP": [
    {
      "type": 0,
      "value": "Enter password as plain text or use a secure parameter"
    }
  ],
  "mwEHSX": [
    {
      "type": 0,
      "value": "Function"
    }
  ],
  "mx2IMJ": [
    {
      "type": 0,
      "value": "13"
    }
  ],
  "n+F7e2": [
    {
      "type": 0,
      "value": "15"
    }
  ],
  "n20T2h": [
    {
      "type": 0,
      "value": "7"
    }
  ],
  "n35O/+": [
    {
      "type": 0,
      "value": "Required. The value that is converted to a floating-point number."
    }
  ],
  "n4V2Hi": [
    {
      "type": 0,
      "value": "Active Directory OAuth"
    }
  ],
  "n7wxxN": [
    {
      "type": 0,
      "value": "Try less specific keywords."
    }
  ],
  "nCa0KG": [
    {
      "type": 0,
      "value": "Internal Errors"
    }
  ],
  "nGds/r": [
    {
      "type": 0,
      "value": "Required. The object to check if it is less than or equal to value being compared to."
    }
  ],
  "nHseED": [
    {
      "type": 0,
      "value": "Required. The number of time units the desired time is in the future."
    }
  ],
  "nOWGAV": [
    {
      "type": 0,
      "value": "End time"
    }
  ],
  "nOhve4": [
    {
      "type": 0,
      "value": "Yes/No"
    }
  ],
  "nRpM02": [
    {
      "type": 0,
      "value": "Custom"
    }
  ],
  "nSan4V": [
    {
      "type": 0,
      "value": "Reset"
    }
  ],
  "nTA155": [
    {
      "type": 0,
      "value": "Required. The name of the property to remove."
    }
  ],
  "nZ4nLn": [
    {
      "type": 0,
      "value": "Suppress workflow headers"
    }
  ],
  "ngsC44": [
    {
      "type": 0,
      "value": "Required. The object to check if it is less than comparing object."
    }
  ],
  "nkk1mu": [
    {
      "type": 0,
      "value": "Adds an integer number of minutes to a string timestamp passed in"
    }
  ],
  "nx25nq": [
    {
      "type": 0,
      "value": "19"
    }
  ],
  "ny75Ly": [
    {
      "type": 0,
      "value": "Enter default value for parameter."
    }
  ],
  "o/0SEj": [
    {
      "type": 0,
      "value": "Returns the last element in the array or string passed in"
    }
  ],
  "o14STH": [
    {
      "type": 0,
      "value": "Required. The XML on which to evaluate the XPath expression."
    }
  ],
  "o1HOyf": [
    {
      "type": 1,
      "value": "current_page"
    },
    {
      "type": 0,
      "value": " of "
    },
    {
      "type": 1,
      "value": "max_page"
    }
  ],
  "o2Cmny": [
    {
      "type": 0,
      "value": "Enter a valid uri."
    }
  ],
  "o3SfI4": [
    {
      "type": 0,
      "value": "Zoom to fit"
    }
  ],
  "o8ohVV": [
    {
      "type": 0,
      "value": "Schema Id"
    }
  ],
  "oAFcW6": [
    {
      "type": 0,
      "value": "Required. The dataURI to decode into a binary representation."
    }
  ],
  "oDHXKh": [
    {
      "type": 0,
      "value": "Item"
    }
  ],
  "oLtwMw": [
    {
      "type": 0,
      "value": "Content Transfer"
    }
  ],
  "oQjIWf": [
    {
      "type": 0,
      "value": "Errors"
    }
  ],
  "oR2x4N": [
    {
      "type": 0,
      "value": "Invalid integer value"
    }
  ],
  "oRvVIW": [
    {
      "type": 0,
      "value": "(UTC+07:00) Krasnoyarsk"
    }
  ],
  "oTBkbU": [
    {
      "type": 0,
      "value": "Output"
    }
  ],
  "oV0xQ9": [
    {
      "type": 0,
      "value": "Enter the run identifier to open the run"
    }
  ],
  "oVVPst": [
    {
      "type": 0,
      "value": "Do you want to discard all unsaved changes?"
    }
  ],
  "odQ554": [
    {
      "type": 0,
      "value": "Response body"
    }
  ],
  "ol+TkT": [
    {
      "type": 0,
      "value": "(UTC-03:00) Salvador"
    }
  ],
  "onXUu0": [
    {
      "type": 0,
      "value": "Add a note"
    }
  ],
  "ox2Ou7": [
    {
      "type": 0,
      "value": "Enter a valid JSON"
    }
  ],
  "oxH1L/": [
    {
      "type": 0,
      "value": "(UTC-07:00) Chihuahua, La Paz, Mazatlan"
    }
  ],
  "p/0r2N": [
    {
      "type": 0,
      "value": "Required. The key name of the form data value to return."
    }
  ],
  "p16/4S": [
    {
      "type": 0,
      "value": "Headers"
    }
  ],
  "p1Qtm5": [
    {
      "type": 0,
      "value": "In-App"
    }
  ],
  "p5tz8/": [
    {
      "type": 0,
      "value": "(UTC+13:00) Samoa"
    }
  ],
  "p7YGxW": [
    {
      "type": 0,
      "value": "Error executing the api {parameters}."
    }
  ],
  "pC2nr2": [
    {
      "type": 0,
      "value": "Enter key"
    }
  ],
  "pH2uak": [
    {
      "type": 0,
      "value": "Collapse"
    }
  ],
  "pIczsS": [
    {
      "type": 0,
      "value": "End time"
    }
  ],
  "pMms92": [
    {
      "type": 0,
      "value": "Insert Dynamic Content"
    }
  ],
  "pOTcUO": [
    {
      "type": 0,
      "value": "Required. The values to combine into an array."
    }
  ],
  "pUeUDw": [
    {
      "type": 0,
      "value": "(UTC+09:00) Osaka, Sapporo, Tokyo"
    }
  ],
  "pXmFGf": [
    {
      "type": 0,
      "value": "Covert the input to an Xml type value"
    }
  ],
  "pYNzbj": [
    {
      "type": 0,
      "value": "Path"
    }
  ],
  "pYtSyE": [
    {
      "type": 0,
      "value": "Required. The number to divide the Dividend by. After the division, the remainder is taken."
    }
  ],
  "pcGqoB": [
    {
      "type": 0,
      "value": "Error loading outputs"
    }
  ],
  "pcuZKB": [
    {
      "type": 0,
      "value": "Returns a single array or object that has common elements between arrays or objects passed in. The parameters for the function can either be a set of objects or a set of arrays (not a mixture of both). If there are two objects with the same name, the last object with that name appears in the final object."
    }
  ],
  "piaRy6": [
    {
      "type": 0,
      "value": "Triggers"
    }
  ],
  "pozypE": [
    {
      "type": 0,
      "value": "Trims leading and trailing whitespace from a string"
    }
  ],
  "pr9GwA": [
    {
      "type": 0,
      "value": "Refresh"
    }
  ],
  "ptkf0D": [
    {
      "type": 0,
      "value": "Security"
    }
  ],
  "q/+Uex": [
    {
      "type": 0,
      "value": "Returns an XML node, nodeset or value as JSON from the provided XPath expression"
    }
  ],
  "q1gfIs": [
    {
      "type": 0,
      "value": "Add a trigger"
    }
  ],
  "q2OCEx": [
    {
      "type": 0,
      "value": "Required. The value to assign to the property."
    }
  ],
  "q2w8Sk": [
    {
      "type": 0,
      "value": "Convert the parameter to a string"
    }
  ],
  "q87X20": [
    {
      "type": 0,
      "value": "Adds an integer number of seconds to a string timestamp passed in"
    }
  ],
  "q9hf8i": [
    {
      "type": 0,
      "value": "(UTC+04:00) Astrakhan, Ulyanovsk"
    }
  ],
  "qGfwxW": [
    {
      "type": 0,
      "value": "Managed identity"
    }
  ],
  "qJpnIL": [
    {
      "type": 0,
      "value": "Checks if the string ends with a value (case-insensitive, invariant culture)"
    }
  ],
  "qPUX59": [
    {
      "type": 0,
      "value": "is successful"
    }
  ],
  "qQoQFv": [
    {
      "type": 0,
      "value": "Invalid connection."
    }
  ],
  "qSejoi": [
    {
      "type": 0,
      "value": "Returns true if the first argument is less than or equal to the second"
    }
  ],
  "qSt0Sb": [
    {
      "type": 0,
      "value": "Required"
    }
  ],
  "qTqSqD": [
    {
      "type": 0,
      "value": "Error code: {errorCode}, Message: {message}."
    }
  ],
  "qUMXpq": [
    {
      "type": 0,
      "value": "Swagger Endpoint"
    }
  ],
  "qUWBUX": [
    {
      "offset": 0,
      "options": {
        "one": {
          "value": [
            {
              "type": 7
            },
            {
              "type": 0,
              "value": " day"
            }
          ]
        },
        "other": {
          "value": [
            {
              "type": 7
            },
            {
              "type": 0,
              "value": " days"
            }
          ]
        }
      },
      "pluralType": "cardinal",
      "type": 6,
      "value": "days"
    }
  ],
  "qc5S69": [
    {
      "type": 0,
      "value": "Returns the number of elements in an array or string"
    }
  ],
  "qiIs4V": [
    {
      "type": 0,
      "value": "Example: "
    },
    {
      "type": 1,
      "value": "example"
    }
  ],
  "qnI4Y1": [
    {
      "type": 0,
      "value": "Required. The value that is converted to an integer."
    }
  ],
  "qq/bq0": [
    {
      "type": 0,
      "value": "(UTC+09:00) Yakutsk"
    }
  ],
  "qr1lLG": [
    {
      "type": 0,
      "value": "Function '"
    },
    {
      "type": 1,
      "value": "nodeName"
    },
    {
      "type": 0,
      "value": "' has an input with a mismatched type"
    }
  ],
  "qrxi0L": [
    {
      "type": 0,
      "value": "Asynchronous response allows a Logic App to respond with a 202 (Accepted) to indicate the request has been accepted for processing. A location header will be provided to retrieve the final state."
    }
  ],
  "r/n6/9": [
    {
      "type": 0,
      "value": "Enter a value"
    }
  ],
  "r1FQhf": [
    {
      "type": 0,
      "value": "(UTC+01:00) Windhoek"
    }
  ],
  "r43nMc": [
    {
      "type": 0,
      "value": "Undo"
    }
  ],
  "r7vZ5a": [
    {
      "type": 0,
      "value": "Minimum Interval"
    }
  ],
  "r8aZXs": [
    {
      "type": 0,
      "value": "Enables an expression to derive its value from other JSON name and value pairs or the output of the runtime action"
    }
  ],
  "r9SVE4": [
    {
      "type": 0,
      "value": "Int"
    }
  ],
  "rAwCdh": [
    {
      "type": 0,
      "value": "Connect via on-premises data gateway"
    }
  ],
  "rAyuzv": [
    {
      "type": 0,
      "value": "No"
    }
  ],
  "rCl53e": [
    {
      "type": 0,
      "value": "Card Title"
    }
  ],
  "rDDPpJ": [
    {
      "type": 0,
      "value": "Secret"
    }
  ],
  "rDt4Iu": [
    {
      "type": 0,
      "value": "Is connection invalid"
    }
  ],
  "rSIBjh": [
    {
      "type": 0,
      "value": "Enter value for parameter."
    }
  ],
  "raBiud": [
    {
      "type": 0,
      "value": "Required. Either an array of values to find the maximum value, or the first value of a set."
    }
  ],
  "rcz4w4": [
    {
      "type": 0,
      "value": "Returns a URI encoded representation of a value"
    }
  ],
  "rsdJcV": [
    {
      "type": 0,
      "value": "Select source schema elements to build your map"
    }
  ],
  "rstpaK": [
    {
      "type": 0,
      "value": "(UTC-06:00) Central Time (US & Canada)"
    }
  ],
  "rv0Pn+": [
    {
      "type": 0,
      "value": "Add new"
    }
  ],
  "s+4LEa": [
    {
      "type": 0,
      "value": "Open folder"
    }
  ],
  "s5RV9B": [
    {
      "type": 0,
      "value": "Returns the day of year component of a string timestamp"
    }
  ],
  "s7nGyC": [
    {
      "type": 0,
      "value": "Delete"
    }
  ],
  "sDkAVZ": [
    {
      "type": 0,
      "value": "Returns an array of values matching the key name from form-data or form-encoded trigger output"
    }
  ],
  "sFwHQc": [
    {
      "type": 0,
      "value": "Cancel creating a connection"
    }
  ],
  "sQ2vRs": [
    {
      "type": 0,
      "value": "Add Case"
    }
  ],
  "sW47JR": [
    {
      "type": 0,
      "value": "Degree of Parallelism"
    }
  ],
  "sYQDN+": [
    {
      "type": 0,
      "value": "Formatting options for font family"
    }
  ],
  "sZ0G/Z": [
    {
      "type": 0,
      "value": "Required. A string containing the unit of time specified in the interval to add."
    }
  ],
  "sbPZ9S": [
    {
      "type": 0,
      "value": "Required. The collection to check if it is empty."
    }
  ],
  "scmyvO": [
    {
      "type": 0,
      "value": "Action Timeout"
    }
  ],
  "sfJTHV": [
    {
      "type": 0,
      "value": "Required. The number to remove from the Minuend."
    }
  ],
  "shF9tZ": [
    {
      "type": 0,
      "value": "Key"
    }
  ],
  "siYGSo": [
    {
      "type": 0,
      "value": "(UTC+02:00) Beirut"
    }
  ],
  "soqP+Z": [
    {
      "type": 0,
      "value": "Returns true if either parameter is true"
    }
  ],
  "srpZD2": [
    {
      "type": 0,
      "value": "Client ID"
    }
  ],
  "ss5JPH": [
    {
      "type": 0,
      "value": "New parameter"
    }
  ],
  "sv+IcU": [
    {
      "type": 0,
      "value": "Unable to generate data map definition"
    }
  ],
  "sw6EXK": [
    {
      "type": 0,
      "value": "Status"
    }
  ],
  "syiNc+": [
    {
      "type": 0,
      "value": "Browse"
    }
  ],
  "sys5gu": [
    {
      "type": 0,
      "value": "Client Certificate"
    }
  ],
  "t+XCkg": [
    {
      "type": 0,
      "value": "Required. A string that contains the time zone name of the destination time zone. See https://msdn.microsoft.com/en-us/library/gg154758.aspx for details."
    }
  ],
  "tAbbH8": [
    {
      "type": 0,
      "value": "Too many inputs assigned"
    }
  ],
  "tAeKNh": [
    {
      "type": 0,
      "value": "Simple"
    }
  ],
  "tE7Zam": [
    {
      "type": 0,
      "value": "Returns the URL to invoke the trigger or action"
    }
  ],
  "tELkSC": [
    {
      "type": 0,
      "value": "(UTC-06:00) Guadalajara, Mexico City, Monterrey"
    }
  ],
  "tH2pT1": [
    {
      "type": 0,
      "value": "Return to search"
    }
  ],
  "tImHz/": [
    {
      "type": 1,
      "value": "days"
    },
    {
      "type": 0,
      "value": "d "
    },
    {
      "type": 1,
      "value": "hours"
    },
    {
      "type": 0,
      "value": "h"
    }
  ],
  "tLZ9Sh": [
    {
      "type": 0,
      "value": "Required. The index of the part to retrieve."
    }
  ],
  "tMRPnG": [
    {
      "type": 0,
      "value": "This function provides you details for the workflow itself at runtime"
    }
  ],
  "tNoZx2": [
    {
      "type": 0,
      "value": "Type"
    }
  ],
  "tP+5fA": [
    {
      "type": 0,
      "value": "(UTC+06:00) Novosibirsk"
    }
  ],
  "tUYXRA": [
    {
      "type": 0,
      "value": "Example: 2017-03-24T15:00:00Z"
    }
  ],
  "tUlRzr": [
    {
      "type": 0,
      "value": "Basic"
    }
  ],
  "tWV2mC": [
    {
      "type": 0,
      "value": "at "
    },
    {
      "type": 1,
      "value": "times"
    },
    {
      "type": 0,
      "value": " every hour"
    }
  ],
  "tZj2Xn": [
    {
      "type": 0,
      "value": "Returns true if the first argument is greater than the second"
    }
  ],
  "taPCmY": [
    {
      "type": 0,
      "value": "Required. The number of hours to add. Can be negative to subtract hours."
    }
  ],
  "td5//c": [
    {
      "type": 0,
      "value": "Collapse tree node"
    }
  ],
  "teZwo6": [
    {
      "type": 0,
      "value": "(UTC+10:00) Hobart"
    }
  ],
  "ti5TEd": [
    {
      "type": 0,
      "value": "Cancel"
    }
  ],
  "tsmuoF": [
    {
      "type": 0,
      "value": "Display Name"
    }
  ],
  "u/KSPz": [
    {
      "type": 0,
      "value": "(UTC-04:00) Santiago"
    }
  ],
  "u6Gdft": [
    {
      "type": 0,
      "value": "(UTC+04:00) Abu Dhabi, Muscat"
    }
  ],
  "u9tr3k": [
    {
      "type": 0,
      "value": "Select an element to start configuring"
    }
  ],
  "uDI1Um": [
    {
      "type": 0,
      "value": "Status Code"
    }
  ],
  "uIurld": [
    {
      "type": 0,
      "value": "Save"
    }
  ],
  "uM1i27": [
    {
      "type": 0,
      "value": "Specify a retry count from 1 to 90"
    }
  ],
  "uN4zFU": [
    {
      "type": 0,
      "value": "OK"
    }
  ],
  "uR9WuI": [
    {
      "type": 0,
      "value": "Required. The collections to evaluate. An object that appears in any of the collections also appears in the result."
    }
  ],
  "uRurmg": [
    {
      "type": 0,
      "value": "(UTC+10:00) Guam, Port Moresby"
    }
  ],
  "uUlBZ8": [
    {
      "type": 0,
      "value": "Adds an integer number of hours to a string timestamp passed in"
    }
  ],
  "uWf/I5": [
    {
      "type": 0,
      "value": "Show me"
    }
  ],
  "uZH8Qs": [
    {
      "type": 0,
      "value": "Limit the maximum duration between the retries and asynchronous responses for this action. Note: This does not alter the request timeout of a single request."
    }
  ],
  "uc/PoD": [
    {
      "type": 0,
      "value": "Required. The number of time units the desired time is in the past."
    }
  ],
  "uc3ytS": [
    {
      "type": 0,
      "value": "Select a runtime"
    }
  ],
  "uczA5c": [
    {
      "type": 0,
      "value": "Required. The string that may contain the value."
    }
  ],
  "udNlco": [
    {
      "type": 0,
      "value": "(UTC-11:00) Coordinated Universal Time-11"
    }
  ],
  "uesaee": [
    {
      "type": 0,
      "value": "Expression"
    }
  ],
  "ui7GCl": [
    {
      "type": 0,
      "value": "16"
    }
  ],
  "unMaeV": [
    {
      "type": 0,
      "value": "Variables"
    }
  ],
  "urAHv1": [
    {
      "type": 0,
      "value": "4"
    }
  ],
  "ut5Med": [
    {
      "type": 0,
      "value": "Default Value"
    }
  ],
  "uzsleE": [
    {
      "type": 0,
      "value": "Creates an array from the parameters"
    }
  ],
  "v39HKj": [
    {
      "type": 0,
      "value": "Generates a globally unique string (GUID)"
    }
  ],
  "v7ipqH": [
    {
      "type": 0,
      "value": "Each action must have one or more run after configurations"
    }
  ],
  "vD2lQy": [
    {
      "type": 0,
      "value": "(UTC-04:00) Asuncion"
    }
  ],
  "vEBhDX": [
    {
      "type": 0,
      "value": "Returns the last index of a value within a string (case-insensitive, invariant culture)"
    }
  ],
  "vQcQkU": [
    {
      "type": 0,
      "value": "Required. The value the string may end with."
    }
  ],
  "vSlNPe": [
    {
      "type": 0,
      "value": "Delete"
    }
  ],
  "vT0DCP": [
    {
      "type": 0,
      "value": "Outputs"
    }
  ],
  "vVJuus": [
    {
      "type": 0,
      "value": "The expression is invalid."
    }
  ],
  "vX9WYS": [
    {
      "type": 0,
      "value": "Audience"
    }
  ],
  "vXwYXe": [
    {
      "type": 0,
      "value": "(UTC+06:00) Astana"
    }
  ],
  "va40BJ": [
    {
      "type": 0,
      "value": "Required. The name of the action whose outputs you want."
    }
  ],
  "vb/okJ": [
    {
      "type": 0,
      "value": "(UTC+02:00) Cairo"
    }
  ],
  "vcBAuU": [
    {
      "type": 0,
      "value": "has timed out"
    }
  ],
  "vdtKjT": [
    {
      "type": 0,
      "value": "To create and use an API connection, you must have a managed identity configured on this logic app."
    }
  ],
  "vlDynP": [
    {
      "type": 0,
      "value": "Discard"
    }
  ],
  "vr70Gn": [
    {
      "type": 0,
      "value": "Create a connection for "
    },
    {
      "type": 1,
      "value": "connectorName"
    },
    {
      "type": 0,
      "value": "."
    }
  ],
  "vrYqUF": [
    {
      "type": 0,
      "value": "Enter custom value"
    }
  ],
  "vvSHR8": [
    {
      "type": 0,
      "value": "Navigate to element and view children"
    }
  ],
  "vwH/XV": [
    {
      "type": 0,
      "value": "Create parameter"
    }
  ],
  "vxOc/M": [
    {
      "type": 0,
      "value": "This contains a duplicate value"
    }
  ],
  "vz2gZC": [
    {
      "type": 0,
      "value": "Workflow Properties"
    }
  ],
  "w0pI5M": [
    {
      "type": 0,
      "value": "No results found for the specified filters"
    }
  ],
  "w16qh+": [
    {
      "type": 0,
      "value": "Queries"
    }
  ],
  "w5Hhig": [
    {
      "type": 0,
      "value": "Sunday"
    }
  ],
  "w8ijDZ": [
    {
      "type": 0,
      "value": "Collapse"
    }
  ],
  "wEaGWn": [
    {
      "type": 0,
      "value": "Subtracts an integer number of a specified unit of time from a string timestamp passed in"
    }
  ],
  "wF7C+h": [
    {
      "type": 0,
      "value": "Cancel"
    }
  ],
  "wFCkpM": [
    {
      "type": 0,
      "value": "Required. Either an array of values to find the minimum value, or the first value of a set."
    }
  ],
  "wGYmui": [
    {
      "type": 0,
      "value": "Including dynamic content"
    }
  ],
  "wHYQyg": [
    {
      "type": 0,
      "value": "Timed Out"
    }
  ],
  "wPlTDB": [
    {
      "type": 0,
      "value": "Full path"
    }
  ],
  "wQcEXt": [
    {
      "type": 0,
      "value": "Required. The string that is searched for parameter 2 and updated with parameter 3, when parameter 2 is found in parameter 1."
    }
  ],
  "wQsEwc": [
    {
      "type": 0,
      "value": "Required. The length of the substring."
    }
  ],
  "wV3Lmd": [
    {
      "type": 0,
      "value": "Click to delete item"
    }
  ],
  "wWVQuK": [
    {
      "type": 0,
      "value": "Returns a specified value based on whether the expression resulted in true or false"
    }
  ],
  "wXJALc": [
    {
      "type": 0,
      "value": "Menu"
    }
  ],
  "wkiETV": [
    {
      "type": 0,
      "value": "Client Tracking ID"
    }
  ],
  "wkvUUA": [
    {
      "type": 0,
      "value": "Input type mismatch"
    }
  ],
  "wl7X0l": [
    {
      "type": 0,
      "value": "Hide mini-map"
    }
  ],
  "wmDUGV": [
    {
      "type": 0,
      "value": "Converts a string timestamp passed in from a source time zone to UTC"
    }
  ],
  "wmw/ai": [
    {
      "type": 0,
      "value": "Returns a single array or object with all the elements that are in either the array or object passed to this function"
    }
  ],
  "woJQhv": [
    {
      "type": 0,
      "value": "Callback URL:"
    }
  ],
  "wzEneQ": [
    {
      "type": 0,
      "value": "Close"
    }
  ],
  "x+6ccf": [
    {
      "type": 0,
      "value": "Wednesday"
    }
  ],
  "x0or2o": [
    {
      "type": 0,
      "value": "Required. The collection for which to get the length."
    }
  ],
  "x10E1p": [
    {
      "type": 0,
      "value": "Status Code"
    }
  ],
  "x8kTAX": [
    {
      "type": 0,
      "value": "Delete note"
    }
  ],
  "xC1zg3": [
    {
      "type": 0,
      "value": "Schemas"
    }
  ],
  "xFQXAI": [
    {
      "type": 0,
      "value": "Ctrl + Z"
    }
  ],
  "xJ6vjn": [
    {
      "type": 0,
      "value": "Returns a string representation of a URI encoded string"
    }
  ],
  "xLF2Zr": [
    {
      "type": 0,
      "value": "Add Row"
    }
  ],
  "xN3GEX": [
    {
      "type": 0,
      "value": "Enter password as plain text or use a secure parameter"
    }
  ],
  "xQQ9ko": [
    {
      "type": 0,
      "value": "Threshold"
    }
  ],
  "xSMbKr": [
    {
      "type": 0,
      "value": "Show raw inputs"
    }
  ],
  "xV/oyK": [
    {
      "type": 0,
      "value": "Required. The name of the new or existing property."
    }
  ],
  "xV4Koe": [
    {
      "type": 0,
      "value": "Code"
    }
  ],
  "xYyPR8": [
    {
      "type": 0,
      "value": "Returns the path from a URI. If path is not specified, returns '/'"
    }
  ],
  "xZhieP": [
    {
      "type": 0,
      "value": "(UTC+05:00) Islamabad, Karachi"
    }
  ],
  "xb/DIr": [
    {
      "type": 0,
      "value": "(UTC+12:00) Coordinated Universal Time+12"
    }
  ],
  "xt5TeT": [
    {
      "type": 0,
      "value": "Parameters are shared across workflows in a Logic App."
    }
  ],
  "xwD1VZ": [
    {
      "type": 0,
      "value": "Loading inputs"
    }
  ],
  "xwEX2/": [
    {
      "type": 0,
      "value": "Value"
    }
  ],
  "y1e9yw": [
    {
      "type": 0,
      "value": "Sign in"
    }
  ],
  "y3AZQB": [
    {
      "type": 0,
      "value": "Required. The object to compare equality."
    }
  ],
  "y6BcVN": [
    {
      "type": 0,
      "value": "Required. The string to escape URL-unsafe characters from."
    }
  ],
  "yB6PB/": [
    {
      "type": 0,
      "value": "Value contains function expressions which cannot be resolved. Only constant values supported"
    }
  ],
  "yBrsFJ": [
    {
      "type": 0,
      "value": "Required. The value that is converted to an array."
    }
  ],
  "yIZP4R": [
    {
      "type": 0,
      "value": "(UTC-10:00) Hawaii"
    }
  ],
  "yVh9kr": [
    {
      "type": 0,
      "value": "8"
    }
  ],
  "ydqOly": [
    {
      "type": 0,
      "value": "Choose a value"
    }
  ],
  "yoCi15": [
    {
      "type": 0,
      "value": "Select an existing connection or create a new one."
    }
  ],
  "yph4eq": [
    {
      "type": 0,
      "value": "(UTC+01:00) Belgrade, Bratislava, Budapest, Ljubljana, Prague"
    }
  ],
  "yqRrQ/": [
    {
      "type": 0,
      "value": "Date and time functions"
    }
  ],
  "ysoumb": [
    {
      "type": 0,
      "value": "Add field"
    }
  ],
  "yxsn7s": [
    {
      "type": 0,
      "value": "(UTC+00:00) Casablanca"
    }
  ],
  "yyYtZV": [
    {
      "type": 0,
      "value": "Connection gateway"
    }
  ],
  "z/UY4k": [
    {
      "type": 0,
      "value": "Navigate to "
    },
    {
      "type": 1,
      "value": "folderName"
    },
    {
      "type": 0,
      "value": " folder"
    }
  ],
  "z3VuE+": [
    {
      "type": 0,
      "value": "Menu"
    }
  ],
  "z9kH+0": [
    {
      "type": 0,
      "value": "This will also remove all child steps."
    }
  ],
  "zBMVKg": [
    {
      "type": 0,
      "value": "Required. The value that is converted to a decimal number."
    }
  ],
  "zCsGWP": [
    {
      "type": 0,
      "value": "Enter value"
    }
  ],
  "zIDVd9": [
    {
      "type": 0,
      "value": "Required. The string that is converted to a native type value."
    }
  ],
  "zNesUZ": [
    {
      "type": 0,
      "value": "A retry policy applies to intermittent failures, characterized as HTTP status codes 408, 429, and 5xx, in addition to any connectivity exceptions. The default is an exponential interval policy set to retry 4 times."
    }
  ],
  "zTKAc9": [
    {
      "type": 0,
      "value": "Select Actions"
    }
  ],
  "zUgja+": [
    {
      "type": 0,
      "value": "Clear custom value"
    }
  ],
  "zbtUQ/": [
    {
      "type": 0,
      "value": "(UTC+08:30) Pyongyang"
    }
  ],
  "zcZpHT": [
    {
      "type": 0,
      "value": "Converts a string, with optionally a locale and a format to a date"
    }
  ],
  "zggBvC": [
    {
      "type": 0,
      "value": "(UTC+03:00) Nairobi"
    }
  ],
  "ziXw25": [
    {
      "type": 0,
      "value": "Delete"
    }
  ],
  "ziYCiA": [
    {
      "type": 0,
      "value": "Summary"
    }
  ],
  "zjDJwP": [
    {
      "type": 0,
      "value": "Float"
    }
  ],
  "znGyyU": [
    {
      "type": 0,
      "value": "Adds an integer number of a specified unit of time to a string timestamp passed in"
    }
  ],
  "zxe9hh": [
    {
      "type": 0,
      "value": "Required. The number of minutes to add. Can be negative to subtract minutes."
    }
  ]
}<|MERGE_RESOLUTION|>--- conflicted
+++ resolved
@@ -4147,17 +4147,16 @@
       "value": "(UTC+01:00) Brussels, Copenhagen, Madrid, Paris"
     }
   ],
-<<<<<<< HEAD
+  "Ts5Pzr": [
+    {
+      "type": 0,
+      "value": "Note"
+    }
+  ],
   "Ttc0SM": [
     {
       "type": 0,
       "value": "Heading 1"
-=======
-  "Ts5Pzr": [
-    {
-      "type": 0,
-      "value": "Note"
->>>>>>> d146a524
     }
   ],
   "Twfck/": [
