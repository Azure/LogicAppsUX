{
  "+1GH4O": [
    {
      "type": 0,
      "value": "OK"
    }
  ],
  "+W9fkq": [
    {
      "type": 0,
      "value": "(UTC+08:00) Kuala Lumpur, Singapore"
    }
  ],
  "+ZeXhA": [
    {
      "type": 0,
      "value": "Failed with error: {errorMessage}. Please sign in again."
    }
  ],
  "+dlOgj": [
    {
      "type": 0,
      "value": "(UTC-05:00) Haiti"
    }
  ],
  "+g+mch": [
    {
      "type": 0,
      "value": "Returns the body for a part in a multipart output of an action"
    }
  ],
  "+iMTt7": [
    {
      "type": 0,
      "value": "Check to select this connection"
    }
  ],
  "+lpuMl": [
    {
      "type": 0,
      "value": "Required. The value to return if the expression is 'false'."
    }
  ],
  "+xiT4Q": [
    {
      "type": 0,
      "value": "Pagination"
    }
  ],
  "/AtN16": [
    {
      "type": 0,
      "value": "(UTC+09:30) Darwin"
    }
  ],
  "/B2CTz": [
    {
      "type": 0,
      "value": "(UTC+08:00) Beijing, Chongqing, Hong Kong, Urumqi"
    }
  ],
  "/I/U8L": [
    {
      "type": 0,
      "value": "Body"
    }
  ],
  "/Igb36": [
    {
      "type": 0,
      "value": "(UTC+10:00) Brisbane"
    }
  ],
  "/NDLmg": [
    {
      "type": 0,
      "value": "Waiting"
    }
  ],
  "/QqADs": [
    {
      "type": 0,
      "value": "Returns the elements in the array starting at index Count"
    }
  ],
  "/ULFwg": [
    {
      "type": 0,
      "value": "Change connection"
    }
  ],
  "/VcZ9g": [
    {
      "type": 0,
      "value": "This connector has multiple versions, built-in and Azure-hosted. Use built-in for the best performance, connection-string authentication, and other features. Use Azure-hosted for other authentication options."
    }
  ],
  "/WW7If": [
    {
      "type": 0,
      "value": "True"
    }
  ],
  "/doURb": [
    {
      "type": 0,
      "value": "Convert the input to an array"
    }
  ],
  "/qchXQ": [
    {
      "type": 0,
      "value": "Required. The collection to join items from."
    }
  ],
  "/qu3zt": [
    {
      "type": 0,
      "value": "0"
    }
  ],
  "/rjP4U": [
    {
      "type": 0,
      "value": "(UTC) Coordinated Universal Time"
    }
  ],
  "/sMQhI": [
    {
      "type": 0,
      "value": "(UTC-05:00) Indiana (East)"
    }
  ],
  "/ut0u7": [
    {
      "type": 0,
      "value": "Returns the first Count elements from the array or string passed in"
    }
  ],
  "07ZsoY": [
    {
      "type": 0,
      "value": "Returns the start of the hour to a string timestamp passed in"
    }
  ],
  "09B9CU": [
    {
      "type": 0,
      "value": "Returns the URL to invoke the trigger or action. Note: This function can only be used in an httpWebhook and apiConnectionWebhook, not in a manual, recurrence, http, or apiConnection."
    }
  ],
  "09oqLb": [
    {
      "type": 0,
      "value": "(UTC+04:00) Baku"
    }
  ],
  "0FzNJV": [
    {
      "type": 0,
      "value": "Required. The base64 encoded string."
    }
  ],
  "0GqNGo": [
    {
      "type": 0,
      "value": "Url decodes the input string"
    }
  ],
  "0JTHTZ": [
    {
      "type": 0,
      "value": "Show run menu"
    }
  ],
  "0KMjv6": [
    {
      "type": 0,
      "value": "Tracking"
    }
  ],
  "0R2D5l": [
    {
      "type": 0,
      "value": "Returns a binary representation of a URI encoded string"
    }
  ],
  "0Vzp0l": [
    {
      "type": 0,
      "value": "Collapse"
    }
  ],
  "0ZlNtf": [
    {
      "type": 0,
      "value": "Succeeded with retries"
    }
  ],
  "0hxr5j": [
    {
      "type": 0,
      "value": "(UTC-05:00) Chetumal"
    }
  ],
  "0i/6TR": [
    {
      "type": 0,
      "value": "Required. The string to convert to upper casing. If a character in the string does not have an uppercase equivalent, the character is included unchanged in the returned string."
    }
  ],
  "0meqK1": [
    {
      "type": 0,
      "value": "(UTC-05:00) Bogota, Lima, Quito, Rio Branco"
    }
  ],
  "0p+pJq": [
    {
      "type": 0,
      "value": "Returns the remainder after dividing the two numbers (modulo)"
    }
  ],
  "0qV0Qe": [
    {
      "type": 0,
      "value": "Required. The string that may contain the value."
    }
  ],
  "0uj1Li": [
    {
      "type": 0,
      "value": "Returns a binary representation of an input data URI string"
    }
  ],
  "0y5eia": [
    {
      "type": 0,
      "value": "More commands"
    }
  ],
  "1+Z8n9": [
    {
      "type": 0,
      "value": "Required. The data URI to convert to String representation."
    }
  ],
  "109OPL": [
    {
      "type": 0,
      "value": "Returns the port from a URI. If port is not specified, returns the default port for the protocol"
    }
  ],
  "14lYtE": [
    {
      "type": 0,
      "value": "18"
    }
  ],
  "1A1P5b": [
    {
      "type": 0,
      "value": "Comment"
    }
  ],
  "1D047X": [
    {
      "type": 0,
      "value": "Required. The value to convert to XML."
    }
  ],
  "1ED/HW": [
    {
      "type": 0,
      "value": "Show all versions"
    }
  ],
  "1Fn5n+": [
    {
      "type": 0,
      "value": "Required. The URI encoded string."
    }
  ],
  "1NBvKu": [
    {
      "type": 0,
      "value": "Convert the parameter argument to a floating-point number"
    }
  ],
  "1Ogj/V": [
    {
      "type": 0,
      "value": "(UTC+02:00) Jerusalem"
    }
  ],
  "1R6Vaa": [
    {
      "offset": 0,
      "options": {
        "=0": {
          "value": [
            {
              "type": 0,
              "value": "no items matched."
            }
          ]
        },
        "one": {
          "value": [
            {
              "type": 7
            },
            {
              "type": 0,
              "value": " item matched."
            }
          ]
        },
        "other": {
          "value": [
            {
              "type": 7
            },
            {
              "type": 0,
              "value": " items matched."
            }
          ]
        }
      },
      "pluralType": "cardinal",
      "type": 6,
      "value": "count"
    }
  ],
  "1TE0e8": [
    {
      "type": 0,
      "value": "Required. The value to search the index of."
    }
  ],
  "1VRGCF": [
    {
      "type": 0,
      "value": "Specify one or more expressions which must be true for the trigger to fire."
    }
  ],
  "1X4U/1": [
    {
      "type": 0,
      "value": "Show code view"
    }
  ],
  "1ZDLZA": [
    {
      "type": 0,
      "value": "Learn more"
    }
  ],
  "1ejxkP": [
    {
      "type": 0,
      "value": "Secure Inputs"
    }
  ],
  "1htSs7": [
    {
      "type": 0,
      "value": "Off"
    }
  ],
  "1jhzOM": [
    {
      "type": 0,
      "value": "Required. The object to check if it is less than value being compared to."
    }
  ],
  "1nvvw1": [
    {
      "type": 0,
      "value": "Enter the value of the Authorization header"
    }
  ],
  "1uGBLP": [
    {
      "type": 0,
      "value": "5"
    }
  ],
  "1zgFh1": [
    {
      "type": 0,
      "value": "Dismiss"
    }
  ],
  "1zmMYu": [
    {
      "type": 0,
      "value": "(UTC-04:00) Caracas"
    }
  ],
  "23fENy": [
    {
      "type": 0,
      "value": "Returns a binary representation of a base 64 encoded string"
    }
  ],
  "23szE+": [
    {
      "type": 0,
      "value": "Required. The value to convert to data URI."
    }
  ],
  "23uZn1": [
    {
      "type": 0,
      "value": "Global search"
    }
  ],
  "2CXCOt": [
    {
      "type": 0,
      "value": "Select a file to upload"
    }
  ],
  "2Cdt4p": [
    {
      "type": 0,
      "value": "Enable split-on to start an instance of the workflow per item in the selected array. Each instance can also have a distinct tracking id."
    }
  ],
  "2K2fAj": [
    {
      "type": 0,
      "value": "End time"
    }
  ],
  "2NYPLt": [
    {
      "type": 0,
      "value": "(UTC-03:30) Newfoundland"
    }
  ],
  "2Noh96": [
    {
      "type": 0,
      "value": "17"
    }
  ],
  "2TMGk7": [
    {
      "type": 0,
      "value": "Managed identity"
    }
  ],
  "2b1yD3": [
    {
      "type": 0,
      "value": "(UTC+12:00) Auckland, Wellington"
    }
  ],
  "2cVEMV": [
    {
      "type": 0,
      "value": "Returns a single value matching the key name from form-data or form-encoded action output"
    }
  ],
  "2gzGrJ": [
    {
      "type": 0,
      "value": "Required. The name of the action with a form-data or form-encoded response."
    }
  ],
  "2ri1Kf": [
    {
      "type": 0,
      "value": "(UTC+02:00) Damascus"
    }
  ],
  "2tTQ0A": [
    {
      "type": 0,
      "value": "On"
    }
  ],
  "2wJZkB": [
    {
      "type": 0,
      "value": "Empty add dynamic content button"
    }
  ],
  "2xhbE1": [
    {
      "type": 0,
      "value": "(UTC+11:00) Magadan"
    }
  ],
  "33+WHG": [
    {
      "type": 0,
      "value": "Identifier"
    }
  ],
  "36RiST": [
    {
      "type": 0,
      "value": "System-assigned managed identity"
    }
  ],
  "3BZnxY": [
    {
      "type": 0,
      "value": "Add dynamic content"
    }
  ],
  "3ERi+E": [
    {
      "type": 0,
      "value": "Terms of Service"
    }
  ],
  "3FoqCK": [
    {
      "type": 0,
      "value": "(UTC+04:00) Tbilisi"
    }
  ],
  "3NhwIJ": [
    {
      "type": 0,
      "value": "Required. The separator."
    }
  ],
  "3O0i4j": [
    {
      "type": 0,
      "value": "There is no content available"
    }
  ],
  "3PgHCT": [
    {
      "type": 0,
      "value": "(UTC+02:00) Chisinau"
    }
  ],
  "3TD2V5": [
    {
      "type": 0,
      "value": "(UTC+06:00) Dhaka"
    }
  ],
  "3X/ZDK": [
    {
      "type": 0,
      "value": "Upload or select an output schema to be used for your map."
    }
  ],
  "3afjx+": [
    {
      "type": 0,
      "value": "(UTC+09:00) Chita"
    }
  ],
  "3ewBbk": [
    {
      "type": 0,
      "value": "The entered identity is not associated with this Logic App."
    }
  ],
  "3jlz+B": [
    {
      "type": 0,
      "value": "(UTC+03:30) Tehran"
    }
  ],
  "3kI7xF": [
    {
      "type": 0,
      "value": "Faulted"
    }
  ],
  "3qG1VT": [
    {
      "type": 0,
      "value": "Tracked Properties"
    }
  ],
  "3rzrWf": [
    {
      "type": 0,
      "value": "Required. The object to remove the property from."
    }
  ],
  "3vCCY7": [
    {
      "type": 0,
      "value": "Required. The number of a specified time unit to subtract."
    }
  ],
  "3vqfeV": [
    {
      "type": 0,
      "value": "3"
    }
  ],
  "4/kJ8D": [
    {
      "type": 0,
      "value": "(UTC+04:00) Yerevan"
    }
  ],
  "45ubha": [
    {
      "type": 0,
      "value": "Authentication"
    }
  ],
  "47kOXr": [
    {
      "type": 0,
      "value": "Required. The lowest integer that can be returned."
    }
  ],
  "4BrA0z": [
    {
      "type": 0,
      "value": "Required. The number of days to add. Can be negative to subtract days."
    }
  ],
  "4Q7WzU": [
    {
      "type": 0,
      "value": "Add a new connection"
    }
  ],
  "4XdZNj": [
    {
      "type": 0,
      "value": "(UTC+01:00) West Central Africa"
    }
  ],
  "4YKQAF": [
    {
      "type": 0,
      "value": "Required. The unit of time specified in the interval."
    }
  ],
  "4c0uPQ": [
    {
      "type": 0,
      "value": "Required. The name of the parameter whose values you want."
    }
  ],
  "4cVuMw": [
    {
      "type": 0,
      "value": "Comments can only be added while editing the inputs of a step."
    }
  ],
  "4j2MEv": [
    {
      "type": 0,
      "value": "Toggle Minimap"
    }
  ],
  "4pm5yw": [
    {
      "type": 0,
      "value": "Button to add dynamic content if TokenPicker is hidden"
    }
  ],
  "4vcnOA": [
    {
      "type": 0,
      "value": "Returns the minimum value in the input array of numbers"
    }
  ],
  "4vmGh0": [
    {
      "type": 0,
      "value": "Service request ID"
    }
  ],
  "4wavwk": [
    {
      "type": 0,
      "value": "Tour/Tutorial"
    }
  ],
  "4wjJs0": [
    {
      "type": 0,
      "value": "14"
    }
  ],
  "53PSgA": [
    {
      "type": 0,
      "value": "Input schema will be replaced and you will not be able to go back to previous changes. Do you want to proceed to change input schema?"
    }
  ],
  "5J7j9k": [
    {
      "type": 0,
      "value": "Required. The XPath expression to evaluate."
    }
  ],
  "5SAQOb": [
    {
      "type": 0,
      "value": "Authority"
    }
  ],
  "5aa76N": [
    {
      "type": 0,
      "value": "Returns the first element in the array or string passed in"
    }
  ],
  "5b0sKi": [
    {
      "type": 0,
      "value": "Returns true if an object, array, or string is empty"
    }
  ],
  "5cPiWA": [
    {
      "type": 0,
      "value": "Required. The name of the loop whose item you want."
    }
  ],
  "5qzZMo": [
    {
      "type": 0,
      "value": "Loading..."
    }
  ],
  "5rkegy": [
    {
      "type": 0,
      "value": "Delete Parameter"
    }
  ],
  "6+RwRp": [
    {
      "type": 0,
      "value": "Hybrid Connector"
    }
  ],
  "63/zYN": [
    {
      "type": 0,
      "value": "Required. The object to check if it is greater than value being compared to."
    }
  ],
  "65FlWi": [
    {
      "type": 0,
      "value": "(UTC+08:45) Eucla"
    }
  ],
  "6XR3FS": [
    {
      "type": 0,
      "value": "(UTC+09:30) Adelaide"
    }
  ],
  "6jiO7t": [
    {
      "type": 0,
      "value": "Show run"
    }
  ],
  "6jsWn/": [
    {
      "type": 0,
      "value": "Required. The collection to search within."
    }
  ],
  "6kSpHL": [
    {
      "type": 0,
      "value": "Required. The name of the action with a multipart response."
    }
  ],
  "6oqk+A": [
    {
      "type": 0,
      "value": "Previous"
    }
  ],
  "6pd1bE": [
    {
      "type": 0,
      "value": "(UTC-07:00) Arizona"
    }
  ],
  "6qkBwz": [
    {
      "type": 0,
      "value": "Required. The number to multiply Multiplicand 2 with."
    }
  ],
  "7GSk99": [
    {
      "type": 0,
      "value": "OK"
    }
  ],
  "7KxCGX": [
    {
      "type": 0,
      "value": "(UTC+10:30) Lord Howe Island"
    }
  ],
  "7QymrD": [
    {
      "type": 0,
      "value": "Required. The string from which the substring is taken."
    }
  ],
  "7aJqIH": [
    {
      "type": 0,
      "value": "Optional. The locale to be used when formatting (defaults to 'en-us')."
    }
  ],
  "7k9jXx": [
    {
      "type": 0,
      "value": "Status code"
    }
  ],
  "7lnElz": [
    {
      "type": 0,
      "value": "Returns the number of ticks (100 nanoseconds interval) since 1 January 0001 00:00:00 UT of a string timestamp"
    }
  ],
  "7lvqST": [
    {
      "type": 0,
      "value": "Invalid"
    }
  ],
  "7yEdSt": [
    {
      "type": 0,
      "value": "Show more"
    }
  ],
  "7yFLpB": [
    {
      "type": 0,
      "value": "Copy URL"
    }
  ],
  "7zzPsK": [
    {
      "type": 0,
      "value": "Required. The string that may contain the value."
    }
  ],
  "84D91Y": [
    {
      "type": 0,
      "value": "Pfx"
    }
  ],
  "8CWFEh": [
    {
      "type": 0,
      "value": "Required. The value to return if the expression is 'true'."
    }
  ],
  "8DFwxH": [
    {
      "type": 0,
      "value": "Returns a formatted number string"
    }
  ],
  "8FjOSh": [
    {
      "type": 0,
      "value": "Required. The object to check if it is greater or equal to the comparing object."
    }
  ],
  "8JEHiY": [
    {
      "type": 0,
      "value": "Saturday"
    }
  ],
  "8JFxmV": [
    {
      "type": 0,
      "value": "Add Output Schema"
    }
  ],
  "8L+oIz": [
    {
      "type": 0,
      "value": "Cannot render designer due to multiple triggers in definition."
    }
  ],
  "8ND+Yc": [
    {
      "type": 0,
      "value": "Please enable managed identity for the logic app."
    }
  ],
  "8U0KPg": [
    {
      "type": 0,
      "value": "Required. The string to be URI encoded."
    }
  ],
  "8UfIAk": [
    {
      "type": 0,
      "value": "Enter secret as plain text or use a secure parameter"
    }
  ],
  "8Y5xpK": [
    {
      "type": 0,
      "value": "Thursday"
    }
  ],
  "8j+a0n": [
    {
      "type": 0,
      "value": "With the asynchronous pattern, if the remote server indicates that the request is accepted for processing with a 202 (Accepted) response, the Logic Apps engine will keep polling the URL specified in the response's location header until reaching a terminal state."
    }
  ],
  "8pPivj": [
    {
      "type": 0,
      "value": "(UTC+11:00) Norfolk Island"
    }
  ],
  "8to63i": [
    {
      "type": 0,
      "value": "Input Schema"
    }
  ],
  "8ubEPi": [
    {
      "type": 0,
      "value": "Request Options"
    }
  ],
  "8wlfdo": [
    {
      "type": 0,
      "value": "Suppress workflow headers on response"
    }
  ],
  "8wr0zO": [
    {
      "type": 0,
      "value": "Adds an integer number of days to a string timestamp passed in"
    }
  ],
  "9/UeTh": [
    {
      "type": 0,
      "value": "Returns a single array or object that has common elements between arrays or objects passed in"
    }
  ],
  "9/vdrb": [
    {
      "type": 0,
      "value": "(UTC+07:00) Hovd"
    }
  ],
  "90Q7Pw": [
    {
      "type": 0,
      "value": "Value"
    }
  ],
  "93svjx": [
    {
      "type": 0,
      "value": "User identity is not supported when Logic App has system assigned managed identity enabled."
    }
  ],
  "949s+r": [
    {
      "type": 0,
      "value": "(UTC+08:00) Ulaanbaatar"
    }
  ],
  "99vsJy": [
    {
      "type": 0,
      "value": "Connector"
    }
  ],
  "9EmN2M": [
    {
      "type": 0,
      "value": "Cancel"
    }
  ],
  "9JuvQ4": [
    {
      "type": 0,
      "value": "Returns a data URI of a value"
    }
  ],
  "9Jv3+1": [
    {
      "type": 0,
      "value": "Returns an object with an additional property value pair"
    }
  ],
  "9SuA/E": [
    {
      "type": 0,
      "value": "12"
    }
  ],
  "9djnqI": [
    {
      "type": 0,
      "value": "Returns the result from adding the two numbers"
    }
  ],
  "9mWdNA": [
    {
      "type": 0,
      "value": "Select an output schema"
    }
  ],
  "9pdXmX": [
    {
      "type": 0,
      "value": "(UTC+01:00) Amsterdam, Berlin, Bern, Rome, Stockholm, Vienna"
    }
  ],
  "9pl7QP": [
    {
      "type": 0,
      "value": "(UTC-04:00) Atlantic Time (Canada)"
    }
  ],
  "9u/Ae3": [
    {
      "type": 0,
      "value": "Returns true if both parameters are true"
    }
  ],
  "ADM1Z8": [
    {
      "type": 0,
      "value": "Authentication Type"
    }
  ],
  "AHB418": [
    {
      "type": 0,
      "value": "Filter Actions"
    }
  ],
  "AIL7WX": [
    {
      "type": 0,
      "value": "(UTC+02:00) Gaza, Hebron"
    }
  ],
  "ALImBL": [
    {
      "type": 0,
      "value": "(UTC+00:00) Monrovia, Reykjavik"
    }
  ],
  "ANbEeQ": [
    {
      "type": 0,
      "value": "Required. The name of the action whose values you want."
    }
  ],
  "AO6T9u": [
    {
      "type": 0,
      "value": "Done"
    }
  ],
  "AYaqW/": [
    {
      "type": 0,
      "value": "(UTC+06:30) Yangon (Rangoon)"
    }
  ],
  "Amz9+m": [
    {
      "type": 0,
      "value": "Enter audience"
    }
  ],
  "AnX5yC": [
    {
      "type": 0,
      "value": "Username"
    }
  ],
  "ArTh0/": [
    {
      "type": 0,
      "value": "Required. The string to encode into base64 representation."
    }
  ],
  "B/JzwK": [
    {
      "offset": 0,
      "options": {
        "=0": {
          "value": [
            {
              "type": 0,
              "value": "0 Actions"
            }
          ]
        },
        "one": {
          "value": [
            {
              "type": 7
            },
            {
              "type": 0,
              "value": " Action"
            }
          ]
        },
        "other": {
          "value": [
            {
              "type": 7
            },
            {
              "type": 0,
              "value": " Actions"
            }
          ]
        }
      },
      "pluralType": "cardinal",
      "type": 6,
      "value": "actionCount"
    }
  ],
  "B2s0iG": [
    {
      "type": 0,
      "value": "Required. The index of the part to retrieve."
    }
  ],
  "B59BCg": [
    {
      "type": 0,
      "value": "No dynamic content available"
    }
  ],
  "BAgRzO": [
    {
      "type": 0,
      "value": "(UTC-08:00) Coordinated Universal Time-08"
    }
  ],
  "BBD8Em": [
    {
      "type": 0,
      "value": "Key"
    }
  ],
  "BCAnZP": [
    {
      "type": 0,
      "value": "Either a single format specifier character or a custom format pattern that indicates how to format the value of this timestamp. If format is not provided, the ISO 8601 format ('o') is used."
    }
  ],
  "BHe7qY": [
    {
      "type": 0,
      "value": "Required. The URI encoded string."
    }
  ],
  "BKL0ZG": [
    {
      "type": 0,
      "value": "Start time"
    }
  ],
  "BQCPY7": [
    {
      "type": 0,
      "value": "Required. The string to decode the URL-unsafe characters from."
    }
  ],
  "BQSRV0": [
    {
      "type": 0,
      "value": "Enter password as plain text or use a secure parameter"
    }
  ],
  "BSHFiw": [
    {
      "type": 0,
      "value": "(UTC+08:00) Perth"
    }
  ],
  "BVOUxP": [
    {
      "type": 0,
      "value": "(UTC-05:00) Havana"
    }
  ],
  "Bn8iTS": [
    {
      "type": 0,
      "value": "State type:"
    }
  ],
  "BuYrD3": [
    {
      "type": 0,
      "value": "A single format specifier that indicates how to format the value of this Guid."
    }
  ],
  "BxITRH": [
    {
      "type": 0,
      "value": "Required. The object to check if it is greater than comparing object."
    }
  ],
  "C4NQ1J": [
    {
      "type": 0,
      "value": "Retrieve items to meet the specified threshold by following the continuation token. Due to connector's page size, the number returned may exceed the threshold."
    }
  ],
  "CG772M": [
    {
      "type": 0,
      "value": "Connection required"
    }
  ],
  "CsPY74": [
    {
      "type": 0,
      "value": "Credential Type"
    }
  ],
  "Cy9qeQ": [
    {
      "type": 0,
      "value": "(UTC+02:00) Helsinki, Kyiv, Riga, Sofia, Tallinn, Vilnius"
    }
  ],
  "D+Ptnq": [
    {
      "type": 0,
      "value": "Returns the path and query from a URI"
    }
  ],
  "D1lgsT": [
    {
      "type": 0,
      "value": "Required. The string from which to remove leading and trailing whitespace."
    }
  ],
  "DGMwU4": [
    {
      "type": 0,
      "value": "Use sample payload to generate schema"
    }
  ],
  "DWsh56": [
    {
      "type": 0,
      "value": "Enter client ID"
    }
  ],
  "DZZ3fj": [
    {
      "type": 0,
      "value": "Duration"
    }
  ],
  "DfS13/": [
    {
      "type": 0,
      "value": "(UTC-10:00) Aleutian Islands"
    }
  ],
  "DuXV2M": [
    {
      "type": 0,
      "value": "(UTC-01:00) Azores"
    }
  ],
  "DyYcJZ": [
    {
      "type": 0,
      "value": "Run After"
    }
  ],
  "DysO/Q": [
    {
      "type": 0,
      "value": "Ctrl + Y"
    }
  ],
  "E+HsWF": [
    {
      "type": 0,
      "value": "Signing in..."
    }
  ],
  "E9OS+9": [
    {
      "type": 0,
      "value": "(UTC-09:00) Coordinated Universal Time-09"
    }
  ],
  "ECZC6Y": [
    {
      "type": 0,
      "value": "Converts the parameter to a decimal number"
    }
  ],
  "ERAWZA": [
    {
      "type": 0,
      "value": "Response"
    }
  ],
  "EYqGxA": [
    {
      "type": 0,
      "value": "(UTC+02:00) Athens, Bucharest"
    }
  ],
  "EZz5q7": [
    {
      "type": 0,
      "value": "Required. The index of where to start extracting the substring."
    }
  ],
  "EdzoIs": [
    {
      "type": 0,
      "value": "1"
    }
  ],
<<<<<<< HEAD
  "EiRMD4": [
    {
      "type": 0,
      "value": "Sign in to create a connection to "
    },
    {
      "type": 1,
      "value": "connectorDisplayName"
    },
    {
      "type": 0,
      "value": "."
=======
  "EjXdAm": [
    {
      "type": 0,
      "value": "Password"
>>>>>>> fad2c11f
    }
  ],
  "Eqgm4v": [
    {
      "type": 0,
      "value": "(UTC-05:00) Eastern Time (US & Canada)"
    }
  ],
  "ExaACE": [
    {
      "type": 0,
      "value": "Connection display name"
    }
  ],
  "F3IDl8": [
    {
      "type": 0,
      "value": "Required. The number of a specified time unit to add."
    }
  ],
  "F489Vg": [
    {
      "type": 0,
      "value": "(UTC+08:00) Irkutsk"
    }
  ],
  "FDF4Qb": [
    {
      "type": 0,
      "value": "Returns a parameter value that is defined in the definition"
    }
  ],
  "FDWfqM": [
    {
      "type": 0,
      "value": "Secure Outputs"
    }
  ],
  "FGS2fS": [
    {
      "type": 0,
      "value": "has failed"
    }
  ],
  "FHsP9y": [
    {
      "type": 0,
      "value": "(UTC+05:45) Kathmandu"
    }
  ],
  "FIT7i0": [
    {
      "type": 0,
      "value": "20"
    }
  ],
  "FN5zHQ": [
    {
      "type": 0,
      "value": "Returns a section of a string defined by the start index and the end index"
    }
  ],
  "FNbA9+": [
    {
      "type": 0,
      "value": "Expand"
    }
  ],
  "FS+/Tb": [
    {
      "type": 0,
      "value": "Returns the body for a part in a multipart output of the trigger"
    }
  ],
  "FUhNu4": [
    {
      "type": 0,
      "value": "Split On"
    }
  ],
  "FUuFlC": [
    {
      "type": 0,
      "value": "Default"
    }
  ],
  "FVavKy": [
    {
      "type": 0,
      "value": "Returns the start of the day to a string timestamp passed in"
    }
  ],
  "FXC0Zi": [
    {
      "type": 0,
      "value": "(UTC+03:00) Baghdad"
    }
  ],
  "FXLR5M": [
    {
      "offset": 0,
      "options": {
        "one": {
          "value": [
            {
              "type": 7
            },
            {
              "type": 0,
              "value": " hour"
            }
          ]
        },
        "other": {
          "value": [
            {
              "type": 7
            },
            {
              "type": 0,
              "value": " hours"
            }
          ]
        }
      },
      "pluralType": "cardinal",
      "type": 6,
      "value": "hours"
    }
  ],
  "FemgEF": [
    {
      "type": 0,
      "value": "Cancel"
    }
  ],
  "Fgq3Db": [
    {
      "type": 0,
      "value": "Required. The collection to take the last object from."
    }
  ],
  "Fh2HDb": [
    {
      "type": 0,
      "value": "Returns the first index of a value within a string (case-insensitive, invariant culture)"
    }
  ],
  "FiyQjU": [
    {
      "type": 0,
      "value": "2"
    }
  ],
  "FslNgF": [
    {
      "type": 0,
      "value": "Status"
    }
  ],
  "G/CC5/": [
    {
      "type": 0,
      "value": "Invalid split on format in {splitOn}."
    }
  ],
  "G0XYrd": [
    {
      "type": 0,
      "value": "Required. The string that may contain the value."
    }
  ],
  "GAY7b8": [
    {
      "type": 0,
      "value": "Returns the query from a URI"
    }
  ],
  "GDUGlm": [
    {
      "type": 0,
      "value": "Enter authority"
    }
  ],
  "GLd3MU": [
    {
      "type": 0,
      "value": "Required. The object to find inside the Within collection."
    }
  ],
  "GYvF54": [
    {
      "type": 0,
      "value": "Referencing functions"
    }
  ],
  "GcG0qf": [
    {
      "type": 0,
      "value": "Returns true if the parameters are false"
    }
  ],
  "Gi72X5": [
    {
      "type": 0,
      "value": "See Less"
    }
  ],
  "Gmya+V": [
    {
      "type": 0,
      "value": "Not available"
    }
  ],
  "GreYWQ": [
    {
      "type": 0,
      "value": "Enter parameter name."
    }
  ],
  "GtDOFg": [
    {
      "type": 0,
      "value": "Cancel the selection"
    }
  ],
  "GzQQqH": [
    {
      "type": 0,
      "value": "Array"
    }
  ],
  "H17jEE": [
    {
      "type": 0,
      "value": "URI parsing functions"
    }
  ],
  "H1wnHr": [
    {
      "type": 0,
      "value": "Required. The string to slice."
    }
  ],
  "H8bEUn": [
    {
      "type": 0,
      "value": "Required. The number that Subtrahend is removed from."
    }
  ],
  "HDqP2g": [
    {
      "type": 0,
      "value": "Required. The key name of the form data value to return."
    }
  ],
  "HQ8/tk": [
    {
      "type": 0,
      "value": "Button to add dynamic content if TokenPicker is shown"
    }
  ],
  "HXLutF": [
    {
      "type": 0,
      "value": "Key"
    }
  ],
  "HfrUId": [
    {
      "type": 0,
      "value": "Please select a card to see the content"
    }
  ],
  "IA+Ogm": [
    {
      "type": 0,
      "value": "22"
    }
  ],
  "IPbBB2": [
    {
      "type": 0,
      "value": "(UTC+12:00) Fiji"
    }
  ],
  "IQyOth": [
    {
      "type": 0,
      "value": "If available, dynamic content is automatically generated from the connectors and actions you choose for your flow."
    }
  ],
  "IUE/lQ": [
    {
      "type": 0,
      "value": "(UTC-01:00) Cabo Verde Is."
    }
  ],
  "IW2MjQ": [
    {
      "type": 0,
      "value": "Converts a string timestamp passed in from a UTC to a target time zone"
    }
  ],
  "IjZFjQ": [
    {
      "type": 0,
      "value": "(UTC+07:00) Barnaul, Gorno-Altaysk"
    }
  ],
  "IlY1Lj": [
    {
      "type": 0,
      "value": "Return to browse"
    }
  ],
  "IngtMG": [
    {
      "type": 0,
      "value": "Select an input schema"
    }
  ],
  "Ip7Iax": [
    {
      "type": 0,
      "value": "Returns the index of the n-th occurrence of a value within a string (case-insensitive, invariant culture)"
    }
  ],
  "IpVwYT": [
    {
      "type": 0,
      "value": "Returns the first non-null object in the arguments passed in"
    }
  ],
  "J/Kz1j": [
    {
      "type": 0,
      "value": "Asynchronous Pattern"
    }
  ],
  "J5/7vN": [
    {
      "type": 0,
      "value": "Converts a string to lowercase using the casing rules of the invariant culture"
    }
  ],
  "JErLDT": [
    {
      "type": 0,
      "value": "Delete"
    }
  ],
  "JNQHws": [
    {
      "type": 0,
      "value": "Required. A string that contains the time."
    }
  ],
  "JSfWJ0": [
    {
      "type": 0,
      "value": "Required. The value that is converted to a boolean."
    }
  ],
  "JWl/LD": [
    {
      "type": 0,
      "value": "Add new item"
    }
  ],
  "Jaz3EC": [
    {
      "type": 0,
      "value": "Converts a string timestamp passed in from a source time zone to a target time zone"
    }
  ],
  "JbgTET": [
    {
      "type": 0,
      "value": "Method"
    }
  ],
  "Ji6663": [
    {
      "type": 0,
      "value": "Returns true if a dictionary contains a key, if an array contains a value, or if a string contains a substring"
    }
  ],
  "JjTfC7": [
    {
      "type": 0,
      "value": "Required. The number to be formatted."
    }
  ],
  "JnlcZQ": [
    {
      "type": 0,
      "value": "Name:"
    }
  ],
  "JpthWY": [
    {
      "type": 0,
      "value": "(UTC-03:00) Montevideo"
    }
  ],
  "Jq2Y/o": [
    {
      "type": 0,
      "value": "Required. The numeric format string."
    }
  ],
  "JzqgNM": [
    {
      "type": 0,
      "value": "Set the tracking id for the run. For split-on this tracking id is for the initiating request."
    }
  ],
  "K50znc": [
    {
      "type": 0,
      "value": "Required. The object to add a new property to."
    }
  ],
  "K90YEU": [
    {
      "type": 0,
      "value": "Returns a subset of characters from a string"
    }
  ],
  "KUw9iC": [
    {
      "type": 0,
      "value": "Output Schema"
    }
  ],
  "KX1poC": [
    {
      "offset": 0,
      "options": {
        "=0": {
          "value": [
            {
              "type": 0,
              "value": "0 Cases"
            }
          ]
        },
        "one": {
          "value": [
            {
              "type": 7
            },
            {
              "type": 0,
              "value": " Case"
            }
          ]
        },
        "other": {
          "value": [
            {
              "type": 7
            },
            {
              "type": 0,
              "value": " Cases"
            }
          ]
        }
      },
      "pluralType": "cardinal",
      "type": 6,
      "value": "actionCount"
    }
  ],
  "Khc8lS": [
    {
      "type": 0,
      "value": "(UTC-09:30) Marquesas Islands"
    }
  ],
  "KlvTze": [
    {
      "type": 0,
      "value": "(UTC+05:30) Sri Jayawardenepura"
    }
  ],
  "KoBDbT": [
    {
      "type": 0,
      "value": "(UTC-02:00) Coordinated Universal Time-02"
    }
  ],
  "Kw3bWO": [
    {
      "type": 0,
      "value": "(UTC+02:00) Istanbul"
    }
  ],
  "L+PY+j": [
    {
      "type": 0,
      "value": "Required. The number of objects to take from the Collection. Must be a positive integer."
    }
  ],
  "L0UAzs": [
    {
      "type": 0,
      "value": "Returns the day of week component of a string timestamp"
    }
  ],
  "L4RJF0": [
    {
      "type": 0,
      "value": "There are no results for your search"
    }
  ],
  "LCUU5q": [
    {
      "type": 0,
      "value": "Warning"
    }
  ],
  "LJmfmK": [
    {
      "type": 0,
      "value": "See More"
    }
  ],
  "LMB8am": [
    {
      "type": 0,
      "value": "Creating..."
    }
  ],
  "LOwePI": [
    {
      "type": 0,
      "value": "Invalid type on split on value {splitOn}, split on not in array."
    }
  ],
  "LS8rfZ": [
    {
      "type": 0,
      "value": "Returns the scheme from a URI"
    }
  ],
  "LZm3ze": [
    {
      "type": 0,
      "value": "Add a parallel branch"
    }
  ],
  "Lft/is": [
    {
      "type": 0,
      "value": "Add new"
    }
  ],
  "LlYz9c": [
    {
      "type": 0,
      "value": "See more"
    }
  ],
  "LoGUT3": [
    {
      "type": 0,
      "value": "When used inside for-each loop, this function returns the current item of the specified loop."
    }
  ],
  "LpPNAD": [
    {
      "type": 0,
      "value": "Add"
    }
  ],
  "Lub7NN": [
    {
      "type": 0,
      "value": "Required. The expressions that may be true."
    }
  ],
  "LvpxiA": [
    {
      "type": 0,
      "value": "Gateway"
    }
  ],
  "Lwe7tQ": [
    {
      "type": 0,
      "value": "(UTC+00:00) Dublin, Edinburgh, Lisbon, London"
    }
  ],
  "M0HMjE": [
    {
      "type": 0,
      "value": "Add a comment"
    }
  ],
  "M48CGd": [
    {
      "type": 0,
      "value": "(UTC+11:00) Solomon Is., New Caledonia"
    }
  ],
  "M6U2LE": [
    {
      "type": 0,
      "value": "The parameters will be saved when the workflow is saved. You can edit it here before save or edit it in the parameter page after save."
    }
  ],
  "M8Aqm4": [
    {
      "type": 0,
      "value": "Optional. The name of the scoped action where you want the inputs and outputs from the top-level actions inside that scope."
    }
  ],
  "M9Zj10": [
    {
      "type": 0,
      "value": "No results found for: "
    },
    {
      "type": 1,
      "value": "searchTerm"
    }
  ],
  "M9mzP6": [
    {
      "type": 0,
      "value": "Required. The number to add to Summand 2."
    }
  ],
  "MCQODe": [
    {
      "type": 0,
      "value": "Secure outputs of the operation and references of output properties."
    }
  ],
  "MDbmMw": [
    {
      "type": 0,
      "value": "Required. The collections to evaluate. An object must be in all collections passed in to appear in the result."
    }
  ],
  "MKTdNk": [
    {
      "type": 0,
      "value": "Required. The data URI to convert to binary representation."
    }
  ],
  "MLCQzX": [
    {
      "type": 0,
      "value": "Managed identity"
    }
  ],
  "MTR4Vg": [
    {
      "type": 0,
      "value": "Returns the current timestamp as a string"
    }
  ],
  "Mb+Eaq": [
    {
      "type": 0,
      "value": "Bool"
    }
  ],
  "Mb/Vp8": [
    {
      "type": 0,
      "value": "Next failed"
    }
  ],
  "MmBfD1": [
    {
      "type": 0,
      "value": "Unexpected error"
    }
  ],
  "N2CF0J": [
    {
      "type": 0,
      "value": "Required. The key name of the form data values to return."
    }
  ],
  "NPUFgH": [
    {
      "type": 0,
      "value": "Status"
    }
  ],
  "NeyUAh": [
    {
      "type": 0,
      "value": "(UTC-03:00) City of Buenos Aires"
    }
  ],
  "NkUgXU": [
    {
      "type": 0,
      "value": "(UTC+03:00) Minsk"
    }
  ],
  "NlSWOG": [
    {
      "type": 0,
      "value": "Expression"
    }
  ],
  "No6CS+": [
    {
      "type": 0,
      "value": "Enter tenant"
    }
  ],
  "NoXs0l": [
    {
      "type": 0,
      "value": "Please select an identity"
    }
  ],
  "NvANon": [
    {
      "type": 0,
      "value": "(UTC-09:00) Alaska"
    }
  ],
  "NvJDn/": [
    {
      "type": 0,
      "value": "Tuesday"
    }
  ],
  "O+8vRv": [
    {
      "type": 0,
      "value": "Returns a binary representation of a value"
    }
  ],
  "O36+wl": [
    {
      "type": 0,
      "value": "Edit Parameter"
    }
  ],
  "OD8igU": [
    {
      "type": 0,
      "value": "Required. A string that contains the time zone name of the source time zone. See https://msdn.microsoft.com/en-us/library/gg154758.aspx for details."
    }
  ],
  "OEEuUu": [
    {
      "type": 0,
      "value": "Secret"
    }
  ],
  "OFKZzQ": [
    {
      "type": 0,
      "value": "Operation options:"
    }
  ],
  "OGUVGd": [
    {
      "type": 0,
      "value": "(UTC+11:00) Bougainville Island"
    }
  ],
  "OH9xlX": [
    {
      "type": 0,
      "value": "10"
    }
  ],
  "OKszbi": [
    {
      "type": 0,
      "value": "Connection Name"
    }
  ],
  "ORVfYZ": [
    {
      "type": 0,
      "value": "Loading operations..."
    }
  ],
  "OSHNZ2": [
    {
      "type": 0,
      "value": "Comment"
    }
  ],
  "OVvieE": [
    {
      "type": 0,
      "value": "Returns the results from the top-level actions in the specified scoped action, such as a For_each, Until, or Scope action."
    }
  ],
  "OcJdKG": [
    {
      "type": 0,
      "value": "All unsaved work will be gone. Do you want to proceed to discard everything?"
    }
  ],
  "Oib1mL": [
    {
      "type": 1,
      "value": "hours"
    },
    {
      "type": 0,
      "value": "h "
    },
    {
      "type": 1,
      "value": "minutes"
    },
    {
      "type": 0,
      "value": "m"
    }
  ],
  "OihxQE": [
    {
      "type": 0,
      "value": "Optional. The locale to be used when parsing the date time string."
    }
  ],
  "OjGJ8Y": [
    {
      "type": 0,
      "value": "Returns the host from a URI"
    }
  ],
  "OnrO5/": [
    {
      "type": 0,
      "value": "Select a managed identity"
    }
  ],
  "P+mWgV": [
    {
      "type": 0,
      "value": "Pfx"
    }
  ],
  "P2A5dB": [
    {
      "type": 0,
      "value": "Required. This value is the number of integers that is in the array."
    }
  ],
  "P4rEwD": [
    {
      "type": 0,
      "value": "Collection functions"
    }
  ],
  "P8ZBF9": [
    {
      "type": 0,
      "value": "Required. The collection to take the first object from."
    }
  ],
  "PBvR9Q": [
    {
      "type": 0,
      "value": "(UTC-03:00) Araguaina"
    }
  ],
  "PF87Ew": [
    {
      "type": 0,
      "value": "Succeeded"
    }
  ],
  "PKMkb/": [
    {
      "type": 0,
      "value": "Required. The number to add to Summand 1."
    }
  ],
  "PP63jY": [
    {
      "type": 0,
      "value": "more panels"
    }
  ],
  "PQOiAc": [
    {
      "type": 0,
      "value": "Collapse"
    }
  ],
  "PRnqYA": [
    {
      "type": 0,
      "value": "Required. The number of seconds to add. Can be negative to subtract seconds."
    }
  ],
  "PXa0D4": [
    {
      "type": 0,
      "value": "False"
    }
  ],
  "PaPPLr": [
    {
      "type": 0,
      "value": "Aborted"
    }
  ],
  "PeLrFb": [
    {
      "type": 0,
      "value": "(UTC+03:00) Moscow, St. Petersburg, Volgograd"
    }
  ],
  "PfCJlN": [
    {
      "type": 0,
      "value": "Workflow functions"
    }
  ],
  "PmB0J7": [
    {
      "type": 0,
      "value": "(UTC-04:00) Turks and Caicos"
    }
  ],
  "PtqSHp": [
    {
      "type": 0,
      "value": "Do not generate if no value"
    }
  ],
  "Pvm0xB": [
    {
      "type": 0,
      "value": "Returns the base 64 representation of the input string"
    }
  ],
  "Q+oELo": [
    {
      "type": 0,
      "value": "(UTC+04:00) Izhevsk, Samara"
    }
  ],
  "Q/7unA": [
    {
      "type": 0,
      "value": "Object"
    }
  ],
  "Q0xpPQ": [
    {
      "type": 0,
      "value": "Required. The object to check if it is less or equal to the comparing object."
    }
  ],
  "Q4TUFX": [
    {
      "type": 0,
      "value": "Discard"
    }
  ],
  "QEp3C8": [
    {
      "type": 0,
      "value": "Convert the input to a JSON type value"
    }
  ],
  "QGuYOg": [
    {
      "type": 0,
      "value": "Nullable"
    }
  ],
  "QQYzHC": [
    {
      "type": 0,
      "value": "Context menu for "
    },
    {
      "type": 1,
      "value": "title"
    },
    {
      "type": 0,
      "value": " card"
    }
  ],
  "QZBPUx": [
    {
      "type": 0,
      "value": "Returns a single value matching the key name from form-data or form-encoded trigger output"
    }
  ],
  "QZrxUk": [
    {
      "type": 0,
      "value": "String functions"
    }
  ],
  "QbJDi7": [
    {
      "type": 0,
      "value": "Item"
    }
  ],
  "QeE0k/": [
    {
      "type": 0,
      "value": "Required. The value that is converted to binary."
    }
  ],
  "QePi+D": [
    {
      "type": 0,
      "value": "Data type"
    }
  ],
  "QknZQ1": [
    {
      "type": 0,
      "value": "Loading..."
    }
  ],
  "Qn8qxn": [
    {
      "type": 0,
      "value": "Returns a string in date format"
    }
  ],
  "QpRRt3": [
    {
      "type": 0,
      "value": "Required. The string to delimit items with."
    }
  ],
  "QrQDdp": [
    {
      "type": 0,
      "value": "Required. A string containing the unit of time specified in the interval to subtract."
    }
  ],
  "Qu1HkA": [
    {
      "type": 1,
      "value": "hours"
    },
    {
      "type": 0,
      "value": "h"
    }
  ],
  "RFjYpH": [
    {
      "type": 0,
      "value": "Name"
    }
  ],
  "RPSKbr": [
    {
      "type": 0,
      "value": "Enter audience"
    }
  ],
  "RX2Shm": [
    {
      "type": 0,
      "value": "Required. The string that is split."
    }
  ],
  "RZ1MIN": [
    {
      "type": 0,
      "value": "Switch to input entire array"
    }
  ],
  "RhH4pF": [
    {
      "offset": 0,
      "options": {
        "one": {
          "value": [
            {
              "type": 7
            },
            {
              "type": 0,
              "value": " minute"
            }
          ]
        },
        "other": {
          "value": [
            {
              "type": 7
            },
            {
              "type": 0,
              "value": " minutes"
            }
          ]
        }
      },
      "pluralType": "cardinal",
      "type": 6,
      "value": "minutes"
    }
  ],
  "RkgScy": [
    {
      "type": 0,
      "value": "6"
    }
  ],
  "S8P4N5": [
    {
      "type": 0,
      "value": "Delete"
    }
  ],
  "SADSSs": [
    {
      "type": 0,
      "value": "(UTC+12:00) Petropavlovsk-Kamchatsky - Old"
    }
  ],
  "SCCE6s": [
    {
      "type": 0,
      "value": "Password"
    }
  ],
  "SGxmEY": [
    {
      "type": 0,
      "value": "Enter a Dictionary"
    }
  ],
  "SKXopi": [
    {
      "type": 0,
      "value": "Convert the parameter to an integer"
    }
  ],
  "SLZ0n4": [
    {
      "type": 0,
      "value": "Checks if the string starts with a value (case-insensitive, invariant culture)"
    }
  ],
  "SXb47U": [
    {
      "type": 1,
      "value": "minutes"
    },
    {
      "type": 0,
      "value": "m"
    }
  ],
  "SY04wn": [
    {
      "type": 0,
      "value": "Required. The name of the action with a form-data or form-encoded response."
    }
  ],
  "Sh10cw": [
    {
      "type": 0,
      "value": "Save"
    }
  ],
  "SmCQys": [
    {
      "type": 0,
      "value": "Custom Tracking Id"
    }
  ],
  "SvQyvs": [
    {
      "type": 0,
      "value": "Done"
    }
  ],
  "SyFXM3": [
    {
      "type": 0,
      "value": "Read less"
    }
  ],
  "T0BFpC": [
    {
      "type": 0,
      "value": "Set the tracking id for the run. For split-on this tracking id is for the initiating request."
    }
  ],
  "T6VIym": [
    {
      "type": 0,
      "value": "Name"
    }
  ],
  "T7zcR6": [
    {
      "type": 0,
      "value": "Required. The expressions that must be true."
    }
  ],
  "T8Xqt9": [
    {
      "type": 0,
      "value": "Failed"
    }
  ],
  "TEN+cR": [
    {
      "type": 0,
      "value": "Give feedback"
    }
  ],
  "TI44R1": [
    {
      "type": 0,
      "value": "Returns a string with each item of an array joined by a delimiter"
    }
  ],
  "TNEttQ": [
    {
      "type": 0,
      "value": "Friday"
    }
  ],
  "TNzcrv": [
    {
      "type": 0,
      "value": "(UTC+10:00) Vladivostok"
    }
  ],
  "TO7qos": [
    {
      "type": 0,
      "value": "Returns the start of the month of a string timestamp"
    }
  ],
  "TUaunO": [
    {
      "type": 0,
      "value": "Enter a value"
    }
  ],
  "TX4Kdr": [
    {
      "type": 0,
      "value": "Create a new connection"
    }
  ],
  "TZv5JE": [
    {
      "type": 0,
      "value": "Name"
    }
  ],
  "Tb2QLA": [
    {
      "type": 0,
      "value": "Client request ID"
    }
  ],
  "TgcgXE": [
    {
      "type": 0,
      "value": "Tags"
    }
  ],
  "ToPmjE": [
    {
      "type": 0,
      "value": "(UTC-04:00) Cuiaba"
    }
  ],
  "TqPfth": [
    {
      "type": 0,
      "value": "(UTC+01:00) Brussels, Copenhagen, Madrid, Paris"
    }
  ],
  "Twfck/": [
    {
      "type": 0,
      "value": "Required. The number to multiply Multiplicand 1 with."
    }
  ],
  "Tz5jTR": [
    {
      "type": 0,
      "value": "Collapse/Expand"
    }
  ],
  "U1NiVg": [
    {
      "type": 0,
      "value": "(UTC-06:00) Central America"
    }
  ],
  "U3guPp": [
    {
      "type": 0,
      "value": "Group by Connector"
    }
  ],
  "U3iWVd": [
    {
      "type": 0,
      "value": "Generates an array of integers starting from a certain number"
    }
  ],
  "U56j9a": [
    {
      "type": 0,
      "value": "(UTC-06:00) Easter Island"
    }
  ],
  "UCNM4L": [
    {
      "type": 0,
      "value": "To reference a parameter, use the dynamic content list."
    }
  ],
  "UHCVNK": [
    {
      "type": 0,
      "value": "Replaces a string with a given string"
    }
  ],
  "USVffu": [
    {
      "type": 0,
      "value": "Content not shown due to security configuration."
    }
  ],
  "Ur+wph": [
    {
      "type": 0,
      "value": "Click to delete item"
    }
  ],
  "UtyRCH": [
    {
      "type": 0,
      "value": "Enter a name for the connection"
    }
  ],
  "V+/c21": [
    {
      "type": 0,
      "value": "General"
    }
  ],
  "V0ZbQO": [
    {
      "type": 0,
      "value": "Show less"
    }
  ],
  "VE3cxq": [
    {
      "type": 0,
      "value": "(UTC-07:00) Mountain Time (US & Canada)"
    }
  ],
  "VKAk5g": [
    {
      "type": 0,
      "value": "The provided workflow run name is not valid."
    }
  ],
  "VUH9aj": [
    {
      "type": 0,
      "value": "23"
    }
  ],
  "VVfYvq": [
    {
      "type": 0,
      "value": "Required. The number to divide by the Divisor."
    }
  ],
  "VXBWrq": [
    {
      "type": 0,
      "value": "Comment"
    }
  ],
  "VXQbMw": [
    {
      "type": 0,
      "value": "Switch to detail inputs for array item"
    }
  ],
  "VZHick": [
    {
      "type": 0,
      "value": "Duration"
    }
  ],
  "Vaacox": [
    {
      "type": 0,
      "value": "Run History"
    }
  ],
  "VlvlX1": [
    {
      "type": 0,
      "value": "Certificate"
    }
  ],
  "VptXzY": [
    {
      "type": 0,
      "value": "Use \""
    },
    {
      "type": 1,
      "value": "value"
    },
    {
      "type": 0,
      "value": "\" as a custom value"
    }
  ],
  "W070M2": [
    {
      "type": 0,
      "value": "of "
    },
    {
      "type": 1,
      "value": "max"
    }
  ],
  "W6FdMh": [
    {
      "type": 0,
      "value": "Required. The name of the new property."
    }
  ],
  "WGwH45": [
    {
      "type": 0,
      "value": "Clear"
    }
  ],
  "WLj8DH": [
    {
      "type": 0,
      "value": "Please enter a valid dictionary"
    }
  ],
  "WS9kXD": [
    {
      "type": 0,
      "value": "Required. The first integer in the array."
    }
  ],
  "WUe3DY": [
    {
      "type": 0,
      "value": "Shorthand for trigger().outputs"
    }
  ],
  "WgoP7R": [
    {
      "type": 0,
      "value": "Returns the result from multiplying the two numbers"
    }
  ],
  "Wy/bhW": [
    {
      "type": 0,
      "value": "Replace existing schema."
    }
  ],
  "X4gDhV": [
    {
      "type": 0,
      "value": "Tenant"
    }
  ],
  "X8JjjT": [
    {
      "type": 1,
      "value": "days"
    },
    {
      "type": 0,
      "value": " days "
    },
    {
      "type": 1,
      "value": "hours"
    },
    {
      "type": 0,
      "value": " hours"
    }
  ],
  "XBPhr0": [
    {
      "type": 0,
      "value": "Select an output schema"
    }
  ],
  "XCunbR": [
    {
      "type": 0,
      "value": "Shorthand for actions('actionName').outputs"
    }
  ],
  "XEuptL": [
    {
      "type": 0,
      "value": "Combines any number of strings together"
    }
  ],
  "XFFpu/": [
    {
      "type": 0,
      "value": "Retry"
    }
  ],
  "XH94im": [
    {
      "type": 0,
      "value": "Ensure words are spelled correctly."
    }
  ],
  "XN9RvJ": [
    {
      "type": 0,
      "value": "(UTC-08:00) Baja California"
    }
  ],
  "XOzn/3": [
    {
      "type": 0,
      "value": "Connection name"
    }
  ],
  "XQs+wW": [
    {
      "type": 0,
      "value": "Insert a new step"
    }
  ],
  "XTYYks": [
    {
      "type": 0,
      "value": "(UTC+09:00) Seoul"
    }
  ],
  "XTuxmH": [
    {
      "type": 1,
      "value": "minutes"
    },
    {
      "type": 0,
      "value": " minutes "
    },
    {
      "type": 1,
      "value": "seconds"
    },
    {
      "type": 0,
      "value": " seconds"
    }
  ],
  "XX1ioe": [
    {
      "type": 0,
      "value": "(UTC+03:00) Kuwait, Riyadh"
    }
  ],
  "XaS4ds": [
    {
      "type": 0,
      "value": "(UTC-08:00) Pacific Time (US & Canada)"
    }
  ],
  "Xnn0uj": [
    {
      "type": 0,
      "value": "Request"
    }
  ],
  "XqamWZ": [
    {
      "type": 0,
      "value": "Delete"
    }
  ],
  "XsktQ/": [
    {
      "type": 0,
      "value": "Limit Logic Apps to not include workflow metadata headers in the response."
    }
  ],
  "XtuP5e": [
    {
      "type": 0,
      "value": "Math functions"
    }
  ],
  "Xx/naD": [
    {
      "type": 0,
      "value": "Required. The name of the action whose body outputs you want."
    }
  ],
  "Y/bcmG": [
    {
      "type": 0,
      "value": "Password"
    }
  ],
  "Y0H9aX": [
    {
      "type": 0,
      "value": "More Info"
    }
  ],
  "Y9kBz5": [
    {
      "type": 0,
      "value": "Returns a binary representation of a data URI"
    }
  ],
  "YHsAKl": [
    {
      "type": 0,
      "value": "Operation note"
    }
  ],
  "YIBDSH": [
    {
      "type": 1,
      "value": "days"
    },
    {
      "type": 0,
      "value": "d"
    }
  ],
  "YJJ+gQ": [
    {
      "type": 0,
      "value": "String"
    }
  ],
  "YKXmKD": [
    {
      "type": 0,
      "value": "Enables an expression to derive its value from other JSON name and value pairs or the output of the runtime trigger"
    }
  ],
  "YOUfNf": [
    {
      "type": 0,
      "value": "Enter Pfx"
    }
  ],
  "YaFjJQ": [
    {
      "type": 0,
      "value": "Returns a single array or object with all the elements that are in either array or object passed to this function. The parameters for the function can either be a set of objects or a set of arrays (not a mixture thereof). If there are two objects with the same name in the final output, the last object with that name appears in the final object."
    }
  ],
  "YfwZJO": [
    {
      "type": 0,
      "value": "Search Tips"
    }
  ],
  "YoQara": [
    {
      "type": 0,
      "value": "None"
    }
  ],
  "Yuu5CD": [
    {
      "type": 0,
      "value": "Zoom out"
    }
  ],
  "Z4QLEf": [
    {
      "type": 0,
      "value": "Configuration"
    }
  ],
  "ZM1mRy": [
    {
      "type": 0,
      "value": "Concurrency Control"
    }
  ],
  "ZME5hh": [
    {
      "type": 0,
      "value": "Returns the day of month component of a string timestamp"
    }
  ],
  "ZQ4lji": [
    {
      "type": 0,
      "value": "(UTC+10:00) Canberra, Melbourne, Sydney"
    }
  ],
  "ZUaz3Y": [
    {
      "type": 0,
      "value": "Shorthand for trigger().outputs.body"
    }
  ],
  "ZaIeDG": [
    {
      "type": 0,
      "value": "Required. The value the string may start with."
    }
  ],
  "ZbCS4a": [
    {
      "type": 0,
      "value": "Read more"
    }
  ],
  "ZbX8xq": [
    {
      "type": 0,
      "value": "This operation has already been deleted."
    }
  ],
  "ZkjTbp": [
    {
      "type": 0,
      "value": "Learn more about dynamic content."
    }
  ],
  "ZnGRMP": [
    {
      "type": 0,
      "value": "(UTC+07:00) Tomsk"
    }
  ],
  "a3QJzO": [
    {
      "type": 0,
      "value": "Output schema will be replaced and you will not be able to go back to previous changes. Do you want to proceed to change output schema?"
    }
  ],
  "a64zhX": [
    {
      "type": 0,
      "value": "Discard"
    }
  ],
  "a7j3gS": [
    {
      "type": 0,
      "value": "Required. The number to divide by the Divisor."
    }
  ],
  "a7x6VI": [
    {
      "type": 0,
      "value": "(UTC+08:00) Taipei"
    }
  ],
  "aAXnqw": [
    {
      "type": 0,
      "value": "Required. The number of the occurrence of the substring to find."
    }
  ],
  "aGyVJT": [
    {
      "type": 0,
      "value": "Required. The number of objects to remove from the front of Collection. Must be a positive integer."
    }
  ],
  "aH9SV7": [
    {
      "type": 0,
      "value": "(UTC+05:00) Ashgabat, Tashkent"
    }
  ],
  "aK4iLW": [
    {
      "type": 0,
      "value": "Data Handling"
    }
  ],
  "aL0Uut": [
    {
      "type": 0,
      "value": "Function"
    }
  ],
  "ahsVI/": [
    {
      "type": 0,
      "value": "Enter Pfx"
    }
  ],
  "ajAro8": [
    {
      "type": 0,
      "value": "Add"
    }
  ],
  "b9/1dK": [
    {
      "type": 0,
      "value": "Value"
    }
  ],
  "bS5DyV": [
    {
      "type": 0,
      "value": "(UTC+02:00) Kaliningrad"
    }
  ],
  "bTrk+S": [
    {
      "type": 0,
      "value": "Required. The object to check if it is greater than or equal to value being compared to."
    }
  ],
  "bWBMhe": [
    {
      "type": 0,
      "value": "By default, Logic App instances run at the same time, or in parallel. This control changes how new runs are queued and can't be changed after enabling. To run as many parallel instances as possible, leave this control turned off. To limit the number of parallel runs, turn on this control, and select a limit. To run sequentially, select 1 as the limit."
    }
  ],
  "ba9yGJ": [
    {
      "type": 0,
      "value": "Load more"
    }
  ],
  "bf7078": [
    {
      "type": 0,
      "value": "Returns the maximum value in the input array of numbers"
    }
  ],
  "bnStSJ": [
    {
      "type": 0,
      "value": "(UTC+05:30) Chennai, Kolkata, Mumbai, New Delhi"
    }
  ],
  "bwfJdj": [
    {
      "type": 0,
      "value": "Run after "
    },
    {
      "type": 1,
      "value": "sourceNodeId"
    }
  ],
  "bx3qeC": [
    {
      "type": 0,
      "value": "(UTC-03:00) Brasilia"
    }
  ],
  "bzF/qn": [
    {
      "type": 0,
      "value": "Required. The collection from where to take the first Count objects."
    }
  ],
  "c/+j08": [
    {
      "type": 0,
      "value": "Do"
    }
  ],
  "c1XmvN": [
    {
      "type": 0,
      "value": "(UTC+13:00) Nuku'alofa"
    }
  ],
  "c2XklE": [
    {
      "type": 0,
      "value": "Search"
    }
  ],
  "c3G/zq": [
    {
      "type": 0,
      "value": "Returns an object with a property set to the provided value"
    }
  ],
  "c6XbVI": [
    {
      "type": 0,
      "value": "panel"
    }
  ],
  "c8UPLp": [
    {
      "type": 0,
      "value": "Dynamic content may also be added from other sources."
    }
  ],
  "cCYmTK": [
    {
      "type": 0,
      "value": "Configuration"
    }
  ],
  "cJm+ah": [
    {
      "type": 0,
      "value": "Required. The value to search the index of."
    }
  ],
  "cK2A/V": [
    {
      "type": 0,
      "value": "View Documentation"
    }
  ],
  "cT2MlP": [
    {
      "type": 0,
      "value": "(UTC+11:00) Chokurdakh"
    }
  ],
  "cVIZTQ": [
    {
      "type": 0,
      "value": "(UTC+02:00) Tripoli"
    }
  ],
  "cgq/+y": [
    {
      "type": 0,
      "value": "Please select an identity"
    }
  ],
  "ci6ex1": [
    {
      "type": 0,
      "value": "Value"
    }
  ],
  "cj+kyo": [
    {
      "type": 0,
      "value": "Cancelled"
    }
  ],
  "cmTCsW": [
    {
      "type": 0,
      "value": "Error loading component."
    }
  ],
  "cqiqcf": [
    {
      "type": 0,
      "value": "Start time"
    }
  ],
  "cr0UnG": [
    {
      "type": 0,
      "value": "9"
    }
  ],
  "cscezV": [
    {
      "type": 0,
      "value": "Required. The collection to skip the first Count objects from."
    }
  ],
  "d3bSQA": [
    {
      "type": 0,
      "value": "Delete comment"
    }
  ],
  "d4xMIx": [
    {
      "type": 0,
      "value": "(UTC+02:00) Harare, Pretoria"
    }
  ],
  "dDYCuU": [
    {
      "type": 0,
      "value": "Learn more"
    }
  ],
  "dOpdsP": [
    {
      "type": 0,
      "value": "Update"
    }
  ],
  "dSTRb/": [
    {
      "type": 0,
      "value": "Specify the behavior and capabilities for transferring content over HTTP. Large messages may be split up into smaller requests to the connector to allow large message upload. Details can be found at http://aka.ms/logicapps-chunk#upload-content-in-chunks"
    }
  ],
  "dUZi34": [
    {
      "type": 0,
      "value": "(UTC+12:45) Chatham Islands"
    }
  ],
  "dWFyfN": [
    {
      "type": 0,
      "value": "Secure inputs of the operation."
    }
  ],
  "dWeRGU": [
    {
      "type": 0,
      "value": "pencil icon"
    }
  ],
  "dWx21B": [
    {
      "type": 0,
      "value": "(UTC+11:00) Sakhalin"
    }
  ],
  "daoo3l": [
    {
      "type": 0,
      "value": "Connected to "
    },
    {
      "type": 1,
      "value": "connectionName"
    },
    {
      "type": 0,
      "value": "."
    }
  ],
  "dgAu27": [
    {
      "type": 0,
      "value": "(UTC-03:00) Greenland"
    }
  ],
  "dhvk0u": [
    {
      "type": 0,
      "value": "Returns a string representation of a base 64 encoded string"
    }
  ],
  "dqgt9y": [
    {
      "type": 0,
      "value": "Convert the parameter to a Boolean"
    }
  ],
  "drM9Sl": [
    {
      "type": 0,
      "value": "Returns an array of values matching the key name from form-data or form-encoded action output"
    }
  ],
  "dsz+Ae": [
    {
      "type": 0,
      "value": "Splits the string using a separator"
    }
  ],
  "dxh2CJ": [
    {
      "type": 0,
      "value": "timed out"
    }
  ],
  "e00zot": [
    {
      "type": 0,
      "value": "How often do you want to check for items?"
    }
  ],
  "e4Onhn": [
    {
      "type": 0,
      "value": "Not specified"
    }
  ],
  "eGa1Wa": [
    {
      "type": 0,
      "value": "(UTC+05:00) Ekaterinburg"
    }
  ],
  "eHgi14": [
    {
      "type": 0,
      "value": "Required. The name of the variable whose value you want."
    }
  ],
  "eIlosa": [
    {
      "type": 0,
      "value": "Output schema node"
    }
  ],
  "eRvGw3": [
    {
      "type": 0,
      "value": "Loading connectors..."
    }
  ],
  "eRvRWs": [
    {
      "type": 0,
      "value": "Start time"
    }
  ],
  "eT+b9W": [
    {
      "type": 0,
      "value": "Required. The number to divide the Dividend by."
    }
  ],
  "eX84FI": [
    {
      "type": 0,
      "value": "Built-in"
    }
  ],
  "egLI8P": [
    {
      "type": 0,
      "value": "Required. The index of where the substring begins in parameter 1."
    }
  ],
  "er+4Cd": [
    {
      "type": 0,
      "value": "Select the schema for dropdown"
    }
  ],
  "esOQ5p": [
    {
      "type": 0,
      "value": "No values matching your search"
    }
  ],
  "euC/DV": [
    {
      "type": 0,
      "value": "Array"
    }
  ],
  "f/lWTW": [
    {
      "type": 0,
      "value": "Required. The objects to check for null."
    }
  ],
  "f1j0to": [
    {
      "type": 0,
      "value": "Optional. The index of where to stop extracting the substring."
    }
  ],
  "fBQBw/": [
    {
      "type": 0,
      "value": "Returns true if the first argument is greater than or equal to the second"
    }
  ],
  "faSDuD": [
    {
      "type": 0,
      "value": "(UTC+04:00) Port Louis"
    }
  ],
  "fg/34o": [
    {
      "type": 0,
      "value": "Logical functions"
    }
  ],
  "froV/0": [
    {
      "type": 0,
      "value": "(UTC+04:30) Kabul"
    }
  ],
  "ftwXvc": [
    {
      "type": 0,
      "value": "Ignored"
    }
  ],
  "g0a4Qe": [
    {
      "type": 0,
      "value": "Value"
    }
  ],
  "g1zwch": [
    {
      "type": 0,
      "value": "Zoom in"
    }
  ],
  "g4igOR": [
    {
      "type": 0,
      "value": "Publish"
    }
  ],
  "g5mMuM": [
    {
      "type": 0,
      "value": "(UTC-03:00) Saint Pierre and Miquelon"
    }
  ],
  "gCXOd5": [
    {
      "type": 0,
      "value": "URI"
    }
  ],
  "gDDfek": [
    {
      "type": 0,
      "value": "Returns a timestamp that is the current time plus the specified time interval."
    }
  ],
  "gDY9xk": [
    {
      "type": 0,
      "value": "Returns the result from dividing the two numbers"
    }
  ],
  "gF+0/N": [
    {
      "type": 0,
      "value": "(UTC+02:00) Amman"
    }
  ],
  "gIK0WG": [
    {
      "type": 0,
      "value": "Required. A boolean value that determines which value the expression should return."
    }
  ],
  "gIc0YJ": [
    {
      "type": 0,
      "value": "Connection name"
    }
  ],
  "gKq3Jv": [
    {
      "type": 0,
      "value": "Previous failed"
    }
  ],
  "gMhc5o": [
    {
      "type": 0,
      "value": "Required. The string to combine into a single string."
    }
  ],
  "gQt/0f": [
    {
      "type": 0,
      "value": "Conversion functions"
    }
  ],
  "gWRF8m": [
    {
      "type": 0,
      "value": "Trigger Conditions"
    }
  ],
  "gabXSS": [
    {
      "type": 0,
      "value": "Search results for: "
    },
    {
      "type": 1,
      "value": "searchTerm"
    }
  ],
  "gg0j4S": [
    {
      "type": 0,
      "value": "(UTC-06:00) Saskatchewan"
    }
  ],
  "gpbgjJ": [
    {
      "type": 0,
      "value": "Invalid split on value {splitOn}, cannot find in outputs."
    }
  ],
  "gu9o9z": [
    {
      "type": 0,
      "value": "When used inside until loop, this function returns the current iteration index of the specified loop."
    }
  ],
  "h1lQDa": [
    {
      "type": 0,
      "value": "Enter or paste a sample JSON payload."
    }
  ],
  "hBLPXK": [
    {
      "type": 0,
      "value": "(UTC-04:00) Georgetown, La Paz, Manaus, San Juan"
    }
  ],
  "hN7iBP": [
    {
      "offset": 0,
      "options": {
        "one": {
          "value": [
            {
              "type": 7
            },
            {
              "type": 0,
              "value": " second"
            }
          ]
        },
        "other": {
          "value": [
            {
              "type": 7
            },
            {
              "type": 0,
              "value": " seconds"
            }
          ]
        }
      },
      "pluralType": "cardinal",
      "type": 6,
      "value": "seconds"
    }
  ],
  "hPM6iC": [
    {
      "type": 0,
      "value": "Returns the result from subtracting two numbers"
    }
  ],
  "hdnZ9Y": [
    {
      "type": 0,
      "value": "Alt/Option + click to download {displayName}"
    }
  ],
  "hrbDu6": [
    {
      "type": 0,
      "value": "Duration"
    }
  ],
  "hvbclb": [
    {
      "type": 0,
      "value": "Audience"
    }
  ],
  "i/SguY": [
    {
      "type": 0,
      "value": "System-assigned managed identity"
    }
  ],
  "i/b3Ko": [
    {
      "type": 0,
      "value": "Asynchronous Response"
    }
  ],
  "i1cwra": [
    {
      "type": 0,
      "value": "Redo"
    }
  ],
  "i4C4aB": [
    {
      "type": 0,
      "value": "Networking"
    }
  ],
  "iBlvhu": [
    {
      "type": 0,
      "value": "Comment"
    }
  ],
  "iCSHJG": [
    {
      "type": 0,
      "value": "Converts a string to uppercase using the casing rules of the invariant culture"
    }
  ],
  "iEy9pT": [
    {
      "type": 0,
      "value": "Dynamic content"
    }
  ],
  "iJOIca": [
    {
      "type": 0,
      "value": "Next"
    }
  ],
  "iMicOQ": [
    {
      "type": 0,
      "value": "Required. The URI to parse."
    }
  ],
  "iRe/g7": [
    {
      "type": 0,
      "value": "21"
    }
  ],
  "iRjBf4": [
    {
      "type": 0,
      "value": "This Action has testing configured."
    }
  ],
  "iU1OJh": [
    {
      "type": 0,
      "value": "Expand"
    }
  ],
  "iU5Fdh": [
    {
      "type": 0,
      "value": "Manipulation functions"
    }
  ],
  "iUs7pv": [
    {
      "type": 0,
      "value": "Cancel"
    }
  ],
  "idQjOP": [
    {
      "type": 0,
      "value": "Properties"
    }
  ],
  "ifLn0+": [
    {
      "type": 0,
      "value": "Test"
    }
  ],
  "iq+tiv": [
    {
      "type": 0,
      "value": "11"
    }
  ],
  "iql+jn": [
    {
      "type": 1,
      "value": "seconds"
    },
    {
      "type": 0,
      "value": "s"
    }
  ],
  "iy8rNf": [
    {
      "type": 0,
      "value": "Test"
    }
  ],
  "j1VU25": [
    {
      "type": 0,
      "value": "(UTC+14:00) Kiritimati Island"
    }
  ],
  "j2MU0b": [
    {
      "type": 0,
      "value": "Returns an object with a property removed"
    }
  ],
  "j39557": [
    {
      "type": 0,
      "value": "Returns the value of the variable specified."
    }
  ],
  "jHHF/u": [
    {
      "type": 0,
      "value": "Returns a random integer from a specified range, which is inclusive only at the starting end."
    }
  ],
  "jKsMS6": [
    {
      "type": 0,
      "value": "Required. The expression that will be negated."
    }
  ],
  "jMLmag": [
    {
      "type": 0,
      "value": "Create New"
    }
  ],
  "jQ0Aqj": [
    {
      "type": 0,
      "value": "Required. The value that is converted to a string."
    }
  ],
  "jVpanH": [
    {
      "type": 0,
      "value": "Required. A base64 input string."
    }
  ],
  "jcA3Ig": [
    {
      "type": 0,
      "value": "Required. The key name of the form data values to return."
    }
  ],
  "jfInxm": [
    {
      "type": 0,
      "value": "Edit in JSON"
    }
  ],
  "jgOaTX": [
    {
      "type": 0,
      "value": "Unable to generate schema"
    }
  ],
  "jjYA4u": [
    {
      "type": 0,
      "value": "Unsupported manifest connection reference format: {referenceKeyFormat}"
    }
  ],
  "jsEMSu": [
    {
      "type": 0,
      "value": "Toolbox"
    }
  ],
  "juR40n": [
    {
      "type": 0,
      "value": "Duration"
    }
  ],
  "k/oqFL": [
    {
      "type": 0,
      "value": "Required. The base64 encoded string."
    }
  ],
  "k41+13": [
    {
      "type": 0,
      "value": "Skipped"
    }
  ],
  "k5tGEr": [
    {
      "type": 0,
      "value": "Yes"
    }
  ],
  "kBw1WQ": [
    {
      "type": 0,
      "value": "Add Input Schema"
    }
  ],
  "kDsud+": [
    {
      "type": 0,
      "value": "(UTC-03:00) Cayenne, Fortaleza"
    }
  ],
  "kHcCxH": [
    {
      "type": 1,
      "value": "minutes"
    },
    {
      "type": 0,
      "value": "m "
    },
    {
      "type": 1,
      "value": "seconds"
    },
    {
      "type": 0,
      "value": "s"
    }
  ],
  "kN6kce": [
    {
      "type": 0,
      "value": "Returns a string representation of an input based64 string"
    }
  ],
  "kV/U0C": [
    {
      "type": 0,
      "value": "Display mini map"
    }
  ],
  "kYivbS": [
    {
      "type": 0,
      "value": "Download (Alt/Option + click)"
    }
  ],
  "kZCX7t": [
    {
      "type": 0,
      "value": "Monday"
    }
  ],
  "kZuYgD": [
    {
      "type": 0,
      "value": "Returns true if the first argument is less than the second"
    }
  ],
  "kc5Mui": [
    {
      "type": 0,
      "value": "(UTC-02:00) Mid-Atlantic - Old"
    }
  ],
  "keb4r1": [
    {
      "type": 0,
      "value": "Returns true if two values are equal"
    }
  ],
  "klpJg1": [
    {
      "type": 0,
      "value": "Enter username"
    }
  ],
  "kneb9/": [
    {
      "type": 0,
      "value": "(UTC-12:00) International Date Line West"
    }
  ],
  "knylNW": [
    {
      "type": 0,
      "value": "Required. This value is the next integer after the highest integer that could be returned."
    }
  ],
  "l36V56": [
    {
      "type": 1,
      "value": "hours"
    },
    {
      "type": 0,
      "value": " hours "
    },
    {
      "type": 1,
      "value": "minutes"
    },
    {
      "type": 0,
      "value": " minutes"
    }
  ],
  "lFve22": [
    {
      "type": 0,
      "value": "(UTC+01:00) Sarajevo, Skopje, Warsaw, Zagreb"
    }
  ],
  "lIPWQ6": [
    {
      "type": 0,
      "value": "(UTC+07:00) Bangkok, Hanoi, Jakarta"
    }
  ],
  "lPTdSf": [
    {
      "type": 0,
      "value": "Run trigger"
    }
  ],
  "lV77P8": [
    {
      "type": 0,
      "value": "Title"
    }
  ],
  "lWjfm3": [
    {
      "type": 0,
      "value": "Back"
    }
  ],
  "lcVG4C": [
    {
      "type": 0,
      "value": "is skipped"
    }
  ],
  "lcxLiq": [
    {
      "type": 0,
      "value": "Please enter a valid array"
    }
  ],
  "lgs5sf": [
    {
      "type": 0,
      "value": "Stateless run mode:"
    }
  ],
  "ljAOR6": [
    {
      "type": 0,
      "value": "Shorthand for actions('actionName').outputs.body"
    }
  ],
  "lztiwS": [
    {
      "type": 0,
      "value": "Actual Value"
    }
  ],
  "m7Y6Qf": [
    {
      "type": 0,
      "value": "Testing"
    }
  ],
  "m8Q61y": [
    {
      "type": 0,
      "value": "Name"
    }
  ],
  "mAuMD+": [
    {
      "type": 0,
      "value": "Enter an Array"
    }
  ],
  "mCzkXX": [
    {
      "type": 0,
      "value": "Add an action"
    }
  ],
  "mGUdCO": [
    {
      "type": 0,
      "value": "Returns a timestamp that is the current time minus the specified time interval."
    }
  ],
  "mGpKsl": [
    {
      "type": 0,
      "value": "Returns a string representation of a data URI"
    }
  ],
  "mOr9ll": [
    {
      "type": 0,
      "value": "The maximum duration on a single outbound request from this action. If the request doesn't finish within this limit after running retries, the action fails."
    }
  ],
  "mPakaD": [
    {
      "type": 0,
      "value": "Url encodes the input string"
    }
  ],
  "mZCHKf": [
    {
      "type": 0,
      "value": "(UTC+12:00) Anadyr, Petropavlovsk-Kamchatsky"
    }
  ],
  "mZRMD9": [
    {
      "type": 0,
      "value": "Required. The string to convert to lower casing. If a character in the string does not have a lowercase equivalent, the character is included unchanged in the returned string."
    }
  ],
  "mca3Ml": [
    {
      "type": 0,
      "value": "Sign in to connector"
    }
  ],
  "mjS/k1": [
    {
      "type": 0,
      "value": "Limit Logic Apps to not include workflow metadata headers in the outgoing request."
    }
  ],
  "mmF/SW": [
    {
      "type": 0,
      "value": "OK"
    }
  ],
  "mvrlkP": [
    {
      "type": 0,
      "value": "Enter password as plain text or use a secure parameter"
    }
  ],
  "mx2IMJ": [
    {
      "type": 0,
      "value": "13"
    }
  ],
  "n+F7e2": [
    {
      "type": 0,
      "value": "15"
    }
  ],
  "n20T2h": [
    {
      "type": 0,
      "value": "7"
    }
  ],
  "n35O/+": [
    {
      "type": 0,
      "value": "Required. The value that is converted to a floating-point number."
    }
  ],
  "n7wxxN": [
    {
      "type": 0,
      "value": "Try less specific keywords."
    }
  ],
  "nGds/r": [
    {
      "type": 0,
      "value": "Required. The object to check if it is less than or equal to value being compared to."
    }
  ],
  "nHseED": [
    {
      "type": 0,
      "value": "Required. The number of time units the desired time is in the future."
    }
  ],
  "nTA155": [
    {
      "type": 0,
      "value": "Required. The name of the property to remove."
    }
  ],
  "nXwBF7": [
    {
      "type": 0,
      "value": "Azure"
    }
  ],
  "nZ4nLn": [
    {
      "type": 0,
      "value": "Suppress workflow headers"
    }
  ],
  "ngsC44": [
    {
      "type": 0,
      "value": "Required. The object to check if it is less than comparing object."
    }
  ],
  "nkk1mu": [
    {
      "type": 0,
      "value": "Adds an integer number of minutes to a string timestamp passed in"
    }
  ],
  "ntiOaL": [
    {
      "type": 0,
      "value": "Close"
    }
  ],
  "nx25nq": [
    {
      "type": 0,
      "value": "19"
    }
  ],
  "o/0SEj": [
    {
      "type": 0,
      "value": "Returns the last element in the array or string passed in"
    }
  ],
  "o14STH": [
    {
      "type": 0,
      "value": "Required. The XML on which to evaluate the XPath expression."
    }
  ],
  "o1HOyf": [
    {
      "type": 1,
      "value": "current_page"
    },
    {
      "type": 0,
      "value": " of "
    },
    {
      "type": 1,
      "value": "max_page"
    }
  ],
  "oAFcW6": [
    {
      "type": 0,
      "value": "Required. The dataURI to decode into a binary representation."
    }
  ],
  "oLtwMw": [
    {
      "type": 0,
      "value": "Content Transfer"
    }
  ],
  "oM6q96": [
    {
      "type": 0,
      "value": "Browse Operations"
    }
  ],
  "oRvVIW": [
    {
      "type": 0,
      "value": "(UTC+07:00) Krasnoyarsk"
    }
  ],
  "oV0xQ9": [
    {
      "type": 0,
      "value": "Enter the run identifier to open the run"
    }
  ],
  "ol+TkT": [
    {
      "type": 0,
      "value": "(UTC-03:00) Salvador"
    }
  ],
  "orhWzV": [
    {
      "type": 0,
      "value": "Failed loading the schema. Please try again."
    }
  ],
  "oxH1L/": [
    {
      "type": 0,
      "value": "(UTC-07:00) Chihuahua, La Paz, Mazatlan"
    }
  ],
  "p/0r2N": [
    {
      "type": 0,
      "value": "Required. The key name of the form data value to return."
    }
  ],
  "p16/4S": [
    {
      "type": 0,
      "value": "Headers"
    }
  ],
  "p5tz8/": [
    {
      "type": 0,
      "value": "(UTC+13:00) Samoa"
    }
  ],
  "pC2nr2": [
    {
      "type": 0,
      "value": "Enter key"
    }
  ],
  "pIczsS": [
    {
      "type": 0,
      "value": "End time"
    }
  ],
  "pOTcUO": [
    {
      "type": 0,
      "value": "Required. The values to combine into an array."
    }
  ],
  "pRUJff": [
    {
      "type": 0,
      "value": "Parameters"
    }
  ],
  "pUeUDw": [
    {
      "type": 0,
      "value": "(UTC+09:00) Osaka, Sapporo, Tokyo"
    }
  ],
  "pXmFGf": [
    {
      "type": 0,
      "value": "Covert the input to an Xml type value"
    }
  ],
  "pYtSyE": [
    {
      "type": 0,
      "value": "Required. The number to divide the Dividend by. After the division, the remainder is taken."
    }
  ],
  "pcuZKB": [
    {
      "type": 0,
      "value": "Returns a single array or object that has common elements between arrays or objects passed in. The parameters for the function can either be a set of objects or a set of arrays (not a mixture of both). If there are two objects with the same name, the last object with that name appears in the final object."
    }
  ],
  "pozypE": [
    {
      "type": 0,
      "value": "Trims leading and trailing whitespace from a string"
    }
  ],
  "pr9GwA": [
    {
      "type": 0,
      "value": "Refresh"
    }
  ],
  "ptkf0D": [
    {
      "type": 0,
      "value": "Security"
    }
  ],
  "q/+Uex": [
    {
      "type": 0,
      "value": "Returns an XML node, nodeset or value as JSON from the provided XPath expression"
    }
  ],
  "q2OCEx": [
    {
      "type": 0,
      "value": "Required. The value to assign to the property."
    }
  ],
  "q2w8Sk": [
    {
      "type": 0,
      "value": "Convert the parameter to a string"
    }
  ],
  "q5SkF5": [
    {
      "type": 0,
      "value": "Select an input schema"
    }
  ],
  "q87X20": [
    {
      "type": 0,
      "value": "Adds an integer number of seconds to a string timestamp passed in"
    }
  ],
  "q9hf8i": [
    {
      "type": 0,
      "value": "(UTC+04:00) Astrakhan, Ulyanovsk"
    }
  ],
  "qGfwxW": [
    {
      "type": 0,
      "value": "Managed identity"
    }
  ],
  "qJpnIL": [
    {
      "type": 0,
      "value": "Checks if the string ends with a value (case-insensitive, invariant culture)"
    }
  ],
  "qPUX59": [
    {
      "type": 0,
      "value": "is successful"
    }
  ],
  "qQoQFv": [
    {
      "type": 0,
      "value": "Invalid connection."
    }
  ],
  "qSejoi": [
    {
      "type": 0,
      "value": "Returns true if the first argument is less than or equal to the second"
    }
  ],
  "qSt0Sb": [
    {
      "type": 0,
      "value": "Required"
    }
  ],
  "qUWBUX": [
    {
      "offset": 0,
      "options": {
        "one": {
          "value": [
            {
              "type": 7
            },
            {
              "type": 0,
              "value": " day"
            }
          ]
        },
        "other": {
          "value": [
            {
              "type": 7
            },
            {
              "type": 0,
              "value": " days"
            }
          ]
        }
      },
      "pluralType": "cardinal",
      "type": 6,
      "value": "days"
    }
  ],
  "qc5S69": [
    {
      "type": 0,
      "value": "Returns the number of elements in an array or string"
    }
  ],
  "qnI4Y1": [
    {
      "type": 0,
      "value": "Required. The value that is converted to an integer."
    }
  ],
  "qq/bq0": [
    {
      "type": 0,
      "value": "(UTC+09:00) Yakutsk"
    }
  ],
  "qrxi0L": [
    {
      "type": 0,
      "value": "Asynchronous response allows a Logic App to respond with a 202 (Accepted) to indicate the request has been accepted for processing. A location header will be provided to retrieve the final state."
    }
  ],
  "r1FQhf": [
    {
      "type": 0,
      "value": "(UTC+01:00) Windhoek"
    }
  ],
  "r43nMc": [
    {
      "type": 0,
      "value": "Undo"
    }
  ],
  "r8aZXs": [
    {
      "type": 0,
      "value": "Enables an expression to derive its value from other JSON name and value pairs or the output of the runtime action"
    }
  ],
  "r9SVE4": [
    {
      "type": 0,
      "value": "Int"
    }
  ],
  "rAyuzv": [
    {
      "type": 0,
      "value": "No"
    }
  ],
  "rCl53e": [
    {
      "type": 0,
      "value": "Card Title"
    }
  ],
  "rDDPpJ": [
    {
      "type": 0,
      "value": "Secret"
    }
  ],
  "rDt4Iu": [
    {
      "type": 0,
      "value": "Is connection invalid"
    }
  ],
  "raBiud": [
    {
      "type": 0,
      "value": "Required. Either an array of values to find the maximum value, or the first value of a set."
    }
  ],
  "rcz4w4": [
    {
      "type": 0,
      "value": "Returns a URI encoded representation of a value"
    }
  ],
  "rjyBPU": [
    {
      "type": 0,
      "value": "Expression"
    }
  ],
  "rstpaK": [
    {
      "type": 0,
      "value": "(UTC-06:00) Central Time (US & Canada)"
    }
  ],
  "s5RV9B": [
    {
      "type": 0,
      "value": "Returns the day of year component of a string timestamp"
    }
  ],
  "s7nGyC": [
    {
      "type": 0,
      "value": "Delete"
    }
  ],
  "sDkAVZ": [
    {
      "type": 0,
      "value": "Returns an array of values matching the key name from form-data or form-encoded trigger output"
    }
  ],
  "sFwHQc": [
    {
      "type": 0,
      "value": "Cancel creating a connection"
    }
  ],
  "sW47JR": [
    {
      "type": 0,
      "value": "Degree of Parallelism"
    }
  ],
  "sZ0G/Z": [
    {
      "type": 0,
      "value": "Required. A string containing the unit of time specified in the interval to add."
    }
  ],
  "sbPZ9S": [
    {
      "type": 0,
      "value": "Required. The collection to check if it is empty."
    }
  ],
  "scmyvO": [
    {
      "type": 0,
      "value": "Action Timeout"
    }
  ],
  "sfJTHV": [
    {
      "type": 0,
      "value": "Required. The number to remove from the Minuend."
    }
  ],
  "shF9tZ": [
    {
      "type": 0,
      "value": "Key"
    }
  ],
  "siYGSo": [
    {
      "type": 0,
      "value": "(UTC+02:00) Beirut"
    }
  ],
  "soqP+Z": [
    {
      "type": 0,
      "value": "Returns true if either parameter is true"
    }
  ],
  "srpZD2": [
    {
      "type": 0,
      "value": "Client ID"
    }
  ],
  "ss5JPH": [
    {
      "type": 0,
      "value": "New parameter"
    }
  ],
  "surdl/": [
    {
      "type": 0,
      "value": "Input schema node"
    }
  ],
  "syiNc+": [
    {
      "type": 0,
      "value": "Browse"
    }
  ],
  "t+XCkg": [
    {
      "type": 0,
      "value": "Required. A string that contains the time zone name of the destination time zone. See https://msdn.microsoft.com/en-us/library/gg154758.aspx for details."
    }
  ],
  "t5CdhT": [
    {
      "type": 0,
      "value": "Upload or select an input schema to be used for your map."
    }
  ],
  "tE7Zam": [
    {
      "type": 0,
      "value": "Returns the URL to invoke the trigger or action"
    }
  ],
  "tELkSC": [
    {
      "type": 0,
      "value": "(UTC-06:00) Guadalajara, Mexico City, Monterrey"
    }
  ],
  "tH2pT1": [
    {
      "type": 0,
      "value": "Return to search"
    }
  ],
  "tImHz/": [
    {
      "type": 1,
      "value": "days"
    },
    {
      "type": 0,
      "value": "d "
    },
    {
      "type": 1,
      "value": "hours"
    },
    {
      "type": 0,
      "value": "h"
    }
  ],
  "tLZ9Sh": [
    {
      "type": 0,
      "value": "Required. The index of the part to retrieve."
    }
  ],
  "tMRPnG": [
    {
      "type": 0,
      "value": "This function provides you details for the workflow itself at runtime"
    }
  ],
  "tNoZx2": [
    {
      "type": 0,
      "value": "Type"
    }
  ],
  "tP+5fA": [
    {
      "type": 0,
      "value": "(UTC+06:00) Novosibirsk"
    }
  ],
  "tZj2Xn": [
    {
      "type": 0,
      "value": "Returns true if the first argument is greater than the second"
    }
  ],
  "taPCmY": [
    {
      "type": 0,
      "value": "Required. The number of hours to add. Can be negative to subtract hours."
    }
  ],
  "teZwo6": [
    {
      "type": 0,
      "value": "(UTC+10:00) Hobart"
    }
  ],
  "tsmuoF": [
    {
      "type": 0,
      "value": "Display Name"
    }
  ],
  "u/KSPz": [
    {
      "type": 0,
      "value": "(UTC-04:00) Santiago"
    }
  ],
  "u6Gdft": [
    {
      "type": 0,
      "value": "(UTC+04:00) Abu Dhabi, Muscat"
    }
  ],
  "u9tr3k": [
    {
      "type": 0,
      "value": "Select an element to start configuring"
    }
  ],
  "uN4zFU": [
    {
      "type": 0,
      "value": "OK"
    }
  ],
  "uR9WuI": [
    {
      "type": 0,
      "value": "Required. The collections to evaluate. An object that appears in any of the collections also appears in the result."
    }
  ],
  "uRurmg": [
    {
      "type": 0,
      "value": "(UTC+10:00) Guam, Port Moresby"
    }
  ],
  "uUlBZ8": [
    {
      "type": 0,
      "value": "Adds an integer number of hours to a string timestamp passed in"
    }
  ],
  "uXJdAh": [
    {
      "type": 0,
      "value": "Search dynamic content"
    }
  ],
  "uZH8Qs": [
    {
      "type": 0,
      "value": "Limit the maximum duration between the retries and asynchronous responses for this action. Note: This does not alter the request timeout of a single request."
    }
  ],
  "uc/PoD": [
    {
      "type": 0,
      "value": "Required. The number of time units the desired time is in the past."
    }
  ],
  "uczA5c": [
    {
      "type": 0,
      "value": "Required. The string that may contain the value."
    }
  ],
  "udNlco": [
    {
      "type": 0,
      "value": "(UTC-11:00) Coordinated Universal Time-11"
    }
  ],
  "ui7GCl": [
    {
      "type": 0,
      "value": "16"
    }
  ],
  "unMaeV": [
    {
      "type": 0,
      "value": "Variables"
    }
  ],
  "urAHv1": [
    {
      "type": 0,
      "value": "4"
    }
  ],
  "ut5Med": [
    {
      "type": 0,
      "value": "Default Value"
    }
  ],
  "uzsleE": [
    {
      "type": 0,
      "value": "Creates an array from the parameters"
    }
  ],
  "v39HKj": [
    {
      "type": 0,
      "value": "Generates a globally unique string (GUID)"
    }
  ],
  "vD2lQy": [
    {
      "type": 0,
      "value": "(UTC-04:00) Asuncion"
    }
  ],
  "vEBhDX": [
    {
      "type": 0,
      "value": "Returns the last index of a value within a string (case-insensitive, invariant culture)"
    }
  ],
  "vQcQkU": [
    {
      "type": 0,
      "value": "Required. The value the string may end with."
    }
  ],
  "vSlNPe": [
    {
      "type": 0,
      "value": "Delete"
    }
  ],
  "vVJuus": [
    {
      "type": 0,
      "value": "The expression is invalid."
    }
  ],
  "vX9WYS": [
    {
      "type": 0,
      "value": "Audience"
    }
  ],
  "vXwYXe": [
    {
      "type": 0,
      "value": "(UTC+06:00) Astana"
    }
  ],
  "va40BJ": [
    {
      "type": 0,
      "value": "Required. The name of the action whose outputs you want."
    }
  ],
  "vb/okJ": [
    {
      "type": 0,
      "value": "(UTC+02:00) Cairo"
    }
  ],
  "vcBAuU": [
    {
      "type": 0,
      "value": "has timed out"
    }
  ],
  "vr70Gn": [
    {
      "type": 0,
      "value": "Create a connection for "
    },
    {
      "type": 1,
      "value": "connectorName"
    },
    {
      "type": 0,
      "value": "."
    }
  ],
  "vrYqUF": [
    {
      "type": 0,
      "value": "Enter custom value"
    }
  ],
  "vwH/XV": [
    {
      "type": 0,
      "value": "Create parameter"
    }
  ],
  "vz2gZC": [
    {
      "type": 0,
      "value": "Workflow Properties"
    }
  ],
  "w5Hhig": [
    {
      "type": 0,
      "value": "Sunday"
    }
  ],
  "w9OL8U": [
    {
      "type": 0,
      "value": "Page fit"
    }
  ],
  "wEaGWn": [
    {
      "type": 0,
      "value": "Subtracts an integer number of a specified unit of time from a string timestamp passed in"
    }
  ],
  "wF7C+h": [
    {
      "type": 0,
      "value": "Cancel"
    }
  ],
  "wFCkpM": [
    {
      "type": 0,
      "value": "Required. Either an array of values to find the minimum value, or the first value of a set."
    }
  ],
  "wGYmui": [
    {
      "type": 0,
      "value": "Including dynamic content"
    }
  ],
  "wHYQyg": [
    {
      "type": 0,
      "value": "Timed Out"
    }
  ],
  "wPlTDB": [
    {
      "type": 0,
      "value": "Full path"
    }
  ],
  "wQcEXt": [
    {
      "type": 0,
      "value": "Required. The string that is searched for parameter 2 and updated with parameter 3, when parameter 2 is found in parameter 1."
    }
  ],
  "wQsEwc": [
    {
      "type": 0,
      "value": "Required. The length of the substring."
    }
  ],
  "wV3Lmd": [
    {
      "type": 0,
      "value": "Click to delete item"
    }
  ],
  "wWVQuK": [
    {
      "type": 0,
      "value": "Returns a specified value based on whether the expression resulted in true or false"
    }
  ],
  "wmDUGV": [
    {
      "type": 0,
      "value": "Converts a string timestamp passed in from a source time zone to UTC"
    }
  ],
  "wmw/ai": [
    {
      "type": 0,
      "value": "Returns a single array or object with all the elements that are in either the array or object passed to this function"
    }
  ],
  "woJQhv": [
    {
      "type": 0,
      "value": "Callback URL:"
    }
  ],
  "x+6ccf": [
    {
      "type": 0,
      "value": "Wednesday"
    }
  ],
  "x0or2o": [
    {
      "type": 0,
      "value": "Required. The collection for which to get the length."
    }
  ],
  "xFQXAI": [
    {
      "type": 0,
      "value": "Ctrl + Z"
    }
  ],
  "xJ6vjn": [
    {
      "type": 0,
      "value": "Returns a string representation of a URI encoded string"
    }
  ],
  "xN3GEX": [
    {
      "type": 0,
      "value": "Enter password as plain text or use a secure parameter"
    }
  ],
  "xOAOHM": [
    {
      "type": 0,
      "value": "Editor Input"
    }
  ],
  "xQQ9ko": [
    {
      "type": 0,
      "value": "Threshold"
    }
  ],
  "xV/oyK": [
    {
      "type": 0,
      "value": "Required. The name of the new or existing property."
    }
  ],
  "xV4Koe": [
    {
      "type": 0,
      "value": "Code"
    }
  ],
  "xYyPR8": [
    {
      "type": 0,
      "value": "Returns the path from a URI. If path is not specified, returns '/'"
    }
  ],
  "xZhieP": [
    {
      "type": 0,
      "value": "(UTC+05:00) Islamabad, Karachi"
    }
  ],
  "xb/DIr": [
    {
      "type": 0,
      "value": "(UTC+12:00) Coordinated Universal Time+12"
    }
  ],
  "xt5TeT": [
    {
      "type": 0,
      "value": "Parameters are shared across workflows in a Logic App."
    }
  ],
  "xwEX2/": [
    {
      "type": 0,
      "value": "Value"
    }
  ],
  "y1e9yw": [
    {
      "type": 0,
      "value": "Sign in"
    }
  ],
  "y3AZQB": [
    {
      "type": 0,
      "value": "Required. The object to compare equality."
    }
  ],
  "y6BcVN": [
    {
      "type": 0,
      "value": "Required. The string to escape URL-unsafe characters from."
    }
  ],
  "yBrsFJ": [
    {
      "type": 0,
      "value": "Required. The value that is converted to an array."
    }
  ],
  "yIZP4R": [
    {
      "type": 0,
      "value": "(UTC-10:00) Hawaii"
    }
  ],
  "yVh9kr": [
    {
      "type": 0,
      "value": "8"
    }
  ],
  "yoCi15": [
    {
      "type": 0,
      "value": "Select an existing connection or create a new one."
    }
  ],
  "yph4eq": [
    {
      "type": 0,
      "value": "(UTC+01:00) Belgrade, Bratislava, Budapest, Ljubljana, Prague"
    }
  ],
  "yqRrQ/": [
    {
      "type": 0,
      "value": "Date and time functions"
    }
  ],
  "yxsn7s": [
    {
      "type": 0,
      "value": "(UTC+00:00) Casablanca"
    }
  ],
  "yyYtZV": [
    {
      "type": 0,
      "value": "Connection gateway"
    }
  ],
  "z3VuE+": [
    {
      "type": 0,
      "value": "Menu"
    }
  ],
  "z4YYlQ": [
    {
      "type": 0,
      "value": "Enter default value for parameter."
    }
  ],
  "zBMVKg": [
    {
      "type": 0,
      "value": "Required. The value that is converted to a decimal number."
    }
  ],
  "zCsGWP": [
    {
      "type": 0,
      "value": "Enter value"
    }
  ],
  "zIDVd9": [
    {
      "type": 0,
      "value": "Required. The string that is converted to a native type value."
    }
  ],
  "zTKAc9": [
    {
      "type": 0,
      "value": "Select Actions"
    }
  ],
  "zUgja+": [
    {
      "type": 0,
      "value": "Clear custom value"
    }
  ],
  "zbtUQ/": [
    {
      "type": 0,
      "value": "(UTC+08:30) Pyongyang"
    }
  ],
  "zcZpHT": [
    {
      "type": 0,
      "value": "Converts a string, with optionally a locale and a format to a date"
    }
  ],
  "zggBvC": [
    {
      "type": 0,
      "value": "(UTC+03:00) Nairobi"
    }
  ],
  "ziYCiA": [
    {
      "type": 0,
      "value": "Summary"
    }
  ],
  "zjDJwP": [
    {
      "type": 0,
      "value": "Float"
    }
  ],
  "znGyyU": [
    {
      "type": 0,
      "value": "Adds an integer number of a specified unit of time to a string timestamp passed in"
    }
  ],
  "zxe9hh": [
    {
      "type": 0,
      "value": "Required. The number of minutes to add. Can be negative to subtract minutes."
    }
  ]
}<|MERGE_RESOLUTION|>--- conflicted
+++ resolved
@@ -1357,7 +1357,6 @@
       "value": "1"
     }
   ],
-<<<<<<< HEAD
   "EiRMD4": [
     {
       "type": 0,
@@ -1370,12 +1369,12 @@
     {
       "type": 0,
       "value": "."
-=======
+    }
+  ],
   "EjXdAm": [
     {
       "type": 0,
       "value": "Password"
->>>>>>> fad2c11f
     }
   ],
   "Eqgm4v": [
