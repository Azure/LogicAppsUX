--- conflicted
+++ resolved
@@ -5505,17 +5505,16 @@
       "value": "Retry History"
     }
   ],
-<<<<<<< HEAD
+  "bwlAWn": [
+    {
+      "type": 0,
+      "value": "Open operation"
+    }
+  ],
   "byRkj+": [
     {
       "type": 0,
       "value": "This operation has secure inputs or outputs enabled."
-=======
-  "bwlAWn": [
-    {
-      "type": 0,
-      "value": "Open operation"
->>>>>>> 3766337c
     }
   ],
   "byTBrn": [
