--- conflicted
+++ resolved
@@ -4171,12 +4171,12 @@
       "value": "(UTC+04:00) Port Louis"
     }
   ],
-<<<<<<< HEAD
   "faUrud": [
     {
       "type": 0,
       "value": "Loading connection data..."
-=======
+    }
+  ],
   "fc1AV8": [
     {
       "type": 0,
@@ -4189,7 +4189,6 @@
     {
       "type": 0,
       "value": " URL"
->>>>>>> a546e14b
     }
   ],
   "fg/34o": [
