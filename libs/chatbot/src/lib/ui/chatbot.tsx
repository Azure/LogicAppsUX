--- conflicted
+++ resolved
@@ -4,11 +4,7 @@
 import { CopilotPanelHeader } from './panelheader';
 import type { ITextField } from '@fluentui/react';
 import { Panel, PanelType, css, getId } from '@fluentui/react';
-<<<<<<< HEAD
-import { useBoolean } from '@fluentui/react-hooks';
 import { ShieldCheckmarkRegular } from '@fluentui/react-icons';
-=======
->>>>>>> a7543930
 import { LogEntryLevel, LoggerService } from '@microsoft/designer-client-services-logic-apps';
 import type { ConversationItem } from '@microsoft/designer-ui';
 import {
@@ -303,83 +299,6 @@
       layerProps={{ styles: { root: { zIndex: 0, display: 'flex' } } }}
     >
       <div className={'msla-chatbot-container'}>
-<<<<<<< HEAD
-        <CopilotPanelHeader collapsed={collapsed} toggleCollapse={setCollapsed} />
-        {!collapsed && (
-          <>
-            <div className={css('msla-chatbot-content')}>
-              {!answerGeneration && (
-                <ProgressCardWithStopButton
-                  onStopButtonClick={() => abortFetching()}
-                  progressState={intlText.progressCardText}
-                  stopButtonLabel={intlText.progressCardStopButtonLabel}
-                />
-              )}
-              {isSaving && <ProgressCardWithStopButton progressState={intlText.progressCardSaveText} />}
-              {conversation.map((item) => (
-                <ConversationMessage key={item.id} item={item} />
-              ))}
-            </div>
-            <div className={'msla-chatbot-footer'}>
-              <div className={'msla-protected-footer'}>
-                {' '}
-                <ShieldCheckmarkRegular className="shield-checkmark-regular" /> {intlText.protectedMessage}
-              </div>
-              {selectedPromptGuideItemKey && <PromptGuideCard itemKey={selectedPromptGuideItemKey} />}
-              <ChatSuggestionGroup>
-                {canSaveCurrentFlow && (
-                  <ChatSuggestion
-                    text={intlText.chatSuggestion.saveButton}
-                    iconName={'Save'}
-                    onClick={() => saveCurrentFlow(false) /*TODO: add method to save workflow*/}
-                  />
-                )}
-                {canTestCurrentFlow && (
-                  <ChatSuggestion
-                    text={intlText.chatSuggestion.testButton}
-                    iconName={'TestBeaker'}
-                    onClick={() => testCurrentFlow(false) /*TODO: add method to test workflow*/}
-                  />
-                )}
-              </ChatSuggestionGroup>
-              <ChatInput
-                disabled={!answerGeneration}
-                footerActionsProps={[
-                  {
-                    title: intlText.actionsButtonTitle,
-                    onClick: togglePromptGuide,
-                    disabled: !answerGeneration,
-                    toggle: true,
-                    checked: isPromptGuideOpen,
-                    elementRef: promptGuideButtonRef,
-                    iconProps: {
-                      imageProps: {
-                        src: !answerGeneration ? SparkleDisabled : Sparkle,
-                      },
-                    },
-                  },
-                ]}
-                isMultiline={true}
-                maxQueryLength={QUERY_MAX_LENGTH}
-                onQueryChange={(_ev, newValue) => {
-                  setInputQuery(newValue ?? '');
-                }}
-                placeholder={intlText.chatInputPlaceholder}
-                query={inputQuery}
-                showCharCount={true}
-                submitButtonProps={{
-                  title: intlText.submitButtonTitle,
-                  disabled: !answerGeneration || inputQuery.length < QUERY_MIN_LENGTH,
-                  iconProps: {
-                    iconName: 'Send',
-                    styles:
-                      !answerGeneration || inputQuery.length < QUERY_MIN_LENGTH
-                        ? inputIconButtonStyles.disabled
-                        : inputIconButtonStyles.enabled,
-                  },
-                  onClick: () => onSubmitInputQuery(inputQuery),
-                }}
-=======
         <CopilotPanelHeader
           closeCopilot={() => {
             setCollapsed(true);
@@ -401,6 +320,10 @@
           ))}
         </div>
         <div className={'msla-chatbot-footer'}>
+          <div className={'msla-protected-footer'}>
+            {' '}
+            <ShieldCheckmarkRegular className="shield-checkmark-regular" /> {intlText.protectedMessage}
+          </div>
           <ChatSuggestionGroup>
             {canSaveCurrentFlow && (
               <ChatSuggestion
@@ -414,7 +337,6 @@
                 text={intlText.chatSuggestion.testButton}
                 iconName={'TestBeaker'}
                 onClick={() => testCurrentFlow(false) /*TODO: add method to test workflow*/}
->>>>>>> a7543930
               />
             )}
           </ChatSuggestionGroup>
