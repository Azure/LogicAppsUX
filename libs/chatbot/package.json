--- conflicted
+++ resolved
@@ -1,10 +1,6 @@
 {
   "name": "@microsoft/logic-apps-chatbot",
-<<<<<<< HEAD
-  "version": "50.2.12",
-=======
   "version": "5.38.0",
->>>>>>> 748d50df
   "dependencies": {
     "@fluentui/react": "8.110.2",
     "@fluentui/react-components": "9.56.0",
