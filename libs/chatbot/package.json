--- conflicted
+++ resolved
@@ -55,33 +55,9 @@
     "build:lib": "tsup && tsc --emitDeclarationOnly",
     "publish:local": "pnpm unpublish --force && pnpm publish --no-git-checks --registry http://localhost:4873",
     "test:lib": "vitest --retry=3",
-<<<<<<< HEAD
-    "unpublish:local": "pnpm unpublish --force",
-    "publish:local": "pnpm unpublish --force && pnpm publish --no-git-checks --registry http://localhost:4873"
-  },
-  "dependencies": {
-    "@fluentui/react": "8.110.2",
-    "@fluentui/react-components": "9.42.0",
-    "@fluentui/react-icons": "2.0.224",
-    "@microsoft/designer-ui": "workspace:*",
-    "@microsoft/logic-apps-designer": "workspace:*",
-    "@microsoft/logic-apps-shared": "workspace:*",
-    "monaco-editor": "0.47.0",
-    "react-intl": "6.3.0"
-  },
-  "devDependencies": {
-    "@types/react": "^18.2.78",
-    "react": "^18.2.0"
-  },
-  "peerDependencies": {
-    "react": "^16.4.0 || ^17.0.0 || ^18.0.0",
-    "react-dom": "^16.4.0 || ^17.0.0 || ^18.0.0"
-  }
-=======
     "unpublish:local": "pnpm unpublish --force"
   },
   "sideEffects": false,
   "type": "module",
   "types": "src/index.ts"
->>>>>>> 38433541
 }