import type { OpenAPIV2 } from '../../../utils/src';
import { ArgumentException, UnsupportedException, optional, equals, getResourceName } from '../../../utils/src';
import type { BaseConnectorServiceOptions } from '../base';
import { BaseConnectorService } from '../base';
import type { ListDynamicValue, ManagedIdentityRequestProperties, TreeDynamicExtension, TreeDynamicValue } from '../connector';
import { pathCombine } from '../helpers';

interface ConsumptionConnectorServiceOptions extends BaseConnectorServiceOptions {
  workflowReferenceId: string;
}

export class ConsumptionConnectorService extends BaseConnectorService {
  constructor(override readonly options: ConsumptionConnectorServiceOptions) {
    super(options);
    const { workflowReferenceId } = options;
    if (!workflowReferenceId) {
      throw new ArgumentException('workflowReferenceId required');
    }
  }

  async getLegacyDynamicContent(
    connectionId: string,
    connectorId: string,
    parameters: Record<string, any>,
    managedIdentityProperties?: ManagedIdentityRequestProperties
  ): Promise<any> {
    const { baseUrl, apiVersion, workflowReferenceId } = this.options;
    return this._executeAzureDynamicApi(
      pathCombine(baseUrl, connectionId),
<<<<<<< HEAD
=======
      apiVersion,
>>>>>>> f823f336
      parameters,
      managedIdentityProperties ? { workflowReference: { id: workflowReferenceId } } : undefined
    );
  }

  async getListDynamicValues(
    connectionId: string | undefined,
    connectorId: string,
    operationId: string,
    parameters: Record<string, any>,
    dynamicState: any,
    isManagedIdentityConnection?: boolean
  ): Promise<ListDynamicValue[]> {
    const { apiVersion, httpClient } = this.options;
    const { operationId: dynamicOperation } = dynamicState;

    const invokeParameters = this._getInvokeParameters(parameters, dynamicState);

    if (this._isClientSupportedOperation(connectorId, operationId)) {
      if (!this.options.valuesClient?.[dynamicOperation]) {
        throw new UnsupportedException(`Operation ${dynamicOperation} is not implemented by the values client.`);
      }
      return this.options.valuesClient?.[dynamicOperation]({
        operationId,
        parameters: invokeParameters,
      });
    }

    const uri = `${connectionId}/dynamicList`;
    const response = await httpClient.post({
      uri,
      queryParameters: { 'api-version': apiVersion },
      content: {
        ...optional('properties', this._getPropertiesIfNeeded(isManagedIdentityConnection)),
        dynamicInvocationDefinition: dynamicState,
        parameters,
      },
    });
    return this._getResponseFromDynamicApi(response, uri)?.value;
  }

  async getDynamicSchema(
    connectionId: string | undefined,
    connectorId: string,
    operationId: string,
    parameters: Record<string, any>,
    dynamicState: any,
    isManagedIdentityConnection?: boolean
  ): Promise<OpenAPIV2.SchemaObject> {
    const { apiVersion, httpClient } = this.options;
    const {
      extension: { operationId: dynamicOperation },
      isInput,
      contextParameterAlias,
    } = dynamicState;

    const invokeParameters = this._getInvokeParameters(parameters, dynamicState);

    if (this._isClientSupportedOperation(connectorId, operationId)) {
      if (!this.options.schemaClient?.[dynamicOperation]) {
        throw new UnsupportedException(`Operation ${dynamicOperation} is not implemented by the schema client.`);
      }
      return this.options.schemaClient?.[dynamicOperation]({
        operationId,
        parameters: invokeParameters,
        isInput,
      });
    }

    const uri = `${connectionId}/dynamicProperties`;
    const response = await httpClient.post({
      uri,
      queryParameters: { 'api-version': apiVersion },
      content: {
        ...optional('properties', this._getPropertiesIfNeeded(isManagedIdentityConnection)),
        location: isInput ? 'input' : 'output',
        dynamicInvocationDefinition: dynamicState.extension,
        parameters,
        contextParameterAlias,
      },
    });
    return this._getResponseFromDynamicApi(response, uri);
  }

  async getTreeDynamicValues(
    connectionId: string | undefined,
    connectorId: string,
    operationId: string,
    parameters: Record<string, any>,
    dynamicExtension: TreeDynamicExtension,
    isManagedIdentityConnection?: boolean
  ): Promise<TreeDynamicValue[]> {
    const { apiVersion, httpClient } = this.options;
    const { dynamicState, selectionState } = dynamicExtension;

    const uri = `${connectionId}/dynamicTree`;
    const response = await httpClient.post({
      uri,
      queryParameters: { 'api-version': apiVersion },
      content: {
        ...optional('properties', this._getPropertiesIfNeeded(isManagedIdentityConnection)),
        dynamicInvocationDefinition: dynamicState,
        parameters,
        selectionState,
      },
    });
    const values = this._getResponseFromDynamicApi(response, uri)?.value;
    return (values || []).map((item: any) => ({
      value: item,
      displayName: item.displayName,
      id: item.Id,
      isParent: item.isParent ?? equals(item.nodeType, 'parent'),
    }));
  }

  private _getPropertiesIfNeeded(isManagedIdentityConnection?: boolean):
    | {
        workflowReference: { name: string; id: string; type: string };
      }
    | undefined {
    if (isManagedIdentityConnection) {
      const { workflowReferenceId } = this.options;
      return {
        workflowReference: {
          name: getResourceName(workflowReferenceId),
          id: workflowReferenceId,
          type: 'Microsoft.Logic/workflows',
        },
      };
    }

    return undefined;
  }
}<|MERGE_RESOLUTION|>--- conflicted
+++ resolved
@@ -27,10 +27,7 @@
     const { baseUrl, apiVersion, workflowReferenceId } = this.options;
     return this._executeAzureDynamicApi(
       pathCombine(baseUrl, connectionId),
-<<<<<<< HEAD
-=======
       apiVersion,
->>>>>>> f823f336
       parameters,
       managedIdentityProperties ? { workflowReference: { id: workflowReferenceId } } : undefined
     );
