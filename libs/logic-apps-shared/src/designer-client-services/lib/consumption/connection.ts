import type { QueryClient } from '@tanstack/react-query';
import type { Connector, Connection } from '../../../utils/src';
import type { BaseConnectionServiceOptions } from '../base';
import { BaseConnectionService } from '../base';
import type { ConnectionCreationInfo, ConnectionParametersMetadata, CreateConnectionResult } from '../connection';
import { LoggerService } from '../logger';
import { LogEntryLevel, Status } from '../logging/logEntry';
import type { IOAuthPopup } from '../oAuth';
import { OAuthService } from '../oAuth';
<<<<<<< HEAD
import agentloop from '../consumption/manifests/agentloop';
=======
import agentloopConnector from './manifests/agentLoopConnector';
>>>>>>> 6b7c028e

export interface ConsumptionConnectionServiceOptions extends BaseConnectionServiceOptions {
  getCachedConnector?: (connectorId: string) => Promise<Connector>;
}

export class ConsumptionConnectionService extends BaseConnectionService {
  constructor(private readonly _options: ConsumptionConnectionServiceOptions) {
    super(_options);
    this._vVersion = 'V1';
  }

  async fetchAgentModels(params: { subscriptionId: string; resourceGroup: string; flowName: string }): Promise<any[]> {
    const { baseUrl, httpClient } = this._options;

    // Validate parameters
    if (!params.subscriptionId || !params.resourceGroup || !params.flowName) {
      throw new Error(
        `Missing required parameter(s): subscriptionId=${params.subscriptionId}, resourceGroup=${params.resourceGroup}, flowName=${params.flowName}`
      );
    }

    const endpoint = `/api/management/subscriptions/${params.subscriptionId}/resourceGroups/${params.resourceGroup}/providers/Microsoft.Logic/workflows/${params.flowName}/models`;

    const url = `${baseUrl}${endpoint}`;
    console.log('Model API URL:', url);

    const response = await httpClient.get<any[]>({ uri: url });
    console.log('API response:', response);
    return response;
  }

  async getConnector(connectorId: string, getCached = false): Promise<Connector> {
    let connector: Connector | undefined;
    if (getCached && this._options.getCachedConnector) {
      connector = await this._options.getCachedConnector(connectorId);
    }
    const connectorIdKeyword = connectorId.split('/').at(-1);
    if (connectorIdKeyword === 'agent') {
      return agentloopConnector;
    }
    return connector ?? this._getAzureConnector(connectorId);
  }

  override async getConnections(connectorId?: string, queryClient?: QueryClient): Promise<Connection[]> {
    if (connectorId) {
      return this.getConnectionsForConnector(connectorId, queryClient);
    }

    const apiHubConnections = await this.getConnectionsInApiHub();

    this._allConnectionsInitialized = true;
    return apiHubConnections;
  }

  async createConnection(
    connectionId: string,
    connector: Connector,
    connectionInfo: ConnectionCreationInfo,
    _parametersMetadata?: ConnectionParametersMetadata,
    shouldTestConnection = true
  ): Promise<Connection> {
    const connectionName = connectionId.split('/').at(-1) as string;
    const logId = LoggerService().startTrace({
      action: 'createConnection',
      name: 'Creating Connection',
      source: 'connection.ts',
    });

    try {
      const connection = await this.createConnectionInApiHub(connectionName, connector.id, connectionInfo);
      if (shouldTestConnection) {
        await this.testConnection(connection);
      }
      LoggerService().endTrace(logId, {
        status: Status.Success,
        data: {
          connectorId: connector.id,
        },
      });
      return connection;
    } catch (error) {
      this.deleteConnection(connectionId);
      const errorMessage = `Failed to create connection: ${this.tryParseErrorMessage(error)}`;
      LoggerService().log({
        level: LogEntryLevel.Error,
        area: 'createConnection',
        message: errorMessage,
        error: error instanceof Error ? error : undefined,
        traceId: logId,
      });
      LoggerService().endTrace(logId, { status: Status.Failure });
      return Promise.reject(errorMessage);
    }
  }

  async createAndAuthorizeOAuthConnection(
    connectionId: string,
    connectorId: string,
    connectionInfo: ConnectionCreationInfo,
    parametersMetadata?: ConnectionParametersMetadata
  ): Promise<CreateConnectionResult> {
    try {
      const connector = await this.getConnector(connectorId);
      const connection = await this.createConnection(
        connectionId,
        connector,
        connectionInfo,
        parametersMetadata,
        /* shouldTestConnection */ false
      );
      const oAuthService = OAuthService();
      const oauthKey = parametersMetadata?.connectionParameters
        ? Object.keys(parametersMetadata.connectionParameters).find(
            (key) => parametersMetadata.connectionParameters?.[key]?.type === 'oauthSetting'
          )
        : undefined;
      const consentUrl = await oAuthService.fetchConsentUrlForConnection(connectionId, oauthKey);
      const oAuthPopupInstance: IOAuthPopup = oAuthService.openLoginPopup({ consentUrl });

      const loginResponse = await oAuthPopupInstance.loginPromise;
      if (loginResponse.error) {
        throw new Error(atob(loginResponse.error));
      }
      if (loginResponse.code) {
        await oAuthService.confirmConsentCodeForConnection(connectionId, loginResponse.code);
      }

      const fetchedConnection = await this.getConnection(connection.id);
      await this.testConnection(fetchedConnection);

      return { connection: fetchedConnection };
    } catch (error: any) {
      try {
        this.deleteConnection(connectionId);
      } catch {
        // Ignore error, there may or may not be a connection to delete
      }
      const errorMessage = `Failed to create OAuth connection: ${this.tryParseErrorMessage(error)}`;
      LoggerService().log({
        level: LogEntryLevel.Error,
        area: 'create oauth connection',
        message: errorMessage,
        error: error instanceof Error ? error : undefined,
      });
      return { errorMessage: this.tryParseErrorMessage(error) };
    }
  }
}<|MERGE_RESOLUTION|>--- conflicted
+++ resolved
@@ -7,11 +7,7 @@
 import { LogEntryLevel, Status } from '../logging/logEntry';
 import type { IOAuthPopup } from '../oAuth';
 import { OAuthService } from '../oAuth';
-<<<<<<< HEAD
-import agentloop from '../consumption/manifests/agentloop';
-=======
-import agentloopConnector from './manifests/agentLoopConnector';
->>>>>>> 6b7c028e
+import agentloopconnector from './manifests/agentloopconnector';
 
 export interface ConsumptionConnectionServiceOptions extends BaseConnectionServiceOptions {
   getCachedConnector?: (connectorId: string) => Promise<Connector>;
@@ -50,7 +46,7 @@
     }
     const connectorIdKeyword = connectorId.split('/').at(-1);
     if (connectorIdKeyword === 'agent') {
-      return agentloopConnector;
+      return agentloopconnector;
     }
     return connector ?? this._getAzureConnector(connectorId);
   }
