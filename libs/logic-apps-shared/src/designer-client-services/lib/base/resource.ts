--- conflicted
+++ resolved
@@ -53,9 +53,6 @@
     const uri = `${baseUrl}/providers/Microsoft.ResourceGraph/resources?api-version=2019-04-01`;
     const query = `resources | where type == "microsoft.web/sites" and kind contains "workflowapp" and resourceGroup =~ "${resourceGroup.toLowerCase()}"`;
     const response = await fetchAppsByQuery(httpClient, uri, [subscriptionId], query);
-<<<<<<< HEAD
-    return response.map((item) => ({ id: item.id, name: item.name, location: item.location, kind: 'standard' }));
-=======
     return response.map((item) => ({ id: item.id, name: item.name, location: item.location, plan: 'Standard' }));
   }
 
@@ -83,7 +80,6 @@
     const { baseUrl, httpClient } = this.options;
     const uri = `${baseUrl}${resourceId}`;
     return httpClient.get({ uri, queryParameters });
->>>>>>> 62b618fc
   }
 }
 
