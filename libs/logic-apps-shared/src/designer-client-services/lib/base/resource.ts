import { getResourceNameFromId, getTriggerFromDefinition, type ArmResource } from '../../../utils/src';
import { fetchAppsByQuery, getAzureResourceRecursive } from '../common/azure';
import type { IHttpClient } from '../httpClient';
import type { Resource, IResourceService, LogicAppResource, WorkflowResource } from '../resource';

export interface BaseResourceServiceOptions {
  httpClient: IHttpClient;
  baseUrl: string;
  apiVersion: string;
}

export class BaseResourceService implements IResourceService {
  constructor(private options: BaseResourceServiceOptions) {}

  async listSubscriptions(): Promise<Resource[]> {
    try {
      const { baseUrl, apiVersion, httpClient } = this.options;
      const uri = `${baseUrl}/subscriptions`;
      const queryParameters = { 'api-version': apiVersion };
      const response = await getAzureResourceRecursive(httpClient, uri, queryParameters);
      return response.map((item) => ({ id: item.id, name: getResourceNameFromId(item.id), displayName: item.displayName }));
    } catch (error) {
      throw new Error(error as any);
    }
  }

  async listResourceGroups(subscriptionId: string | undefined): Promise<Resource[]> {
    try {
      const { baseUrl, apiVersion, httpClient } = this.options;
      const uri = `${baseUrl}/subscriptions/${subscriptionId}/resourcegroups`;
      const queryParameters = { 'api-version': apiVersion };
      const response = await getAzureResourceRecursive(httpClient, uri, queryParameters);
      return response.map((item) => ({ id: item.id, name: item.name, displayName: item.name }));
    } catch (error) {
      throw new Error(error as any);
    }
  }

  async listLocations(subscriptionId: string | undefined): Promise<Resource[]> {
    try {
      const { baseUrl, httpClient } = this.options;
      const uri = `${baseUrl}/subscriptions/${subscriptionId}/locations`;
      const queryParameters = { 'api-version': '2019-11-01' };
      const response = await getAzureResourceRecursive(httpClient, uri, queryParameters);
      return response.map((item) => ({ id: item.id, name: item.name, displayName: item.displayName }));
    } catch (error) {
      throw new Error(error as any);
    }
  }

  async listLogicApps(subscriptionId: string, resourceGroup: string): Promise<LogicAppResource[]> {
    const { baseUrl, httpClient } = this.options;
    const uri = `${baseUrl}/providers/Microsoft.ResourceGraph/resources?api-version=2019-04-01`;
    const query = `resources | where type == "microsoft.web/sites" and kind contains "workflowapp" and resourceGroup =~ "${resourceGroup.toLowerCase()}"`;
    const response = await fetchAppsByQuery(httpClient, uri, [subscriptionId], query);
    return response.map((item) => ({ id: item.id, name: item.name, location: item.location, plan: 'Standard' }));
  }

  async listAllLogicApps(subscriptionId: string, resourceGroup: string): Promise<LogicAppResource[]> {
    const { baseUrl, httpClient } = this.options;
    const uri = `${baseUrl}/providers/Microsoft.ResourceGraph/resources?api-version=2019-04-01`;
    const query = `resources | where type =~ 'microsoft.logic/workflows' or (type =~ 'microsoft.web/sites' and kind contains 'workflowapp') | where resourceGroup =~ '${resourceGroup.toLowerCase()}' | extend plan = case(kind contains 'workflowapp', 'Standard', 'Consumption')`;
    const response = await fetchAppsByQuery(httpClient, uri, [subscriptionId], query);
    return response.map((item) => ({ id: item.id, name: item.name, location: item.location, plan: item.plan }));
  }

  async listWorkflowsInApp(subscriptionId: string, resourceGroup: string, logicAppName: string): Promise<WorkflowResource[]> {
    const { baseUrl, httpClient } = this.options;
    const uri = `${baseUrl}/subscriptions/${subscriptionId}/resourceGroups/${resourceGroup}/providers/Microsoft.Web/sites/${logicAppName}/hostruntime/runtime/webhooks/workflow/api/management/workflows`;
    const queryParameters = { 'api-version': '2018-11-01' };
    const response: any = await httpClient.get({ uri, queryParameters });
    return response.map((item: any) => ({
      id: `/subscriptions/${subscriptionId}/resourceGroups/${resourceGroup}/providers/Microsoft.Web/sites/${logicAppName}/workflows/${item.name}`,
      name: getResourceNameFromId(item.name),
<<<<<<< HEAD
      triggerType: getTriggerFromDefinition(item.triggers),
=======
      trigerType: getTriggerFromDefinition(item.triggers),
>>>>>>> e69ef928
    }));
  }

  async getResource(resourceId: string, queryParameters: Record<string, string>): Promise<ArmResource<any>> {
    const { baseUrl, httpClient } = this.options;
    const uri = `${baseUrl}${resourceId}`;
    return httpClient.get({ uri, queryParameters });
  }
<<<<<<< HEAD
}

export const getResourceNameFromId = (id: string): string => {
  return id.split('/').pop() ?? id;
};
=======
}
>>>>>>> e69ef928
<|MERGE_RESOLUTION|>--- conflicted
+++ resolved
@@ -72,11 +72,7 @@
     return response.map((item: any) => ({
       id: `/subscriptions/${subscriptionId}/resourceGroups/${resourceGroup}/providers/Microsoft.Web/sites/${logicAppName}/workflows/${item.name}`,
       name: getResourceNameFromId(item.name),
-<<<<<<< HEAD
       triggerType: getTriggerFromDefinition(item.triggers),
-=======
-      trigerType: getTriggerFromDefinition(item.triggers),
->>>>>>> e69ef928
     }));
   }
 
@@ -85,12 +81,4 @@
     const uri = `${baseUrl}${resourceId}`;
     return httpClient.get({ uri, queryParameters });
   }
-<<<<<<< HEAD
-}
-
-export const getResourceNameFromId = (id: string): string => {
-  return id.split('/').pop() ?? id;
-};
-=======
-}
->>>>>>> e69ef928
+}