/* eslint-disable no-param-reassign */
import { SwaggerParser } from '../../../parsers';
<<<<<<< HEAD
import type { Connection, OpenAPIV2, Connector } from '../../../utils/src';
=======
import type { Connection, OpenAPIV2, Connector, TestConnectionObject } from '../../../utils/src';
>>>>>>> 734a6ca5
import {
  ArgumentException,
  isArmResourceId,
  HTTP_METHODS,
  equals,
  UserException,
  UserErrorCode,
  isCustomConnectorId,
  getUniqueName,
} from '../../../utils/src';
import type { HttpResponse } from '../common/exceptions/service';
import type {
  ConnectionCreationInfo,
  ConnectionParametersMetadata,
  ConnectorWithSwagger,
  CreateConnectionResult,
  IConnectionService,
} from '../connection';
import type { HttpRequestOptions, IHttpClient, QueryParameters } from '../httpClient';

export interface ApiHubServiceDetails {
  apiVersion: string;
  baseUrl: string;
  httpClient: IHttpClient;
  subscriptionId: string;
  resourceGroup: string;
  location: string;
  locale?: string;
  filterByLocation?: boolean;
  tenantId?: string;
}

export type getAccessTokenType = () => Promise<string>;

export interface ConsentLink {
  link: string;
  displayName?: string;
  status?: string;
}

export interface LogicAppConsentResponse {
  value: ConsentLink[];
}

export abstract class BaseConnectionService implements IConnectionService {
  protected _connections: Record<string, Connection> = {};
  protected _subscriptionResourceGroupWebUrl = '';
  protected _allConnectionsInitialized = false;

  protected _vVersion: 'V1' | 'V2' = 'V1';

  constructor(protected readonly options: ApiHubServiceDetails) {
    const { apiVersion, baseUrl, httpClient } = options;
    if (!baseUrl) {
      throw new ArgumentException('baseUrl required');
    } else if (!apiVersion) {
      throw new ArgumentException('apiVersion required');
    } else if (!httpClient) {
      throw new ArgumentException('httpclient required');
    }

    this._subscriptionResourceGroupWebUrl = `/subscriptions/${options.subscriptionId}/resourceGroups/${options.resourceGroup}/providers/Microsoft.Web`;
  }

  async getConnectorAndSwagger(connectorId: string): Promise<ConnectorWithSwagger> {
    try {
      if (!isArmResourceId(connectorId)) {
        return { connector: await this.getConnector(connectorId), swagger: null as any };
      }

      const { apiVersion, httpClient } = this.options;
      const [connector, swagger] = await Promise.all([
        this.getConnector(connectorId),
        httpClient.get<OpenAPIV2.Document>({ uri: connectorId, queryParameters: { 'api-version': apiVersion, export: 'true' } }),
      ]);

      return { connector, swagger };
    } catch (error: any) {
      throw error?.response?.data?.error?.message ?? error;
    }
  }

  async getSwaggerFromUri(uri: string): Promise<OpenAPIV2.Document> {
    const { httpClient } = this.options;
    return httpClient.get<OpenAPIV2.Document>({ uri, noAuth: true, headers: { 'Access-Control-Allow-Origin': '*' } });
  }

  public async getSwaggerParser(uri: string): Promise<SwaggerParser> {
    const response = await this.getSwaggerFromUri(uri);
    const swaggerDoc = await SwaggerParser.parse(response);
    return new SwaggerParser(swaggerDoc);
  }

  abstract getConnector(connectorId: string): Promise<Connector>;

  async getConnection(connectionId: string): Promise<Connection> {
    if (isArmResourceId(connectionId)) {
      return this.getConnectionInApiHub(connectionId);
    }

    let connection = this._connections[connectionId];
    if (!connection) {
      await this.getConnections();
      connection = this._connections[connectionId];
    }

    return connection;
  }

  abstract getConnections(connectorId?: string): Promise<Connection[]>;

  abstract createConnection(
    connectionId: string,
    connector: Connector,
    connectionInfo: ConnectionCreationInfo,
    parametersMetadata?: ConnectionParametersMetadata,
    shouldTestConnection?: boolean
  ): Promise<Connection>;

  protected async createConnectionInApiHub(
    connectionName: string,
    connectorId: string,
    connectionInfo: ConnectionCreationInfo
  ): Promise<Connection> {
    const { httpClient, apiVersion, baseUrl } = this.options;

    const connectionId = this.getAzureConnectionRequestPath(connectionName);
    const connection = await httpClient.put<any, Connection>({
      uri: `${baseUrl}${connectionId}`,
      queryParameters: { 'api-version': apiVersion },
      content: connectionInfo?.alternativeParameterValues
        ? this._getRequestForCreateConnectionWithAlternativeParameters(connectorId, connectionName, connectionInfo)
        : this._getRequestForCreateConnection(connectorId, connectionName, connectionInfo),
    });

    return connection;
  }

  protected async _getAzureConnector(connectorId: string): Promise<Connector> {
    const { apiVersion, httpClient } = this.options;
    const response = await httpClient.get<Connector>({ uri: connectorId, queryParameters: { 'api-version': apiVersion } });

    return {
      ...response,
      properties: {
        ...response.properties,
        ...response.properties.generalInformation,
      },
    };
  }

  protected _getRequestForCreateConnection(connectorId: string, _connectionName: string, connectionInfo: ConnectionCreationInfo): any {
    const parameterValues = connectionInfo?.connectionParameters;
    const parameterValueSet = connectionInfo?.connectionParametersSet;
    const displayName = connectionInfo?.displayName;
    const { location } = this.options;

    return {
      properties: {
        api: { id: connectorId },
        ...(parameterValueSet ? { parameterValueSet } : { parameterValues }),
        displayName,
      },
      kind: this._vVersion,
      location,
    };
  }

  protected _getRequestForCreateConnectionWithAlternativeParameters(
    connectorId: string,
    _connectionName: string,
    connectionInfo: ConnectionCreationInfo
  ): any {
    const alternativeParameterValues = connectionInfo?.alternativeParameterValues ?? {};
    const displayName = connectionInfo?.displayName;
    const { location } = this.options;

    return {
      properties: {
        api: {
          id: connectorId,
        },
        parameterValueType: 'Alternative',
        alternativeParameterValues,
        displayName,
      },
      kind: this._vVersion,
      location,
    };
  }

  abstract createAndAuthorizeOAuthConnection(
    connectionId: string,
    connectorId: string,
    connectionInfo: ConnectionCreationInfo,
    parametersMetadata?: ConnectionParametersMetadata
  ): Promise<CreateConnectionResult>;

  async setupConnectionIfNeeded(_connection: Connection, _identityId?: string): Promise<void> {
    // No action needed, implementation class should override if there is any
  }

  protected async testConnection(connection: Connection): Promise<void> {
    let response: HttpResponse<any> | undefined = undefined;
    const testLink = connection.properties?.testLinks?.[0];
    try {
      if (testLink) {
        response = await this.requestTestConnection(testLink);
        if (response) this.handleTestConnectionResponse(response);
      }
    } catch (testLinkError: any) {
      try {
        const testRequest = connection.properties?.testRequests?.[0];
        if (testRequest) {
          response = await this.requestTestConnection(testRequest);
          if (response) this.handleTestConnectionResponse(response);
        }
      } catch (testRequestError: any) {
        throw testLinkError ?? testRequestError;
      }
    }
  }

  protected async requestTestConnection(testConnectionObj: TestConnectionObject): Promise<HttpResponse<any> | undefined> {
    const { httpClient } = this.options;
    const { method: httpMethod, requestUri: uri, body } = testConnectionObj;
    if (!httpMethod || !uri) return;
    const method = httpMethod.toUpperCase() as HTTP_METHODS;

    try {
      let response: HttpResponse<any> | undefined = undefined;
      const requestOptions: HttpRequestOptions<any> = {
        headers: { noBatch: 'true' }, // Some requests fail specifically when run through batch
        uri,
        ...(body ? { content: body } : {}),
      };
      if (equals(method, HTTP_METHODS.GET)) response = await httpClient.get<any>(requestOptions);
      else if (equals(method, HTTP_METHODS.POST)) response = await httpClient.post<any, any>(requestOptions);
      else if (equals(method, HTTP_METHODS.PUT)) response = await httpClient.put<any, any>(requestOptions);
      else if (equals(method, HTTP_METHODS.DELETE)) response = await httpClient.delete<any>(requestOptions);
      return response;
    } catch (error: any) {
      return Promise.reject(error?.content ?? error);
    }
  }

  protected handleTestConnectionResponse(response?: HttpResponse<any>): void {
    if (!response) return;
    if (response?.status) return this.handleTestLinkResponse(response);
    if ((response as any)?.response) return this.handleTestRequestResponse((response as any)?.response);
  }

  private handleTestLinkResponse(response: HttpResponse<any>): void {
    const defaultErrorResponse = 'Please check your account info and/or permissions and try again.';
    const status = response?.status;
    if (status >= 400 && status < 500 && status !== 429) {
      let errorMessage = defaultErrorResponse;
      const body = response?.body;
      if (body && typeof body === 'string') errorMessage = this.tryParseErrorMessage(JSON.parse(body), defaultErrorResponse);
      throw new UserException(UserErrorCode.TEST_CONNECTION_FAILED, errorMessage);
    }
  }

  private handleTestRequestResponse(response: any): void {
    const defaultErrorResponse = 'Please check your account info and/or permissions and try again.';
    const statusCode = response?.statusCode;
    if (statusCode !== 'OK') {
      let errorMessage = defaultErrorResponse;
      const body = response?.body;
      if (body) errorMessage = this.tryParseErrorMessage(body, defaultErrorResponse);
      throw new UserException(UserErrorCode.TEST_CONNECTION_FAILED, errorMessage);
    }
  }

  protected tryParseErrorMessage(error: any, defaultErrorMessage?: string): string {
    return (
      error?.message ??
      error?.Message ??
      error?.error?.message ??
      error?.responseText ??
      error?.errors?.map((e: any) => e?.message ?? e)?.join(', ') ??
      defaultErrorMessage ??
      'Unknown error'
    );
  }

  protected async getConnectionsForConnector(connectorId: string): Promise<Connection[]> {
    if (isArmResourceId(connectorId)) {
      // Right now there isn't a name $filter for custom connections, so we need to filter them manually
      if (isCustomConnectorId(connectorId)) {
        const { location, apiVersion, httpClient } = this.options;
        const response = await httpClient.get<ConnectionsResponse>({
          uri: `${this._subscriptionResourceGroupWebUrl}/connections`,
          queryParameters: {
            'api-version': apiVersion,
            $filter: `Location eq '${location}' and Kind eq '${this._vVersion}'`,
          },
        });
        const filteredConnections = response.value.filter((connection) => {
          return equals(connection.properties.api.id, connectorId);
        });
        return filteredConnections;
      }

      const { location, apiVersion, httpClient } = this.options;
      const response = await httpClient.get<ConnectionsResponse>({
        uri: `${this._subscriptionResourceGroupWebUrl}/connections`,
        queryParameters: {
          'api-version': apiVersion,
          $filter: `Location eq '${location}' and ManagedApiName eq '${connectorId.split('/').at(-1)}' and Kind eq '${this._vVersion}'`,
        },
      });
      return response.value;
    } else {
      if (!this._allConnectionsInitialized) {
        await this.getConnections();
      }

      return Object.keys(this._connections)
        .filter((connectionId) => equals(this._connections[connectionId].properties.api.id, connectorId))
        .map((connectionId) => this._connections[connectionId]);
    }
  }

  protected async getConnectionInApiHub(connectionId: string): Promise<Connection> {
    const { apiVersion, httpClient } = this.options;
    const connection = await httpClient.get<Connection>({
      uri: connectionId,
      queryParameters: { 'api-version': apiVersion },
    });

    return connection;
  }

  protected async getConnectionsInApiHub(): Promise<Connection[]> {
    const { filterByLocation, httpClient, apiVersion, locale } = this.options;

    const uri = `${this._subscriptionResourceGroupWebUrl}/connections`;

    const queryParameters: QueryParameters = {
      'api-version': apiVersion,
      $filter: `properties/integrationServiceEnvironmentResourceId eq null and Kind eq '${this._vVersion}'`,
      $top: 400,
    };

    try {
      const response = await httpClient.get<ConnectionsResponse>({ uri, queryParameters });
      return response.value.filter((connection: Connection) => {
        return filterByLocation ? equals(connection.location, locale) : true;
      });
    } catch {
      return [];
    }
  }

  protected getAzureConnectionRequestPath(connectionName: string): string {
    const { subscriptionId, resourceGroup } = this.options;
    return `/subscriptions/${subscriptionId}/resourceGroups/${resourceGroup}/providers/Microsoft.Web/connections/${connectionName}`;
  }

  async deleteConnection(connectionId: string): Promise<void> {
    const { httpClient, apiVersion } = this.options;
    const request = {
      uri: this.getAzureConnectionRequestPath(connectionId),
      queryParameters: { 'api-version': apiVersion },
    };
    await httpClient.delete<any>(request);
    delete this._connections[connectionId];
  }

  async getUniqueConnectionName(connectorId: string, connectionNames: string[], connectorName: string): Promise<string> {
    const { name: connectionName, index } = getUniqueName(connectionNames, connectorName);
    return isArmResourceId(connectorId)
      ? this._getUniqueConnectionNameInApiHub(connectorName, connectorId, connectionName, index, connectionNames)
      : connectionName;
  }

  protected async _getUniqueConnectionNameInApiHub(
    connectorName: string,
    connectorId: string,
    connectionName: string,
    i: number,
    connectionNames: string[] = []
  ): Promise<string> {
    if (!connectionNames.includes(connectionName)) {
      const connectionId = this.getAzureConnectionRequestPath(connectionName);
      const isUnique = await this._testConnectionIdUniquenessInApiHub(connectionId);
      if (isUnique) return connectionName;
    }
    connectionName = `${connectorName}-${++i}`;
    return this._getUniqueConnectionNameInApiHub(connectorName, connectorId, connectionName, i, connectionNames);
  }

  protected _testConnectionIdUniquenessInApiHub(id: string): Promise<boolean> {
    const request = {
      uri: id,
      queryParameters: { 'api-version': this.options.apiVersion },
    };

    return this.options.httpClient
      .get<Connection>(request)
      .then(() => false)
      .catch(() => true);
  }
}

type ConnectionsResponse = {
  value: Connection[];
};<|MERGE_RESOLUTION|>--- conflicted
+++ resolved
@@ -1,10 +1,6 @@
 /* eslint-disable no-param-reassign */
 import { SwaggerParser } from '../../../parsers';
-<<<<<<< HEAD
-import type { Connection, OpenAPIV2, Connector } from '../../../utils/src';
-=======
 import type { Connection, OpenAPIV2, Connector, TestConnectionObject } from '../../../utils/src';
->>>>>>> 734a6ca5
 import {
   ArgumentException,
   isArmResourceId,
