--- conflicted
+++ resolved
@@ -44,12 +44,6 @@
 export { BaseCopilotService } from './copilot';
 export type { CopilotServiceOptions } from './copilot';
 // Template
-<<<<<<< HEAD
-export type { TemplateServiceOptions } from './template';
-// Tenant
-export { BaseTenantService } from './tenant';
-export type { BaseTenantServiceOptions } from './tenant';
-=======
 export { BaseTemplateService } from './template';
 export type { BaseTemplateServiceOptions } from './template';
 // Tenant
@@ -58,5 +52,4 @@
 
 export { BaseUserPreferenceService } from './userpreference';
 
-export { BaseExperimentationService } from './experimentation';
->>>>>>> f823f336
+export { BaseExperimentationService } from './experimentation';