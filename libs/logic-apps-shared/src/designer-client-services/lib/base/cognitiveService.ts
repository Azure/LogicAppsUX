--- conflicted
+++ resolved
@@ -82,7 +82,6 @@
     return response;
   }
 
-<<<<<<< HEAD
   async fetchAllSessionPoolAccounts(subscriptionId: string): Promise<any> {
     const { httpClient, baseUrl } = this.options;
 
@@ -103,21 +102,12 @@
   async fetchSessionPoolAccountById(accountId: string): Promise<any> {
     const { httpClient, baseUrl } = this.options;
     const uri = `${baseUrl}${accountId}`;
-=======
-  async fetchAllCognitiveServiceProjects(serviceAccountId: string): Promise<any> {
-    const { httpClient, baseUrl } = this.options;
-    const uri = `${baseUrl}${serviceAccountId}/projects`;
 
->>>>>>> cbeae877
     try {
       const response = await httpClient.get({
         uri,
         queryParameters: {
-<<<<<<< HEAD
           'api-version': '2024-10-02-preview',
-=======
-          'api-version': '2025-04-01-preview',
->>>>>>> cbeae877
         },
       });
       return response;
@@ -125,8 +115,6 @@
       return new Error(e?.message ?? e);
     }
   }
-<<<<<<< HEAD
-
   async fetchBuiltInRoleDefinitions(): Promise<any> {
     const { httpClient, baseUrl } = this.options;
 
@@ -166,7 +154,6 @@
         queryParameters,
         includeAuth: true,
       });
-      console.log(response);
 
       const assignments = Array.isArray(response?.value) ? response.value : [];
 
@@ -179,6 +166,20 @@
       return false;
     }
   }
-=======
->>>>>>> cbeae877
+  async fetchAllCognitiveServiceProjects(serviceAccountId: string): Promise<any> {
+    const { httpClient, baseUrl } = this.options;
+    const uri = `${baseUrl}${serviceAccountId}/projects`;
+
+    try {
+      const response = await httpClient.get({
+        uri,
+        queryParameters: {
+          'api-version': '2025-04-01-preview',
+        },
+      });
+      return response;
+    } catch (e: any) {
+      return new Error(e?.message ?? e);
+    }
+  }
 }