import type { IHttpClient } from '../httpClient';

export interface ContinuationTokenResponse<T> {
  value: T;
  nextLink: string;
}

export const getAzureResourceRecursive = async (httpClient: IHttpClient, uri: string, queryParams: any): Promise<any[]> => {
  const requestPage = async (uri: string, value: any[], queryParameters?: any): Promise<any> => {
    try {
      const { nextLink, value: newValue } = await httpClient.get<ContinuationTokenResponse<any[]>>({
        uri,
        queryParameters,
        includeAuth: true,
      });
      value.push(...newValue);
      if (nextLink) {
        return await requestPage(nextLink, value);
      }
      return value;
<<<<<<< HEAD
    } catch (_e) {
=======
    } catch (_error) {
>>>>>>> 8e27ddb6
      return value;
    }
  };

  return requestPage(uri, [], queryParams);
};

export interface Tenant {
  id: string;
  tenantId: string;
  country: string;
  countryCode: string;
  displayName?: string;
  domains: string[];
}

export const fetchAppsByQuery = async (httpClient: IHttpClient, uri: string, subscriptionIds: string[], query: string): Promise<any[]> => {
  const requestPage = async (value: any[] = [], pageNum = 0, currentSkipToken = ''): Promise<any> => {
    try {
      const pageSize = 500;
      const result: any = await httpClient.post({
        uri,
        content: {
          query,
          options: {
            resultFormat: 'ObjectArray',
            $top: pageSize,
            $skip: pageSize * pageNum,
            $skipToken: currentSkipToken,
          },
          subscriptions: subscriptionIds,
        },
      });

      const $skipToken = result.$skipToken;
      const newValues = result.data;
      value.push(...newValues);
      if ($skipToken && newValues.length !== 0) {
        return await requestPage(value, pageNum + 1, $skipToken);
      }
      return value;
    } catch (_e) {
      return value;
    }
  };
  return requestPage();
};<|MERGE_RESOLUTION|>--- conflicted
+++ resolved
@@ -18,11 +18,7 @@
         return await requestPage(nextLink, value);
       }
       return value;
-<<<<<<< HEAD
-    } catch (_e) {
-=======
     } catch (_error) {
->>>>>>> 8e27ddb6
       return value;
     }
   };
