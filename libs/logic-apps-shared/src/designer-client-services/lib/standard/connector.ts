--- conflicted
+++ resolved
@@ -38,10 +38,6 @@
     managedIdentityProperties?: ManagedIdentityRequestProperties
   ): Promise<any> {
     const { baseUrl, apiHubServiceDetails } = this.options;
-<<<<<<< HEAD
-    const dynamicBaseUrl = isArmResourceId(connectorId) ? apiHubServiceDetails?.baseUrl ?? baseUrl : baseUrl;
-    return this._executeAzureDynamicApi(pathCombine(dynamicBaseUrl, connectionId), parameters, managedIdentityProperties);
-=======
     let dynamicUrl: string;
     let apiVersion = this.options.apiVersion;
     if (isArmResourceId(connectorId)) {
@@ -51,7 +47,6 @@
       dynamicUrl = baseUrl;
     }
     return this._executeAzureDynamicApi(dynamicUrl, apiVersion, parameters, managedIdentityProperties);
->>>>>>> f823f336
   }
 
   async getListDynamicValues(
