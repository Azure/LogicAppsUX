--- conflicted
+++ resolved
@@ -138,14 +138,10 @@
       const response = await httpClient.get<Connector>({
         uri: `${baseUrl}/operationGroups/${connectorId.split('/').at(-1)}?api-version=${apiVersion}`,
       });
-<<<<<<< HEAD
 
       return response;
-    } else {
-      return this._getAzureConnector(connectorId);
-=======
->>>>>>> 544f8c88
-    }
+    }
+
     return this._getAzureConnector(connectorId);
   }
 
@@ -612,30 +608,12 @@
   connectionInfo: ConnectionCreationInfo,
   connectionParameterMetadata: ConnectionParametersMetadata
 ): { connectionAndSettings: ConnectionAndAppSetting<ServiceProviderConnectionModel>; rawConnection: ServiceProviderConnectionModel } {
-<<<<<<< HEAD
   const { additionalParameterValues, connectionParametersSet: connectionParametersSetValues } = connectionInfo;
   const { parameterValues, rawParameterValues, settings, displayName } = createLocalConnectionsData(
     connectionKey,
     connectionInfo,
     connectionParameterMetadata
   );
-=======
-  const {
-    displayName,
-    connectionParameters: connectionParameterValues,
-    connectionParametersSet: connectionParametersSetValues,
-    additionalParameterValues,
-  } = connectionInfo;
-  const connectionParameters = connectionParametersSetValues
-    ? connectionParameterMetadata.connectionParameterSet?.parameters
-    : (connectionParameterMetadata.connectionParameters as Record<string, ConnectionParameter>);
-  const parameterValues = connectionParametersSetValues
-    ? Object.keys(connectionParametersSetValues?.values ?? {}).reduce((result: Record<string, any>, currentKey: string) => {
-        result[currentKey] = connectionParametersSetValues.values[currentKey].value;
-        return result;
-      }, {})
-    : (connectionParameterValues as Record<string, any>);
->>>>>>> 544f8c88
 
   const connectionsData: ConnectionAndAppSetting<ServiceProviderConnectionModel> = {
     connectionKey,
@@ -732,13 +710,10 @@
     ? connectionParameterMetadata.connectionParameterSet?.parameters
     : (connectionParameterMetadata.connectionParameters as Record<string, ConnectionParameter>);
   const parameterValues = connectionParametersSetValues
-    ? Object.keys(connectionParametersSetValues?.values ?? {}).reduce(
-        (result: Record<string, any>, currentKey: string) => ({
-          ...result,
-          [currentKey]: connectionParametersSetValues.values[currentKey].value,
-        }),
-        {}
-      )
+    ? Object.keys(connectionParametersSetValues?.values ?? {}).reduce((result: Record<string, any>, currentKey: string) => {
+        result[currentKey] = connectionParametersSetValues.values[currentKey].value;
+        return result;
+      }, {})
     : (connectionParameterValues as Record<string, any>);
 
   const result = {
