import type { QueryClient } from '@tanstack/react-query';
import { getIntl } from '../../../intl/src';
import type { ManagedIdentity, Connector, Connection, ConnectionParameter } from '../../../utils/src';
import {
  ArgumentException,
  isArmResourceId,
  AssertionException,
  AssertionErrorCode,
  isIdentityAssociatedWithLogicApp,
  equals,
  ResourceIdentityType,
  ConnectionType,
  optional,
  createCopy,
  ConnectionParameterSource,
  safeSetObjectPropertyValue,
} from '../../../utils/src';
import type { BaseConnectionServiceOptions } from '../base';
import { BaseConnectionService } from '../base';
import { apiManagementConnectorId, azureFunctionConnectorId } from '../base/operationmanifest';
import type { HttpResponse } from '../common/exceptions';
import type { ConnectionCreationInfo, ConnectionParametersMetadata, CreateConnectionResult, IConnectionService } from '../connection';
import type { IHttpClient } from '../httpClient';
import { LoggerService } from '../logger';
import { LogEntryLevel, Status } from '../logging/logEntry';
import type { IOAuthPopup } from '../oAuth';
import { OAuthService } from '../oAuth';
import { getHybridAppBaseRelativeUrl, isHybridLogicApp } from './hybrid';

interface ConnectionAcl {
  id: string;
  location: string;
  name: string;
  properties: {
    principal: {
      type: string;
      identity: {
        objectId: string;
        tenantId: string;
      };
    };
  };
  type: string;
}

interface ServiceProviderConnectionModel {
  parameterValues: Record<string, any>;
  serviceProvider: {
    id: string;
  };
  parameterSetName?: string;
  displayName?: string;
  additionalParameterValues?: Record<string, string>;
}

interface FunctionsConnectionModel {
  function: {
    id: string;
  };
  triggerUrl: string;
  authentication: {
    type: string;
    name: string;
    value: string;
  };
  displayName?: string;
}

interface APIManagementConnectionModel {
  apiId: string;
  baseUrl: string;
  subscriptionKey: string;
  authentication?: {
    type: string;
    name: string;
    value: string;
  };
  displayName?: string;
}

interface ConnectionAndAppSetting<T> {
  connectionKey: string;
  connectionData: T;
  settings: Record<string, string>;
  pathLocation: string[];
}

interface ConnectionsData {
  managedApiConnections?: any;
  serviceProviderConnections?: Record<string, ServiceProviderConnectionModel>;
  functionConnections?: Record<string, FunctionsConnectionModel>;
  apiManagementConnections?: Record<string, APIManagementConnectionModel>;
}

type LocalConnectionModel = FunctionsConnectionModel | ServiceProviderConnectionModel | APIManagementConnectionModel;
type ReadConnectionsFunc = () => Promise<ConnectionsData>;
type WriteConnectionFunc = (connectionData: ConnectionAndAppSetting<LocalConnectionModel>) => Promise<void>;

const serviceProviderLocation = 'serviceProviderConnections';
const functionsLocation = 'functionConnections';
const apimLocation = 'apiManagementConnections';

export interface StandardConnectionServiceOptions {
  apiVersion: string;
  baseUrl: string;
  httpClient: IHttpClient;
  apiHubServiceDetails: BaseConnectionServiceOptions;
  workflowAppDetails?: {
    appName: string;
    identity?: ManagedIdentity;
  };
  readConnections: ReadConnectionsFunc;
  writeConnection?: WriteConnectionFunc;
  connectionCreationClients?: Record<string, ConnectionCreationClient>;
}

type CreateConnectionFunc = (connectionInfo: ConnectionCreationInfo, connectionName: string) => Promise<ConnectionCreationInfo>;

interface ConnectionCreationClient {
  connectionCreationFunc: CreateConnectionFunc;
}

export class StandardConnectionService extends BaseConnectionService implements IConnectionService {
  constructor(private readonly _options: StandardConnectionServiceOptions) {
    super(_options.apiHubServiceDetails);
    const { apiHubServiceDetails, readConnections } = _options;
    if (!readConnections) {
      throw new ArgumentException('readConnections required');
    }
    if (!apiHubServiceDetails) {
      throw new ArgumentException('apiHubServiceDetails required for workflow app');
    }

    this._vVersion = 'V2';
  }

  async getConnector(connectorId: string): Promise<Connector> {
    if (!isArmResourceId(connectorId)) {
      const { apiVersion, baseUrl, httpClient } = this._options;

      let response = null;
      if (isHybridLogicApp(baseUrl)) {
        response = await httpClient.post<any, null>({
          uri: `${getHybridAppBaseRelativeUrl(baseUrl.split('hostruntime')[0])}/invoke?api-version=2024-02-02-preview`,
          headers: {
            'x-ms-logicapps-proxy-path': `/runtime/webhooks/workflow/api/management/operationGroups/${connectorId.split('/').at(-1)}/`,
            'x-ms-logicapps-proxy-method': 'GET',
          },
        });
      } else {
        response = await httpClient.get<Connector>({
          uri: `${baseUrl}/operationGroups/${connectorId.split('/').at(-1)}?api-version=${apiVersion}`,
        });
      }

      return response;
    }

    return this._getAzureConnector(connectorId);
  }

  override async getConnections(connectorId?: string, queryClient?: QueryClient): Promise<Connection[]> {
    if (connectorId) {
      return this.getConnectionsForConnector(connectorId, queryClient);
    }

    const [localConnections, apiHubConnections] = await Promise.all([this._options.readConnections(), this.getConnectionsInApiHub()]);
    const serviceProviderConnections = (localConnections[serviceProviderLocation] || {}) as Record<string, ServiceProviderConnectionModel>;
    const functionConnections = (localConnections[functionsLocation] || {}) as Record<string, FunctionsConnectionModel>;
    const apimConnections = (localConnections[apimLocation] || {}) as Record<string, APIManagementConnectionModel>;

    this._allConnectionsInitialized = true;
    return [
      ...Object.keys(serviceProviderConnections).map((key) => {
        const connection = convertServiceProviderConnectionDataToConnection(key, serviceProviderConnections[key]);
        this._connections[connection.id] = connection;
        return connection;
      }),
      ...Object.keys(functionConnections).map((key) => {
        const connection = convertFunctionsConnectionDataToConnection(key, functionConnections[key]);
        this._connections[connection.id] = connection;
        return connection;
      }),
      ...Object.keys(apimConnections).map((key) => {
        const connection = convertApimConnectionDataToConnection(key, apimConnections[key]);
        this._connections[connection.id] = connection;
        return connection;
      }),
      ...apiHubConnections,
    ];
  }

  async createConnection(
    connectionId: string,
    connector: Connector,
    connectionInfo: ConnectionCreationInfo,
    parametersMetadata?: ConnectionParametersMetadata,
    shouldTestConnection = true
  ): Promise<Connection> {
    const connectionName = connectionId.split('/').at(-1) as string;

    const logId = LoggerService().startTrace({
      action: 'createConnection',
      name: 'Creating Connection',
      source: 'connection.ts',
    });

    try {
      const connection = isArmResourceId(connector.id)
        ? await this._createConnectionInApiHub(connectionName, connector.id, connectionInfo, shouldTestConnection)
        : await this.createConnectionInLocal(connectionName, connector, connectionInfo, parametersMetadata as ConnectionParametersMetadata);

      LoggerService().endTrace(logId, { status: Status.Success });
      return connection;
    } catch (error) {
      this.deleteConnection(connectionId);
      const errorMessage = `Failed to create connection: ${this.tryParseErrorMessage(error)}`;
      LoggerService().log({
        level: LogEntryLevel.Error,
        area: 'createConnection',
        message: errorMessage,
        error: error instanceof Error ? error : undefined,
        traceId: logId,
      });
      LoggerService().endTrace(logId, { status: Status.Failure });
      return Promise.reject(errorMessage);
    }
  }

  private async createConnectionInLocal(
    connectionName: string,
    connector: Connector,
    connectionInfo: ConnectionCreationInfo,
    parametersMetadata: ConnectionParametersMetadata
  ): Promise<Connection> {
    const { writeConnection, connectionCreationClients } = this._options;
    const connectionCreationClientName = parametersMetadata.connectionMetadata?.connectionCreationClient;
    if (connectionCreationClientName) {
      if (connectionCreationClients?.[connectionCreationClientName]) {
        // eslint-disable-next-line no-param-reassign
        connectionInfo = await connectionCreationClients[connectionCreationClientName].connectionCreationFunc(
          connectionInfo,
          connectionName
        );
      } else {
        throw new AssertionException(
          AssertionErrorCode.CONNECTION_CREATION_CLIENT_NOTREGISTERED,
          `The connection creation client for ${connectionCreationClientName} is not registered`
        );
      }
    }

    if (!writeConnection) {
      throw new AssertionException(AssertionErrorCode.CALLBACK_NOTREGISTERED, 'Callback for write connection is not passed in service.');
    }

    const { connectionsData, connection } = await this._getConnectionsConfiguration(
      connectionName,
      connectionInfo,
      connector,
      parametersMetadata
    );

    await this._options.writeConnection?.(connectionsData);
    this._connections[connection.id] = connection;

    return connection;
  }

  private async _createConnectionInApiHub(
    connectionName: string,
    connectorId: string,
    connectionInfo: ConnectionCreationInfo,
    shouldTestConnection: boolean
  ): Promise<Connection> {
    const { workflowAppDetails, baseUrl } = this._options;
    const intl = getIntl();

    // NOTE: Block connection creation if identity does not exist on Logic App.
    if (workflowAppDetails && !isHybridLogicApp(baseUrl) && !isIdentityAssociatedWithLogicApp(workflowAppDetails.identity)) {
      throw new Error(
        intl.formatMessage({
          defaultMessage: 'To create and use an API connection, you must have a managed identity configured on this logic app.',
          id: 'vdtKjT',
          description: 'Error message to show when logic app does not have managed identity when creating azure connection',
        })
      );
    }

    const connectionId = this.getAzureConnectionRequestPath(connectionName);
    const connection = await this.createConnectionInApiHub(connectionName, connectorId, connectionInfo);

    try {
      await this._createConnectionAclIfNeeded(connection);
    } catch {
      // NOTE: Delete the connection created in this method if Acl creation failed.
      this.deleteConnection(connectionId);
      const error = new Error(
        intl.formatMessage({
          defaultMessage: 'ACL creation failed for connection. Deleting the connection.',
          id: 'm4qt/b',
          description: 'Error while creating acl',
        })
      );
      throw error;
    }

    if (shouldTestConnection) {
      await this.testConnection(connection);
    }

    return connection;
  }

  // Run when assigning a conneciton to an operation
  override async setupConnectionIfNeeded(connection: Connection, identityId?: string): Promise<void> {
    await this._createConnectionAclIfNeeded(connection, identityId);
  }

  private async _createConnectionAclIfNeeded(connection: Connection, identityId?: string): Promise<void> {
    const {
      apiHubServiceDetails: { tenantId },
      workflowAppDetails,
      baseUrl,
    } = this._options;
    if (!isArmResourceId(connection.id) || !workflowAppDetails) {
      return;
    }

    this.validateLogicAppIdentity(baseUrl, workflowAppDetails.identity);

    const connectionAcls = (await this._getConnectionAcls(connection.id)) || [];
    const { identity, appName } = workflowAppDetails;
    let identityDetailsForApiHubAuth: { principalId: string; tenantId: string };

    if (isHybridLogicApp(baseUrl) && identity?.principalId && identity?.tenantId) {
      identityDetailsForApiHubAuth = { principalId: identity?.principalId, tenantId: identity?.tenantId };
    } else {
      identityDetailsForApiHubAuth = this._getIdentityDetailsForApiHubAuth(identity as ManagedIdentity, tenantId as string, identityId);
    }

    try {
      if (
        !connectionAcls.some((acl) => {
          const { identity: principalIdentity } = acl.properties.principal;
          return principalIdentity.objectId === identityDetailsForApiHubAuth.principalId && principalIdentity.tenantId === tenantId;
        })
      ) {
        await this._createAccessPolicyInConnection(connection.id, appName, identityDetailsForApiHubAuth, connection.location as string);
      }
    } catch {
      LoggerService().log({
        level: LogEntryLevel.Error,
        area: 'ConnectionACLCreate',
        message: 'Acl creation failed for connection.',
      });
    }
  }

  private async _getConnectionAcls(connectionId: string): Promise<ConnectionAcl[]> {
    const {
      apiHubServiceDetails: { apiVersion },
      httpClient,
    } = this._options;

    // TODO: Handle nextLink from this response as well.
    const response = await httpClient.get<any>({
      uri: `${connectionId}/accessPolicies`,
      queryParameters: { 'api-version': apiVersion },
      headers: { 'x-ms-command-name': 'LADesigner.getConnectionAcls' },
    });

    return response.value;
  }

  private async _createAccessPolicyInConnection(
    connectionId: string,
    appName: string,
    identityDetails: Record<string, any>,
    location: string
  ): Promise<void> {
    const {
      apiHubServiceDetails: { apiVersion, baseUrl },
      httpClient,
    } = this._options;
    const { principalId: objectId, tenantId } = identityDetails;
    const policyName = `${appName}-${objectId}`;

    await httpClient.put({
      uri: `${baseUrl}${connectionId}/accessPolicies/${policyName}`,
      queryParameters: { 'api-version': apiVersion },
      headers: {
        'If-Match': '*',
        'x-ms-command-name': 'LADesigner.createAccessPolicyInConnection',
      },
      content: {
        name: appName,
        type: 'Microsoft.Web/connections/accessPolicy',
        location,
        properties: {
          principal: {
            type: 'ActiveDirectory',
            identity: { objectId, tenantId },
          },
        },
      },
    });
  }

  private validateLogicAppIdentity(baseUrl: string, identity: ManagedIdentity | undefined) {
    const intl = getIntl();
    if (isHybridLogicApp(baseUrl)) {
      if (!identity?.principalId || !identity?.tenantId) {
        throw new Error(
          intl.formatMessage({
            defaultMessage: 'App identity is not configured on the logic app environment variables.',
            id: 'zPRSM9',
            description: 'Error message when no app identity is added in environment variables',
          })
        );
      }
    } else if (!isIdentityAssociatedWithLogicApp(identity)) {
      throw new Error(
        intl.formatMessage({
          defaultMessage: 'A managed identity is not configured on the logic app.',
          id: 'WnU9v0',
          description: 'Error message when no identity is associated',
        })
      );
    }
  }

  // NOTE: Use the system-assigned MI if exists, else use the first user assigned identity if identity is not specified.
  private _getIdentityDetailsForApiHubAuth(
    managedIdentity: ManagedIdentity,
    tenantId: string,
    identityIdForConnection: string | undefined
  ): { principalId: string; tenantId: string } {
    if (
      !identityIdForConnection &&
      (equals(managedIdentity.type, ResourceIdentityType.SYSTEM_ASSIGNED) ||
        equals(managedIdentity.type, ResourceIdentityType.SYSTEM_ASSIGNED_USER_ASSIGNED))
    ) {
      return { principalId: managedIdentity.principalId as string, tenantId: managedIdentity.tenantId as string };
    }
    const identityKeys = Object.keys(managedIdentity.userAssignedIdentities ?? {});
    const selectedIdentity = identityKeys.find((identityKey) => equals(identityKey, identityIdForConnection)) ?? identityKeys[0];
    return {
      principalId: managedIdentity.userAssignedIdentities?.[selectedIdentity].principalId as string,
      tenantId,
    };
  }

  async createAndAuthorizeOAuthConnection(
    connectionId: string,
    connectorId: string,
    connectionInfo: ConnectionCreationInfo,
    parametersMetadata?: ConnectionParametersMetadata
  ): Promise<CreateConnectionResult> {
    const connector = await this.getConnector(connectorId);
    const connection = await this.createConnection(
      connectionId,
      connector,
      connectionInfo,
      parametersMetadata,
      /* shouldTestConnection */ false
    );
    const oAuthService = OAuthService();
    let oAuthPopupInstance: IOAuthPopup | undefined;

    try {
      const consentUrl = await oAuthService.fetchConsentUrlForConnection(connectionId);
      oAuthPopupInstance = oAuthService.openLoginPopup({ consentUrl });

      const loginResponse = await oAuthPopupInstance.loginPromise;
      if (loginResponse.error) {
        throw new Error(atob(loginResponse.error));
      }
      if (loginResponse.code) {
        await oAuthService.confirmConsentCodeForConnection(connectionId, loginResponse.code);
      }

      await this._createConnectionAclIfNeeded(connection);

      const fetchedConnection = await this.getConnection(connection.id);
      await this.testConnection(fetchedConnection);

      return { connection: fetchedConnection };
    } catch (error: any) {
      this.deleteConnection(connectionId);
      const errorMessage = `Failed to create OAuth connection: ${this.tryParseErrorMessage(error)}`;
      LoggerService().log({
        level: LogEntryLevel.Error,
        area: 'create oauth connection',
        message: errorMessage,
        error: error instanceof Error ? error : undefined,
      });
      return { errorMessage: this.tryParseErrorMessage(error) };
    }
  }

  private async _getConnectionsConfiguration(
    connectionName: string,
    connectionInfo: ConnectionCreationInfo,
    connector: Connector,
    parametersMetadata: ConnectionParametersMetadata
  ): Promise<{
    connectionsData: ConnectionAndAppSetting<LocalConnectionModel>;
    connection: Connection;
  }> {
    const connectionType = parametersMetadata?.connectionMetadata?.type;
    let connectionsData: ConnectionAndAppSetting<FunctionsConnectionModel | APIManagementConnectionModel | ServiceProviderConnectionModel>;
    let connection: Connection;
    switch (connectionType) {
      case ConnectionType.Function: {
        connectionsData = convertToFunctionsConnectionsData(connectionName, connectionInfo, parametersMetadata);
        connection = convertFunctionsConnectionDataToConnection(
          connectionsData.connectionKey,
          connectionsData.connectionData as FunctionsConnectionModel
        );
        break;
      }
      case ConnectionType.ApiManagement: {
        connectionsData = convertToApimConnectionsData(connectionName, connectionInfo);
        connection = convertApimConnectionDataToConnection(
          connectionsData.connectionKey,
          connectionsData.connectionData as APIManagementConnectionModel
        );
        break;
      }
      default: {
        const { connectionAndSettings, rawConnection } = convertToServiceProviderConnectionsData(
          connectionName,
          connector.id,
          connectionInfo,
          parametersMetadata
        );
        connectionsData = connectionAndSettings;
        connection = convertServiceProviderConnectionDataToConnection(
          connectionsData.connectionKey,
          connectionsData.connectionData as ServiceProviderConnectionModel
        );

        if (connector.properties.testConnectionUrl) {
          await this._testServiceProviderConnection(connector.properties.testConnectionUrl, rawConnection);
        }
        break;
      }
    }
    return { connectionsData, connection };
  }

  private async _testServiceProviderConnection(
    requestUrl: string,
    connectionData: ServiceProviderConnectionModel
  ): Promise<HttpResponse<any>> {
    try {
      const { httpClient, baseUrl, apiVersion } = this._options;
      let uri = `${baseUrl.replace('/runtime/webhooks/workflow/api/management', '')}${requestUrl}`;
      let queryParameters: Record<string, string> = { 'api-version': apiVersion };
      let headers: Record<string, string> = {};

      if (isHybridLogicApp(uri)) {
        const [baseUri, proxyPath] = uri.split('/hostruntime');
        uri = `${getHybridAppBaseRelativeUrl(baseUri)}/invoke?api-version=2024-02-02-preview`;
        queryParameters = {};
        headers = {
          'x-ms-logicapps-proxy-path': proxyPath || '',
          'x-ms-logicapps-proxy-method': 'POST',
        };
      }

      const response = await httpClient.post<any, any>({
        uri,
        queryParameters,
        content: connectionData,
        headers,
      });

      if (!response || response.status < 200 || response.status >= 300) {
        throw response;
      }

      return response;
    } catch (e: any) {
      return Promise.reject(e);
    }
  }
}

function convertServiceProviderConnectionDataToConnection(
  connectionKey: string,
  connectionData: ServiceProviderConnectionModel
): Connection {
  const {
    displayName,
    serviceProvider: { id: apiId },
  } = connectionData;

  return {
    name: connectionKey,
    id: `${apiId}/connections/${connectionKey}`,
    type: 'connections',
    properties: {
      api: { id: apiId } as any,
      createdTime: '',
      connectionParameters: {},
      displayName: displayName as string,
      statuses: [{ status: 'Connected' }],
      overallStatus: 'Connected',
      testLinks: [],
    },
  };
}

function convertApimConnectionDataToConnection(connectionKey: string, connectionData: APIManagementConnectionModel): Connection {
  const { displayName } = connectionData;

  return {
    name: connectionKey,
    id: `${apiManagementConnectorId}/connections/${connectionKey}`,
    type: 'connections',
    properties: {
      api: { id: apiManagementConnectorId } as any,
      createdTime: '',
      connectionParameters: {},
      displayName: displayName as string,
      overallStatus: 'Connected',
      statuses: [{ status: 'Connected' }],
      testLinks: [],
    },
  };
}

function convertFunctionsConnectionDataToConnection(connectionKey: string, connectionData: FunctionsConnectionModel): Connection {
  const { displayName } = connectionData;

  return {
    name: connectionKey,
    id: `${azureFunctionConnectorId}/connections/${connectionKey}`,
    type: 'connections',
    properties: {
      api: { id: azureFunctionConnectorId } as any,
      createdTime: '',
      connectionParameters: {},
      displayName: displayName as string,
      overallStatus: 'Connected',
      statuses: [{ status: 'Connected' }],
      testLinks: [],
    },
  };
}

function convertToServiceProviderConnectionsData(
  connectionKey: string,
  connectorId: string,
  connectionInfo: ConnectionCreationInfo,
  connectionParameterMetadata: ConnectionParametersMetadata
): { connectionAndSettings: ConnectionAndAppSetting<ServiceProviderConnectionModel>; rawConnection: ServiceProviderConnectionModel } {
  const { additionalParameterValues, connectionParametersSet: connectionParametersSetValues } = connectionInfo;
  const { parameterValues, rawParameterValues, settings, displayName } = createLocalConnectionsData(
    connectionKey,
    connectionInfo,
    connectionParameterMetadata
  );

  const connectionsData: ConnectionAndAppSetting<ServiceProviderConnectionModel> = {
    connectionKey,
    connectionData: {
      parameterValues,
      ...optional('parameterSetName', connectionParametersSetValues?.name),
      serviceProvider: { id: connectorId },
      displayName,
      ...optional('additionalParameterValues', additionalParameterValues),
    },
    settings,
    pathLocation: [serviceProviderLocation],
  };
  const rawConnection = createCopy(connectionsData.connectionData);
  rawConnection.parameterValues = rawParameterValues;

  return { connectionAndSettings: connectionsData, rawConnection };
}

function convertToFunctionsConnectionsData(
  connectionKey: string,
  connectionInfo: ConnectionCreationInfo,
  connectionParameterMetadata: ConnectionParametersMetadata
): ConnectionAndAppSetting<FunctionsConnectionModel> {
  // TODO - This if block should be removed once backend new bits are deployed everywhere.
  if (!connectionParameterMetadata.connectionParameterSet) {
    const { displayName, connectionParameters } = connectionInfo;
    const authentication = connectionParameters?.['authentication'];
    const functionAppKey = authentication.value;
    const appSettingName = `${escapeSpecialChars(connectionKey)}_functionAppKey`;

    authentication.value = `@appsetting('${appSettingName}')`;

    return {
      connectionKey,
      connectionData: {
        function: connectionParameters?.['function'],
        triggerUrl: connectionParameters?.['triggerUrl'],
        authentication,
        displayName,
      },
      settings: { [appSettingName]: functionAppKey },
      pathLocation: [functionsLocation],
    };
  }

  const { parameterValues, settings, displayName } = createLocalConnectionsData(connectionKey, connectionInfo, connectionParameterMetadata);
  return {
    connectionKey,
    connectionData: { ...(parameterValues as FunctionsConnectionModel), displayName },
    settings,
    pathLocation: [functionsLocation],
  };
}

function convertToApimConnectionsData(
  connectionKey: string,
  connectionInfo: ConnectionCreationInfo
): ConnectionAndAppSetting<APIManagementConnectionModel> {
  const { displayName, connectionParameters } = connectionInfo;
  const subscriptionKey = connectionParameters?.['subscriptionKey'];
  const appSettingName = `${escapeSpecialChars(connectionKey)}_SubscriptionKey`;

  return {
    connectionKey,
    connectionData: {
      apiId: connectionParameters?.['apiId'],
      baseUrl: connectionParameters?.['baseUrl'],
      subscriptionKey: `@appsetting('${appSettingName}')`,
      authentication: connectionParameters?.['authentication'],
      displayName,
    },
    settings: { [appSettingName]: subscriptionKey },
    pathLocation: [apimLocation],
  };
}

function createLocalConnectionsData(
  connectionKey: string,
  connectionInfo: ConnectionCreationInfo,
  connectionParameterMetadata: ConnectionParametersMetadata
): {
  parameterValues: Record<string, any>;
  rawParameterValues: Record<string, any>;
  settings: Record<string, string>;
  displayName: string | undefined;
} {
  const {
    displayName,
    connectionParameters: connectionParameterValues,
    connectionParametersSet: connectionParametersSetValues,
  } = connectionInfo;
  const connectionParameters = connectionParametersSetValues
    ? connectionParameterMetadata.connectionParameterSet?.parameters
    : (connectionParameterMetadata.connectionParameters as Record<string, ConnectionParameter>);
  const parameterValues = connectionParametersSetValues
    ? Object.keys(connectionParametersSetValues?.values ?? {}).reduce((result: Record<string, any>, currentKey: string) => {
        result[currentKey] = connectionParametersSetValues.values[currentKey].value;
        return result;
      }, {})
    : (connectionParameterValues as Record<string, any>);

  const result = {
    parameterValues: {},
    displayName,
    settings: connectionInfo.appSettings ?? {},
    rawParameterValues: {},
  };

  for (const parameterKey of Object.keys(parameterValues)) {
    const connectionParameter = connectionParameters?.[parameterKey] as ConnectionParameter;
    let parameterValue = parameterValues[parameterKey];

    if (parameterValue !== undefined) {
      const rawValue = parameterValue;
      if (connectionParameter?.parameterSource === ConnectionParameterSource.AppConfiguration) {
        const appSettingName = `${escapeSpecialChars(connectionKey)}_${escapeSpecialChars(parameterKey)}`;
        result.settings[appSettingName] =
          typeof parameterValues[parameterKey] !== 'string' ? JSON.stringify(parameterValues[parameterKey]) : parameterValues[parameterKey];

        parameterValue = `@appsetting('${appSettingName}')`;
      }

      safeSetObjectPropertyValue(
        result.parameterValues,
        [...(connectionParameter?.uiDefinition?.constraints?.propertyPath ?? []), parameterKey],
        parameterValue
      );
      safeSetObjectPropertyValue(
        result.rawParameterValues,
        [...(connectionParameter?.uiDefinition?.constraints?.propertyPath ?? []), parameterKey],
        rawValue
      );
    }
  }

  return result;
}

export function escapeSpecialChars(value: string): string {
<<<<<<< HEAD
  const escapedUnderscore = value.replace(/_/g, '__');
  return escapedUnderscore.replace(/-/g, '_1');
=======
  return value.replace(/-/g, '_1');
>>>>>>> becf7d8d
}<|MERGE_RESOLUTION|>--- conflicted
+++ resolved
@@ -803,10 +803,5 @@
 }
 
 export function escapeSpecialChars(value: string): string {
-<<<<<<< HEAD
-  const escapedUnderscore = value.replace(/_/g, '__');
-  return escapedUnderscore.replace(/-/g, '_1');
-=======
   return value.replace(/-/g, '_1');
->>>>>>> becf7d8d
 }