--- conflicted
+++ resolved
@@ -138,11 +138,7 @@
       };
 
       return operationManifest;
-<<<<<<< HEAD
-    } catch {
-=======
     } catch (_error) {
->>>>>>> 748d50df
       return { properties: {} } as any;
     }
   }
