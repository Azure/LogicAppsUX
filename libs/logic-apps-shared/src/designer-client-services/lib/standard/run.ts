import { inputsResponse, outputsResponse } from '../__test__/__mocks__/monitoringInputsOutputsResponse';
import type { HttpRequestOptions, IHttpClient } from '../httpClient';
import type { IRunService } from '../run';
import type { CallbackInfo } from '../callbackInfo';
import type { ContentLink, Runs, ArmResources, Run, LogicAppsV2 } from '../../../utils/src';
import {
  ArgumentException,
  isCallbackInfoWithRelativePath,
  HTTP_METHODS,
  getCallbackUrl,
  getRecordEntry,
  UnsupportedException,
  isNullOrUndefined,
} from '../../../utils/src';
<<<<<<< HEAD
import { isNumber } from '../../../parsers';
import { isHybridLogicApp } from './hybrid';
=======
import { isHybridLogicApp } from './hybrid';
import { LogEntryLevel } from '../logging/logEntry';
import { LoggerService } from '../logger';
>>>>>>> f823f336

export interface RunServiceOptions {
  apiVersion: string;
  baseUrl: string;
  httpClient: IHttpClient;
  updateCors?: () => void;
  accessToken?: string;
  workflowName: string;
  isDev?: boolean;
}

export class StandardRunService implements IRunService {
  _isDev = false;

  constructor(public readonly options: RunServiceOptions) {
    const { apiVersion, baseUrl, isDev } = options;
    if (!baseUrl) {
      throw new ArgumentException('baseUrl required');
    }
    if (!apiVersion) {
      throw new ArgumentException('apiVersion required');
    }
    this._isDev = isDev || false;
  }

  async getContent(contentLink: ContentLink): Promise<any> {
    const { uri, contentSize } = contentLink;
    const { httpClient } = this.options;

    if (!uri) {
      throw new Error();
    }

    LoggerService().log({
      level: LogEntryLevel.Verbose,
      area: 'getContent standard run service',
      message: `Content size: ${contentSize}`,
      args: [`size: ${contentSize}`],
    });

    // 2MB
    if (contentSize > 2097152) {
      return undefined;
    }

    try {
      const response = await httpClient.get<any>({
        uri,
        noAuth: true,
        headers: { 'Access-Control-Allow-Origin': '*' },
      });
      return response;
    } catch (e: any) {
      throw new Error(e.message);
    }
  }

  private getAccessTokenHeaders = () => {
    const { accessToken } = this.options;
    if (!accessToken) {
      return undefined;
    }

    return new Headers({
      Authorization: accessToken,
    });
  };

  async getMoreRuns(continuationToken: string): Promise<Runs> {
    const headers = this.getAccessTokenHeaders();
    const { httpClient } = this.options;

    try {
      const response = await httpClient.get<ArmResources<Run>>({
        uri: continuationToken,
        headers: headers as Record<string, any>,
      });

      const { nextLink, value: runs }: ArmResources<Run> = response;
      return { nextLink, runs };
    } catch (e: any) {
      throw new Error(e.message);
    }
  }

  public static getProxyUrl(uri: string): { uri: string; headerPath: string } {
    const appName = uri.split('hostruntime')[0].split('/');
    appName.pop();
    return {
      uri: `${uri.split('hostruntime')[0]}/providers/Microsoft.App/logicapps/${appName.pop()}/invoke?api-version=2024-02-02-preview`,
      headerPath: uri.split('hostruntime')[1],
    };
  }

  /**
   * Gets run details.
   * @param {string} runId - Run id.
   * @returns {Promise<Run>} Workflow runs.
   */
  async getRun(runId: string): Promise<Run> {
    const { apiVersion, baseUrl, httpClient, workflowName } = this.options;

    let uri = `${baseUrl}/workflows/${workflowName}/runs/${runId}?api-version=${apiVersion}&$expand=properties/actions,workflow/properties`;

    try {
      if (isHybridLogicApp(uri)) {
        uri = `${baseUrl}/workflows/${workflowName}/runs/${runId}?$expand=properties/actions,workflow/properties`;

        const { uri: newUri, headerPath } = StandardRunService.getProxyUrl(uri);
        const response = await httpClient.post<Run, undefined>({
          uri: newUri,
          headers: {
            'X-Ms-Logicapps-Proxy-Path': headerPath,
            'X-Ms-Logicapps-Proxy-Method': 'GET',
          },
        });
        return response;
      }
      const response = await httpClient.get<Run>({
        uri,
      });
      return response;
    } catch (e: any) {
      throw new Error(e.message);
    }
  }

  /**
   * Gets workflow run history
   * @returns {Promise<Runs>} Workflow runs.
   */
  async getRuns(): Promise<Runs> {
    const { apiVersion, baseUrl, workflowName, httpClient } = this.options;
    const headers = this.getAccessTokenHeaders();

    const uri = `${baseUrl}/workflows/${workflowName}/runs?api-version=${apiVersion}`;
    try {
      const response = await httpClient.get<ArmResources<Run>>({
        uri,
        headers: headers as Record<string, any>,
      });

      const { nextLink, value: runs }: ArmResources<Run> = response;
      return { nextLink, runs };
    } catch (e: any) {
      throw new Error(e.message);
    }
  }

  /**
   * Gets an array of scope repetition records for a node with the specified status.
   * @param {{ actionId: string, runId: string }} action - An object with nodeId and the runId of the workflow
   * @param {string} status - The status of scope repetition records to fetch
   * @return {Promise<RunScopeRepetition[]>}
   */
  async getScopeRepetitions(
    action: { nodeId: string; runId: string | undefined },
    status?: string
  ): Promise<{ value: LogicAppsV2.RunRepetition[] }> {
    const { nodeId, runId } = action;

    if (this._isDev) {
      return Promise.resolve({ value: [] });
    }

    const { apiVersion, baseUrl, httpClient } = this.options;
    const headers = this.getAccessTokenHeaders();

    const filter = status ? `&$filter=status eq '${status}'` : '';
    const uri = `${baseUrl}${runId}/actions/${nodeId}/scopeRepetitions?api-version=${apiVersion}${filter}`;

    try {
      const response = await httpClient.get<{ value: LogicAppsV2.RunRepetition[] }>({
        uri,
        headers: headers as Record<string, any>,
      });

      return response;
    } catch (e: any) {
      throw new Error(e.message);
    }
  }

  /**
   * Gets the repetition record for the repetition item with the specified ID
   * @param {{ actionId: string, runId: string }} action - An object with nodeId and the runId of the workflow
   * @param {string} repetitionId - A string with the resource ID of a repetition record
   * @return {Promise<any>}
   */
  async getRepetition(action: { nodeId: string; runId: string | undefined }, repetitionId: string): Promise<LogicAppsV2.RunRepetition> {
    const { apiVersion, baseUrl, httpClient } = this.options;
    const { nodeId, runId } = action;
    const headers = this.getAccessTokenHeaders();

    const uri = `${baseUrl}${runId}/actions/${nodeId}/repetitions/${repetitionId}?api-version=${apiVersion}`;
    try {
      const response = await httpClient.get<LogicAppsV2.RunRepetition>({
        uri,
        headers: headers as Record<string, any>,
      });

      return response;
    } catch (e: any) {
      throw new Error(e.message);
    }
  }

  /**
   * Triggers a workflow run
   * @param {CallbackInfo} callbackInfo - Information to call Api to trigger workflow.
   */
  async runTrigger(callbackInfo: CallbackInfo): Promise<void> {
    const { httpClient } = this.options;
    const method = isCallbackInfoWithRelativePath(callbackInfo) ? callbackInfo.method : HTTP_METHODS.POST;
    const uri = getCallbackUrl(callbackInfo);
    if (!uri) {
      throw new Error();
    }

    try {
      await this.getHttpRequestByMethod(httpClient, method, { uri });
    } catch (e: any) {
      throw new Error(`${e.status} ${e?.data?.error?.message}`);
    }
  }

  /**
   * Retrieves the action links for a given action metadata.
   * @param {{inputsLink: ContentLink, outputsLink: ContentLink}} actionMetadata - Workflow file path.
   * @param {string} nodeId - The ID of the node.
   * @param {boolean} parseLink - Indicates whether to parse the action links or not.
   * @returns A promise that resolves to an object containing the parsed inputs and outputs action links.
   */
  async getActionLinks(
    actionMetadata: { inputsLink?: ContentLink; outputsLink?: ContentLink },
    nodeId?: string,
    parseLink = true
  ): Promise<any> {
    const { inputsLink, outputsLink } = actionMetadata ?? {};
    const { updateCors } = this.options;
    let inputs: Record<string, any> = {};
    let outputs: Record<string, any> = {};

    if (this._isDev) {
      inputs = getRecordEntry(inputsResponse, nodeId) ?? {};
      outputs = getRecordEntry(outputsResponse, nodeId) ?? {};
      return Promise.resolve({ inputs, outputs });
    }

    try {
      if (outputsLink && outputsLink.uri) {
        outputs = await this.getContent(outputsLink);
      }
      if (inputsLink && inputsLink.uri) {
        inputs = await this.getContent(inputsLink);
      }
    } catch (e: any) {
      if (e.message.includes('Failed to fetch') && !isNullOrUndefined(updateCors)) {
        updateCors();
      } else {
        throw new Error(e.message);
      }
    }
<<<<<<< HEAD
    if (parseLink) {
      return { inputs: this.parseActionLink(inputs, true), outputs: this.parseActionLink(outputs, false) };
    }
    return { inputs: inputs, outputs: outputs };
  }

  /**
   * Parse inputs and outputs into dictionary.
   * @param {Record<string, any>} response - Api call raw response.
   * @param {boolean} isInput - Boolean to determine if it is an input/output response.
   * @returns {BoundParameters} List of parametes.
   */
  parseActionLink(response: Record<string, any>, isInput: boolean): BoundParameters {
    if (isNullOrUndefined(response)) {
      return response;
    }

    const dictionaryResponse =
      isString(response) || isNumber(response as any) || Array.isArray(response) || isBoolean(response)
        ? { [isInput ? 'Inputs' : 'Outputs']: response }
        : response;

    return Object.keys(dictionaryResponse).reduce((prev: any, current) => {
      prev[current] = { displayName: current, value: dictionaryResponse[current]?.content ?? dictionaryResponse[current] };
      return prev;
    }, {});
=======

    return { inputs, outputs };
>>>>>>> f823f336
  }

  /**
   * Gets http request acording to method.
   * @param {IHttpClient} httpClient - HTTP Client.
   * @param {string} method - HTTP method.
   * @param {HttpRequestOptions<unknown>} options - Request options.
   * @returns {Promise<any>}
   */
  getHttpRequestByMethod(httpClient: IHttpClient, method: string, options: HttpRequestOptions<unknown>): Promise<any> {
    switch (method.toLowerCase()) {
      case 'get':
        return httpClient.get(options);
      case 'post':
        return httpClient.post(options);
      case 'put':
        return httpClient.put(options);
      default:
        throw new UnsupportedException(`Unsupported call connector method - '${method}'`);
    }
  }
}<|MERGE_RESOLUTION|>--- conflicted
+++ resolved
@@ -12,14 +12,9 @@
   UnsupportedException,
   isNullOrUndefined,
 } from '../../../utils/src';
-<<<<<<< HEAD
-import { isNumber } from '../../../parsers';
-import { isHybridLogicApp } from './hybrid';
-=======
 import { isHybridLogicApp } from './hybrid';
 import { LogEntryLevel } from '../logging/logEntry';
 import { LoggerService } from '../logger';
->>>>>>> f823f336
 
 export interface RunServiceOptions {
   apiVersion: string;
@@ -253,11 +248,7 @@
    * @param {boolean} parseLink - Indicates whether to parse the action links or not.
    * @returns A promise that resolves to an object containing the parsed inputs and outputs action links.
    */
-  async getActionLinks(
-    actionMetadata: { inputsLink?: ContentLink; outputsLink?: ContentLink },
-    nodeId?: string,
-    parseLink = true
-  ): Promise<any> {
+  async getActionLinks(actionMetadata: { inputsLink?: ContentLink; outputsLink?: ContentLink }, nodeId: string): Promise<any> {
     const { inputsLink, outputsLink } = actionMetadata ?? {};
     const { updateCors } = this.options;
     let inputs: Record<string, any> = {};
@@ -283,37 +274,8 @@
         throw new Error(e.message);
       }
     }
-<<<<<<< HEAD
-    if (parseLink) {
-      return { inputs: this.parseActionLink(inputs, true), outputs: this.parseActionLink(outputs, false) };
-    }
-    return { inputs: inputs, outputs: outputs };
-  }
-
-  /**
-   * Parse inputs and outputs into dictionary.
-   * @param {Record<string, any>} response - Api call raw response.
-   * @param {boolean} isInput - Boolean to determine if it is an input/output response.
-   * @returns {BoundParameters} List of parametes.
-   */
-  parseActionLink(response: Record<string, any>, isInput: boolean): BoundParameters {
-    if (isNullOrUndefined(response)) {
-      return response;
-    }
-
-    const dictionaryResponse =
-      isString(response) || isNumber(response as any) || Array.isArray(response) || isBoolean(response)
-        ? { [isInput ? 'Inputs' : 'Outputs']: response }
-        : response;
-
-    return Object.keys(dictionaryResponse).reduce((prev: any, current) => {
-      prev[current] = { displayName: current, value: dictionaryResponse[current]?.content ?? dictionaryResponse[current] };
-      return prev;
-    }, {});
-=======
 
     return { inputs, outputs };
->>>>>>> f823f336
   }
 
   /**
