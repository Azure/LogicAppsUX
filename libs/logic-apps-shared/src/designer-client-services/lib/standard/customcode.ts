--- conflicted
+++ resolved
@@ -1,9 +1,5 @@
 import type { ICustomCodeService, UploadCustomCode, VFSObject } from '../customcode';
 import type { IHttpClient } from '../httpClient';
-<<<<<<< HEAD
-import { equals } from '../../../utils/src';
-=======
->>>>>>> c573d57b
 
 export interface CustomCodeServiceOptions {
   apiVersion: string;
