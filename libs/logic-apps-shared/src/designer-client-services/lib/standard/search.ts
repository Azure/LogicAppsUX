import type {
  DiscoveryOpArray,
  DiscoveryOperation,
  BuiltInOperation,
  Connector,
  SomeKindOfAzureOperationDiscovery,
} from '../../../utils/src';
import { ArgumentException, connectorsSearchResultsMock } from '../../../utils/src';
import { almostAllBuiltInOperations } from '../__test__/__mocks__/builtInOperationResponse';
import { BaseSearchService } from '../base';
import type { AzureOperationsFetchResponse, BaseSearchServiceOptions } from '../base/search';
import { getClientBuiltInOperations, getClientBuiltInConnectors } from '../base/search';
import type { ContinuationTokenResponse } from '../common/azure';
import type { QueryParameters } from '../httpClient';

const ISE_RESOURCE_ID = 'properties/integrationServiceEnvironmentResourceId';

interface StandardSearchServiceOptions extends BaseSearchServiceOptions {
  apiVersion: string;
  baseUrl: string;
  showStatefulOperations?: boolean;
}

export class StandardSearchService extends BaseSearchService {
  constructor(public override readonly options: StandardSearchServiceOptions) {
    super(options);

    const { baseUrl, apiVersion } = options;

    if (!baseUrl) {
      throw new ArgumentException('baseUrl required');
    }
    if (!apiVersion) {
      throw new ArgumentException('apiVersion required');
    }
  }

  public async getAllOperations(): Promise<DiscoveryOpArray> {
    return Promise.all([this.getAllAzureOperations(), this.getAllCustomApiOperations(), this.getBuiltInOperations()]).then((values) =>
      values.flat()
    );
  }

  // TODO - Need to add extra filtering for trigger/action
  async getBuiltInOperations(): Promise<DiscoveryOpArray> {
    const filterOperation = (operation: DiscoveryOperation<BuiltInOperation>) =>
      filterStateful(operation, !!this.options.showStatefulOperations);
    if (this._isDev) {
      return Promise.resolve([...almostAllBuiltInOperations, ...getClientBuiltInOperations(filterOperation)]);
    }
    const { apiVersion, baseUrl, httpClient, showStatefulOperations, locale } = this.options;
    const uri = `${baseUrl}/operations`;
    const queryParameters: QueryParameters = {
      'api-version': apiVersion,
      workflowKind: showStatefulOperations ? 'Stateful' : 'Stateless',
    };
<<<<<<< HEAD

    let response = null;
    if (this.isHybridLogicApp(uri)) {
      response = await httpClient.post<AzureOperationsFetchResponse, null>({
        uri: `${this.getHybridAppBaseRelativeUrl(baseUrl.split('hostruntime')[0])}/invoke?api-version=2024-02-02-preview`.replace(
          'management.azure.com',
          'brazilus.management.azure.com'
        ),
        headers: {
          'x-ms-logicapps-proxy-path': `/runtime/webhooks/workflow/api/management/operations/?workflowKind=${
            showStatefulOperations ? 'Stateful' : 'Stateless'
          }`,
          'x-ms-logicapps-proxy-method': 'GET',
        },
      });
    } else {
      response = await httpClient.get<AzureOperationsFetchResponse>({ uri, queryParameters });
    }

=======
    const headers = locale ? { 'Accept-Language': locale } : undefined;
    const response = await httpClient.get<AzureOperationsFetchResponse>({ uri, queryParameters, headers });
>>>>>>> a482faaf
    const isAzureConnectorsEnabled = this.options.apiHubServiceDetails.subscriptionId !== undefined;
    const filteredApiOperations = isAzureConnectorsEnabled ? response.value : filterAzureConnection(response.value);

    return [...filteredApiOperations, ...getClientBuiltInOperations(filterOperation)];
  }

  public async getCustomOperationsByPage(page: number): Promise<DiscoveryOpArray> {
    if (this._isDev) {
      return Promise.resolve([]);
    }

    try {
      const {
        apiHubServiceDetails: { apiVersion, subscriptionId, location },
      } = this.options;
      if (this._isDev) {
        return Promise.resolve([]);
      }

      const uri = `/subscriptions/${subscriptionId}/providers/Microsoft.Web/locations/${location}/apiOperations`;
      const queryParameters: QueryParameters = {
        'api-version': apiVersion,
        $filter: `properties/trigger eq null and type eq 'Microsoft.Web/customApis/apiOperations' and ${ISE_RESOURCE_ID} eq null`,
      };
      // const response = await this.pagedBatchAzureResourceRequests(page, uri, queryParameters, 1);
      const { value } = await this.getAzureResourceByPage(uri, queryParameters, page, 100);
      return value;
    } catch (error) {
      return [];
    }
  }

  // Connectors

  public async getAllConnectors(): Promise<Connector[]> {
    return Promise.all([this.getAllAzureConnectors(), this.getAllCustomApiConnectors(), this.getBuiltInConnectors()]).then((values) =>
      values.flat()
    );
  }

  public async getCustomConnectorsByNextlink(prevNextlink?: string): Promise<{ nextlink?: string; value: Connector[] }> {
    if (this._isDev) {
      return Promise.resolve({ value: [] });
    }

    try {
      const {
        httpClient,
        apiHubServiceDetails: { apiVersion, subscriptionId, location },
        locale,
      } = this.options;
      const filter = `$filter=${ISE_RESOURCE_ID} eq null`;
      const startUri = `/subscriptions/${subscriptionId}/providers/Microsoft.Web/customApis?api-version=${apiVersion}`;
      const uri = `${prevNextlink ?? startUri}&${filter}`;
      const headers = locale ? { 'Accept-Language': locale } : undefined;

      const { nextLink, value } = await httpClient.get<ContinuationTokenResponse<any[]>>({ uri, headers });
      const filteredValue = value
        .filter((connector) => connector.properties?.supportedConnectionKinds?.includes('V2'))
        .filter((connector) => connector?.location === location);
      return { nextlink: nextLink, value: filteredValue };
    } catch (error) {
      return { value: [] };
    }
  }

  public isHybridLogicApp(uri: string): boolean {
    return uri.indexOf('providers/Microsoft.App/containerApps') !== -1;
  }

  public getHybridAppBaseRelativeUrl(appId: string | undefined): string {
    if (!appId) {
      throw new Error(`Invalid value for appId: '${appId}'`);
    }

    if (appId.endsWith('/')) {
      appId = appId.substring(0, appId.length - 1);
    }

    return `${appId}/providers/Microsoft.App/logicApps/${appId.split('/').pop()}`;
  }

  // TODO - Need to add extra filtering for trigger/action
  public async getBuiltInConnectors(): Promise<Connector[]> {
    const filterConnector = (connector: Connector) => filterStateful(connector, !!this.options.showStatefulOperations);
    if (this._isDev) {
      return Promise.resolve([...connectorsSearchResultsMock, ...getClientBuiltInConnectors(filterConnector)]);
    }
    const { apiVersion, baseUrl, httpClient, locale } = this.options;
    const uri = `${baseUrl}/operationGroups`;
    const queryParameters: QueryParameters = {
      'api-version': apiVersion,
    };
<<<<<<< HEAD

    let response = null;
    if (this.isHybridLogicApp(uri)) {
      response = await httpClient.post<{ value: Connector[] }, null>({
        uri: `${this.getHybridAppBaseRelativeUrl(baseUrl.split('hostruntime')[0])}/invoke?api-version=2024-02-02-preview`.replace(
          'management.azure.com',
          'brazilus.management.azure.com'
        ),
        headers: {
          'x-ms-logicapps-proxy-path': '/runtime/webhooks/workflow/api/management/operationGroups/',
          'x-ms-logicapps-proxy-method': 'GET',
        },
      });
    } else {
      response = await httpClient.get<{ value: Connector[] }>({ uri, queryParameters });
    }

=======
    const headers = locale ? { 'Accept-Language': locale } : undefined;
    const response = await httpClient.get<{ value: Connector[] }>({ uri, queryParameters, headers });
>>>>>>> a482faaf
    const isAzureConnectorsEnabled = this.options.apiHubServiceDetails.subscriptionId !== undefined;
    const filteredApiConnectors = isAzureConnectorsEnabled ? response.value : filterAzureConnection(response.value);

    return [...filteredApiConnectors, ...getClientBuiltInConnectors(filterConnector)];
  }
}

function filterStateful(operation: DiscoveryOperation<BuiltInOperation> | Connector, showStateful: boolean): boolean {
  if (operation.properties.capabilities === undefined) {
    return true;
  }
  return showStateful
    ? operation.properties.capabilities.includes('Stateful') || !operation.properties.capabilities.includes('Stateless')
    : operation.properties.capabilities.includes('Stateless') || !operation.properties.capabilities.includes('Stateful');
}

function filterAzureConnection<T extends Connector | DiscoveryOperation<SomeKindOfAzureOperationDiscovery>>(rawConnections: T[]): T[] {
  return rawConnections.filter((rawConnection: T) => !needsAzureConnection(rawConnection));
}

function needsAzureConnection(connectorOrOperation: Connector | DiscoveryOperation<SomeKindOfAzureOperationDiscovery>): boolean {
  return (connectorOrOperation.properties.capabilities || []).indexOf('azureConnection') > -1;
}<|MERGE_RESOLUTION|>--- conflicted
+++ resolved
@@ -54,7 +54,7 @@
       'api-version': apiVersion,
       workflowKind: showStatefulOperations ? 'Stateful' : 'Stateless',
     };
-<<<<<<< HEAD
+    const headers = locale ? { 'Accept-Language': locale } : undefined;
 
     let response = null;
     if (this.isHybridLogicApp(uri)) {
@@ -71,13 +71,9 @@
         },
       });
     } else {
-      response = await httpClient.get<AzureOperationsFetchResponse>({ uri, queryParameters });
-    }
-
-=======
-    const headers = locale ? { 'Accept-Language': locale } : undefined;
-    const response = await httpClient.get<AzureOperationsFetchResponse>({ uri, queryParameters, headers });
->>>>>>> a482faaf
+      response = await httpClient.get<AzureOperationsFetchResponse>({ uri, queryParameters, headers });
+    }
+
     const isAzureConnectorsEnabled = this.options.apiHubServiceDetails.subscriptionId !== undefined;
     const filteredApiOperations = isAzureConnectorsEnabled ? response.value : filterAzureConnection(response.value);
 
@@ -171,7 +167,7 @@
     const queryParameters: QueryParameters = {
       'api-version': apiVersion,
     };
-<<<<<<< HEAD
+    const headers = locale ? { 'Accept-Language': locale } : undefined;
 
     let response = null;
     if (this.isHybridLogicApp(uri)) {
@@ -186,13 +182,9 @@
         },
       });
     } else {
-      response = await httpClient.get<{ value: Connector[] }>({ uri, queryParameters });
-    }
-
-=======
-    const headers = locale ? { 'Accept-Language': locale } : undefined;
-    const response = await httpClient.get<{ value: Connector[] }>({ uri, queryParameters, headers });
->>>>>>> a482faaf
+      response = await httpClient.get<{ value: Connector[] }>({ uri, queryParameters, headers });
+    }
+
     const isAzureConnectorsEnabled = this.options.apiHubServiceDetails.subscriptionId !== undefined;
     const filteredApiConnectors = isAzureConnectorsEnabled ? response.value : filterAzureConnection(response.value);
 
