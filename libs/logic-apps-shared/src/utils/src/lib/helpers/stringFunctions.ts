export const idDisplayCase = (s: string) => removeIdTag(labelCase(s));
export const labelCase = (label: string) => label?.replace(/_/g, ' ');

export const replaceWhiteSpaceWithUnderscore = (uiElementName: string): string => {
  return uiElementName?.replace(/\W/g, '_')?.toLowerCase();
};

export const containsIdTag = (id: string) => id?.includes('-#');
export const removeIdTag = (id: string) => id?.split('-#')[0];

export const getIdLeaf = (id?: string) => id?.split('/').at(-1) ?? '';

const normalizeApiId = (id?: string) => id?.replace(/\s+/, '').toLowerCase();
export const areApiIdsEqual = (id1?: string, id2?: string) => normalizeApiId(id1) === normalizeApiId(id2);

export const capitalizeFirstLetter = (s: string) => s.charAt(0).toUpperCase() + s.slice(1);

export const normalizeAutomationId = (s: string) => s.replace(/\W/g, '-');

export const wrapTokenValue = (s: string) => `@{${s}}`;

// Some staging locations like `East US (stage)` show sometimes as `eastus(stage)` and sometimes as `eastusstage`
// This function just removes the parentheses so they can be compared as equal
export const cleanConnectorId = (id: string) => id.replace(/[()]/g, '');

export const prettifyJsonString = (json: string) => JSON.stringify(JSON.parse(json), null, 4);

export const splitFileName = (fileName: string) => {
  const splitFileName = fileName.lastIndexOf('.');
  return [fileName.slice(0, splitFileName), fileName.slice(splitFileName)];
};

export const escapeString = (s: string): string => {
  return s.replace(/\\/g, '\\\\').replace(/\n/g, '\\n');
};

export const isStringNonPrimitive = (s: string): boolean => {
<<<<<<< HEAD
  if (s === '') return false;
  if (typeof s !== 'string') return false;
  if (s === 'true' || s === 'false' || s === 'null') return true;
  if (!isNaN(Number(s))) return true;
=======
  if (typeof s !== 'string') {
    return false;
  }
  if (s === 'true' || s === 'false' || s === 'null') {
    return true;
  }
  if (!Number.isNaN(Number(s))) {
    return true;
  }
>>>>>>> 38433541
  return false;
};

export const createIdCopy = (id: string) => `${id}-copy`;<|MERGE_RESOLUTION|>--- conflicted
+++ resolved
@@ -35,12 +35,6 @@
 };
 
 export const isStringNonPrimitive = (s: string): boolean => {
-<<<<<<< HEAD
-  if (s === '') return false;
-  if (typeof s !== 'string') return false;
-  if (s === 'true' || s === 'false' || s === 'null') return true;
-  if (!isNaN(Number(s))) return true;
-=======
   if (typeof s !== 'string') {
     return false;
   }
@@ -50,7 +44,6 @@
   if (!Number.isNaN(Number(s))) {
     return true;
   }
->>>>>>> 38433541
   return false;
 };
 
