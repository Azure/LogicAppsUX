--- conflicted
+++ resolved
@@ -257,10 +257,7 @@
   | 'CONDITIONAL_TRUE'
   | 'CONDITIONAL_FALSE'
   | 'SWITCH_CASE'
-<<<<<<< HEAD
   | 'AGENT_CONDITION'
-=======
->>>>>>> 9a973d80
   | 'SWITCH_DEFAULT'
   | 'SWITCH_ADD_CASE'
   | 'AGENT_ADD_CONDITON'
