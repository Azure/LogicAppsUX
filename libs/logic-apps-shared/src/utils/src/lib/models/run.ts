<<<<<<< HEAD
import type { InputParameter } from '../../../../parsers/index';
=======
import type { InputParameter } from '../../../../parsers';
>>>>>>> c2141b3e

export interface Run {
  id: string;
  name: string;
  properties: RunProperties;
  kind?: string;
  location?: string;
  tags?: Record<string, string>;
  type: string;
}

export interface RunError {
  error: {
    code: string;
    message: string;
  };
}

export interface RunProperties {
  actions?: Record<string, unknown>;
  code?: string;
  correlation?: unknown;
  correlationId?: string;
  endTime?: string;
  error?: RunError;
  outputs: Record<string, unknown>;
  startTime: string;
  status: string;
  trigger: unknown;
  workflow: unknown;
}

export interface Runs {
  nextLink?: string;
  runs: Run[];
}

export interface ContentHash {
  algorithm: string;
  value: string;
}

export interface ContentLink {
  contentHash: ContentHash;
  contentSize: number;
  contentVersion: string;
  metadata?: Record<string, unknown>;
  secureData?: SecureData;
  uri?: string;
}

export interface SecureData {
  properties: string[];
}

export type BoundParameters = Record<string, BoundParameter>;

export interface BoundParameter {
  displayName: string;
  dynamicValue?: any;
  format?: string;
  language?: string;
  value: any;
  visibility?: string;
}

export type BindFunction = (values: any, parameter: InputParameter) => BoundParameter | undefined;

export type ReduceFunction<T, U> = (previous: T, current: U) => T;

export type CallbackInfo = CallbackInfoWithRelativePath | CallbackInfoWithValue;

export interface CallbackInfoWithRelativePath {
  basePath?: string;
  method: string;
  relativeParameters?: unknown[];
  relativePath: string;
  queries?: Record<string, string>;
}

export interface CallbackInfoWithValue {
  value: string;
}<|MERGE_RESOLUTION|>--- conflicted
+++ resolved
@@ -1,8 +1,4 @@
-<<<<<<< HEAD
-import type { InputParameter } from '../../../../parsers/index';
-=======
 import type { InputParameter } from '../../../../parsers';
->>>>>>> c2141b3e
 
 export interface Run {
   id: string;
