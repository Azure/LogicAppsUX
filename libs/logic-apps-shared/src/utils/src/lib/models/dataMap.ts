--- conflicted
+++ resolved
@@ -49,12 +49,8 @@
 export interface ITreeFile {
   name: string;
   type: 'file';
-<<<<<<< HEAD
   fullPath: string;
-=======
-  fullPath?: string;
 }
 export interface MapMetadataV1 {
   functionNodes: FunctionMetadataV1[];
->>>>>>> 5761eb5e
 }