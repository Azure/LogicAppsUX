--- conflicted
+++ resolved
@@ -1,8 +1,4 @@
-<<<<<<< HEAD
-import type { Dimensions, XYPosition } from '@xyflow/react';
-=======
 import type { Rect, XYPosition } from '@xyflow/react';
->>>>>>> becf7d8d
 
 export type MapDefinitionEntry = {
   [key: string]: MapDefinitionEntry | string | MapDefinitionEntry[];
@@ -35,12 +31,6 @@
 }
 
 export interface MapMetadataV2 {
-<<<<<<< HEAD
-  canvasDimensions: Dimensions;
-  functionNodes: FunctionMetadata[];
-}
-
-=======
   canvasRect: Rect;
   functionNodes: FunctionMetadata[];
 }
@@ -52,7 +42,6 @@
   height: 0,
 };
 
->>>>>>> becf7d8d
 export interface MapMetadata {
   functionNodes: FunctionMetadata[];
 }
