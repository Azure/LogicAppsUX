--- conflicted
+++ resolved
@@ -1,14 +1,5 @@
 {
   "name": "@microsoft/logic-apps-shared",
-<<<<<<< HEAD
-  "version": "4.65.0",
-  "dependencies": {
-    "@apidevtools/swagger-parser": "10.0.3",
-    "@formatjs/intl": "^2.10.1",
-    "@xyflow/react": "^12.0.2",
-    "@xyflow/system": "^0.0.37",
-    "axios": "1.6.8",
-=======
   "version": "5.6.0",
   "dependencies": {
     "@apidevtools/swagger-parser": "10.0.3",
@@ -16,7 +7,6 @@
     "@xyflow/react": "^12.3.5",
     "@xyflow/system": "^0.0.37",
     "axios": "^1.7.7",
->>>>>>> becf7d8d
     "react-intl": "6.3.0"
   },
   "engines": {
