{
  "name": "@microsoft/logic-apps-shared",
<<<<<<< HEAD
  "version": "3.0.0",
  "license": "MIT",
  "type": "commonjs",
  "module": "build/lib/index.esm.js",
  "main": "build/lib/index.js",
  "types": "build/lib/index.d.ts",
  "exports": {
    ".": {
      "types": "./build/lib/index.d.ts",
      "import": "./build/lib/index.mjs",
      "default": "./build/lib/index.js"
    },
    "./package.json": "./package.json"
  },
  "sideEffects": false,
  "engines": {
    "node": ">=12"
  },
  "files": [
    "build/lib/*",
    "build/umd/*",
    "src"
  ],
=======
  "version": "3.2.0",
>>>>>>> 734a6ca5
  "scripts": {
    "build": "tsup"
  },
  "dependencies": {
    "@apidevtools/swagger-parser": "10.0.3",
    "@formatjs/intl": "^2.10.1",
    "axios": "1.6.0",
    "react-intl": "6.3.0",
    "react-query": "3.39.3",
    "reactflow": "11.8.2"
  },
  "peerDependencies": {
    "react": "^16.4.0 || ^17.0.0 || ^18.0.0",
    "react-dom": "^16.4.0 || ^17.0.0 || ^18.0.0"
  }
}<|MERGE_RESOLUTION|>--- conflicted
+++ resolved
@@ -1,7 +1,6 @@
 {
   "name": "@microsoft/logic-apps-shared",
-<<<<<<< HEAD
-  "version": "3.0.0",
+  "version": "3.2.0",
   "license": "MIT",
   "type": "commonjs",
   "module": "build/lib/index.esm.js",
@@ -24,9 +23,6 @@
     "build/umd/*",
     "src"
   ],
-=======
-  "version": "3.2.0",
->>>>>>> 734a6ca5
   "scripts": {
     "build": "tsup"
   },
