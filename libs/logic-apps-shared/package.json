{
  "name": "@microsoft/logic-apps-shared",
<<<<<<< HEAD
  "version": "4.65.0",
=======
  "version": "4.114.0",
>>>>>>> f823f336
  "dependencies": {
    "@apidevtools/swagger-parser": "10.0.3",
    "@formatjs/intl": "^2.10.1",
    "@xyflow/react": "^12.0.2",
    "@xyflow/system": "^0.0.37",
<<<<<<< HEAD
    "axios": "1.6.8",
=======
    "axios": "^1.7.7",
>>>>>>> f823f336
    "react-intl": "6.3.0"
  },
  "engines": {
    "node": ">=12"
  },
  "exports": {
    ".": {
      "import": "./src/index.ts",
      "default": "./src/index.ts",
      "types:": "./src/index.ts"
    },
    "./package.json": "./package.json"
  },
  "files": [
    "build/lib/**/*",
    "src"
  ],
  "license": "MIT",
  "main": "src/index.ts",
  "module": "src/index.ts",
  "peerDependencies": {
    "@tanstack/react-query": "4.36.1",
    "react": "^16.4.0 || ^17.0.0 || ^18.0.0",
    "react-dom": "^16.4.0 || ^17.0.0 || ^18.0.0"
  },
  "publishConfig": {
    "main": "build/lib/index.cjs",
    "module": "build/lib/index.js",
    "types": "build/lib/index.d.ts",
    "exports": {
      ".": {
        "types:": "./build/lib/index.d.ts",
        "import": "./build/lib/index.js",
        "default": "./build/lib/index.cjs"
      },
      "./package.json": "./package.json",
      "./build/lib/index.css": "./build/lib/index.css"
    }
  },
  "scripts": {
    "build:lib": "tsup && tsc --emitDeclarationOnly -p tsconfig.json",
    "publish:local": "pnpm unpublish --force && pnpm publish --no-git-checks --registry http://localhost:4873",
    "test:lib": "vitest --retry=3",
    "unpublish:local": "pnpm unpublish --force"
  },
  "sideEffects": false,
  "type": "module",
  "types": "src/index.ts"
}<|MERGE_RESOLUTION|>--- conflicted
+++ resolved
@@ -1,20 +1,12 @@
 {
   "name": "@microsoft/logic-apps-shared",
-<<<<<<< HEAD
-  "version": "4.65.0",
-=======
   "version": "4.114.0",
->>>>>>> f823f336
   "dependencies": {
     "@apidevtools/swagger-parser": "10.0.3",
     "@formatjs/intl": "^2.10.1",
     "@xyflow/react": "^12.0.2",
     "@xyflow/system": "^0.0.37",
-<<<<<<< HEAD
-    "axios": "1.6.8",
-=======
     "axios": "^1.7.7",
->>>>>>> f823f336
     "react-intl": "6.3.0"
   },
   "engines": {
