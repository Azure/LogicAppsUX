{
  "name": "@microsoft/logic-apps-designer",
<<<<<<< HEAD
  "version": "0.3.10",
=======
  "version": "4.38.1",
>>>>>>> 5761eb5e
  "dependencies": {
    "@fluentui/azure-themes": "8.5.70",
    "@fluentui/react": "8.110.2",
    "@fluentui/react-components": "9.42.0",
    "@fluentui/react-hooks": "8.6.20",
    "@fluentui/react-icons": "2.0.224",
    "@fluentui/utilities": "8.15.0",
    "@microsoft/applicationinsights-core-js": "2.8.9",
    "@microsoft/designer-ui": "workspace:*",
    "@microsoft/logic-apps-shared": "workspace:*",
    "@react-hookz/web": "22.0.0",
    "@reduxjs/toolkit": "1.8.5",
    "elkjs": "0.8.2",
    "fuse.js": "6.6.2",
    "immer": "9.0.15",
    "lodash.frompairs": "4.0.1",
    "lodash.merge": "4.6.2",
    "monaco-editor": "0.44.0",
    "react-dnd": "16.0.1",
    "react-dnd-accessible-backend": "1.0.1",
    "react-dnd-html5-backend": "16.0.1",
    "react-dnd-multi-backend": "8.0.0",
    "react-hotkeys-hook": "4.3.8",
    "react-intl": "6.3.0",
    "react-markdown": "8.0.5",
    "react-redux": "8.0.2",
    "reactflow": "11.11.1",
    "redux-thunk": "2.4.2",
    "reselect": "4.1.8",
    "to-title-case": "1.0.0",
    "util": "0.12.5",
    "yocto-queue": "0.1.0"
  },
  "devDependencies": {
    "@formatjs/intl": "^2.10.1",
    "@types/lodash.frompairs": "^4.0.9",
    "@types/lodash.merge": "^4.6.9",
    "@types/to-title-case": "^1.0.2"
  },
  "engines": {
    "node": ">=12"
  },
  "exports": {
    ".": {
      "types": "./src/index.ts",
      "import": "./src/index.ts",
      "default": "./src/index.ts"
    },
    "./package.json": "./package.json"
  },
  "files": [
    "build/lib/**/*",
    "src"
  ],
  "license": "MIT",
  "main": "src/index.ts",
  "module": "src/index.ts",
  "peerDependencies": {
    "react": "^16.4.0 || ^17.0.0 || ^18.0.0",
    "react-dom": "^16.4.0 || ^17.0.0 || ^18.0.0",
    "@tanstack/react-query": "4.36.1",
    "@tanstack/react-query-devtools": "4.36.1"
  },
  "publishConfig": {
    "main": "build/lib/index.cjs",
    "module": "build/lib/index.js",
    "types": "build/lib/index.d.ts",
    "exports": {
      ".": {
        "types:": "./build/lib/index.d.ts",
        "import": "./build/lib/index.js",
        "default": "./build/lib/index.cjs"
      },
      "./package.json": "./package.json",
      "./build/lib/index.css": "./build/lib/index.css"
    }
  },
  "scripts": {
    "build:lib": "tsup && tsc --emitDeclarationOnly",
    "publish:local": "pnpm unpublish --force && pnpm publish --no-git-checks --registry http://localhost:4873",
    "test:lib": "vitest --retry=3",
    "unpublish:local": "pnpm unpublish --force"
  },
  "sideEffects": false,
  "type": "module",
  "types": "src/index.ts"
}<|MERGE_RESOLUTION|>--- conflicted
+++ resolved
@@ -1,10 +1,6 @@
 {
   "name": "@microsoft/logic-apps-designer",
-<<<<<<< HEAD
   "version": "0.3.10",
-=======
-  "version": "4.38.1",
->>>>>>> 5761eb5e
   "dependencies": {
     "@fluentui/azure-themes": "8.5.70",
     "@fluentui/react": "8.110.2",
