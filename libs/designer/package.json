--- conflicted
+++ resolved
@@ -1,10 +1,6 @@
 {
   "name": "@microsoft/logic-apps-designer",
-<<<<<<< HEAD
-  "version": "55.104.0",
-=======
   "version": "5.105.0",
->>>>>>> 5dad594b
   "dependencies": {
     "@fluentui/azure-themes": "8.5.70",
     "@fluentui/react": "8.110.2",
