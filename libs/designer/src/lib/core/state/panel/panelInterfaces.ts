import type { PanelLocation, PanelTab } from '@microsoft/designer-ui';

export interface PanelState {
  collapsed: boolean;
  selectedNode: string;
<<<<<<< HEAD
  currentState?: 'Discovery' | 'WorkflowParameters' | 'NodeSearch' | 'Error';
=======
  currentState?: 'Discovery' | 'WorkflowParameters' | 'NodeSearch';
  panelLocation?: PanelLocation;
>>>>>>> 4eb98a24
  isParallelBranch: boolean;
  relationshipIds: RelationshipIds;
  registeredTabs: Record<string, PanelTab>;
  selectedTabName: string | undefined;
  selectedOperationGroupId: string;
  selectedOperationId: string;
  addingTrigger: boolean;
}

export interface RelationshipIds {
  graphId: string;
  parentId?: string;
  childId?: string;
}<|MERGE_RESOLUTION|>--- conflicted
+++ resolved
@@ -3,12 +3,8 @@
 export interface PanelState {
   collapsed: boolean;
   selectedNode: string;
-<<<<<<< HEAD
   currentState?: 'Discovery' | 'WorkflowParameters' | 'NodeSearch' | 'Error';
-=======
-  currentState?: 'Discovery' | 'WorkflowParameters' | 'NodeSearch';
   panelLocation?: PanelLocation;
->>>>>>> 4eb98a24
   isParallelBranch: boolean;
   relationshipIds: RelationshipIds;
   registeredTabs: Record<string, PanelTab>;
