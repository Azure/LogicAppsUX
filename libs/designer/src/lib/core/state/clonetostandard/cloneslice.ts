--- conflicted
+++ resolved
@@ -9,12 +9,8 @@
 
 export interface SourceWorkflowState extends WorkflowState {
   lockField?: boolean; // Indicates if this field is locked & cannot be modified/removed
-<<<<<<< HEAD
   targetWorkflowName: string;
-=======
-  clonedWorkflowName: string;
-  clonedWorkflowNameValidationError?: string;
->>>>>>> 6518267a
+  targetWorkflowNameValidationError?: string;
 }
 
 export interface CloneState {
@@ -63,23 +59,21 @@
     },
     // Note: temporary while only supporting single case, to-be-changed once supporting multi.
     updateTargetWorkflowName: (state, action: PayloadAction<string>) => {
-      const clonedWorkflow = state.sourceApps[0];
-      if (clonedWorkflow) {
-        clonedWorkflow.targetWorkflowName = action.payload;
+      const targetWorkflow = state.sourceApps[0];
+      if (targetWorkflow) {
+        targetWorkflow.targetWorkflowName = action.payload;
       }
     },
-<<<<<<< HEAD
+    // Note: temporary while only supporting single case, to-be-changed once supporting multi.
+    updateTargetWorkflowNameValidationError: (state, action: PayloadAction<string | undefined>) => {
+      const targetWorkflow = state.sourceApps[0];
+      if (targetWorkflow) {
+        targetWorkflow.targetWorkflowNameValidationError = action.payload;
+      }
+    },
     // Note: also temporary to indicate shutdown of experience, to-be-changed once design pattern is set with API change
     setSuccessfullyCloned: (state) => {
       state.isSuccessfullyCloned = true;
-=======
-    // Note: temporary while only supporting single case, to-be-changed once supporting multi.
-    updateClonedWorkflowNameValidationError: (state, action: PayloadAction<string | undefined>) => {
-      const clonedWorkflow = state.sourceApps[0];
-      if (clonedWorkflow) {
-        clonedWorkflow.clonedWorkflowNameValidationError = action.payload;
-      }
->>>>>>> 6518267a
     },
   },
 });
@@ -90,12 +84,8 @@
   setDestinationResourceGroup,
   setDestinationWorkflowAppDetails,
   updateErrorMessage,
-<<<<<<< HEAD
   updateTargetWorkflowName,
+  updateTargetWorkflowNameValidationError,
   setSuccessfullyCloned,
-=======
-  updateClonedWorkflowName,
-  updateClonedWorkflowNameValidationError,
->>>>>>> 6518267a
 } = cloneSlice.actions;
 export default cloneSlice.reducer;