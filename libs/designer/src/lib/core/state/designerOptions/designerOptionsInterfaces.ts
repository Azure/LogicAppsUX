import type CONSTANTS from '../../../common/constants';
import type {
  IConnectionService,
  IConnectorService,
  IGatewayService,
  ITenantService,
  ILoggerService,
  IOperationManifestService,
  ISearchService,
  IOAuthService,
  IWorkflowService,
  IHostService,
  IApiManagementService,
  IFunctionService,
  IAppServiceService,
  IRunService,
  IEditorService,
  IConnectionParameterEditorService,
  IChatbotService,
  ICustomCodeService,
  LogicApps,
  ICopilotService,
  IDesignerUiInteractionsService,
  IUserPreferenceService,
  IExperimentationService,
} from '@microsoft/logic-apps-shared';
import type { MaximumWaitingRunsMetadata } from '../../../ui/settings';

type PANEL_TAB_NAMES = keyof typeof CONSTANTS.PANEL_TAB_NAMES;

export interface DesignerOptionsState {
  readOnly?: boolean;
  isMonitoringView?: boolean;
  isDarkMode?: boolean;
<<<<<<< HEAD
  isUnitTest?: boolean;
=======
  isVSCode?: boolean;
>>>>>>> becf7d8d
  servicesInitialized?: boolean;
  designerOptionsInitialized?: boolean;
  useLegacyWorkflowParameters?: boolean;
  isXrmConnectionReferenceMode?: boolean;
  suppressDefaultNodeSelectFunctionality?: boolean;
  hostOptions: {
    displayRuntimeInfo: boolean; // show info about where the action is run(i.e. InApp/Shared/Custom)
    suppressCastingForSerialize?: boolean; // suppress casting for serialize
    recurrenceInterval?: LogicApps.Recurrence;
    maxWaitingRuns?: MaximumWaitingRunsMetadata; // min and max of Maximum Waiting Runs Concurrency Setting
    hideUTFExpressions?: boolean; // hide UTF expressions in template functions
    stringOverrides?: Record<string, string>; // string overrides for localization
    maxStateHistorySize?: number; // maximum number of states to save in history for undo/redo (default is 0)
    hideContentTransferSettings?: boolean; // hide content transfer settings in the designer
    collapseGraphsByDefault?: boolean; // collapse scope by default
  };
  nodeSelectAdditionalCallback?: (nodeId: string) => any;
  showConnectionsPanel?: boolean;
  panelTabHideKeys?: PANEL_TAB_NAMES[];
  showPerformanceDebug?: boolean;
}

export interface ServiceOptions {
  connectionService: IConnectionService;
  operationManifestService: IOperationManifestService;
  searchService: ISearchService;
  connectorService?: IConnectorService;
  gatewayService?: IGatewayService;
  tenantService?: ITenantService;
  loggerService?: ILoggerService;
  oAuthService: IOAuthService;
  workflowService: IWorkflowService;
  hostService?: IHostService;
  apimService?: IApiManagementService;
  functionService?: IFunctionService;
  appServiceService?: IAppServiceService;
  runService?: IRunService;
  editorService?: IEditorService;
  connectionParameterEditorService?: IConnectionParameterEditorService;
  chatbotService?: IChatbotService;
  customCodeService?: ICustomCodeService;
  copilotService?: ICopilotService;
  uiInteractionsService?: IDesignerUiInteractionsService;
  userPreferenceService?: IUserPreferenceService;
  experimentationService?: IExperimentationService;
}<|MERGE_RESOLUTION|>--- conflicted
+++ resolved
@@ -32,11 +32,8 @@
   readOnly?: boolean;
   isMonitoringView?: boolean;
   isDarkMode?: boolean;
-<<<<<<< HEAD
   isUnitTest?: boolean;
-=======
   isVSCode?: boolean;
->>>>>>> becf7d8d
   servicesInitialized?: boolean;
   designerOptionsInitialized?: boolean;
   useLegacyWorkflowParameters?: boolean;
