--- conflicted
+++ resolved
@@ -21,11 +21,8 @@
   LogicApps,
   ICopilotService,
   IDesignerUiInteractionsService,
-<<<<<<< HEAD
-=======
   IUserPreferenceService,
   IExperimentationService,
->>>>>>> becf7d8d
 } from '@microsoft/logic-apps-shared';
 import type { MaximumWaitingRunsMetadata } from '../../../ui/settings';
 
@@ -35,11 +32,8 @@
   readOnly?: boolean;
   isMonitoringView?: boolean;
   isDarkMode?: boolean;
-<<<<<<< HEAD
   isUnitTest?: boolean;
-=======
   isVSCode?: boolean;
->>>>>>> becf7d8d
   servicesInitialized?: boolean;
   designerOptionsInitialized?: boolean;
   useLegacyWorkflowParameters?: boolean;
@@ -50,10 +44,6 @@
     suppressCastingForSerialize?: boolean; // suppress casting for serialize
     recurrenceInterval?: LogicApps.Recurrence;
     maxWaitingRuns?: MaximumWaitingRunsMetadata; // min and max of Maximum Waiting Runs Concurrency Setting
-<<<<<<< HEAD
-    forceEnableSplitOn?: boolean; // force enable split on (by default it is disabled on stateless workflows)
-=======
->>>>>>> becf7d8d
     hideUTFExpressions?: boolean; // hide UTF expressions in template functions
     stringOverrides?: Record<string, string>; // string overrides for localization
     maxStateHistorySize?: number; // maximum number of states to save in history for undo/redo (default is 0)
@@ -87,9 +77,6 @@
   customCodeService?: ICustomCodeService;
   copilotService?: ICopilotService;
   uiInteractionsService?: IDesignerUiInteractionsService;
-<<<<<<< HEAD
-=======
   userPreferenceService?: IUserPreferenceService;
   experimentationService?: IExperimentationService;
->>>>>>> becf7d8d
 }