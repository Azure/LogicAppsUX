import type {
  IConnectionService,
  IConnectorService,
  IGatewayService,
  ILoggerService,
  IOperationManifestService,
  ISearchService,
  IOAuthService,
  IWorkflowService,
<<<<<<< HEAD
  IHostService,
=======
  IApiManagementService,
>>>>>>> 3ee9c2c7
} from '@microsoft/designer-client-services-logic-apps';

export interface DesignerOptionsState {
  readOnly?: boolean;
  isMonitoringView?: boolean;
  isDarkMode?: boolean;
  servicesInitialized?: boolean;
  isConsumption?: boolean;
}

export interface ServiceOptions {
  connectionService: IConnectionService;
  operationManifestService: IOperationManifestService;
  searchService: ISearchService;
  connectorService?: IConnectorService;
  gatewayService?: IGatewayService;
  loggerService?: ILoggerService;
  oAuthService: IOAuthService;
  workflowService: IWorkflowService;
<<<<<<< HEAD
  hostService: IHostService;
=======
  apimService?: IApiManagementService;
>>>>>>> 3ee9c2c7
}<|MERGE_RESOLUTION|>--- conflicted
+++ resolved
@@ -7,11 +7,8 @@
   ISearchService,
   IOAuthService,
   IWorkflowService,
-<<<<<<< HEAD
   IHostService,
-=======
   IApiManagementService,
->>>>>>> 3ee9c2c7
 } from '@microsoft/designer-client-services-logic-apps';
 
 export interface DesignerOptionsState {
@@ -31,9 +28,6 @@
   loggerService?: ILoggerService;
   oAuthService: IOAuthService;
   workflowService: IWorkflowService;
-<<<<<<< HEAD
   hostService: IHostService;
-=======
   apimService?: IApiManagementService;
->>>>>>> 3ee9c2c7
 }