--- conflicted
+++ resolved
@@ -21,11 +21,8 @@
   LogicApps,
   ICopilotService,
   IDesignerUiInteractionsService,
-<<<<<<< HEAD
-=======
   IUserPreferenceService,
   IExperimentationService,
->>>>>>> f823f336
 } from '@microsoft/logic-apps-shared';
 import type { MaximumWaitingRunsMetadata } from '../../../ui/settings';
 
@@ -46,10 +43,6 @@
     suppressCastingForSerialize?: boolean; // suppress casting for serialize
     recurrenceInterval?: LogicApps.Recurrence;
     maxWaitingRuns?: MaximumWaitingRunsMetadata; // min and max of Maximum Waiting Runs Concurrency Setting
-<<<<<<< HEAD
-    forceEnableSplitOn?: boolean; // force enable split on (by default it is disabled on stateless workflows)
-=======
->>>>>>> f823f336
     hideUTFExpressions?: boolean; // hide UTF expressions in template functions
     stringOverrides?: Record<string, string>; // string overrides for localization
     maxStateHistorySize?: number; // maximum number of states to save in history for undo/redo (default is 0)
@@ -83,9 +76,6 @@
   customCodeService?: ICustomCodeService;
   copilotService?: ICopilotService;
   uiInteractionsService?: IDesignerUiInteractionsService;
-<<<<<<< HEAD
-=======
   userPreferenceService?: IUserPreferenceService;
   experimentationService?: IExperimentationService;
->>>>>>> f823f336
 }