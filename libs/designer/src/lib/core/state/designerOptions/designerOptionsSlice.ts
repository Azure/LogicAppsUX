--- conflicted
+++ resolved
@@ -18,12 +18,8 @@
   InitEditorService,
   InitConnectionParameterEditorService,
   InitChatbotService,
-<<<<<<< HEAD
   InitCustomCodeService,
-} from '@microsoft/designer-client-services-logic-apps';
-=======
 } from '@microsoft/logic-apps-shared';
->>>>>>> b6e42c67
 import { createAsyncThunk, createSlice } from '@reduxjs/toolkit';
 import type { PayloadAction } from '@reduxjs/toolkit';
 
