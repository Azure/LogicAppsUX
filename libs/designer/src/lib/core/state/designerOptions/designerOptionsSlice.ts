import type { DesignerOptionsState, ServiceOptions } from './designerOptionsInterfaces';
import type { ILoggerService } from '@microsoft/logic-apps-shared';
import {
  DevLogger,
  InitLoggerService,
  InitConnectionService,
  InitConnectorService,
  InitGatewayService,
  InitTenantService,
  InitOperationManifestService,
  InitSearchService,
  InitOAuthService,
  InitWorkflowService,
  InitHostService,
  InitApiManagementService,
  InitFunctionService,
  InitAppServiceService,
  InitRunService,
  InitEditorService,
  InitConnectionParameterEditorService,
  InitChatbotService,
  InitCustomCodeService,
  InitCopilotService,
  InitUiInteractionsService,
<<<<<<< HEAD
=======
  InitUserPreferenceService,
  InitExperimentationServiceService,
  BaseExperimentationService,
>>>>>>> f823f336
} from '@microsoft/logic-apps-shared';
import { createAsyncThunk, createSlice } from '@reduxjs/toolkit';
import type { PayloadAction } from '@reduxjs/toolkit';
import CONSTANTS from '../../../common/constants';

export const initialDesignerOptionsState: DesignerOptionsState = {
  readOnly: false,
  isMonitoringView: false,
  isUnitTest: false,
  isDarkMode: false,
  servicesInitialized: false,
  designerOptionsInitialized: false,
  useLegacyWorkflowParameters: false,
  isXrmConnectionReferenceMode: false,
  showConnectionsPanel: false,
  panelTabHideKeys: [],
  hostOptions: {
    displayRuntimeInfo: true,
    suppressCastingForSerialize: false,
    recurrenceInterval: undefined,
    maxStateHistorySize: CONSTANTS.DEFAULT_MAX_STATE_HISTORY_SIZE,
    hideContentTransferSettings: false,
    collapseGraphsByDefault: false,
  },
};

export const initializeServices = createAsyncThunk(
  'initializeDesignerServices',
  async ({
    connectionService,
    operationManifestService,
    searchService,
    connectorService,
    oAuthService,
    gatewayService,
    tenantService,
    loggerService,
    functionService,
    appServiceService,
    workflowService,
    hostService,
    apimService,
    runService,
    editorService,
    connectionParameterEditorService,
    chatbotService,
    customCodeService,
    copilotService,
    uiInteractionsService,
<<<<<<< HEAD
=======
    userPreferenceService,
    experimentationService,
>>>>>>> f823f336
  }: ServiceOptions) => {
    const loggerServices: ILoggerService[] = [];
    if (loggerService) {
      loggerServices.push(loggerService);
    }
    if (process.env.NODE_ENV !== 'production') {
      loggerServices.push(new DevLogger());
    }
    InitLoggerService(loggerServices);
    InitConnectionService(connectionService);
    InitOperationManifestService(operationManifestService);
    InitSearchService(searchService);
    InitOAuthService(oAuthService);
    InitWorkflowService(workflowService);

    if (connectorService) {
      InitConnectorService(connectorService);
    }
    if (gatewayService) {
      InitGatewayService(gatewayService);
    }
    if (tenantService) {
      InitTenantService(tenantService);
    }
    if (apimService) {
      InitApiManagementService(apimService);
    }
    if (functionService) {
      InitFunctionService(functionService);
    }
    if (appServiceService) {
      InitAppServiceService(appServiceService);
    }
    if (chatbotService) {
      InitChatbotService(chatbotService);
    }
    if (copilotService) {
      InitCopilotService(copilotService);
    }
    if (customCodeService) {
      InitCustomCodeService(customCodeService);
    }

    if (hostService) {
      InitHostService(hostService);
    }

    if (runService) {
      InitRunService(runService);
    }

    if (uiInteractionsService) {
      InitUiInteractionsService(uiInteractionsService);
    }

<<<<<<< HEAD
=======
    if (userPreferenceService) {
      InitUserPreferenceService(userPreferenceService);
    }

    // Experimentation service is being used to A/B test features in the designer so in case client does not want to use the A/B test feature,
    // we are always defaulting to the false implementation of the experimentation service.
    InitExperimentationServiceService(experimentationService ?? new BaseExperimentationService());
>>>>>>> f823f336
    InitEditorService(editorService);
    InitConnectionParameterEditorService(connectionParameterEditorService);

    return true;
  }
);

export const designerOptionsSlice = createSlice({
  name: 'designerOptions',
  initialState: initialDesignerOptionsState,
  reducers: {
    initDesignerOptions: (state: DesignerOptionsState, action: PayloadAction<Omit<DesignerOptionsState, 'servicesInitialized'>>) => {
      state.readOnly = action.payload.readOnly;
      state.isMonitoringView = action.payload.isMonitoringView;
      state.isUnitTest = action.payload.isUnitTest;
      state.isDarkMode = action.payload.isDarkMode;
      state.useLegacyWorkflowParameters = action.payload.useLegacyWorkflowParameters;
      state.isXrmConnectionReferenceMode = action.payload.isXrmConnectionReferenceMode;
      state.suppressDefaultNodeSelectFunctionality = action.payload.suppressDefaultNodeSelectFunctionality;
      state.nodeSelectAdditionalCallback = action.payload.nodeSelectAdditionalCallback;
      state.showConnectionsPanel = action.payload.showConnectionsPanel;
      state.panelTabHideKeys = action.payload.panelTabHideKeys;
      state.hostOptions = {
        ...state.hostOptions,
        ...action.payload.hostOptions,
      };
      state.showPerformanceDebug = action.payload.showPerformanceDebug;
      state.designerOptionsInitialized = true;
    },
  },
  extraReducers: (builder) => {
    builder.addCase(initializeServices.fulfilled, (state, action) => {
      state.servicesInitialized = action.payload;
    });
  },
});

// Action creators are generated for each case reducer function
export const { initDesignerOptions } = designerOptionsSlice.actions;

export default designerOptionsSlice.reducer;<|MERGE_RESOLUTION|>--- conflicted
+++ resolved
@@ -22,12 +22,9 @@
   InitCustomCodeService,
   InitCopilotService,
   InitUiInteractionsService,
-<<<<<<< HEAD
-=======
   InitUserPreferenceService,
   InitExperimentationServiceService,
   BaseExperimentationService,
->>>>>>> f823f336
 } from '@microsoft/logic-apps-shared';
 import { createAsyncThunk, createSlice } from '@reduxjs/toolkit';
 import type { PayloadAction } from '@reduxjs/toolkit';
@@ -77,11 +74,8 @@
     customCodeService,
     copilotService,
     uiInteractionsService,
-<<<<<<< HEAD
-=======
     userPreferenceService,
     experimentationService,
->>>>>>> f823f336
   }: ServiceOptions) => {
     const loggerServices: ILoggerService[] = [];
     if (loggerService) {
@@ -137,8 +131,6 @@
       InitUiInteractionsService(uiInteractionsService);
     }
 
-<<<<<<< HEAD
-=======
     if (userPreferenceService) {
       InitUserPreferenceService(userPreferenceService);
     }
@@ -146,7 +138,6 @@
     // Experimentation service is being used to A/B test features in the designer so in case client does not want to use the A/B test feature,
     // we are always defaulting to the false implementation of the experimentation service.
     InitExperimentationServiceService(experimentationService ?? new BaseExperimentationService());
->>>>>>> f823f336
     InitEditorService(editorService);
     InitConnectionParameterEditorService(connectionParameterEditorService);
 
