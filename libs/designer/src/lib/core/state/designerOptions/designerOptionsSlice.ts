--- conflicted
+++ resolved
@@ -66,13 +66,12 @@
       InitApiManagementService(apimService);
     }
 
-<<<<<<< HEAD
+    if (hostService) {
+      InitHostService(hostService);
+    }
+
     if (runService) {
       InitRunService(runService);
-=======
-    if (hostService) {
-      InitHostService(hostService);
->>>>>>> c6070dea
     }
 
     return true;
