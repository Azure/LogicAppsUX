--- conflicted
+++ resolved
@@ -20,11 +20,7 @@
 
 export const initializeServices = createAsyncThunk(
   'initializeDesignerServices',
-<<<<<<< HEAD
-  async ({ connectionService, operationManifestService, searchService, oAuthService, loggerService }: ServiceOptions) => {
-=======
-  async ({ connectionService, operationManifestService, searchService, connectorService, loggerService }: ServiceOptions) => {
->>>>>>> 228ad885
+  async ({ connectionService, operationManifestService, searchService, oAuthService, connectorService, loggerService }: ServiceOptions) => {
     const loggerServices: ILoggerService[] = [];
     if (loggerService) {
       loggerServices.push(loggerService);
