import type { DesignerOptionsState, ServiceOptions } from './designerOptionsInterfaces';
import type { ILoggerService } from '@microsoft-logic-apps/designer-client-services';
import {
  InitLoggerService,
  DevLogger,
  InitConnectionService,
  InitConnectorService,
  InitGatewayService,
  InitOperationManifestService,
  InitSearchService,
  InitOAuthService,
} from '@microsoft-logic-apps/designer-client-services';
import { createAsyncThunk, createSlice } from '@reduxjs/toolkit';
import type { PayloadAction } from '@reduxjs/toolkit';

const initialState: DesignerOptionsState = {
  readOnly: false,
  isMonitoringView: false,
  servicesInitialized: false,
};

export const initializeServices = createAsyncThunk(
  'initializeDesignerServices',
<<<<<<< HEAD
  async ({
    connectionService,
    operationManifestService,
    searchService,
    connectorService,
    gatewayService,
    loggerService,
  }: ServiceOptions) => {
=======
  async ({ connectionService, operationManifestService, searchService, oAuthService, connectorService, loggerService }: ServiceOptions) => {
>>>>>>> 855ec84c
    const loggerServices: ILoggerService[] = [];
    if (loggerService) {
      loggerServices.push(loggerService);
    }
    if (process.env.NODE_ENV !== 'production') {
      loggerServices.push(new DevLogger());
    }
    InitConnectionService(connectionService);
    InitOperationManifestService(operationManifestService);
    InitSearchService(searchService);
    InitOAuthService(oAuthService);
    InitLoggerService(loggerServices);

    if (connectorService) {
      InitConnectorService(connectorService);
    }

    if (gatewayService) {
      InitGatewayService(gatewayService);
    }

    return true;
  }
);

export const designerOptionsSlice = createSlice({
  name: 'designerOptions',
  initialState,
  reducers: {
    initDesignerOptions: (state: DesignerOptionsState, action: PayloadAction<Omit<DesignerOptionsState, 'servicesInitialized'>>) => {
      state.readOnly = action.payload.readOnly;
      state.isMonitoringView = action.payload.isMonitoringView;
    },
  },
  extraReducers: (builder) => {
    builder.addCase(initializeServices.fulfilled, (state, action) => {
      state.servicesInitialized = action.payload;
    });
  },
});

// Action creators are generated for each case reducer function
export const { initDesignerOptions } = designerOptionsSlice.actions;

export default designerOptionsSlice.reducer;<|MERGE_RESOLUTION|>--- conflicted
+++ resolved
@@ -21,18 +21,15 @@
 
 export const initializeServices = createAsyncThunk(
   'initializeDesignerServices',
-<<<<<<< HEAD
   async ({
     connectionService,
     operationManifestService,
     searchService,
     connectorService,
+    oAuthService,
     gatewayService,
     loggerService,
   }: ServiceOptions) => {
-=======
-  async ({ connectionService, operationManifestService, searchService, oAuthService, connectorService, loggerService }: ServiceOptions) => {
->>>>>>> 855ec84c
     const loggerServices: ILoggerService[] = [];
     if (loggerService) {
       loggerServices.push(loggerService);
