import type { DesignerOptionsState, ServiceOptions } from './designerOptionsInterfaces';
import type { ILoggerService } from '@microsoft/designer-client-services-logic-apps';
import {
  InitLoggerService,
  DevLogger,
  InitConnectionService,
  InitConnectorService,
  InitGatewayService,
  InitOperationManifestService,
  InitSearchService,
  InitOAuthService,
  InitWorkflowService,
<<<<<<< HEAD
  InitHostService,
=======
  InitApiManagementService,
>>>>>>> 3ee9c2c7
} from '@microsoft/designer-client-services-logic-apps';
import { createAsyncThunk, createSlice } from '@reduxjs/toolkit';
import type { PayloadAction } from '@reduxjs/toolkit';

const initialState: DesignerOptionsState = {
  readOnly: false,
  isMonitoringView: false,
  isDarkMode: false,
  servicesInitialized: false,
  isConsumption: false,
};

export const initializeServices = createAsyncThunk(
  'initializeDesignerServices',
  async ({
    connectionService,
    operationManifestService,
    searchService,
    connectorService,
    oAuthService,
    gatewayService,
    loggerService,
    workflowService,
<<<<<<< HEAD
    hostService,
=======
    apimService,
>>>>>>> 3ee9c2c7
  }: ServiceOptions) => {
    const loggerServices: ILoggerService[] = [];
    if (loggerService) {
      loggerServices.push(loggerService);
    }
    if (process.env.NODE_ENV !== 'production') {
      loggerServices.push(new DevLogger());
    }
    InitLoggerService(loggerServices);
    InitConnectionService(connectionService);
    InitOperationManifestService(operationManifestService);
    InitSearchService(searchService);
    InitOAuthService(oAuthService);
    InitWorkflowService(workflowService);
    InitHostService(hostService);

    if (connectorService) {
      InitConnectorService(connectorService);
    }

    if (gatewayService) {
      InitGatewayService(gatewayService);
    }

    if (apimService) {
      InitApiManagementService(apimService);
    }

    return true;
  }
);

export const designerOptionsSlice = createSlice({
  name: 'designerOptions',
  initialState,
  reducers: {
    initDesignerOptions: (state: DesignerOptionsState, action: PayloadAction<Omit<DesignerOptionsState, 'servicesInitialized'>>) => {
      state.readOnly = action.payload.readOnly;
      state.isMonitoringView = action.payload.isMonitoringView;
      state.isDarkMode = action.payload.isDarkMode;
      state.isConsumption = action.payload.isConsumption;
    },
  },
  extraReducers: (builder) => {
    builder.addCase(initializeServices.fulfilled, (state, action) => {
      state.servicesInitialized = action.payload;
    });
  },
});

// Action creators are generated for each case reducer function
export const { initDesignerOptions } = designerOptionsSlice.actions;

export default designerOptionsSlice.reducer;<|MERGE_RESOLUTION|>--- conflicted
+++ resolved
@@ -10,11 +10,8 @@
   InitSearchService,
   InitOAuthService,
   InitWorkflowService,
-<<<<<<< HEAD
   InitHostService,
-=======
   InitApiManagementService,
->>>>>>> 3ee9c2c7
 } from '@microsoft/designer-client-services-logic-apps';
 import { createAsyncThunk, createSlice } from '@reduxjs/toolkit';
 import type { PayloadAction } from '@reduxjs/toolkit';
@@ -38,11 +35,8 @@
     gatewayService,
     loggerService,
     workflowService,
-<<<<<<< HEAD
     hostService,
-=======
     apimService,
->>>>>>> 3ee9c2c7
   }: ServiceOptions) => {
     const loggerServices: ILoggerService[] = [];
     if (loggerService) {
