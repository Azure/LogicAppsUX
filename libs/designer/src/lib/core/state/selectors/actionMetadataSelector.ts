import type { ConnectionReference } from '../../../common/models/workflow';
import { isConnectionRequiredForOperation } from '../../actions/bjsworkflow/connections';
import { useConnectionById } from '../../queries/connections';
import type { RootState } from '../../store';
import { ConnectionService, OperationManifestService } from '@microsoft-logic-apps/designer-client-services';
import type { Connector, OperationInfo } from '@microsoft-logic-apps/utils';
import { getObjectPropertyValue } from '@microsoft-logic-apps/utils';
import { useQuery } from 'react-query';
import { useSelector } from 'react-redux';

interface QueryResult {
  isLoading?: boolean;
  result: any;
}

export const useActionMetadata = (actionId?: string) => {
  return useSelector((state: RootState) => {
    if (!actionId) {
      return undefined;
    }
    return state.workflow.operations[actionId];
  });
};

export const useNodeMetadata = (nodeId?: string) => {
  return useSelector((state: RootState) => {
    if (!nodeId) {
      return undefined;
    }
    return state.workflow.nodesMetadata[nodeId];
  });
};

export const useIsConnectionRequired = (operationInfo: OperationInfo) => {
  const result = useOperationManifest(operationInfo);
  const manifest = result.data;
  if (manifest) {
    return isConnectionRequiredForOperation(result.data);
  }
  // else case needs to be implemented: work item 14936435
  return true;
};

export const useNodeConnectionName = (nodeId: string): QueryResult => {
  const { connectionId, connectorId } = useSelector((state: RootState) => {
    return nodeId
      ? { connectionId: state.connections.connectionsMapping[nodeId], connectorId: state.operations.operationInfo[nodeId]?.connectorId }
      : { connectionId: '', connectorId: '' };
  });

  // 14955807 task to investigate adding connection type to state to avoid checking in multiple places, or another strategy to avoid below way to find connection
  const { result: connection, isLoading } = useConnectionById(connectionId, connectorId);

  return {
    isLoading,
<<<<<<< HEAD
    result: !isLoading ? connection?.properties.displayName ?? connectionId.split('/').slice(-1)[0] : '',
=======
    result: !isLoading && connectionId ? connection?.properties.displayName ?? connectionId.split('/').slice(-1)[0] : ''
>>>>>>> fc5de47e
  };
};

export const useNodeDescription = (nodeId: string) => {
  return useSelector((state: RootState) => {
    if (!nodeId) {
      return undefined;
    }
    return state.workflow.operations[nodeId]?.description;
  });
};

export const useOperationInfo = (nodeId: string) => {
  return useSelector((state: RootState) => {
    return state.operations.operationInfo[nodeId];
  });
};

export const useAllOperations = () => {
  return useSelector((state: RootState) => {
    return state.operations.operationInfo;
  });
};

export const useConnector = (connectorId: string) => {
  const connectionService = ConnectionService();
  return useQuery(['connector', { connectorId }], () => connectionService.getConnector(connectorId), {
    enabled: !!connectorId,
  });
};

export const useConnectorByNodeId = (nodeId: string) => {
  return useOperationManifest(useOperationInfo(nodeId)).data?.properties.connector;
};

export const useConnectionRefsByConnector = (connector?: Connector) => {
  const allConnections = useSelector((state: RootState) => Object.values(state.connections.connectionReferences));
  return allConnections.filter((ref: ConnectionReference) => ref.api.id === connector?.id);
};

export const useOperationManifest = (operationInfo: OperationInfo) => {
  const operationManifestService = OperationManifestService();
  const connectorId = operationInfo?.connectorId?.toLowerCase();
  const operationId = operationInfo?.operationId?.toLowerCase();
  return useQuery(
    ['manifest', { connectorId }, { operationId }],
    () => operationManifestService.getOperationManifest(connectorId, operationId),
    {
      enabled: !!connectorId && !!operationId,
    }
  );
};

const useNodeAttribute = (operationInfo: OperationInfo, propertyInManifest: string[], propertyInConnector: string[]): QueryResult => {
  const { data: manifest, isLoading } = useOperationManifest(operationInfo);
  const { data: connector } = useConnector(operationInfo?.connectorId);

  if (manifest) {
    return {
      isLoading,
      result: getObjectPropertyValue(manifest.properties, propertyInManifest),
    };
  }

  if (connector) {
    return {
      isLoading,
      result: getObjectPropertyValue(connector.properties, propertyInConnector),
    };
  }

  return {
    isLoading,
    result: '',
  };
};

export const useBrandColor = (operationInfo: OperationInfo) => {
  return useNodeAttribute(operationInfo, ['brandColor'], ['brandColor']);
};

export const useIconUri = (operationInfo: OperationInfo) => {
  return useNodeAttribute(operationInfo, ['iconUri'], ['iconUri']);
};

export const useConnectorName = (operationInfo: OperationInfo) => {
  return useNodeAttribute(operationInfo, ['connector', 'properties', 'displayName'], ['displayName']);
};

export const useConnectorDescription = (operationInfo: OperationInfo) => {
  return useNodeAttribute(operationInfo, ['connector', 'properties', 'description'], ['description']);
};

export const useConnectorDocumentation = (operationInfo: OperationInfo) => {
  return useNodeAttribute(operationInfo, ['externalDocs'], ['description']);
};

export const useConnectorEnvironmentBadge = (operationInfo: OperationInfo) => {
  return useNodeAttribute(operationInfo, ['environmentBadge'], ['environmentBadge']);
};

export const useConnectorStatusBadge = (operationInfo: OperationInfo) => {
  return useNodeAttribute(operationInfo, ['statusBadge'], ['environmentBadge']);
};<|MERGE_RESOLUTION|>--- conflicted
+++ resolved
@@ -53,11 +53,7 @@
 
   return {
     isLoading,
-<<<<<<< HEAD
-    result: !isLoading ? connection?.properties.displayName ?? connectionId.split('/').slice(-1)[0] : '',
-=======
-    result: !isLoading && connectionId ? connection?.properties.displayName ?? connectionId.split('/').slice(-1)[0] : ''
->>>>>>> fc5de47e
+    result: !isLoading && connectionId ? connection?.properties.displayName ?? connectionId.split('/').slice(-1)[0] : '',
   };
 };
 
