import { equals } from '@microsoft/logic-apps-shared';
import type { RootState } from '../../store';
import { useSelector } from 'react-redux';

export const useShowMinimap = () => {
  return useSelector((state: RootState) => state.designerView.showMinimap);
};

export const useClampPan = () => {
  return useSelector((state: RootState) => state.designerView.clampPan);
};

export const useShowDeleteModalNodeId = () => {
  return useSelector((state: RootState) => state.designerView.showDeleteModalNodeId);
};

export const useNodeContextMenuData = () => {
  return useSelector((state: RootState) => state.designerView.nodeContextMenuData);
};

export const useEdgeContextMenuData = () => {
  return useSelector((state: RootState) => state.designerView.edgeContextMenuData);
};

export const useIsAgenticWorkflow = () => {
  const workflowKind = useSelector((state: RootState) => state.workflow.workflowKind);
<<<<<<< HEAD
  const isEnabledForStateful = useMemo(() => {
    try {
      return ExperimentationService().isFeatureEnabled(EXP_FLAGS.ENABLE_AGENTLOOP_CONSUMPTION);
    } catch (_e) {
      return false;
    }
  }, []);
  const isEnabledForConsumption = useMemo(() => {
    try {
      return ExperimentationService().isFeatureEnabled(EXP_FLAGS.ENABLE_AGENTLOOP_CONSUMPTION);
    } catch (_e) {
      return false;
    }
  }, []);
  const isEnabledForConsumption = useMemo(() => {
    try {
      return ExperimentationService().isFeatureEnabled(EXP_FLAGS.ENABLE_AGENTLOOP_CONSUMPTION);
    } catch (_e) {
      return false;
    }
  }, []);
  if (isEnabledForConsumption) {
    return !workflowKind || equals(workflowKind, 'agentic', true) || (equals(workflowKind, 'stateful', true) && isEnabledForConsumption);
  }
  return equals(workflowKind, 'agentic', true) || (equals(workflowKind, 'stateful', true) && isEnabledForStateful);
=======
  return equals(workflowKind, 'agentic', true) || equals(workflowKind, 'stateful', true);
>>>>>>> 40d8c141
};

// Temporary hook for backwards compatibility with agentic wf, TODO: delete once stateful is merged in
export const useIsAgenticWorkflowOnly = () => {
  const workflowKind = useSelector((state: RootState) => state.workflow.workflowKind);
  return equals(workflowKind, 'agentic', true);
};

export const useIsA2AWorkflow = () => {
  return useSelector((state: RootState) => equals(state.workflow.workflowKind, 'agent', false));
};

export const useWorkflowHasAgentLoop = () => {
  return useSelector((state: RootState) =>
    Object.values(state.workflow.operations).some((operation) => equals(operation.type, 'Agent', true))
  );
};<|MERGE_RESOLUTION|>--- conflicted
+++ resolved
@@ -1,6 +1,7 @@
-import { equals } from '@microsoft/logic-apps-shared';
+import { equals, ExperimentationService, EXP_FLAGS } from '@microsoft/logic-apps-shared';
 import type { RootState } from '../../store';
 import { useSelector } from 'react-redux';
+import { useMemo } from 'react';
 
 export const useShowMinimap = () => {
   return useSelector((state: RootState) => state.designerView.showMinimap);
@@ -24,15 +25,7 @@
 
 export const useIsAgenticWorkflow = () => {
   const workflowKind = useSelector((state: RootState) => state.workflow.workflowKind);
-<<<<<<< HEAD
   const isEnabledForStateful = useMemo(() => {
-    try {
-      return ExperimentationService().isFeatureEnabled(EXP_FLAGS.ENABLE_AGENTLOOP_CONSUMPTION);
-    } catch (_e) {
-      return false;
-    }
-  }, []);
-  const isEnabledForConsumption = useMemo(() => {
     try {
       return ExperimentationService().isFeatureEnabled(EXP_FLAGS.ENABLE_AGENTLOOP_CONSUMPTION);
     } catch (_e) {
@@ -50,9 +43,6 @@
     return !workflowKind || equals(workflowKind, 'agentic', true) || (equals(workflowKind, 'stateful', true) && isEnabledForConsumption);
   }
   return equals(workflowKind, 'agentic', true) || (equals(workflowKind, 'stateful', true) && isEnabledForStateful);
-=======
-  return equals(workflowKind, 'agentic', true) || equals(workflowKind, 'stateful', true);
->>>>>>> 40d8c141
 };
 
 // Temporary hook for backwards compatibility with agentic wf, TODO: delete once stateful is merged in
