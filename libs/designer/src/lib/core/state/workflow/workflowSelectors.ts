--- conflicted
+++ resolved
@@ -413,33 +413,6 @@
   );
 };
 
-<<<<<<< HEAD
-export const useAgentLastOperations = (agentOperations: string[]) => {
-  return useSelector(
-    createSelector(getWorkflowState, (state: WorkflowState) => {
-      const lastOperationsAgent: Record<string, any> = {};
-
-      for (const agentId of agentOperations) {
-        const agentGraph = state.agentsGraph[agentId];
-
-        if (agentGraph) {
-          const tools = agentGraph.children?.filter((child: WorkflowNode) => child.subGraphLocation === 'tools');
-          const lastOperationTools: Record<string, string> = {};
-          for (const tool of tools ?? []) {
-            const toolSubgraph = agentGraph.children.find((child: WorkflowNode) => child.id === tool.id);
-            const lastOperation = toolSubgraph?.children ? toolSubgraph.children[toolSubgraph.children.length - 1] : undefined;
-            lastOperationTools[tool.id] = lastOperation?.id ?? '';
-          }
-
-          lastOperationsAgent[agentId] = lastOperationTools;
-        }
-      }
-
-      return lastOperationsAgent;
-    })
-  );
-};
-=======
 export const useIsChatInputEnabled = (nodeId?: string) =>
   useSelector(
     createSelector(getWorkflowState, (state: WorkflowState) => {
@@ -461,7 +434,32 @@
       return false;
     })
   );
->>>>>>> e69ef928
+
+export const useAgentLastOperations = (agentOperations: string[]) => {
+  return useSelector(
+    createSelector(getWorkflowState, (state: WorkflowState) => {
+      const lastOperationsAgent: Record<string, any> = {};
+
+      for (const agentId of agentOperations) {
+        const agentGraph = state.agentsGraph[agentId];
+
+        if (agentGraph) {
+          const tools = agentGraph.children?.filter((child: WorkflowNode) => child.subGraphLocation === 'tools');
+          const lastOperationTools: Record<string, string> = {};
+          for (const tool of tools ?? []) {
+            const toolSubgraph = agentGraph.children.find((child: WorkflowNode) => child.id === tool.id);
+            const lastOperation = toolSubgraph?.children ? toolSubgraph.children[toolSubgraph.children.length - 1] : undefined;
+            lastOperationTools[tool.id] = lastOperation?.id ?? '';
+          }
+
+          lastOperationsAgent[agentId] = lastOperationTools;
+        }
+      }
+
+      return lastOperationsAgent;
+    })
+  );
+};
 
 export const getAgentFromCondition = (state: WorkflowState, nodeId: string): string | undefined => {
   if (!nodeId || state.nodesMetadata[nodeId].subgraphType !== SUBGRAPH_TYPES.AGENT_CONDITION) {
