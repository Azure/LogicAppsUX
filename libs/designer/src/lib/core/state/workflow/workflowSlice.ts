import { initializeGraphState } from '../../parsers/ParseReduxAction';
import type { AddNodePayload } from '../../parsers/addNodeToWorkflow';
import { addNodeToWorkflow } from '../../parsers/addNodeToWorkflow';
import type { WorkflowNode } from '../../parsers/models/workflowNode';
<<<<<<< HEAD
import { WORKFLOW_EDGE_TYPES, isWorkflowNode } from '../../parsers/models/workflowNode';
=======
import { isWorkflowNode } from '../../parsers/models/workflowNode';
import type { SpecTypes, WorkflowState } from './workflowInterfaces';
import { getWorkflowNodeFromGraphState } from './workflowSelectors';
>>>>>>> 8a68f553
import { LogEntryLevel, LoggerService } from '@microsoft-logic-apps/designer-client-services';
import { createSlice } from '@reduxjs/toolkit';
import type { PayloadAction } from '@reduxjs/toolkit';
import type { NodeChange, NodeDimensionChange } from 'react-flow-renderer';

<<<<<<< HEAD
type SpecTypes = 'BJS' | 'CNCF';

export interface NodesMetadata {
  [nodeId: string]: {
    graphId: string;
    parentNodeId?: string;
    subgraphType?: SubgraphType;
    actionCount?: number;
    isRoot?: boolean;
  };
}

export type Operations = Record<string, LogicAppsV2.OperationDefinition>;

export interface WorkflowState {
  workflowSpec?: SpecTypes;
  graph: WorkflowNode | null;
  operations: Operations;
  nodesMetadata: NodesMetadata;
  collapsedGraphIds: Record<string, boolean>;
  edgeIdsBySource: Record<string, string[]>;
}

=======
>>>>>>> 8a68f553
export const initialWorkflowState: WorkflowState = {
  workflowSpec: 'BJS',
  graph: null,
  operations: {},
  nodesMetadata: {},
  collapsedGraphIds: {},
  edgeIdsBySource: {},
};

export const workflowSlice = createSlice({
  name: 'workflow',
  initialState: initialWorkflowState,
  reducers: {
    initWorkflowSpec: (state: WorkflowState, action: PayloadAction<SpecTypes>) => {
      state.workflowSpec = action.payload;
    },
    setNodeDescription: (state: WorkflowState, action: PayloadAction<{ nodeId: string; description?: string }>) => {
      const { nodeId, description } = action.payload;
      state.operations[nodeId].description = description;
    },
    addNode: (state: WorkflowState, action: PayloadAction<AddNodePayload>) => {
      LoggerService().log({
        level: LogEntryLevel.Verbose,
        area: 'Designer:Workflow Slice',
        message: 'New Action Node Added',
        args: [action.payload],
      });
      if (!state.graph) {
        return; // log exception
      }
      const graph = getWorkflowNodeFromGraphState(state, action.payload.graphId);
      if (!graph) {
        throw new Error('graph not set');
      }

      addNodeToWorkflow(action.payload, graph, state.nodesMetadata);

      // Danielle still need to add to OperationsState, will complete later in S10! https://msazure.visualstudio.com/DefaultCollection/One/_workitems/edit/14429900
    },
    updateNodeSizes: (state: WorkflowState, action: PayloadAction<NodeChange[]>) => {
      const dimensionChanges = action.payload.filter((x) => x.type === 'dimensions');
      if (!state.graph) {
        return;
      }
      const stack: WorkflowNode[] = [state.graph];
      const dimensionChangesById = dimensionChanges.reduce<Record<string, NodeDimensionChange>>((acc, val) => {
        if (val.type !== 'dimensions') {
          return acc;
        }
        return {
          ...acc,
          [val.id]: val,
        };
      }, {});
      while (stack.length) {
        const node = stack.shift();
        const change = dimensionChangesById[node?.id ?? ''];
        if (change && node && isWorkflowNode(node)) {
          const c = change as NodeDimensionChange;
          node.height = c.dimensions.height;
          node.width = c.dimensions.width;
        }
        !!node?.children?.length && stack.push(...node.children);
      }
    },
    setCollapsedGraphIds: (state: WorkflowState, action: PayloadAction<Record<string, boolean>>) => {
      state.collapsedGraphIds = action.payload;
    },
    toggleCollapsedGraphId: (state: WorkflowState, action: PayloadAction<string>) => {
      if (state.collapsedGraphIds?.[action.payload] === true) delete state.collapsedGraphIds[action.payload];
      else state.collapsedGraphIds[action.payload] = true;
    },
    discardAllChanges: (_state: WorkflowState) => {
      // Will implement later, currently here to test host dispatch
      LoggerService().log({
        message: 'Changes Discarded',
        level: LogEntryLevel.Verbose,
        area: 'workflowSlice.ts',
      });
    },
  },
  extraReducers: (builder) => {
    // Add reducers for additional action types here, and handle loading state as needed
    builder.addCase(initializeGraphState.fulfilled, (state, action) => {
      state.graph = action.payload.graph;
      state.operations = action.payload.actionData;
      state.nodesMetadata = action.payload.nodesMetadata;

      const traverseGraph = (graph: WorkflowNode) => {
        const edges = graph.edges?.filter((e) => e.type !== WORKFLOW_EDGE_TYPES.HIDDEN_EDGE);
        if (edges) {
          edges.forEach((edge) => {
            if (!state.edgeIdsBySource[edge.source]) state.edgeIdsBySource[edge.source] = [];
            state.edgeIdsBySource[edge.source].push(edge.target);
          });
        }
        if (graph.children) graph.children.forEach((child) => traverseGraph(child));
      };
      traverseGraph(action.payload.graph);
    });
  },
});

// Action creators are generated for each case reducer function
export const {
  initWorkflowSpec,
  addNode,
  updateNodeSizes,
  setNodeDescription,
  setCollapsedGraphIds,
  toggleCollapsedGraphId,
  discardAllChanges,
} = workflowSlice.actions;

export default workflowSlice.reducer;<|MERGE_RESOLUTION|>--- conflicted
+++ resolved
@@ -2,44 +2,14 @@
 import type { AddNodePayload } from '../../parsers/addNodeToWorkflow';
 import { addNodeToWorkflow } from '../../parsers/addNodeToWorkflow';
 import type { WorkflowNode } from '../../parsers/models/workflowNode';
-<<<<<<< HEAD
 import { WORKFLOW_EDGE_TYPES, isWorkflowNode } from '../../parsers/models/workflowNode';
-=======
-import { isWorkflowNode } from '../../parsers/models/workflowNode';
 import type { SpecTypes, WorkflowState } from './workflowInterfaces';
 import { getWorkflowNodeFromGraphState } from './workflowSelectors';
->>>>>>> 8a68f553
 import { LogEntryLevel, LoggerService } from '@microsoft-logic-apps/designer-client-services';
 import { createSlice } from '@reduxjs/toolkit';
 import type { PayloadAction } from '@reduxjs/toolkit';
 import type { NodeChange, NodeDimensionChange } from 'react-flow-renderer';
 
-<<<<<<< HEAD
-type SpecTypes = 'BJS' | 'CNCF';
-
-export interface NodesMetadata {
-  [nodeId: string]: {
-    graphId: string;
-    parentNodeId?: string;
-    subgraphType?: SubgraphType;
-    actionCount?: number;
-    isRoot?: boolean;
-  };
-}
-
-export type Operations = Record<string, LogicAppsV2.OperationDefinition>;
-
-export interface WorkflowState {
-  workflowSpec?: SpecTypes;
-  graph: WorkflowNode | null;
-  operations: Operations;
-  nodesMetadata: NodesMetadata;
-  collapsedGraphIds: Record<string, boolean>;
-  edgeIdsBySource: Record<string, string[]>;
-}
-
-=======
->>>>>>> 8a68f553
 export const initialWorkflowState: WorkflowState = {
   workflowSpec: 'BJS',
   graph: null,
