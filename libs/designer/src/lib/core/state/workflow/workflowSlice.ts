--- conflicted
+++ resolved
@@ -23,12 +23,7 @@
 } from '../operation/operationMetadataSlice';
 import type { RelationshipIds } from '../panel/panelTypes';
 import type { ErrorMessage, SpecTypes, WorkflowState, WorkflowKind } from './workflowInterfaces';
-<<<<<<< HEAD
-import { getWorkflowNodeFromGraphState } from './workflowSelectors';
-import type { BoundParameters } from '@microsoft/logic-apps-shared';
-=======
 import { getParentsUncollapseFromGraphState, getWorkflowNodeFromGraphState } from './workflowSelectors';
->>>>>>> f823f336
 import {
   LogEntryLevel,
   LoggerService,
@@ -44,11 +39,8 @@
 import { createSlice, isAnyOf } from '@reduxjs/toolkit';
 import type { PayloadAction } from '@reduxjs/toolkit';
 import type { NodeChange, NodeDimensionChange } from '@xyflow/react';
-<<<<<<< HEAD
-=======
 import type { UndoRedoPartialRootState } from '../undoRedo/undoRedoTypes';
 import { initializeInputsOutputsBinding } from '../../actions/bjsworkflow/monitoring';
->>>>>>> f823f336
 
 export interface AddImplicitForeachPayload {
   nodeId: string;
