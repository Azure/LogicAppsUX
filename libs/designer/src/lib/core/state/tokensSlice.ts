--- conflicted
+++ resolved
@@ -106,10 +106,7 @@
   initializeTokensAndVariables,
   deinitializeTokensAndVariables,
   addDynamicTokens,
-<<<<<<< HEAD
-=======
   updateVariableInfo,
->>>>>>> e210153b
   updateTokens,
   updateTokenSecureStatus,
   updateUpstreamNodes,
