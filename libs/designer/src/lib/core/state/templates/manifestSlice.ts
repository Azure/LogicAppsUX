import type { Template } from '@microsoft/logic-apps-shared';
import type { PayloadAction } from '@reduxjs/toolkit';
import { createAsyncThunk, createSlice } from '@reduxjs/toolkit';
import type { RootState } from './store';
import type { FilterObject } from '@microsoft/designer-ui';
<<<<<<< HEAD
=======

export const templatesCountPerPage = 25;
>>>>>>> f823f336

export interface ManifestState {
  availableTemplateNames?: ManifestName[];
  filteredTemplateNames?: ManifestName[];
  availableTemplates?: Record<ManifestName, Template.Manifest>;
  filters: {
<<<<<<< HEAD
=======
    pageNum: number;
>>>>>>> f823f336
    keyword?: string;
    sortKey: string;
    connectors: FilterObject[] | undefined;
    detailFilters: Record<string, FilterObject[]>;
  };
}

type ManifestName = string;

export const initialManifestState: ManifestState = {
  availableTemplateNames: undefined,
  filters: {
<<<<<<< HEAD
=======
    pageNum: 0,
>>>>>>> f823f336
    sortKey: 'a-to-z',
    connectors: undefined,
    detailFilters: {},
  },
};

export const loadManifestNames = createAsyncThunk('manifest/loadManifestNames', async () => {
  return loadManifestNamesFromGithub();
});

export const loadManifests = createAsyncThunk('manifest/loadManifests', async (_: unknown, thunkAPI) => {
  const currentState: RootState = thunkAPI.getState() as RootState;
  const manifestResourcePaths = currentState.manifest.availableTemplateNames ?? [];

  try {
    const manifestPromises = manifestResourcePaths.map((resourcePath) =>
      loadManifestsFromGithub(resourcePath).then((response) => [resourcePath, response])
    );
    const manifestsArray = await Promise.all(manifestPromises);
    return Object.fromEntries(manifestsArray);
  } catch (ex) {
    console.error(ex);
    return undefined;
  }
});

export const manifestSlice = createSlice({
  name: 'manifest',
  initialState: initialManifestState,
  reducers: {
    setavailableTemplatesNames: (state, action: PayloadAction<ManifestName[] | undefined>) => {
      if (action.payload) {
        state.availableTemplateNames = action.payload;
      }
    },
    setavailableTemplates: (state, action: PayloadAction<Record<ManifestName, Template.Manifest> | undefined>) => {
      if (action.payload) {
        state.availableTemplates = action.payload;
      }
    },
    setFilteredTemplateNames: (state, action: PayloadAction<ManifestName[] | undefined>) => {
      if (action.payload) {
        state.filteredTemplateNames = action.payload;
      }
    },
<<<<<<< HEAD
=======
    setPageNum: (state, action: PayloadAction<number>) => {
      state.filters.pageNum = action.payload;
    },
>>>>>>> f823f336
    setKeywordFilter: (state, action: PayloadAction<string | undefined>) => {
      state.filters.keyword = action.payload;
    },
    setSortKey: (state, action: PayloadAction<string>) => {
      state.filters.sortKey = action.payload;
    },
    setConnectorsFilters: (state, action: PayloadAction<FilterObject[] | undefined>) => {
      state.filters.connectors = action.payload;
    },
    setDetailsFilters: (
      state,
      action: PayloadAction<{
        filterName: string;
        filters: FilterObject[] | undefined;
      }>
    ) => {
      const currentDetailFilters = { ...state.filters.detailFilters };
      if (action.payload.filters) {
        currentDetailFilters[action.payload.filterName] = action.payload.filters;
      } else {
        delete currentDetailFilters[action.payload.filterName];
      }
      state.filters.detailFilters = currentDetailFilters;
    },
  },
  extraReducers: (builder) => {
    builder.addCase(loadManifestNames.fulfilled, (state, action) => {
      state.availableTemplateNames = action.payload ?? [];
    });

    builder.addCase(loadManifestNames.rejected, (state) => {
      // TODO change to null for error handling case
      state.availableTemplateNames = [];
    });

    builder.addCase(loadManifests.fulfilled, (state, action) => {
      state.availableTemplates = action.payload ?? [];
    });

    builder.addCase(loadManifests.rejected, (state) => {
      // TODO some way of handling error
      state.availableTemplates = undefined;
    });
  },
});

export const {
  setavailableTemplatesNames,
  setavailableTemplates,
  setFilteredTemplateNames,
<<<<<<< HEAD
=======
  setPageNum,
>>>>>>> f823f336
  setKeywordFilter,
  setSortKey,
  setConnectorsFilters,
  setDetailsFilters,
} = manifestSlice.actions;
export default manifestSlice.reducer;

const loadManifestNamesFromGithub = async (): Promise<ManifestName[] | undefined> => {
  try {
    return (await import('./../../templates/templateFiles/manifest.json'))?.default as ManifestName[];
  } catch (ex) {
    console.error(ex);
    return undefined;
  }
};

const loadManifestsFromGithub = async (resourcePath: string): Promise<Template.Manifest> => {
  return (await import(`./../../templates/templateFiles/${resourcePath}/manifest.json`))?.default as Template.Manifest;
};<|MERGE_RESOLUTION|>--- conflicted
+++ resolved
@@ -3,21 +3,15 @@
 import { createAsyncThunk, createSlice } from '@reduxjs/toolkit';
 import type { RootState } from './store';
 import type { FilterObject } from '@microsoft/designer-ui';
-<<<<<<< HEAD
-=======
 
 export const templatesCountPerPage = 25;
->>>>>>> f823f336
 
 export interface ManifestState {
   availableTemplateNames?: ManifestName[];
   filteredTemplateNames?: ManifestName[];
   availableTemplates?: Record<ManifestName, Template.Manifest>;
   filters: {
-<<<<<<< HEAD
-=======
     pageNum: number;
->>>>>>> f823f336
     keyword?: string;
     sortKey: string;
     connectors: FilterObject[] | undefined;
@@ -30,10 +24,7 @@
 export const initialManifestState: ManifestState = {
   availableTemplateNames: undefined,
   filters: {
-<<<<<<< HEAD
-=======
     pageNum: 0,
->>>>>>> f823f336
     sortKey: 'a-to-z',
     connectors: undefined,
     detailFilters: {},
@@ -79,12 +70,9 @@
         state.filteredTemplateNames = action.payload;
       }
     },
-<<<<<<< HEAD
-=======
     setPageNum: (state, action: PayloadAction<number>) => {
       state.filters.pageNum = action.payload;
     },
->>>>>>> f823f336
     setKeywordFilter: (state, action: PayloadAction<string | undefined>) => {
       state.filters.keyword = action.payload;
     },
@@ -135,10 +123,7 @@
   setavailableTemplatesNames,
   setavailableTemplates,
   setFilteredTemplateNames,
-<<<<<<< HEAD
-=======
   setPageNum,
->>>>>>> f823f336
   setKeywordFilter,
   setSortKey,
   setConnectorsFilters,
