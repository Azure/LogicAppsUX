import { LogEntryLevel, LoggerService, type Template } from '@microsoft/logic-apps-shared';
import type { PayloadAction } from '@reduxjs/toolkit';
import { createAsyncThunk, createSlice } from '@reduxjs/toolkit';
import type { RootState } from './store';
import type { FilterObject } from '@microsoft/designer-ui';
import { loadTemplateManifests } from '../../actions/bjsworkflow/templates';

export const templatesCountPerPage = 25;
const initialPageNum = 0;

interface ContentInfo<T> {
  value: T;
  isEditable?: boolean;
}

export interface ViewTemplateDetails {
  id: string;
  basicsOverride?: Record<
    string,
    {
      name?: ContentInfo<string>;
      kind?: ContentInfo<string>;
    }
  >;
  parametersOverride?: Record<string, ContentInfo<any>>;
}

export interface ManifestState {
  availableTemplateNames?: ManifestName[];
  filteredTemplateNames?: ManifestName[];
  githubTemplateNames?: ManifestName[];
  customTemplateNames?: ManifestName[];
  availableTemplates?: Record<ManifestName, Template.Manifest>;
  filters: {
    pageNum: number;
    keyword?: string;
    sortKey: string;
    connectors: FilterObject[] | undefined;
    detailFilters: Record<string, FilterObject[]>;
  };
  viewTemplateDetails?: ViewTemplateDetails;
}

type ManifestName = string;

export const initialManifestState: ManifestState = {
  availableTemplateNames: undefined,
  filters: {
    pageNum: initialPageNum,
    sortKey: 'a-to-z',
    connectors: undefined,
    detailFilters: {},
  },
};

export const loadGithubManifestNames = createAsyncThunk('manifest/loadGithubManifestNames', async () => {
  const githubManifestNames = await loadManifestNamesFromGithub();
  return githubManifestNames ?? [];
});

<<<<<<< HEAD
export const loadManifests = createAsyncThunk('manifest/loadManifests', async (count: number, thunkAPI) => {
  const currentState: RootState = thunkAPI.getState() as RootState;
  const manifestResourcePaths = currentState.manifest.availableTemplateNames ?? [];

  return loadTemplateManifests(manifestResourcePaths.slice(0, count));
});

export const lazyLoadManifests = createAsyncThunk('manifest/lazyLoadManifests', async (startIndex: number, thunkAPI) => {
  const currentState: RootState = thunkAPI.getState() as RootState;
  const manifestResourcePaths = currentState.manifest.availableTemplateNames ?? [];

  return loadTemplateManifests(manifestResourcePaths.slice(startIndex));
=======
export const loadGithubManifests = createAsyncThunk('manifest/loadManifests', async (_, thunkAPI) => {
  const currentState: RootState = thunkAPI.getState() as RootState;
  const manifestResourcePaths = currentState.manifest.availableTemplateNames ?? [];

  try {
    const manifestPromises = manifestResourcePaths.map((resourcePath) =>
      loadManifestsFromGithub(resourcePath).then((response) => [resourcePath, response])
    );
    const manifestsArray = await Promise.all(manifestPromises);
    return Object.fromEntries(manifestsArray);
  } catch (error) {
    LoggerService().log({
      level: LogEntryLevel.Error,
      area: 'Templates.loadGithubManifests',
      message: `Error loading manifests: ${error}`,
      error: error instanceof Error ? error : undefined,
    });
    return undefined;
  }
>>>>>>> 748d50df
});

export const manifestSlice = createSlice({
  name: 'manifest',
  initialState: initialManifestState,
  reducers: {
    setavailableTemplatesNames: (state, action: PayloadAction<ManifestName[] | undefined>) => {
      if (action.payload) {
        state.availableTemplateNames = action.payload;
      }
    },
    setavailableTemplates: (state, action: PayloadAction<Record<ManifestName, Template.Manifest> | undefined>) => {
      if (action.payload) {
        state.availableTemplates = action.payload;
      }
    },
    setFilteredTemplateNames: (state, action: PayloadAction<ManifestName[] | undefined>) => {
      if (action.payload) {
        state.filteredTemplateNames = action.payload;
      }
    },
    setCustomTemplates: (state, action: PayloadAction<Record<string, Template.Manifest> | undefined>) => {
      if (action.payload) {
        const customTemplateNames = Object.keys(action.payload);
        state.customTemplateNames = customTemplateNames;
        state.availableTemplateNames = [...(state.githubTemplateNames ?? []), ...customTemplateNames];
        state.availableTemplates = { ...(state.availableTemplates ?? {}), ...action.payload };
      }
    },
    setPageNum: (state, action: PayloadAction<number>) => {
      state.filters.pageNum = action.payload;
    },
    setKeywordFilter: (state, action: PayloadAction<string | undefined>) => {
      state.filters.keyword = action.payload;
      state.filters.pageNum = initialPageNum;
    },
    setSortKey: (state, action: PayloadAction<string>) => {
      state.filters.sortKey = action.payload;
    },
    setConnectorsFilters: (state, action: PayloadAction<FilterObject[] | undefined>) => {
      state.filters.connectors = action.payload;
      state.filters.pageNum = initialPageNum;
    },
    setDetailsFilters: (
      state,
      action: PayloadAction<{
        filterName: string;
        filters: FilterObject[] | undefined;
      }>
    ) => {
      const currentDetailFilters = { ...state.filters.detailFilters };
      if (action.payload.filters) {
        currentDetailFilters[action.payload.filterName] = action.payload.filters;
      } else {
        delete currentDetailFilters[action.payload.filterName];
      }
      state.filters.detailFilters = currentDetailFilters;
      state.filters.pageNum = initialPageNum;
    },
    setViewTemplateDetails: (state, action: PayloadAction<ViewTemplateDetails>) => {
      state.viewTemplateDetails = action.payload;
    },
  },
  extraReducers: (builder) => {
    builder.addCase(loadGithubManifestNames.fulfilled, (state, action) => {
      state.availableTemplateNames = [...action.payload, ...(state.customTemplateNames ?? [])];
      state.githubTemplateNames = action.payload;
    });

    builder.addCase(loadGithubManifestNames.rejected, (state) => {
      // TODO change to null for error handling case
      state.availableTemplateNames = state.customTemplateNames ?? [];
      state.githubTemplateNames = [];
    });

<<<<<<< HEAD
    builder.addCase(loadManifests.fulfilled, (state, action) => {
      state.availableTemplates = action.payload ?? {};
=======
    builder.addCase(loadGithubManifests.fulfilled, (state, action) => {
      state.availableTemplates = { ...state.availableTemplates, ...(action.payload ?? {}) };
>>>>>>> 748d50df
    });

    builder.addCase(loadGithubManifests.rejected, (state) => {
      // TODO some way of handling error
      state.availableTemplates = undefined;
    });

    builder.addCase(lazyLoadManifests.fulfilled, (state, action) => {
      state.availableTemplates = { ...state.availableTemplates, ...(action.payload ?? {}) };
    });
  },
});

export const {
  setavailableTemplatesNames,
  setavailableTemplates,
  setFilteredTemplateNames,
  setCustomTemplates,
  setPageNum,
  setKeywordFilter,
  setSortKey,
  setConnectorsFilters,
  setDetailsFilters,
  setViewTemplateDetails,
} = manifestSlice.actions;
export default manifestSlice.reducer;

const loadManifestNamesFromGithub = async (): Promise<ManifestName[] | undefined> => {
  try {
    return (await import('./../../templates/templateFiles/manifest.json'))?.default as ManifestName[];
  } catch (ex) {
    console.error(ex);
    return undefined;
  }
};<|MERGE_RESOLUTION|>--- conflicted
+++ resolved
@@ -1,9 +1,9 @@
-import { LogEntryLevel, LoggerService, type Template } from '@microsoft/logic-apps-shared';
+import type { Template } from '@microsoft/logic-apps-shared';
 import type { PayloadAction } from '@reduxjs/toolkit';
 import { createAsyncThunk, createSlice } from '@reduxjs/toolkit';
 import type { RootState } from './store';
 import type { FilterObject } from '@microsoft/designer-ui';
-import { loadTemplateManifests } from '../../actions/bjsworkflow/templates';
+import { loadGithubManifests } from '../../actions/bjsworkflow/templates';
 
 export const templatesCountPerPage = 25;
 const initialPageNum = 0;
@@ -58,40 +58,18 @@
   return githubManifestNames ?? [];
 });
 
-<<<<<<< HEAD
 export const loadManifests = createAsyncThunk('manifest/loadManifests', async (count: number, thunkAPI) => {
   const currentState: RootState = thunkAPI.getState() as RootState;
   const manifestResourcePaths = currentState.manifest.availableTemplateNames ?? [];
 
-  return loadTemplateManifests(manifestResourcePaths.slice(0, count));
+  return loadGithubManifests(manifestResourcePaths.slice(0, count));
 });
 
 export const lazyLoadManifests = createAsyncThunk('manifest/lazyLoadManifests', async (startIndex: number, thunkAPI) => {
   const currentState: RootState = thunkAPI.getState() as RootState;
   const manifestResourcePaths = currentState.manifest.availableTemplateNames ?? [];
 
-  return loadTemplateManifests(manifestResourcePaths.slice(startIndex));
-=======
-export const loadGithubManifests = createAsyncThunk('manifest/loadManifests', async (_, thunkAPI) => {
-  const currentState: RootState = thunkAPI.getState() as RootState;
-  const manifestResourcePaths = currentState.manifest.availableTemplateNames ?? [];
-
-  try {
-    const manifestPromises = manifestResourcePaths.map((resourcePath) =>
-      loadManifestsFromGithub(resourcePath).then((response) => [resourcePath, response])
-    );
-    const manifestsArray = await Promise.all(manifestPromises);
-    return Object.fromEntries(manifestsArray);
-  } catch (error) {
-    LoggerService().log({
-      level: LogEntryLevel.Error,
-      area: 'Templates.loadGithubManifests',
-      message: `Error loading manifests: ${error}`,
-      error: error instanceof Error ? error : undefined,
-    });
-    return undefined;
-  }
->>>>>>> 748d50df
+  return loadGithubManifests(manifestResourcePaths.slice(startIndex));
 });
 
 export const manifestSlice = createSlice({
@@ -167,16 +145,11 @@
       state.githubTemplateNames = [];
     });
 
-<<<<<<< HEAD
     builder.addCase(loadManifests.fulfilled, (state, action) => {
-      state.availableTemplates = action.payload ?? {};
-=======
-    builder.addCase(loadGithubManifests.fulfilled, (state, action) => {
       state.availableTemplates = { ...state.availableTemplates, ...(action.payload ?? {}) };
->>>>>>> 748d50df
     });
 
-    builder.addCase(loadGithubManifests.rejected, (state) => {
+    builder.addCase(loadManifests.rejected, (state) => {
       // TODO some way of handling error
       state.availableTemplates = undefined;
     });
