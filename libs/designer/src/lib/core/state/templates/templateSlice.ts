import {
  InitApiManagementService,
  InitAppServiceService,
  InitConnectionParameterEditorService,
  InitConnectionService,
  InitFunctionService,
  InitGatewayService,
  InitTenantService,
  InitOAuthService,
  getIntl,
  getRecordEntry,
  type LogicAppsV2,
  type Template,
<<<<<<< HEAD
  InitTemplateService,
=======
  InitWorkflowService,
>>>>>>> 81cc703f
} from '@microsoft/logic-apps-shared';
import type { PayloadAction } from '@reduxjs/toolkit';
import { createAsyncThunk, createSlice } from '@reduxjs/toolkit';
import { templatesPathFromState, type RootState } from './store';
import type { TemplatesParameterUpdateEvent } from '@microsoft/designer-ui';
import { validateParameterValueWithSwaggerType } from '../../../core/utils/validation';
import type { TemplateServiceOptions } from '../../../core/templates/TemplatesDesignerContext';

interface TemplateData {
  workflowDefinition: LogicAppsV2.WorkflowDefinition | undefined;
  manifest: Template.Manifest | undefined;
  workflowName: string | undefined;
  kind: string | undefined;
  parameters: {
    definitions: Record<string, Template.ParameterDefinition>;
    validationErrors: Record<string, string | undefined>;
  };
  connections: Record<string, Template.Connection>;
  images?: Record<string, any>;
}

export interface TemplateState extends TemplateData {
  templateName?: string;
  servicesInitialized: boolean;
}

const initialState: TemplateState = {
  workflowDefinition: undefined,
  manifest: undefined,
  workflowName: undefined,
  kind: undefined,
  parameters: {
    definitions: {},
    validationErrors: {},
  },
  connections: {},
  servicesInitialized: false,
  images: {},
};

export const initializeTemplateServices = createAsyncThunk(
  'initializeTemplateServices',
  async ({
    connectionService,
    workflowService,
    oAuthService,
    gatewayService,
    tenantService,
    apimService,
    functionService,
    appServiceService,
    connectionParameterEditorService,
    templateService,
  }: TemplateServiceOptions) => {
    InitConnectionService(connectionService);
    InitOAuthService(oAuthService);
    InitWorkflowService(workflowService);

    if (gatewayService) {
      InitGatewayService(gatewayService);
    }
    if (tenantService) {
      InitTenantService(tenantService);
    }
    if (apimService) {
      InitApiManagementService(apimService);
    }
    if (functionService) {
      InitFunctionService(functionService);
    }
    if (appServiceService) {
      InitAppServiceService(appServiceService);
    }
    if (connectionParameterEditorService) {
      InitConnectionParameterEditorService(connectionParameterEditorService);
    }

    if (templateService) {
      InitTemplateService(templateService);
    }

    return true;
  }
);

export const loadTemplate = createAsyncThunk(
  'template/loadTemplate',
  async (preLoadedManifest: Template.Manifest | undefined, thunkAPI) => {
    const currentState: RootState = thunkAPI.getState() as RootState;
    const currentTemplateResourcePath = currentState.template.templateName;

    if (currentTemplateResourcePath) {
      return loadTemplateFromGithub(currentTemplateResourcePath, preLoadedManifest);
    }

    return undefined;
  }
);

export const validateParameterValue = (data: { type: string; value?: string }, required = true): string | undefined => {
  const intl = getIntl();

  const { value: valueToValidate, type } = data;

  if (valueToValidate === '' || valueToValidate === undefined) {
    if (!required) {
      return undefined;
    }
    return intl.formatMessage({
      defaultMessage: 'Must provide value for parameter.',
      id: 'VL9wOu',
      description: 'Error message when the workflow parameter value is empty.',
    });
  }

  return validateParameterValueWithSwaggerType(type, valueToValidate, required, intl);
};

export const templateSlice = createSlice({
  name: 'template',
  initialState,
  reducers: {
    changeCurrentTemplateName: (state, action: PayloadAction<string>) => {
      state.templateName = action.payload;
    },
    updateWorkflowName: (state, action: PayloadAction<string>) => {
      state.workflowName = action.payload;
    },
    updateKind: (state, action: PayloadAction<string>) => {
      state.kind = action.payload;
    },
    updateTemplateParameterValue: (state, action: PayloadAction<TemplatesParameterUpdateEvent>) => {
      const {
        newDefinition: { name, type, value, required },
      } = action.payload;

      const validationError = validateParameterValue({ type, value: value }, required);

      state.parameters.definitions[name] = {
        ...(getRecordEntry(state.parameters.definitions, name) ?? ({} as any)),
        value,
      };
      state.parameters.validationErrors[name] = validationError;
    },
    validateParameters: (state) => {
      const parametersDefinition = { ...state.parameters.definitions };
      const parametersValidationErrors = { ...state.parameters.validationErrors };
      Object.keys(parametersDefinition).forEach((parameterName) => {
        const thisParameter = parametersDefinition[parameterName];
        parametersValidationErrors[parameterName] = validateParameterValue(
          { type: thisParameter.type, value: thisParameter.value },
          thisParameter.required
        );
      });
      state.parameters.validationErrors = parametersValidationErrors;
    },
    clearTemplateDetails: (state) => {
      state.workflowDefinition = undefined;
      state.manifest = undefined;
      state.workflowName = undefined;
      state.kind = undefined;
      state.parameters = {
        definitions: {},
        validationErrors: {},
      };
      state.connections = {};
    },
  },
  extraReducers: (builder) => {
    builder.addCase(loadTemplate.fulfilled, (state, action) => {
      if (action.payload) {
        state.workflowDefinition = action.payload.workflowDefinition;
        state.manifest = action.payload.manifest;
        state.parameters = action.payload.parameters;
        state.connections = action.payload.connections;
        state.images = action.payload.images;
      }
    });

    builder.addCase(loadTemplate.rejected, (state) => {
      // TODO change to null for error handling case
      state.workflowDefinition = undefined;
      state.manifest = undefined;
      state.parameters = {
        definitions: {},
        validationErrors: {},
      };
      state.connections = {};
    });

    builder.addCase(initializeTemplateServices.fulfilled, (state, action) => {
      state.servicesInitialized = action.payload;
    });
  },
});

export const {
  changeCurrentTemplateName,
  updateWorkflowName,
  updateKind,
  updateTemplateParameterValue,
  validateParameters,
  clearTemplateDetails,
} = templateSlice.actions;
export default templateSlice.reducer;

const loadTemplateFromGithub = async (templateName: string, manifest: Template.Manifest | undefined): Promise<TemplateData | undefined> => {
  try {
    const templateWorkflowDefinition: LogicAppsV2.WorkflowDefinition = await import(
      `${templatesPathFromState}/${templateName}/workflow.json`
    );

    const templateManifest: Template.Manifest =
      manifest ?? (await import(`${templatesPathFromState}/${templateName}/manifest.json`)).default;

    const images: Record<string, any> = {};
    for (const key of Object.keys(templateManifest.images)) {
      images[key] = (await import(`${templatesPathFromState}/${templateName}/${templateManifest.images[key]}`)).default;
    }

    const parametersDefinitions = templateManifest.parameters?.reduce((result: Record<string, Template.ParameterDefinition>, parameter) => {
      result[parameter.name] = {
        ...parameter,
        value: parameter.default,
      };
      return result;
    }, {});

    return {
      workflowDefinition: (templateWorkflowDefinition as any)?.default ?? templateWorkflowDefinition,
      manifest: templateManifest,
      workflowName: templateManifest.title,
      kind: templateManifest.kinds?.length === 1 ? templateManifest.kinds[0] : undefined,
      parameters: {
        definitions: parametersDefinitions,
        validationErrors: {},
      },
      connections: templateManifest.connections,
      images,
    };
  } catch (ex) {
    console.error(ex);
    return undefined;
  }
};<|MERGE_RESOLUTION|>--- conflicted
+++ resolved
@@ -11,11 +11,8 @@
   getRecordEntry,
   type LogicAppsV2,
   type Template,
-<<<<<<< HEAD
   InitTemplateService,
-=======
   InitWorkflowService,
->>>>>>> 81cc703f
 } from '@microsoft/logic-apps-shared';
 import type { PayloadAction } from '@reduxjs/toolkit';
 import { createAsyncThunk, createSlice } from '@reduxjs/toolkit';
