--- conflicted
+++ resolved
@@ -16,11 +16,8 @@
   type ILoggerService,
   DevLogger,
   InitLoggerService,
-<<<<<<< HEAD
   InitSearchService,
-=======
   InitOperationManifestService,
->>>>>>> 67c4be11
 } from '@microsoft/logic-apps-shared';
 import type { PayloadAction } from '@reduxjs/toolkit';
 import { createAsyncThunk, createSlice } from '@reduxjs/toolkit';
