--- conflicted
+++ resolved
@@ -1,50 +1,3 @@
-<<<<<<< HEAD
-import {
-  InitApiManagementService,
-  InitAppServiceService,
-  InitConnectionParameterEditorService,
-  InitConnectionService,
-  InitFunctionService,
-  InitGatewayService,
-  InitTenantService,
-  InitOAuthService,
-  getIntl,
-  getRecordEntry,
-  type LogicAppsV2,
-  type Template,
-  InitTemplateService,
-  InitWorkflowService,
-  type ILoggerService,
-  DevLogger,
-  InitLoggerService,
-  InitOperationManifestService,
-  InitUiInteractionsService,
-} from '@microsoft/logic-apps-shared';
-import type { PayloadAction } from '@reduxjs/toolkit';
-import { createAsyncThunk, createSlice } from '@reduxjs/toolkit';
-import type { RootState } from './store';
-import type { TemplatesParameterUpdateEvent } from '@microsoft/designer-ui';
-import type { TemplateServiceOptions } from '../../../core/templates/TemplatesDesignerContext';
-import { validateConnectionsValue, validateParameterValue } from '../../../core/templates/utils/helper';
-
-interface TemplateData {
-  workflowDefinition: LogicAppsV2.WorkflowDefinition | undefined;
-  manifest: Template.Manifest | undefined;
-  workflowName: string | undefined;
-  kind: string | undefined;
-  parameterDefinitions: Record<string, Template.ParameterDefinition>;
-  connections: Record<string, Template.Connection>;
-  images?: Record<string, any>;
-  errors: {
-    workflow: string | undefined;
-    kind: string | undefined;
-    parameters: Record<string, string | undefined>;
-    connections: string | undefined;
-  };
-}
-
-export interface TemplateState extends TemplateData {
-=======
 import { getIntl, getRecordEntry, type Template } from '@microsoft/logic-apps-shared';
 import type { PayloadAction } from '@reduxjs/toolkit';
 import { createSlice } from '@reduxjs/toolkit';
@@ -52,133 +5,12 @@
 import { initializeTemplateServices, loadTemplate, validateWorkflowName, type TemplatePayload } from '../../actions/bjsworkflow/templates';
 
 export interface TemplateState extends TemplatePayload {
->>>>>>> becf7d8d
   templateName?: string;
   servicesInitialized: boolean;
 }
 
 const initialState: TemplateState = {
   manifest: undefined,
-<<<<<<< HEAD
-  workflowName: undefined,
-  kind: undefined,
-  parameterDefinitions: {},
-  connections: {},
-  servicesInitialized: false,
-  images: {},
-  errors: {
-    workflow: undefined,
-    kind: undefined,
-    parameters: {},
-    connections: undefined,
-  },
-};
-
-export const initializeTemplateServices = createAsyncThunk(
-  'initializeTemplateServices',
-  async ({
-    connectionService,
-    operationManifestService,
-    workflowService,
-    oAuthService,
-    gatewayService,
-    tenantService,
-    apimService,
-    functionService,
-    appServiceService,
-    connectionParameterEditorService,
-    templateService,
-    loggerService,
-    uiInteractionsService,
-  }: TemplateServiceOptions) => {
-    InitConnectionService(connectionService);
-    InitOperationManifestService(operationManifestService);
-    InitOAuthService(oAuthService);
-    InitWorkflowService(workflowService);
-
-    const loggerServices: ILoggerService[] = [];
-    if (loggerService) {
-      loggerServices.push(loggerService);
-    }
-    if (process.env.NODE_ENV !== 'production') {
-      loggerServices.push(new DevLogger());
-    }
-    InitLoggerService(loggerServices);
-
-    if (gatewayService) {
-      InitGatewayService(gatewayService);
-    }
-    if (tenantService) {
-      InitTenantService(tenantService);
-    }
-    if (apimService) {
-      InitApiManagementService(apimService);
-    }
-    if (functionService) {
-      InitFunctionService(functionService);
-    }
-    if (appServiceService) {
-      InitAppServiceService(appServiceService);
-    }
-    if (connectionParameterEditorService) {
-      InitConnectionParameterEditorService(connectionParameterEditorService);
-    }
-    if (templateService) {
-      InitTemplateService(templateService);
-    }
-
-    if (uiInteractionsService) {
-      InitUiInteractionsService(uiInteractionsService);
-    }
-
-    return true;
-  }
-);
-
-export const loadTemplate = createAsyncThunk(
-  'template/loadTemplate',
-  async (preLoadedManifest: Template.Manifest | undefined, thunkAPI) => {
-    const currentState: RootState = thunkAPI.getState() as RootState;
-    const currentTemplateResourcePath = currentState.template.templateName;
-
-    if (currentTemplateResourcePath) {
-      return loadTemplateFromGithub(currentTemplateResourcePath, preLoadedManifest);
-    }
-
-    return undefined;
-  }
-);
-
-export const _validateWorkflowName = (workflowName: string | undefined, existingWorkflowNames: string[]) => {
-  const intl = getIntl();
-
-  if (!workflowName) {
-    return intl.formatMessage({
-      defaultMessage: 'Must provide value for workflow name.',
-      id: 'sKy720',
-      description: 'Error message when the workflow name is empty.',
-    });
-  }
-  const regex = /^[A-Za-z][A-Za-z0-9]*(?:[_-][A-Za-z0-9]+)*$/;
-  if (!regex.test(workflowName)) {
-    return intl.formatMessage({
-      defaultMessage: 'Name does not match the given pattern.',
-      id: 'zMKxg9',
-      description: 'Error message when the workflow name is invalid regex.',
-    });
-  }
-  if (existingWorkflowNames.includes(workflowName)) {
-    return intl.formatMessage(
-      {
-        defaultMessage: 'Workflow with name "{workflowName}" already exists.',
-        id: '7F4Bzv',
-        description: 'Error message when the workflow name already exists.',
-      },
-      { workflowName }
-    );
-  }
-  return undefined;
-=======
   workflows: {},
   parameterDefinitions: {},
   connections: {},
@@ -187,7 +19,6 @@
     parameters: {},
     connections: undefined,
   },
->>>>>>> becf7d8d
 };
 
 export const templateSlice = createSlice({
@@ -197,33 +28,6 @@
     changeCurrentTemplateName: (state, action: PayloadAction<string>) => {
       state.templateName = action.payload;
     },
-<<<<<<< HEAD
-    updateWorkflowName: (state, action: PayloadAction<string | undefined>) => {
-      state.workflowName = action.payload;
-    },
-    validateWorkflowName: (state, action: PayloadAction<string[]>) => {
-      const validationError = _validateWorkflowName(state.workflowName, action.payload);
-      state.errors.workflow = validationError;
-    },
-    updateKind: (state, action: PayloadAction<string>) => {
-      state.kind = action.payload;
-      state.errors.kind = undefined;
-    },
-    validateKind: (state) => {
-      if (!state.kind) {
-        const intl = getIntl();
-        state.errors.kind = intl.formatMessage({
-          defaultMessage: 'The value must not be empty.',
-          id: 'JzvOUc',
-          description: 'Error message when the stage progressed without selecting kind.',
-        });
-      }
-    },
-    updateTemplateParameterValue: (state, action: PayloadAction<TemplatesParameterUpdateEvent>) => {
-      const {
-        newDefinition: { name, type, value, required },
-      } = action.payload;
-=======
     updateWorkflowName: (state, action: PayloadAction<{ id: string; name: string | undefined }>) => {
       const { id, name } = action.payload;
       if (state.workflows[id]) {
@@ -275,7 +79,6 @@
     },
     updateTemplateParameterValue: (state, action: PayloadAction<Template.ParameterDefinition>) => {
       const { name, type, value, required } = action.payload;
->>>>>>> becf7d8d
 
       const validationError = validateParameterValue({ type, value: value }, required);
 
@@ -298,25 +101,6 @@
       state.errors.parameters = parametersValidationErrors;
     },
     validateConnections: (state, action: PayloadAction<Record<string, string>>) => {
-<<<<<<< HEAD
-      if (state.manifest?.connections) {
-        state.errors.connections = validateConnectionsValue(state.manifest?.connections, action.payload);
-      }
-    },
-    clearTemplateDetails: (state) => {
-      state.workflowDefinition = undefined;
-      state.manifest = undefined;
-      state.workflowName = undefined;
-      state.kind = undefined;
-      state.parameterDefinitions = {};
-      state.connections = {};
-      state.errors = {
-        workflow: undefined,
-        kind: undefined,
-        parameters: {},
-        connections: undefined,
-      };
-=======
       if (state.connections) {
         state.errors.connections = validateConnectionsValue(state.connections, action.payload);
       }
@@ -331,37 +115,23 @@
       };
       state.templateName = undefined;
       state.manifest = undefined;
->>>>>>> becf7d8d
     },
   },
   extraReducers: (builder) => {
     builder.addCase(loadTemplate.fulfilled, (state, action: PayloadAction<TemplatePayload | undefined>) => {
       if (action.payload) {
-<<<<<<< HEAD
-        state.workflowDefinition = action.payload.workflowDefinition;
-        state.manifest = action.payload.manifest;
-        state.parameterDefinitions = action.payload.parameterDefinitions;
-        state.connections = action.payload.connections;
-        state.images = action.payload.images;
-=======
         const { workflows, parameterDefinitions, connections, errors, manifest } = action.payload;
         state.workflows = workflows;
         state.parameterDefinitions = parameterDefinitions;
         state.connections = connections;
         state.errors = errors;
         state.manifest = manifest;
->>>>>>> becf7d8d
       }
     });
 
     builder.addCase(loadTemplate.rejected, (state) => {
       // TODO change to null for error handling case
-<<<<<<< HEAD
-      state.workflowDefinition = undefined;
-      state.manifest = undefined;
-=======
       state.workflows = {};
->>>>>>> becf7d8d
       state.parameterDefinitions = {};
       state.connections = {};
       state.errors = {
@@ -383,68 +153,12 @@
 export const {
   changeCurrentTemplateName,
   updateWorkflowName,
-<<<<<<< HEAD
-  validateWorkflowName,
-  updateKind,
-  validateKind,
-=======
   updateKind,
   validateWorkflowsBasicInfo,
->>>>>>> becf7d8d
   updateTemplateParameterValue,
   validateParameters,
   validateConnections,
   clearTemplateDetails,
-<<<<<<< HEAD
-} = templateSlice.actions;
-export default templateSlice.reducer;
-
-const loadTemplateFromGithub = async (templateName: string, manifest: Template.Manifest | undefined): Promise<TemplateData | undefined> => {
-  try {
-    const templateWorkflowDefinition: LogicAppsV2.WorkflowDefinition = await import(
-      `./../../templates/templateFiles/${templateName}/workflow.json`
-    );
-
-    const templateManifest: Template.Manifest =
-      manifest ?? (await import(`./../../templates/templateFiles/${templateName}/manifest.json`)).default;
-
-    const imagesWithPaths: Record<string, string> = {};
-    for (const imageType of Object.keys(templateManifest.images)) {
-      imagesWithPaths[imageType] = (
-        await import(`./../../templates/templateFiles/${templateName}/${templateManifest.images[imageType]}.png`)
-      ).default;
-    }
-
-    const parametersDefinitions = templateManifest.parameters?.reduce((result: Record<string, Template.ParameterDefinition>, parameter) => {
-      result[parameter.name] = {
-        ...parameter,
-        value: parameter.default,
-      };
-      return result;
-    }, {});
-
-    return {
-      workflowDefinition: (templateWorkflowDefinition as any)?.default ?? templateWorkflowDefinition,
-      manifest: templateManifest,
-      workflowName: templateManifest.title,
-      kind: templateManifest.kinds?.length === 1 ? templateManifest.kinds[0] : undefined,
-      parameterDefinitions: parametersDefinitions,
-      connections: templateManifest.connections,
-      images: imagesWithPaths,
-      errors: {
-        workflow: undefined,
-        kind: undefined,
-        parameters: {},
-        connections: undefined,
-      },
-    };
-  } catch (ex) {
-    console.error(ex);
-    return undefined;
-  }
-};
-=======
   updateWorkflowNameValidationError,
 } = templateSlice.actions;
-export default templateSlice.reducer;
->>>>>>> becf7d8d
+export default templateSlice.reducer;