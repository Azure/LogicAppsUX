--- conflicted
+++ resolved
@@ -6,10 +6,7 @@
       isConsumption: false,
       subscriptionId: '',
       resourceGroup: '',
-<<<<<<< HEAD
-=======
       workflowAppName: '',
->>>>>>> f823f336
       location: '',
       connections: {
         references: {},
