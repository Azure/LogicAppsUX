--- conflicted
+++ resolved
@@ -23,20 +23,10 @@
           },
         },
         templateName: '',
-<<<<<<< HEAD
-        manifest: undefined,
-        workflowDefinition: undefined,
-=======
->>>>>>> becf7d8d
         parameterDefinitions: {},
         connections: {},
         servicesInitialized: false,
         errors: {
-<<<<<<< HEAD
-          workflow: undefined,
-          kind: undefined,
-=======
->>>>>>> becf7d8d
           parameters: {},
           connections: undefined,
         },
