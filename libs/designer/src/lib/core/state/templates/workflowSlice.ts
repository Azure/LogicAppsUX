import type { PayloadAction } from '@reduxjs/toolkit';
import { createSlice } from '@reduxjs/toolkit';
import type { ConnectionReferences } from '../../../common/models/workflow';
import type { UpdateConnectionPayload } from '../../actions/bjsworkflow/connections';
import { getExistingReferenceKey } from '../../utils/connectors/connections';
import { resetTemplatesState } from '../global';
<<<<<<< HEAD
=======
import { equals } from '@microsoft/logic-apps-shared';
>>>>>>> 62b618fc

export interface ResourceDetails {
  subscriptionId: string;
  resourceGroup: string;
  location: string;
  workflowAppName?: string;
}

export interface ConnectionMapping {
  references: ConnectionReferences;
  mapping: Record<string, string>;
}

export interface WorkflowState {
  isConsumption?: boolean;
  isCreateView?: boolean;
  subscriptionId: string;
  resourceGroup: string;
  location: string;
  workflowAppName?: string;
  logicAppName?: string;
  connections: ConnectionMapping;
}

const initialState: WorkflowState = {
  isConsumption: false,
  isCreateView: true,
  subscriptionId: '',
  resourceGroup: '',
  location: '',
  connections: {
    references: {},
    mapping: {},
  },
};

interface InitialWorkflowState {
  isConsumption?: boolean;
  subscriptionId: string;
  resourceGroup: string;
  location: string;
  workflowAppName?: string;
  references?: ConnectionReferences;
  isCreateView?: boolean;
}

export const workflowSlice = createSlice({
  name: 'workflow',
  initialState,
  reducers: {
    setInitialData: (state, action: PayloadAction<InitialWorkflowState>) => {
      const { isConsumption, subscriptionId, resourceGroup, location, workflowAppName, references, isCreateView } = action.payload;

      state.isConsumption = !!isConsumption;
      state.subscriptionId = subscriptionId;
      state.resourceGroup = resourceGroup;
      state.location = location;
      state.workflowAppName = workflowAppName;

      if (references) {
        state.connections.references = references;
      }

      if (isCreateView !== undefined) {
        state.isCreateView = isCreateView;
      }
    },
    changeConnectionMapping: (state, action: PayloadAction<UpdateConnectionPayload & { connectionKey: string }>) => {
      const {
        nodeId: connectionKeyInManifest,
        connectionKey,
        connectionId,
        connectorId,
        connectionProperties,
        connectionRuntimeUrl,
        authentication,
      } = action.payload;
      const existingReferenceKey = getExistingReferenceKey(state.connections.references, action.payload);

      if (existingReferenceKey) {
        state.connections.mapping[connectionKeyInManifest] = existingReferenceKey;
      } else {
        state.connections.references[connectionKey] = {
          api: { id: connectorId },
          connection: { id: connectionId },
          connectionName: connectionId.split('/').at(-1) as string,
          connectionProperties,
          connectionRuntimeUrl,
          authentication,
        };
        state.connections.mapping[connectionKeyInManifest] = connectionKey;
      }
    },
    setSubscription: (state, action: PayloadAction<string>) => {
      const subscriptionId = action.payload;
      state.subscriptionId = subscriptionId;

      if (subscriptionId) {
        state.connections.mapping = {};
      }
    },
    setResourceGroup: (state, action: PayloadAction<string>) => {
      const resourceGroup = action.payload;
      state.resourceGroup = resourceGroup;

      if (resourceGroup) {
        state.connections.mapping = {};
      }
    },
    setLocation: (state, action: PayloadAction<string>) => {
      const location = action.payload;
      state.location = location;

      if (location) {
        state.connections.mapping = {};
      }
<<<<<<< HEAD
=======
    },
    setLogicAppDetails: (state, action: PayloadAction<{ name: string; location: string; plan: string }>) => {
      const { name, location, plan } = action.payload;
      const isConsumption = equals(plan, 'Consumption');
      state.logicAppName = name;
      state.location = location;
      state.workflowAppName = isConsumption ? '' : name;
      state.isConsumption = isConsumption;

      if (name) {
        state.connections = { references: {}, mapping: {} };
      }
>>>>>>> 62b618fc
    },
    setWorkflowAppDetails: (state, action: PayloadAction<{ name: string; location: string }>) => {
      const { name, location } = action.payload;
      state.workflowAppName = name;
      state.location = location;

      if (name) {
        state.connections = { references: {}, mapping: {} };
      }
    },
  },
  extraReducers: (builder) => {
    builder.addCase(resetTemplatesState, () => initialState);
  },
});

export const {
  setInitialData,
  changeConnectionMapping,
  setSubscription,
  setResourceGroup,
  setLocation,
  setWorkflowAppDetails,
<<<<<<< HEAD
=======
  setLogicAppDetails,
>>>>>>> 62b618fc
} = workflowSlice.actions;
export default workflowSlice.reducer;<|MERGE_RESOLUTION|>--- conflicted
+++ resolved
@@ -4,10 +4,7 @@
 import type { UpdateConnectionPayload } from '../../actions/bjsworkflow/connections';
 import { getExistingReferenceKey } from '../../utils/connectors/connections';
 import { resetTemplatesState } from '../global';
-<<<<<<< HEAD
-=======
 import { equals } from '@microsoft/logic-apps-shared';
->>>>>>> 62b618fc
 
 export interface ResourceDetails {
   subscriptionId: string;
@@ -124,8 +121,6 @@
       if (location) {
         state.connections.mapping = {};
       }
-<<<<<<< HEAD
-=======
     },
     setLogicAppDetails: (state, action: PayloadAction<{ name: string; location: string; plan: string }>) => {
       const { name, location, plan } = action.payload;
@@ -138,7 +133,6 @@
       if (name) {
         state.connections = { references: {}, mapping: {} };
       }
->>>>>>> 62b618fc
     },
     setWorkflowAppDetails: (state, action: PayloadAction<{ name: string; location: string }>) => {
       const { name, location } = action.payload;
@@ -162,9 +156,6 @@
   setResourceGroup,
   setLocation,
   setWorkflowAppDetails,
-<<<<<<< HEAD
-=======
   setLogicAppDetails,
->>>>>>> 62b618fc
 } = workflowSlice.actions;
 export default workflowSlice.reducer;