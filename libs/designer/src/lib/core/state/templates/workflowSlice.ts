import type { PayloadAction } from '@reduxjs/toolkit';
import { createSlice } from '@reduxjs/toolkit';
import type { ConnectionReferences } from '../../../common/models/workflow';
import type { UpdateConnectionPayload } from '../../actions/bjsworkflow/connections';
import { getExistingReferenceKey } from '../../utils/connectors/connections';

export interface ResourceDetails {
  subscriptionId: string;
  resourceGroup: string;
  location: string;
<<<<<<< HEAD
=======
  workflowAppName: string;
>>>>>>> becf7d8d
}

export interface ConnectionMapping {
  references: ConnectionReferences;
  mapping: Record<string, string>;
}

export interface WorkflowState {
  existingWorkflowName?: string;
  isConsumption: boolean;
  subscriptionId: string;
  resourceGroup: string;
  location: string;
<<<<<<< HEAD
=======
  workflowAppName: string;
>>>>>>> becf7d8d
  connections: ConnectionMapping;
}

const initialState: WorkflowState = {
  isConsumption: false,
  subscriptionId: '',
  resourceGroup: '',
  location: '',
<<<<<<< HEAD
=======
  workflowAppName: '',
>>>>>>> becf7d8d
  connections: {
    references: {},
    mapping: {},
  },
};

export const workflowSlice = createSlice({
  name: 'workflow',
  initialState,
  reducers: {
    setExistingWorkflowName: (state, action: PayloadAction<string>) => {
      state.existingWorkflowName = action.payload;
    },
    setResourceDetails: (state, action: PayloadAction<ResourceDetails>) => {
      state.subscriptionId = action.payload.subscriptionId;
      state.resourceGroup = action.payload.resourceGroup;
      state.location = action.payload.location;
<<<<<<< HEAD
=======
      state.workflowAppName = action.payload.workflowAppName;
>>>>>>> becf7d8d
    },
    clearWorkflowDetails: (state) => {
      state.existingWorkflowName = undefined;
    },
    setConsumption: (state, action: PayloadAction<boolean>) => {
      state.isConsumption = action.payload;
      state.existingWorkflowName = undefined;
    },
    initializeConnectionReferences: (state, action: PayloadAction<ConnectionReferences>) => {
      const references = action.payload;
      state.connections.references = references;
    },
<<<<<<< HEAD
    changeConnectionMapping: (state, action: PayloadAction<UpdateConnectionPayload>) => {
      const { nodeId: key, connectionId, connectorId, connectionProperties, connectionRuntimeUrl, authentication } = action.payload;
      const existingReferenceKey = getExistingReferenceKey(state.connections.references, action.payload);

      if (existingReferenceKey) {
        state.connections.mapping[key] = existingReferenceKey;
      } else {
        state.connections.references[key] = {
=======
    changeConnectionMapping: (state, action: PayloadAction<UpdateConnectionPayload & { connectionKey: string }>) => {
      const {
        nodeId: connectionKeyInManifest,
        connectionKey,
        connectionId,
        connectorId,
        connectionProperties,
        connectionRuntimeUrl,
        authentication,
      } = action.payload;
      const existingReferenceKey = getExistingReferenceKey(state.connections.references, action.payload);

      if (existingReferenceKey) {
        state.connections.mapping[connectionKeyInManifest] = existingReferenceKey;
      } else {
        state.connections.references[connectionKey] = {
>>>>>>> becf7d8d
          api: { id: connectorId },
          connection: { id: connectionId },
          connectionName: connectionId.split('/').at(-1) as string,
          connectionProperties,
          connectionRuntimeUrl,
          authentication,
        };
<<<<<<< HEAD
        state.connections.mapping[key] = key;
=======
        state.connections.mapping[connectionKeyInManifest] = connectionKey;
>>>>>>> becf7d8d
      }
    },
  },
});

export const {
  setExistingWorkflowName,
  setResourceDetails,
  clearWorkflowDetails,
  setConsumption,
  initializeConnectionReferences,
  changeConnectionMapping,
} = workflowSlice.actions;
export default workflowSlice.reducer;<|MERGE_RESOLUTION|>--- conflicted
+++ resolved
@@ -8,10 +8,7 @@
   subscriptionId: string;
   resourceGroup: string;
   location: string;
-<<<<<<< HEAD
-=======
   workflowAppName: string;
->>>>>>> becf7d8d
 }
 
 export interface ConnectionMapping {
@@ -25,10 +22,7 @@
   subscriptionId: string;
   resourceGroup: string;
   location: string;
-<<<<<<< HEAD
-=======
   workflowAppName: string;
->>>>>>> becf7d8d
   connections: ConnectionMapping;
 }
 
@@ -37,10 +31,7 @@
   subscriptionId: '',
   resourceGroup: '',
   location: '',
-<<<<<<< HEAD
-=======
   workflowAppName: '',
->>>>>>> becf7d8d
   connections: {
     references: {},
     mapping: {},
@@ -58,10 +49,7 @@
       state.subscriptionId = action.payload.subscriptionId;
       state.resourceGroup = action.payload.resourceGroup;
       state.location = action.payload.location;
-<<<<<<< HEAD
-=======
       state.workflowAppName = action.payload.workflowAppName;
->>>>>>> becf7d8d
     },
     clearWorkflowDetails: (state) => {
       state.existingWorkflowName = undefined;
@@ -74,16 +62,6 @@
       const references = action.payload;
       state.connections.references = references;
     },
-<<<<<<< HEAD
-    changeConnectionMapping: (state, action: PayloadAction<UpdateConnectionPayload>) => {
-      const { nodeId: key, connectionId, connectorId, connectionProperties, connectionRuntimeUrl, authentication } = action.payload;
-      const existingReferenceKey = getExistingReferenceKey(state.connections.references, action.payload);
-
-      if (existingReferenceKey) {
-        state.connections.mapping[key] = existingReferenceKey;
-      } else {
-        state.connections.references[key] = {
-=======
     changeConnectionMapping: (state, action: PayloadAction<UpdateConnectionPayload & { connectionKey: string }>) => {
       const {
         nodeId: connectionKeyInManifest,
@@ -100,7 +78,6 @@
         state.connections.mapping[connectionKeyInManifest] = existingReferenceKey;
       } else {
         state.connections.references[connectionKey] = {
->>>>>>> becf7d8d
           api: { id: connectorId },
           connection: { id: connectionId },
           connectionName: connectionId.split('/').at(-1) as string,
@@ -108,11 +85,7 @@
           connectionRuntimeUrl,
           authentication,
         };
-<<<<<<< HEAD
-        state.connections.mapping[key] = key;
-=======
         state.connections.mapping[connectionKeyInManifest] = connectionKey;
->>>>>>> becf7d8d
       }
     },
   },
