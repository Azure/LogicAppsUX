import type { Settings } from '../../actions/bjsworkflow/settings';
import type { NodeStaticResults } from '../../actions/bjsworkflow/staticresults';
import { StaticResultOption } from '../../actions/bjsworkflow/staticresults';
import type { RepetitionContext } from '../../utils/parameters/helper';
import { createTokenValueSegment, isTokenValueSegment, isValueSegment } from '../../utils/parameters/segment';
import { getTokenTitle, normalizeKey } from '../../utils/tokens';
import { resetNodesLoadStatus, resetTemplatesState, resetWorkflowState, setStateAfterUndoRedo } from '../global';
import { LogEntryLevel, LoggerService, TokenType, filterRecord, getRecordEntry } from '@microsoft/logic-apps-shared';
import type { ParameterInfo } from '@microsoft/designer-ui';
import type {
  FilePickerInfo,
  InputParameter,
  OutputParameter,
  OpenAPIV2,
  OperationInfo,
  SupportedChannels,
} from '@microsoft/logic-apps-shared';
import { createSlice } from '@reduxjs/toolkit';
import type { PayloadAction } from '@reduxjs/toolkit';
import type { WritableDraft } from 'immer/dist/internal';
import type { UndoRedoPartialRootState } from '../undoRedo/undoRedoTypes';
import { deleteWorkflowData } from '../../actions/bjsworkflow/configuretemplate';
import { delimiter } from '../../configuretemplate/utils/helper';
import { initializeOperationsMetadata } from '../../actions/bjsworkflow/mcp';

export interface ParameterGroup {
  id: string;
  description?: string;
  parameters: ParameterInfo[];
  rawInputs: InputParameter[];
  showAdvancedParameters?: boolean;
  hasAdvancedParameters?: boolean;
}

export interface OutputInfo {
  description?: string;
  type: string;
  format?: string;
  isAdvanced: boolean;
  isDynamic?: boolean;
  isInsideArray?: boolean;
  itemSchema?: OpenAPIV2.SchemaObject;
  key: string;
  name: string;
  parentArray?: string;
  required?: boolean;
  schema?: OpenAPIV2.SchemaObject;
  source?: string;
  title: string;
  value?: string;
  alias?: string;
}

export const DynamicLoadStatus = {
  NOTSTARTED: 'notstarted',
  LOADING: 'loading',
  FAILED: 'failed',
  SUCCEEDED: 'succeeded',
} as const;
export type DynamicLoadStatus = (typeof DynamicLoadStatus)[keyof typeof DynamicLoadStatus];

export interface NodeInputs {
  dynamicLoadStatus?: DynamicLoadStatus;
  parameterGroups: Record<string, ParameterGroup>;
}

export interface NodeOutputs {
  dynamicLoadStatus?: DynamicLoadStatus;
  outputs: Record<string, OutputInfo>;
  originalOutputs?: Record<string, OutputInfo>;
}

type DependencyType = 'StaticSchema' | 'ApiSchema' | 'ListValues' | 'TreeNavigation' | 'AgentSchema';

export interface DependencyInfo {
  definition: any; // This is the dependency definition from manifest/swagger.
  dependencyType: DependencyType;
  dependentParameters: Record<
    string,
    {
      isValid: boolean;
    }
  >;
  filePickerInfo?: FilePickerInfo;
  parameter?: InputParameter | OutputParameter;
}

export interface NodeDependencies {
  inputs: Record<string, DependencyInfo>;
  outputs: Record<string, DependencyInfo>;
}

export interface OperationMetadata {
  iconUri: string;
  brandColor: string;
  description?: string;
<<<<<<< HEAD
=======
  summary?: string;
>>>>>>> 63eaba05
}

export const ErrorLevel = {
  Critical: 0,
  Connection: 1,
  DynamicInputs: 2,
  DynamicOutputs: 3,
  Default: 4,
} as const;
export type ErrorLevel = (typeof ErrorLevel)[keyof typeof ErrorLevel];

export interface ErrorInfo {
  error?: any;
  level: ErrorLevel;
  message: string;
  code?: number;
}

export interface OperationMetadataState {
  operationInfo: Record<string, NodeOperation>;
  inputParameters: Record<string, NodeInputs>;
  outputParameters: Record<string, NodeOutputs>;
  dependencies: Record<string, NodeDependencies>;
  operationMetadata: Record<string, OperationMetadata>;
  settings: Record<string, Settings>;
  actionMetadata: Record<string, any>;
  staticResults: Record<string, NodeStaticResults>;
  repetitionInfos: Record<string, RepetitionContext>;
  errors: Record<string, Record<ErrorLevel, ErrorInfo | undefined>>;
  loadStatus: OperationMetadataLoadStatus;
  supportedChannels: Record<string, SupportedChannels[]>;
}

interface OperationMetadataLoadStatus {
  nodesInitialized: boolean;
  nodesAndDynamicDataInitialized: boolean;
  isInitializingOperations: boolean;
}

export const initialState: OperationMetadataState = {
  operationInfo: {},
  inputParameters: {},
  outputParameters: {},
  dependencies: {},
  settings: {},
  operationMetadata: {},
  actionMetadata: {},
  staticResults: {},
  repetitionInfos: {},
  errors: {},
  supportedChannels: {},
  loadStatus: {
    nodesInitialized: false,
    nodesAndDynamicDataInitialized: false,
    isInitializingOperations: false,
  },
};

export interface AddNodeOperationPayload extends NodeOperation {
  id: string;
}

export interface NodeOperation extends OperationInfo {
  type: string;
  kind?: string;
}

export interface NodeOperationInputsData {
  id: string;
  nodeInputs: NodeInputs;
  nodeDependencies: NodeDependencies;
  operationInfo: NodeOperation;
  nodeOutputs?: NodeOutputs;
  settings?: Settings;
  operationMetadata?: OperationMetadata;
}

export interface NodeData {
  id: string;
  nodeInputs: NodeInputs;
  nodeOutputs: NodeOutputs;
  nodeDependencies: NodeDependencies;
  operationMetadata: OperationMetadata;
  staticResult?: NodeStaticResults;
  settings?: Settings;
  supportedChannels?: SupportedChannels[];
  actionMetadata?: Record<string, any>;
  repetitionInfo?: RepetitionContext;
}

export interface AddSettingsPayload {
  id: string;
  settings: Settings;
  ignoreDirty?: boolean;
}

interface AddStaticResultsPayload {
  id: string;
  staticResults: NodeStaticResults;
}

interface AddDynamicOutputsPayload {
  nodeId: string;
  outputs: Record<string, OutputInfo>;
}

export interface ClearDynamicIOPayload {
  nodeId?: string;
  nodeIds?: string[];
  inputs?: boolean;
  outputs?: boolean;
  dynamicParameterKeys?: string[];
}

interface AddDynamicInputsPayload {
  nodeId: string;
  groupId: string;
  inputs: ParameterInfo[];
  rawInputs: InputParameter[];
  dependencies?: Record<string, DependencyInfo>;
}

export interface UpdateParametersPayload {
  nodeId: string;
  dependencies?: NodeDependencies;
  parameters: {
    groupId: string;
    parameterId: string;
    propertiesToUpdate: Partial<ParameterInfo>;
  }[];
  isUserAction?: boolean;
}

export interface InitializeNodesPayload {
  nodes: (NodeData | undefined)[];
  clearExisting?: boolean; // Optional flag to clear the existing nodes
}

export const operationMetadataSlice = createSlice({
  name: 'operationMetadata',
  initialState: initialState,
  reducers: {
    initializeNodeOperationInputsData: (state, action: PayloadAction<NodeOperationInputsData[]>) => {
      const nodes = action.payload;

      for (const nodeData of nodes) {
        if (!nodeData) {
          return;
        }

        const { id, nodeInputs, nodeOutputs, nodeDependencies, operationInfo, settings, operationMetadata } = nodeData;
        state.inputParameters[id] = nodeInputs;
        state.dependencies[id] = nodeDependencies;
        state.operationInfo[id] = operationInfo;

        if (nodeOutputs) {
          state.outputParameters[id] = nodeOutputs;
        }

        if (settings) {
          state.settings[id] = settings;
        }

        if (operationMetadata) {
          state.operationMetadata[id] = operationMetadata;
        }
      }
      state.loadStatus.nodesInitialized = true;
    },
    initializeOperationInfo: (state, action: PayloadAction<AddNodeOperationPayload>) => {
      const { id, connectorId, operationId, type, kind } = action.payload;
      state.operationInfo[id] = { connectorId, operationId, type, kind };
    },
    initializeNodes: (state, action: PayloadAction<InitializeNodesPayload>) => {
      const { nodes, clearExisting = false } = action.payload;
      if (clearExisting) {
        state.inputParameters = {};
        state.outputParameters = {};
        state.dependencies = {};
        state.operationMetadata = {};
        state.settings = {};
        state.staticResults = {};
        state.actionMetadata = {};
        state.repetitionInfos = {};
        state.supportedChannels = {};
      }

      for (const nodeData of nodes) {
        if (!nodeData) {
          return;
        }

        const {
          id,
          nodeInputs,
          nodeOutputs,
          nodeDependencies,
          settings,
          operationMetadata,
          actionMetadata,
          staticResult,
          repetitionInfo,
          supportedChannels,
        } = nodeData;
        state.inputParameters[id] = nodeInputs;
        state.outputParameters[id] = nodeOutputs;
        state.dependencies[id] = nodeDependencies;
        state.operationMetadata[id] = operationMetadata;
        state.supportedChannels[id] = supportedChannels ?? [];

        if (settings) {
          state.settings[id] = settings;
        }

        if (staticResult) {
          state.staticResults[id] = staticResult;
        }

        if (actionMetadata) {
          state.actionMetadata[id] = actionMetadata;
        }

        if (repetitionInfo) {
          state.repetitionInfos[id] = repetitionInfo;
        }
      }
      state.loadStatus.nodesInitialized = true;

      LoggerService().log({
        level: LogEntryLevel.Verbose,
        area: 'Designer:Operation Metadata Slice',
        message: action.type,
      });
    },
    addDynamicInputs: (state, action: PayloadAction<AddDynamicInputsPayload>) => {
      const { nodeId, groupId, inputs, rawInputs, dependencies } = action.payload;
      const inputParameters = getRecordEntry(state.inputParameters, nodeId) ?? {
        parameterGroups: {},
      };
      const parameterGroup = getRecordEntry(inputParameters?.parameterGroups, groupId);
      if (parameterGroup) {
        parameterGroup.parameters = inputs;
        parameterGroup.rawInputs = rawInputs;
      }

      if (dependencies) {
        state.dependencies[nodeId].inputs = {
          ...state.dependencies[nodeId].inputs,
          ...dependencies,
        };
      }
    },
    addDynamicOutputs: (state, action: PayloadAction<AddDynamicOutputsPayload>) => {
      const { nodeId, outputs } = action.payload;
      const outputParameters = getRecordEntry(state.outputParameters, nodeId);
      if (outputParameters) {
        outputParameters.outputs = { ...outputParameters.outputs, ...outputs };
      }

      updateExistingInputTokenTitles(state, action.payload);
    },
    clearDynamicIO: (state, action: PayloadAction<ClearDynamicIOPayload>) => {
      const { nodeId, nodeIds: _nodeIds, inputs = true, outputs = true, dynamicParameterKeys = [] } = action.payload;
      const nodeIds = _nodeIds ?? [nodeId];
      for (const nodeId of nodeIds) {
        const nodeErrors = getRecordEntry(state.errors, nodeId);

        if (inputs) {
          delete nodeErrors?.[ErrorLevel.DynamicInputs];

          const inputParameters = getRecordEntry(state.inputParameters, nodeId);
          const deletedDynamicParameters: string[] = [];
          if (inputParameters) {
            for (const group of Object.values(inputParameters.parameterGroups)) {
              group.parameters = group.parameters.filter((parameter) => {
                const shouldDelete =
                  parameter.info.isDynamic &&
                  (!dynamicParameterKeys.length || dynamicParameterKeys.includes(parameter.info.dynamicParameterReference ?? ''));
                if (shouldDelete) {
                  deletedDynamicParameters.push(parameter.parameterKey);
                  return false;
                }

                return true;
              });
            }
          }

          const inputDependencies = getRecordEntry(state.dependencies, nodeId)?.inputs as WritableDraft<Record<string, DependencyInfo>>;
          for (const inputKey of Object.keys(inputDependencies ?? {})) {
            if (inputDependencies[inputKey].parameter?.isDynamic && deletedDynamicParameters.includes(inputKey)) {
              delete getRecordEntry(state.dependencies, nodeId)?.inputs[inputKey];
            }
          }
        }

        if (outputs) {
          delete nodeErrors?.[ErrorLevel.DynamicOutputs];

          const outputParameters = getRecordEntry(state.outputParameters, nodeId);
          if (outputParameters) {
            outputParameters.outputs = filterRecord(outputParameters.outputs, (_key, value) => !value.isDynamic);
          }
        }
      }
    },
    updateAgentParametersInNode: (state, action: PayloadAction<Array<{ name: string; type: string; description: string }>>) => {
      const updatesMap = new Map(action.payload.map(({ name, type, description }) => [name, { type, description }]));
      Object.entries(state.inputParameters).forEach(([_nodeId, nodeInputs]) => {
        Object.entries(nodeInputs.parameterGroups).forEach(([_parameterId, parameterGroup]) => {
          parameterGroup.parameters.forEach((parameter) => {
            parameter.value.forEach((segment) => {
              if (
                isTokenValueSegment(segment) &&
                segment.token?.tokenType === TokenType.AGENTPARAMETER &&
                segment.token.name &&
                updatesMap.has(segment.token.name)
              ) {
                const { type, description } = updatesMap.get(segment.token.name)!;
                segment.token.type = type;
                segment.token.description = description;
              }
            });
          });
        });
      });
    },
    updateNodeSettings: (state, action: PayloadAction<AddSettingsPayload>) => {
      const { id, settings } = action.payload;
      const nodeSettings = getRecordEntry(state.settings, id);
      if (!nodeSettings) {
        state.settings[id] = {};
      }
      state.settings[id] = { ...nodeSettings, ...settings };

      LoggerService().log({
        level: LogEntryLevel.Verbose,
        area: 'Designer:Operation Metadata Slice',
        message: action.type,
        args: [action.payload.id],
      });
    },
    updateStaticResults: (state, action: PayloadAction<AddStaticResultsPayload>) => {
      const { id, staticResults } = action.payload;
      const nodeStaticResults = getRecordEntry(state.staticResults, id);
      if (!nodeStaticResults) {
        state.staticResults[id] = {
          name: '',
          staticResultOptions: StaticResultOption.DISABLED,
        };
      }
      state.staticResults[id] = { ...nodeStaticResults, ...staticResults };

      LoggerService().log({
        level: LogEntryLevel.Verbose,
        area: 'Designer:Operation Metadata Slice',
        message: action.type,
        args: [action.payload.id],
      });
    },
    deleteStaticResult: (state, action: PayloadAction<{ id: string }>) => {
      const { id } = action.payload;
      delete state.staticResults[id];

      LoggerService().log({
        level: LogEntryLevel.Verbose,
        area: 'Designer:Operation Metadata Slice',
        message: action.type,
        args: [action.payload.id],
      });
    },
    updateNodeParameters: (state, action: PayloadAction<UpdateParametersPayload>) => {
      const { nodeId, dependencies, parameters } = action.payload;
      const nodeInputs = getRecordEntry(state.inputParameters, nodeId);
      if (nodeInputs) {
        for (const payload of parameters) {
          const { groupId, parameterId, propertiesToUpdate } = payload;

          const parameterGroup = nodeInputs.parameterGroups[groupId];
          const index = parameterGroup.parameters.findIndex((parameter) => parameter.id === parameterId);
          if (index > -1) {
            parameterGroup.parameters[index] = {
              ...parameterGroup.parameters[index],
              ...propertiesToUpdate,
            };
            nodeInputs.parameterGroups[groupId] = parameterGroup;
          }
        }
      }

      const nodeDependencies = getRecordEntry(state.dependencies, nodeId);
      if (nodeDependencies && dependencies?.inputs) {
        nodeDependencies.inputs = {
          ...nodeDependencies.inputs,
          ...dependencies.inputs,
        };
      }
      if (nodeDependencies && dependencies?.outputs) {
        nodeDependencies.outputs = {
          ...nodeDependencies.outputs,
          ...dependencies.outputs,
        };
      }
    },
    updateParameterConditionalVisibility: (
      state,
      action: PayloadAction<{
        nodeId: string;
        groupId: string;
        parameterId: string;
        value?: boolean;
      }>
    ) => {
      const { nodeId, groupId, parameterId, value } = action.payload;
      const inputParameters = getRecordEntry(state.inputParameters, nodeId);
      const parameterGroup = getRecordEntry(inputParameters?.parameterGroups, groupId);
      if (!inputParameters || !parameterGroup) {
        return;
      }
      const index = parameterGroup.parameters.findIndex((parameter) => parameter.id === parameterId);
      if (index > -1) {
        parameterGroup.parameters[index].conditionalVisibility = value;
        if (value === false) {
          parameterGroup.parameters[index].value = [];
          parameterGroup.parameters[index].preservedValue = undefined;
        }
      }

      LoggerService().log({
        level: LogEntryLevel.Verbose,
        area: 'Designer:Operation Metadata Slice',
        message: action.type,
        args: [action.payload],
      });
    },
    updateParameterEditorViewModel: (
      state,
      action: PayloadAction<{
        nodeId: string;
        groupId: string;
        parameterId: string;
        editorViewModel: any;
      }>
    ) => {
      const { nodeId, groupId, parameterId, editorViewModel } = action.payload;
      const inputParameters = getRecordEntry(state.inputParameters, nodeId);
      const parameterGroup = getRecordEntry(inputParameters?.parameterGroups, groupId);
      if (!inputParameters || !parameterGroup) {
        return;
      }
      const index = parameterGroup.parameters.findIndex((parameter) => parameter.id === parameterId);
      if (index > -1) {
        parameterGroup.parameters[index].editorViewModel = editorViewModel;
      }
    },
    updateParameterValidation: (
      state,
      action: PayloadAction<{
        nodeId: string;
        groupId: string;
        parameterId: string;
        validationErrors: string[] | undefined;
        editorViewModel?: any; // To update validation on the editor level
      }>
    ) => {
      const { nodeId, groupId, parameterId, validationErrors, editorViewModel } = action.payload;
      const inputParameters = getRecordEntry(state.inputParameters, nodeId);
      const parameterGroup = getRecordEntry(inputParameters?.parameterGroups, groupId);
      if (!inputParameters || !parameterGroup) {
        return;
      }
      const index = parameterGroup.parameters.findIndex((parameter) => parameter.id === parameterId);
      if (index > -1) {
        parameterGroup.parameters[index].validationErrors = validationErrors;
        if (editorViewModel) {
          parameterGroup.parameters[index].editorViewModel = editorViewModel;
        }
      }
    },
    removeParameterValidationError: (
      state,
      action: PayloadAction<{
        nodeId: string;
        groupId: string;
        parameterId: string;
        validationError: string;
      }>
    ) => {
      const { nodeId, groupId, parameterId, validationError } = action.payload;
      const inputParameters = getRecordEntry(state.inputParameters, nodeId);
      const parameterGroup = getRecordEntry(inputParameters?.parameterGroups, groupId);
      if (!inputParameters || !parameterGroup) {
        return;
      }
      const index = parameterGroup.parameters.findIndex((parameter) => parameter.id === parameterId);
      if (index > -1) {
        parameterGroup.parameters[index].validationErrors = parameterGroup.parameters[index].validationErrors?.filter(
          (error) => error !== validationError
        );
      }
    },
    updateOutputs: (state, action: PayloadAction<{ id: string; nodeOutputs: NodeOutputs }>) => {
      const { id, nodeOutputs } = action.payload;
      const outputParameters = getRecordEntry(state.outputParameters, id);
      if (outputParameters) {
        state.outputParameters[id] = nodeOutputs;
      }
    },
    updateActionMetadata: (state, action: PayloadAction<{ id: string; actionMetadata: Record<string, any> }>) => {
      const { id, actionMetadata } = action.payload;
      const nodeMetadata = getRecordEntry(state.actionMetadata, id);
      state.actionMetadata[id] = { ...nodeMetadata, ...actionMetadata };
    },
    updateRepetitionContext: (state, action: PayloadAction<{ id: string; repetition: RepetitionContext }>) => {
      const { id, repetition } = action.payload;
      const nodeRepetition = getRecordEntry(state.repetitionInfos, id);
      state.repetitionInfos[id] = { ...nodeRepetition, ...repetition };
    },
    updateOperationDescription: (state, action: PayloadAction<{ id: string; description: string }>) => {
      const { id, description } = action.payload;
      const operationMetadata = getRecordEntry(state.operationMetadata, id);
      if (operationMetadata) {
        state.operationMetadata[id] = { ...operationMetadata, description };
      }
    },
    updateErrorDetails: (
      state,
      action: PayloadAction<{
        id: string;
        errorInfo?: ErrorInfo;
        clear?: boolean;
      }>
    ) => {
      const { id, errorInfo, clear } = action.payload;
      if (errorInfo) {
        state.errors[id] = {
          ...(getRecordEntry(state.errors, id) as any),
          [errorInfo.level]: errorInfo,
        };
      } else if (clear) {
        delete state.errors[id];
      }
    },
    deinitializeOperationInfo: (state, action: PayloadAction<{ id: string }>) => {
      const { id } = action.payload;
      delete state.operationInfo[id];
    },
    deinitializeOperationInfos: (state, action: PayloadAction<{ ids: string[] }>) => {
      const { ids } = action.payload;
      for (const operationId of ids) {
        delete state.operationInfo[operationId];
      }
    },
    deinitializeNodes: (state, action: PayloadAction<string[]>) => {
      for (const id of action.payload) {
        delete state.inputParameters[id];
        delete state.outputParameters[id];
        delete state.dependencies[id];
        delete state.operationMetadata[id];
        delete state.staticResults[id];
        delete state.settings[id];
        delete state.actionMetadata[id];
        delete state.repetitionInfos[id];
        delete state.errors[id];
      }
    },
    updateDynamicDataLoadStatus: (state, action: PayloadAction<boolean>) => {
      state.loadStatus.nodesAndDynamicDataInitialized = action.payload;
    },
  },
  extraReducers: (builder) => {
    builder.addCase(resetWorkflowState, () => initialState);
    builder.addCase(resetTemplatesState, () => initialState);
    builder.addCase(resetNodesLoadStatus, (state) => {
      state.loadStatus.nodesInitialized = false;
      state.loadStatus.nodesAndDynamicDataInitialized = false;
    });
    builder.addCase(setStateAfterUndoRedo, (_, action: PayloadAction<UndoRedoPartialRootState>) => action.payload.operations);
    builder.addCase(deleteWorkflowData.fulfilled, (state, action: PayloadAction<{ ids: string[] }>) => {
      for (const id of action.payload.ids) {
        const nodeIds = Object.keys(state.operationInfo).filter((nodeId) =>
          nodeId.toLowerCase().startsWith(`${id.toLowerCase()}${delimiter}`)
        );

        for (const nodeId of nodeIds) {
          delete state.inputParameters[nodeId];
          delete state.dependencies[nodeId];
          delete state.operationInfo[nodeId];
        }
      }
    });
    builder.addCase(initializeOperationsMetadata.pending, (state) => {
      state.loadStatus.isInitializingOperations = true;
    });
    builder.addCase(initializeOperationsMetadata.fulfilled, (state) => {
      state.loadStatus.isInitializingOperations = false;
    });
    builder.addCase(initializeOperationsMetadata.rejected, (state) => {
      state.loadStatus.isInitializingOperations = false;
    });
  },
});

// Helper function to update token titles in any nested structure
const updateTokenTitlesInViewModel = (viewModel: any, tokenTitles: Record<string, string>): any => {
  if (!viewModel || typeof viewModel !== 'object') {
    return viewModel;
  }

  // Handle ValueSegment arrays - base case for our editors
  if (Array.isArray(viewModel) && viewModel.every((item) => isValueSegment(item))) {
    let hasChanges = false;
    const updatedSegments = viewModel.map((segment) => {
      if (isTokenValueSegment(segment) && segment.token?.key) {
        const normalizedKey = normalizeKey(segment.token.key);
        if (normalizedKey in tokenTitles) {
          hasChanges = true;
          return createTokenValueSegment({ ...segment.token, title: tokenTitles[normalizedKey] }, segment.value, segment.type);
        }
      }
      return segment;
    });

    return hasChanges ? updatedSegments : viewModel;
  }

  // Handle arrays - only create new array if changes made
  if (Array.isArray(viewModel)) {
    let hasChanges = false;
    const updatedArray = viewModel.map((item) => {
      const updated = updateTokenTitlesInViewModel(item, tokenTitles);
      if (updated !== item) {
        hasChanges = true;
      }
      return updated;
    });

    return hasChanges ? updatedArray : viewModel;
  }

  let hasChanges = false;
  const updatedObject: any = {};

  for (const [key, value] of Object.entries(viewModel)) {
    const updatedValue = updateTokenTitlesInViewModel(value, tokenTitles);
    updatedObject[key] = updatedValue;
    if (updatedValue !== value) {
      hasChanges = true;
    }
  }

  return hasChanges ? updatedObject : viewModel;
};

export const updateExistingInputTokenTitles = (state: OperationMetadataState, actionPayload: AddDynamicOutputsPayload) => {
  const { outputs } = actionPayload;

  if (!outputs || Object.keys(outputs).length === 0) {
    return;
  }

  // Token titles lookup
  const tokenTitles: Record<string, string> = {};
  for (const outputValue of Object.values(outputs)) {
    const normalizedKey = normalizeKey(outputValue.key);
    tokenTitles[normalizedKey] = getTokenTitle(outputValue);
  }

  if (Object.keys(tokenTitles).length === 0) {
    return;
  }

  Object.entries(state.inputParameters).forEach(([_nodeId, nodeInputs]) => {
    Object.entries(nodeInputs.parameterGroups).forEach(([_parameterId, parameterGroup]) => {
      parameterGroup.parameters = parameterGroup.parameters.map((parameter) => {
        let hasValueChanges = false;
        const updatedValue = parameter.value.map((segment) => {
          if (isTokenValueSegment(segment) && segment.token?.key) {
            const normalizedKey = normalizeKey(segment.token.key);
            if (normalizedKey in tokenTitles) {
              hasValueChanges = true;
              return createTokenValueSegment({ ...segment.token, title: tokenTitles[normalizedKey] }, segment.value, segment.type);
            }
          }
          return segment;
        });

        const updatedEditorViewModel = parameter.editorViewModel
          ? updateTokenTitlesInViewModel(parameter.editorViewModel, tokenTitles)
          : parameter.editorViewModel;

        // Only create new parameter object if there were changes
        if (hasValueChanges || updatedEditorViewModel !== parameter.editorViewModel) {
          return {
            ...parameter,
            value: hasValueChanges ? updatedValue : parameter.value,
            editorViewModel: updatedEditorViewModel,
          };
        }

        return parameter;
      });
    });
  });
};

// Action creators are generated for each case reducer function
export const {
  initializeNodes,
  initializeNodeOperationInputsData,
  initializeOperationInfo,
  updateNodeParameters,
  addDynamicInputs,
  addDynamicOutputs,
  clearDynamicIO,
  updateNodeSettings,
  updateStaticResults,
  deleteStaticResult,
  updateParameterConditionalVisibility,
  updateParameterValidation,
  updateParameterEditorViewModel,
  removeParameterValidationError,
  updateAgentParametersInNode,
  updateOutputs,
  updateActionMetadata,
  updateRepetitionContext,
  updateErrorDetails,
  deinitializeOperationInfo,
  deinitializeOperationInfos,
  deinitializeNodes,
  updateDynamicDataLoadStatus,
  updateOperationDescription,
} = operationMetadataSlice.actions;

export default operationMetadataSlice.reducer;<|MERGE_RESOLUTION|>--- conflicted
+++ resolved
@@ -94,10 +94,7 @@
   iconUri: string;
   brandColor: string;
   description?: string;
-<<<<<<< HEAD
-=======
   summary?: string;
->>>>>>> 63eaba05
 }
 
 export const ErrorLevel = {
