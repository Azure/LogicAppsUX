--- conflicted
+++ resolved
@@ -233,21 +233,15 @@
 export const {
   initializeNodes,
   initializeOperationInfo,
-<<<<<<< HEAD
+  updateNodeParameters,
   addDynamicInputs,
   addDynamicOutputs,
   clearDynamicInputs,
   clearDynamicOutputs,
-  updateNodeParameters,
-  updateNodeSettings,
-  updateOutputs,
-=======
-  updateNodeParameter,
   updateNodeSettings,
   updateOutputs,
   deinitializeOperationInfo,
   deinitializeNodes,
->>>>>>> ab2da343
 } = operationMetadataSlice.actions;
 
 export default operationMetadataSlice.reducer;