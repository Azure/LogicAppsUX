--- conflicted
+++ resolved
@@ -7,8 +7,7 @@
 import { normalizeKey } from '../../utils/tokens';
 import { resetNodesLoadStatus, resetWorkflowState } from '../global';
 import { LogEntryLevel, LoggerService } from '@microsoft/designer-client-services-logic-apps';
-<<<<<<< HEAD
-import type { ParameterInfo, Token } from '@microsoft/designer-ui';
+import type { ParameterInfo } from '@microsoft/designer-ui';
 import type {
   FilePickerInfo,
   InputParameter,
@@ -18,11 +17,6 @@
   OperationInfo,
 } from '@microsoft/logic-apps-shared';
 import { getRecordEntry } from '@microsoft/logic-apps-shared';
-=======
-import type { ParameterInfo } from '@microsoft/designer-ui';
-import type { FilePickerInfo, InputParameter, OutputParameter, SwaggerParser } from '@microsoft/logic-apps-shared';
-import { getRecordEntry, type OpenAPIV2, type OperationInfo } from '@microsoft/logic-apps-shared';
->>>>>>> f815f0bb
 import { createSlice } from '@reduxjs/toolkit';
 import type { PayloadAction } from '@reduxjs/toolkit';
 import type { WritableDraft } from 'immer/dist/internal';
@@ -524,12 +518,8 @@
   updateStaticResults,
   updateParameterConditionalVisibility,
   updateParameterValidation,
-<<<<<<< HEAD
   updateParameterEditorViewModel,
-  updateExisitingInputTokenTitles,
-=======
   updateExistingInputTokenTitles,
->>>>>>> f815f0bb
   removeParameterValidationError,
   updateOutputs,
   updateActionMetadata,
