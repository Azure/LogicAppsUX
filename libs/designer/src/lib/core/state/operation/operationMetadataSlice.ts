import { getInputDependencies } from '../../actions/bjsworkflow/initialize';
import type { Settings } from '../../actions/bjsworkflow/settings';
import type { NodeStaticResults } from '../../actions/bjsworkflow/staticresults';
import { StaticResultOption } from '../../actions/bjsworkflow/staticresults';
import type { ParameterInfo } from '@microsoft/designer-ui';
import type { InputParameter, OutputParameter } from '@microsoft/parsers-logic-apps';
import type { OperationInfo } from '@microsoft/utils-logic-apps';
import { createSlice } from '@reduxjs/toolkit';
import type { PayloadAction } from '@reduxjs/toolkit';

export interface ParameterGroup {
  id: string;
  description?: string;
  parameters: ParameterInfo[];
  showAdvancedParameters?: boolean;
  hasAdvancedParameters?: boolean;
}

export interface OutputInfo {
  description?: string;
  type: string;
  format?: string;
  isAdvanced: boolean;
  isDynamic?: boolean;
  isInsideArray?: boolean;
  itemSchema?: OpenAPIV2.SchemaObject;
  key: string;
  name: string;
  parentArray?: string;
  required?: boolean;
  source?: string;
  title: string;
  value?: string;
}

export enum DynamicLoadStatus {
  NOTSTARTED,
  STARTED,
  FAILED,
  SUCCEEDED,
}

export interface NodeInputs {
  dynamicLoadStatus?: DynamicLoadStatus;
  parameterGroups: Record<string, ParameterGroup>;
}

export interface NodeOutputs {
  dynamicLoadStatus?: DynamicLoadStatus;
  outputs: Record<string, OutputInfo>;
  originalOutputs?: Record<string, OutputInfo>;
}

type DependencyType = 'StaticSchema' | 'ApiSchema' | 'ListValues';
export interface DependencyInfo {
  definition: any; // This is the dependency definition from manifest/swagger.
  dependencyType: DependencyType;
  dependentParameters: Record<
    string,
    {
      isValid: boolean;
    }
  >;
  parameter?: InputParameter | OutputParameter;
}

export interface NodeDependencies {
  inputs: Record<string, DependencyInfo>;
  outputs: Record<string, DependencyInfo>;
}

export interface OperationMetadata {
  iconUri: string;
  brandColor: string;
}

export interface OperationMetadataState {
  operationInfo: Record<string, NodeOperation>;
  inputParameters: Record<string, NodeInputs>;
  outputParameters: Record<string, NodeOutputs>;
  dependencies: Record<string, NodeDependencies>;
  operationMetadata: Record<string, OperationMetadata>;
  settings: Record<string, Settings>;
  actionMetadata: Record<string, any>;
  staticResults: Record<string, NodeStaticResults>;
}

const initialState: OperationMetadataState = {
  operationInfo: {},
  inputParameters: {},
  outputParameters: {},
  dependencies: {},
  settings: {},
  operationMetadata: {},
  actionMetadata: {},
  staticResults: {},
};

export interface AddNodeOperationPayload extends NodeOperation {
  id: string;
}

export interface NodeOperation extends OperationInfo {
  type: string;
  kind?: string;
}

export interface NodeData {
  id: string;
  nodeInputs: NodeInputs;
  nodeOutputs: NodeOutputs;
  nodeDependencies: NodeDependencies;
  operationMetadata: OperationMetadata;
<<<<<<< HEAD
  staticResults?: NodeStaticResults;
=======
  settings?: Settings;
  actionMetadata?: Record<string, any>;
>>>>>>> ec4640f2
}

interface AddSettingsPayload {
  id: string;
  settings: Settings;
}

interface AddStaticResultsPayload {
  id: string;
  staticResults: NodeStaticResults;
}

interface AddDynamicOutputsPayload {
  nodeId: string;
  outputs: Record<string, OutputInfo>;
}

interface AddDynamicInputsPayload {
  nodeId: string;
  groupId: string;
  inputs: ParameterInfo[];
  newInputs: InputParameter[];
}

export interface UpdateParametersPayload {
  nodeId: string;
  dependencies?: NodeDependencies;
  parameters: {
    groupId: string;
    parameterId: string;
    propertiesToUpdate: Partial<ParameterInfo>;
  }[];
}

export const operationMetadataSlice = createSlice({
  name: 'operationMetadata',
  initialState,
  reducers: {
    initializeOperationInfo: (state, action: PayloadAction<AddNodeOperationPayload>) => {
      const { id, connectorId, operationId, type, kind } = action.payload;
      state.operationInfo[id] = { connectorId, operationId, type, kind };
    },
    initializeNodes: (state, action: PayloadAction<(NodeData | undefined)[]>) => {
      for (const nodeData of action.payload) {
        if (!nodeData) return;

<<<<<<< HEAD
        const { id, nodeInputs, nodeOutputs, nodeDependencies, settings, operationMetadata, staticResults } = nodeData;
=======
        const { id, nodeInputs, nodeOutputs, nodeDependencies, settings, operationMetadata, actionMetadata } = nodeData;
>>>>>>> ec4640f2
        state.inputParameters[id] = nodeInputs;
        state.outputParameters[id] = nodeOutputs;
        state.dependencies[id] = nodeDependencies;
        state.operationMetadata[id] = operationMetadata;

<<<<<<< HEAD
        if (settings) {
          state.settings[id] = settings;
        }
        if (staticResults) {
          state.staticResults[id] = staticResults;
        }
=======
        if (actionMetadata) state.actionMetadata[id] = actionMetadata;
        if (settings) state.settings[id] = settings;
>>>>>>> ec4640f2
      }
    },
    addDynamicInputs: (state, action: PayloadAction<AddDynamicInputsPayload>) => {
      const { nodeId, groupId, inputs, newInputs: rawInputs } = action.payload;
      if (state.inputParameters[nodeId] && state.inputParameters[nodeId].parameterGroups[groupId]) {
        const { parameters } = state.inputParameters[nodeId].parameterGroups[groupId];
        const newParameters = [...parameters];
        for (const input of inputs) {
          const index = newParameters.findIndex((parameter) => parameter.parameterKey === input.parameterKey);
          if (index > -1) {
            newParameters.splice(index, 1, input);
          } else {
            newParameters.push(input);
          }
        }
        state.inputParameters[nodeId].parameterGroups[groupId].parameters = newParameters;
      }

      const dependencies = getInputDependencies(state.inputParameters[nodeId], rawInputs);
      if (dependencies) {
        state.dependencies[nodeId].inputs = { ...state.dependencies[nodeId].inputs, ...dependencies };
      }
    },
    addDynamicOutputs: (state, action: PayloadAction<AddDynamicOutputsPayload>) => {
      const { nodeId, outputs } = action.payload;
      if (state.outputParameters[nodeId]) {
        state.outputParameters[nodeId].outputs = { ...state.outputParameters[nodeId].outputs, ...outputs };
      }
    },
    clearDynamicInputs: (state, action: PayloadAction<string>) => {
      const nodeId = action.payload;
      if (state.inputParameters[nodeId]) {
        for (const groupId of Object.keys(state.inputParameters[nodeId].parameterGroups)) {
          state.inputParameters[nodeId].parameterGroups[groupId].parameters = state.inputParameters[nodeId].parameterGroups[
            groupId
          ].parameters.filter((parameter) => !parameter.info.isDynamic);
        }
      }
    },
    clearDynamicOutputs: (state, action: PayloadAction<string>) => {
      const nodeId = action.payload;
      if (state.outputParameters[nodeId]) {
        state.outputParameters[nodeId].outputs = Object.keys(state.outputParameters[nodeId].outputs).reduce(
          (result: Record<string, OutputInfo>, outputKey: string) => {
            if (!state.outputParameters[nodeId].outputs[outputKey].isDynamic) {
              return { [outputKey]: state.outputParameters[nodeId].outputs[outputKey] };
            }

            return result;
          },
          {}
        ) as Record<string, OutputInfo>;
      }
    },
    updateNodeSettings: (state, action: PayloadAction<AddSettingsPayload>) => {
      const { id, settings } = action.payload;
      if (!state.settings[id]) {
        state.settings[id] = {};
      }

      state.settings[id] = { ...state.settings[id], ...settings };
    },
    updateStaticResults: (state, action: PayloadAction<AddStaticResultsPayload>) => {
      const { id, staticResults } = action.payload;
      if (!state.staticResults[id]) {
        state.staticResults[id] = { name: '', staticResultOptions: StaticResultOption.DISABLED };
      }

      state.staticResults[id] = { ...state.staticResults[id], ...staticResults };
    },
    updateNodeParameters: (state, action: PayloadAction<UpdateParametersPayload>) => {
      const { nodeId, dependencies, parameters } = action.payload;
      for (const payload of parameters) {
        const { groupId, parameterId, propertiesToUpdate } = payload;
        const nodeInputs = state.inputParameters[nodeId];

        if (nodeInputs) {
          const parameterGroup = nodeInputs.parameterGroups[groupId];
          const index = parameterGroup.parameters.findIndex((parameter) => parameter.id === parameterId);
          if (index > -1) {
            parameterGroup.parameters[index] = { ...parameterGroup.parameters[index], ...propertiesToUpdate };
            state.inputParameters[nodeId].parameterGroups[groupId] = parameterGroup;
          }
        }
      }

      if (dependencies?.inputs) {
        state.dependencies[nodeId].inputs = { ...state.dependencies[nodeId].inputs, ...dependencies.inputs };
      }

      if (dependencies?.outputs) {
        state.dependencies[nodeId].outputs = { ...state.dependencies[nodeId].outputs, ...dependencies.outputs };
      }
    },
    updateParameterConditionalVisibility: (
      state,
      action: PayloadAction<{ nodeId: string; groupId: string; parameterId: string; value?: boolean }>
    ) => {
      const { nodeId, groupId, parameterId, value } = action.payload;
      const index = state.inputParameters[nodeId].parameterGroups[groupId].parameters.findIndex(
        (parameter) => parameter.id === parameterId
      );
      if (index > -1) {
        state.inputParameters[nodeId].parameterGroups[groupId].parameters[index].conditionalVisibility = value;
        if (value === false) state.inputParameters[nodeId].parameterGroups[groupId].parameters[index].value = [];
      }
    },
    updateParameterValidation: (
      state,
      action: PayloadAction<{ nodeId: string; groupId: string; parameterId: string; validationErrors: string[] | undefined }>
    ) => {
      const { nodeId, groupId, parameterId, validationErrors } = action.payload;
      const index = state.inputParameters[nodeId].parameterGroups[groupId].parameters.findIndex(
        (parameter) => parameter.id === parameterId
      );
      if (index > -1) {
        state.inputParameters[nodeId].parameterGroups[groupId].parameters[index].validationErrors = validationErrors;
      }
    },
    removeParameterValidationError: (
      state,
      action: PayloadAction<{ nodeId: string; groupId: string; parameterId: string; validationError: string }>
    ) => {
      const { nodeId, groupId, parameterId, validationError } = action.payload;
      const index = state.inputParameters[nodeId].parameterGroups[groupId].parameters.findIndex(
        (parameter) => parameter.id === parameterId
      );
      if (index > -1) {
        state.inputParameters[nodeId].parameterGroups[groupId].parameters[index].validationErrors = state.inputParameters[
          nodeId
        ].parameterGroups[groupId].parameters[index].validationErrors?.filter((error) => error !== validationError);
      }
    },
    updateOutputs: (state, action: PayloadAction<{ id: string; nodeOutputs: NodeOutputs }>) => {
      const { id, nodeOutputs } = action.payload;
      if (state.outputParameters[id]) state.outputParameters[id] = nodeOutputs;
    },
    updateActionMetadata: (state, action: PayloadAction<{ id: string; actionMetadata: Record<string, any> }>) => {
      const { id, actionMetadata } = action.payload;
      state.actionMetadata[id] = {
        ...state.actionMetadata[id],
        ...actionMetadata,
      };
    },
    deinitializeOperationInfo: (state, action: PayloadAction<{ id: string }>) => {
      const { id } = action.payload;
      delete state.operationInfo[id];
    },
    deinitializeNodes: (state, action: PayloadAction<string[]>) => {
      for (const id of action.payload) {
        delete state.inputParameters[id];
        delete state.outputParameters[id];
        delete state.dependencies[id];
        delete state.operationMetadata[id];
<<<<<<< HEAD
        delete state.staticResults[id];
=======
        delete state.settings[id];
        delete state.actionMetadata[id];
>>>>>>> ec4640f2
      }
    },
  },
});

// Action creators are generated for each case reducer function
export const {
  initializeNodes,
  initializeOperationInfo,
  updateNodeParameters,
  addDynamicInputs,
  addDynamicOutputs,
  clearDynamicInputs,
  clearDynamicOutputs,
  updateNodeSettings,
  updateStaticResults,
  updateParameterConditionalVisibility,
  updateParameterValidation,
  removeParameterValidationError,
  updateOutputs,
  updateActionMetadata,
  deinitializeOperationInfo,
  deinitializeNodes,
} = operationMetadataSlice.actions;

export default operationMetadataSlice.reducer;<|MERGE_RESOLUTION|>--- conflicted
+++ resolved
@@ -111,12 +111,9 @@
   nodeOutputs: NodeOutputs;
   nodeDependencies: NodeDependencies;
   operationMetadata: OperationMetadata;
-<<<<<<< HEAD
   staticResults?: NodeStaticResults;
-=======
   settings?: Settings;
   actionMetadata?: Record<string, any>;
->>>>>>> ec4640f2
 }
 
 interface AddSettingsPayload {
@@ -163,27 +160,20 @@
       for (const nodeData of action.payload) {
         if (!nodeData) return;
 
-<<<<<<< HEAD
-        const { id, nodeInputs, nodeOutputs, nodeDependencies, settings, operationMetadata, staticResults } = nodeData;
-=======
-        const { id, nodeInputs, nodeOutputs, nodeDependencies, settings, operationMetadata, actionMetadata } = nodeData;
->>>>>>> ec4640f2
+        const { id, nodeInputs, nodeOutputs, nodeDependencies, settings, operationMetadata, actionMetadata, staticResults } = nodeData;
         state.inputParameters[id] = nodeInputs;
         state.outputParameters[id] = nodeOutputs;
         state.dependencies[id] = nodeDependencies;
         state.operationMetadata[id] = operationMetadata;
 
-<<<<<<< HEAD
         if (settings) {
           state.settings[id] = settings;
         }
         if (staticResults) {
           state.staticResults[id] = staticResults;
         }
-=======
         if (actionMetadata) state.actionMetadata[id] = actionMetadata;
         if (settings) state.settings[id] = settings;
->>>>>>> ec4640f2
       }
     },
     addDynamicInputs: (state, action: PayloadAction<AddDynamicInputsPayload>) => {
@@ -338,12 +328,9 @@
         delete state.outputParameters[id];
         delete state.dependencies[id];
         delete state.operationMetadata[id];
-<<<<<<< HEAD
         delete state.staticResults[id];
-=======
         delete state.settings[id];
         delete state.actionMetadata[id];
->>>>>>> ec4640f2
       }
     },
   },
