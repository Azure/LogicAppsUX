--- conflicted
+++ resolved
@@ -15,21 +15,15 @@
   currentPanelView?: ConfigPanelView;
   selectedTabId?: string;
   selectedConnectorId: string | undefined;
-<<<<<<< HEAD
+  selectedOperationId?: string;
   selectedOperations?: string[];
-=======
-  selectedOperationId: string | undefined;
->>>>>>> 3b5d7589
 }
 
 const initialState: PanelState = {
   isOpen: false,
   selectedConnectorId: undefined,
-<<<<<<< HEAD
+  selectedOperationId: undefined,
   selectedOperations: [],
-=======
-  selectedOperationId: undefined,
->>>>>>> 3b5d7589
 };
 
 export const mcpPanelSlice = createSlice({
@@ -48,12 +42,7 @@
       state.isOpen = true;
       state.selectedOperations = [];
     },
-<<<<<<< HEAD
-    selectConnectorId: (state, action: PayloadAction<string | undefined>) => {
-      if (state.selectedConnectorId !== action.payload) {
-        state.selectedOperations = [];
-      }
-=======
+
     openOperationPanelView: (
       state,
       action: PayloadAction<{
@@ -65,8 +54,10 @@
       state.isOpen = true;
     },
     selectConnectorId: (state, action: PayloadAction<string | undefined>) => {
->>>>>>> 3b5d7589
-      state.selectedConnectorId = action.payload;
+      if (state.selectedConnectorId !== action.payload) {
+        state.selectedOperations = [];
+        state.selectedConnectorId = action.payload;
+      }
     },
     selectPanelTab: (state, action: PayloadAction<string | undefined>) => {
       state.selectedTabId = action.payload;
@@ -90,11 +81,14 @@
   },
 });
 
-<<<<<<< HEAD
-export const { openPanelView, selectConnectorId, selectPanelTab, setSelectedOperations, clearSelectedOperations, closePanel } =
-  mcpPanelSlice.actions;
-=======
-export const { openConnectorPanelView, openOperationPanelView, selectConnectorId, selectPanelTab, closePanel } = mcpPanelSlice.actions;
->>>>>>> 3b5d7589
+export const {
+  openConnectorPanelView,
+  openOperationPanelView,
+  selectConnectorId,
+  selectPanelTab,
+  setSelectedOperations,
+  clearSelectedOperations,
+  closePanel,
+} = mcpPanelSlice.actions;
 
 export default mcpPanelSlice.reducer;