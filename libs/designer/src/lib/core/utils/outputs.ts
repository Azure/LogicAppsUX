import Constants from '../../common/constants';
import type { ConnectionReference } from '../../common/models/workflow';
import { updateOutputsAndTokens } from '../actions/bjsworkflow/initialize';
import type { Settings } from '../actions/bjsworkflow/settings';
import { getConnectorWithSwagger } from '../queries/connections';
import { getOperationManifest } from '../queries/operation';
import type { DependencyInfo, NodeInputs, NodeOperation, NodeOutputs, OutputInfo } from '../state/operation/operationMetadataSlice';
import {
  ErrorLevel,
  addDynamicOutputs,
  clearDynamicOutputs,
  updateErrorDetails,
  updateExisitingInputTokenTitles,
} from '../state/operation/operationMetadataSlice';
import { addDynamicTokens } from '../state/tokens/tokensSlice';
import type { WorkflowKind } from '../state/workflow/workflowInterfaces';
import type { WorkflowParameterDefinition } from '../state/workflowparameters/workflowparametersSlice';
import { getTokenExpressionValueForManifestBasedOperation } from './loops';
import { getDynamicOutputsFromSchema, getDynamicSchema } from './parameters/dynamicdata';
import {
  generateExpressionFromKey,
  getAllInputParameters,
  getTokenExpressionMethodFromKey,
  isDynamicDataReadyToLoad,
} from './parameters/helper';
import { convertOutputsToTokens, getTokenTitle } from './tokens';
import { OperationManifestService } from '@microsoft/designer-client-services-logic-apps';
<<<<<<< HEAD
import {
  ValueSegmentType,
  generateSchemaFromJsonString,
} from '@microsoft/designer-ui';
import type {
  Expression,
  ExpressionFunction,
  ExpressionLiteral,
  OpenAPIV2,
  OpenApiSchema,
  OperationManifest,
  OutputParameter,
  OutputParameters,
} from '@microsoft/logic-apps-shared';
import {
  AssertionErrorCode,
  AssertionException,
  ConnectionReferenceKeyFormat,
=======
import { generateSchemaFromJsonString, ValueSegmentType } from '@microsoft/designer-ui';
import {
  getIntl,
  create,
  OutputKeys,
  OutputSource,
>>>>>>> 96e0fff7
  ExpressionParser,
  ExtensionProperties,
  OutputKeys,
  OutputSource,
  clone,
  create,
  equals,
  getBrandColorFromConnector,
  getIconUriFromConnector,
  getIntl,
  getObjectPropertyValue,
  isFunction,
  isStringLiteral,
<<<<<<< HEAD
  isTemplateExpression,
  parseErrorMessage,
=======
  ConnectionReferenceKeyFormat,
  getObjectPropertyValue,
>>>>>>> 96e0fff7
  safeSetObjectPropertyValue,
  unmap,
} from '@microsoft/logic-apps-shared';
import type {
  Expression,
  ExpressionFunction,
  ExpressionLiteral,
  OutputParameter,
  OutputParameters,
  OpenApiSchema,
  OpenAPIV2,
  OperationManifest,
} from '@microsoft/logic-apps-shared';
import type { Dispatch } from '@reduxjs/toolkit';

export const toOutputInfo = (output: OutputParameter): OutputInfo => {
  const {
    key,
    format,
    type,
    isDynamic,
    isInsideArray,
    name,
    itemSchema,
    parentArray,
    title,
    schema,
    summary,
    description,
    source,
    required,
    visibility,
    alias,
  } = output;

  return {
    key,
    type,
    format,
    isAdvanced: equals(visibility, Constants.VISIBILITY.ADVANCED),
    name,
    isDynamic,
    isInsideArray,
    itemSchema,
    parentArray,
    title: title ?? summary ?? description ?? name,
    schema,
    source,
    required,
    description,
    alias,
  };
};

export const removeAliasingKeyRedundancies = (openAPIkey: string): string => {
  // Aliased outputs (e.g., OpenAPI) may appear in the following format:
  //   'outputs.$.body.foo.foo/bar.foo/bar/baz'
  // This function converts an OpenAPI operation key to a non-redundant format as such:
  //   'outputs.$.body.foo/bar/baz'
  const pathSegments = openAPIkey.split('.');
  for (let i = 0; i < pathSegments.length - 1; i++) {
    const currentPathSegmentStringValue = pathSegments[i];
    const nextPathSegmentStringValue = pathSegments[i + 1];

    if (nextPathSegmentStringValue.startsWith(`${currentPathSegmentStringValue}/`)) {
      pathSegments.splice(i, 1);
      i--;
    }
  }
  return pathSegments.join('.');
};

export const getUpdatedManifestForSplitOn = (manifest: OperationManifest, splitOn: string | undefined): OperationManifest => {
  const intl = getIntl();
  const invalidSplitOn = intl.formatMessage(
    {
      defaultMessage: `Invalid split on format in '{splitOn}'.`,
      description: 'Error message for invalid split on value.',
    },
    { splitOn }
  );

  if (splitOn === undefined || splitOn === Constants.SETTINGS.SPLITON.AUTOLOAD) {
    return manifest;
  } else if (typeof splitOn === 'string') {
    const updatedManifest = clone(manifest);
    if (!isTemplateExpression(splitOn)) {
      throw new AssertionException(AssertionErrorCode.INVALID_SPLITON, invalidSplitOn);
    }

    const isAliasPathParsingEnabled =
      manifest.properties.connectionReference?.referenceKeyFormat === ConnectionReferenceKeyFormat.OpenApi ||
      manifest.properties.connectionReference?.referenceKeyFormat === ConnectionReferenceKeyFormat.HybridTrigger;
    const parsedValue = ExpressionParser.parseTemplateExpression(splitOn, isAliasPathParsingEnabled);
    const properties: string[] = [];
    let manifestSection = updatedManifest.properties.outputs;
    if (isSupportedSplitOnExpression(parsedValue)) {
      const { dereferences, name } = parsedValue as ExpressionFunction;

      if (equals(name, 'triggerBody')) {
        properties.push('body');
      }

      if (dereferences.length) {
        properties.push(...dereferences.map((dereference) => (dereference.expression as ExpressionLiteral).value));
      }
    } else {
      throw new AssertionException(AssertionErrorCode.INVALID_SPLITON, invalidSplitOn);
    }

    for (const property of properties) {
      manifestSection = manifestSection.properties ? manifestSection.properties[property] : undefined;

      if (!manifestSection) {
        throw new AssertionException(
          AssertionErrorCode.INVALID_SPLITON,
          intl.formatMessage(
            {
              defaultMessage: `Invalid split on value ''{splitOn}'', cannot find in outputs.`,
              description:
                'Error message for when split on value not found in operation outputs. Do not remove the double single quotes around the placeholder text, as it is needed to wrap the placeholder text in single quotes.',
            },
            { splitOn }
          )
        );
      }
    }

    if (manifestSection.type === undefined) {
      updatedManifest.properties.outputs = {
        properties: { ...updatedManifest.properties.outputs.properties, body: {} },
        type: Constants.SWAGGER.TYPE.OBJECT,
      };
      return updatedManifest;
    }

    if (manifestSection.type !== Constants.SWAGGER.TYPE.ARRAY) {
      throw new AssertionException(
        AssertionErrorCode.INVALID_SPLITON,
        intl.formatMessage(
          {
            defaultMessage: `Invalid type on split on value ''{splitOn}'', split on not in array.`,
            description:
              'Error message for when split on array is invalid. Do not remove the double single quotes around the placeholder text, as it is needed to wrap the placeholder text in single quotes.',
          },
          { splitOn }
        )
      );
    }

    const manifestItems: OpenAPIV2.SchemaObject | undefined = clone(manifestSection.items);
    const updatedManifestItems = isAliasPathParsingEnabled ? getUpdatedAliasInItemProperties(manifestItems) : manifestItems;

    updatedManifest.properties.outputs = {
      properties: {
        ...updatedManifest.properties.outputs.properties,
        body: updatedManifestItems,
      },
      type: Constants.SWAGGER.TYPE.OBJECT,
    };

    return updatedManifest;
  }

  throw new AssertionException(AssertionErrorCode.INVALID_SPLITON, invalidSplitOn);
};

const getUpdatedAliasInItemProperties = (schemaItem: OpenAPIV2.SchemaObject | undefined): OpenAPIV2.SchemaObject | undefined => {
  const properties = schemaItem?.properties;

  if (properties) {
    for (const itemName of Object.keys(properties)) {
      const splitOnItem = properties[itemName];
      convertSchemaAliasesForSplitOn(splitOnItem);
    }
  }

  return schemaItem;
};

const convertSchemaAliasesForSplitOn = (schema: OpenAPIV2.SchemaObject): void => {
  // Copy to local scope since we intentionally want to modify it in-place.
  const schemaLocal = schema;

  const aliasExtension = ExtensionProperties.Alias;
  const originalSchemaAlias = schemaLocal[aliasExtension];

  if (originalSchemaAlias) {
    schemaLocal[aliasExtension] = `body/${originalSchemaAlias}`;
  }

  const schemaProperties = schemaLocal.properties;
  if (schemaProperties) {
    for (const property of Object.values(schemaProperties)) {
      convertSchemaAliasesForSplitOn(property);
    }
  }
};

export const isSupportedSplitOnExpression = (expression: Expression): boolean => {
  if (!isFunction(expression)) {
    return false;
  }

  if (!equals(expression.name, 'triggerBody') && !equals(expression.name, 'triggerOutputs')) {
    return false;
  }

  if (expression.arguments.length > 0) {
    return false;
  }

  if (expression.dereferences.some((dereference) => !isStringLiteral(dereference.expression))) {
    return false;
  }

  return true;
};

export const getSplitOnOptions = (outputs: NodeOutputs | undefined, isManifestBasedOperation: boolean): string[] => {
  let arrayOutputs = unmap(outputs?.originalOutputs ?? outputs?.outputs).filter((output) =>
    equals(output.type, Constants.SWAGGER.TYPE.ARRAY)
  );

  // make sure keys are not redundant due to aliasing key format
  arrayOutputs = arrayOutputs.map((output) => {
    if (!output.alias) return output;
    return { ...output, key: removeAliasingKeyRedundancies(output.key) };
  });

  // NOTE: The isInsideArray flag is unreliable, as this is reset when calculating
  // if an output is inside a splitOn array. If the entire body is an array, all other array
  // outputs are nested and should not be included. An array with a parent array is nested and
  // should not be included.
  const bodyLevelArrayMatches = arrayOutputs.filter((output) => output.key === 'body.$');
  if (bodyLevelArrayMatches.length === 1) {
    return bodyLevelArrayMatches.map((output) => getExpressionValueForTriggerOutput(output, isManifestBasedOperation));
  }

  return arrayOutputs
    .filter((output) => !output.isInsideArray && !output.parentArray)
    .map((output) => getExpressionValueForTriggerOutput(output, isManifestBasedOperation));
};

export const getUpdatedManifestForSchemaDependency = (manifest: OperationManifest, inputs: NodeInputs): OperationManifest => {
  const outputPaths = manifest.properties.outputsSchema?.outputPaths ?? [];
  if (!outputPaths.length) {
    return manifest;
  }

  const updatedManifest = clone(manifest);
  const allInputs = getAllInputParameters(inputs);

  for (const outputPath of outputPaths) {
    const { outputLocation, name, schema } = outputPath;
    const inputParameter = allInputs.find((input) => input.parameterName === name);
    // Parameter value should be of single segment, else its value or schema cannot be identified
    // skipping for all other cases.
    if (inputParameter && inputParameter.value.length === 1) {
      const segment = inputParameter.value[0];
      let schemaToReplace: OpenAPIV2.SchemaObject | undefined;
      switch (schema) {
        case 'Value':
          if (segment.type === ValueSegmentType.LITERAL) {
            try {
              schemaToReplace = JSON.parse(segment.value);
            } catch {} // eslint-disable-line no-empty
          }
          break;

        case 'ValueSchema':
          if (segment.type === ValueSegmentType.TOKEN) {
            // We only support getting schema from array tokens for now.
            if (segment.token?.type === Constants.SWAGGER.TYPE.ARRAY) {
              schemaToReplace = segment.token.schema ?? undefined;
            }
          } else {
            // TODO - Add code to generate schema from value input
            try {
              schemaToReplace = generateSchemaFromJsonString(segment.value);
            } catch {} // eslint-disable-line no-empty
          }
          break;

        case 'UriTemplate':
          if (segment.type === ValueSegmentType.LITERAL) {
            const parameterSegments = segment.value ? segment.value.match(/{(.*?)}/g) : undefined;
            if (parameterSegments) {
              const parameters = parameterSegments.map((parameter) => parameter.slice(1, -1));
              schemaToReplace = {
                properties: parameters.reduce((properties: Record<string, any>, parameter: string) => {
                  return {
                    ...properties,
                    [parameter]: {
                      type: Constants.SWAGGER.TYPE.STRING,
                      title: parameter,
                    },
                  };
                }, {}),
                required: parameters,
              };
            }
          }

          break;

        default:
          break;
      }

      const currentSchemaValue = getObjectPropertyValue(updatedManifest.properties.outputs, outputLocation);

      const isRequestApiConnectionTrigger =
        !!updatedManifest.properties?.inputs?.properties?.schema?.['x-ms-editor-options']?.isRequestApiConnectionTrigger;

      let schemaValue: OpenApiSchema;
      let shouldMerge: boolean;
      // if schema contains static object returned from RP, merge the current schema value and new schema value
      if (
        isRequestApiConnectionTrigger &&
        schemaToReplace &&
        ('rows' in schemaToReplace || (schemaToReplace.properties && 'rows' in schemaToReplace.properties))
      ) {
        if ('rows' in currentSchemaValue) {
          if (schemaToReplace.properties && 'rows' in schemaToReplace.properties) {
            schemaValue = { ...currentSchemaValue, ...schemaToReplace.properties };
          } else {
            schemaValue = { ...currentSchemaValue, ...schemaToReplace };
          }
          shouldMerge = true;
        } else {
          continue;
        }
      } else {
        schemaValue = { ...currentSchemaValue, ...schemaToReplace };
        shouldMerge = false;
      }
      safeSetObjectPropertyValue(updatedManifest.properties.outputs, outputLocation, schemaValue, shouldMerge);
    }
  }

  return updatedManifest;
};

const getSplitOnArrayName = (splitOnValue: string): string | undefined => {
  if (isTemplateExpression(splitOnValue)) {
    try {
      // TODO: Might require aliasing path parsing support
      const parsedValue = ExpressionParser.parseTemplateExpression(splitOnValue);
      if (isSupportedSplitOnExpression(parsedValue)) {
        const { dereferences } = parsedValue as ExpressionFunction;
        return !dereferences.length
          ? undefined
          : dereferences.map((dereference) => (dereference.expression as ExpressionLiteral).value).join('.');
      } else {
        return undefined;
      }
    } catch {
      // If parsing fails, the splitOn expression is not supported.
      return undefined;
    }
  } else {
    // If the value is not an expression, there is no array name.
    return undefined;
  }
};

export const updateOutputsForBatchingTrigger = (outputs: OutputParameters, splitOn: string | undefined): OutputParameters => {
  if (splitOn === undefined) {
    return outputs;
  }

  const splitOnArray = getSplitOnArrayName(splitOn);
  // If splitOn is enabled the output info is not present in the store, hence generate the outputKey from the name.
  const outputKeyForSplitOnArray = splitOnArray ? create([OutputSource.Body, Constants.DEFAULT_KEY_PREFIX, splitOnArray]) : undefined;

  const updatedOutputs: OutputParameters = {};
  for (const outputKey of Object.keys(outputs)) {
    const outputParameter = outputs[outputKey];

    const isParentArrayResponseBody = splitOnArray === undefined && outputParameter.parentArray === OutputKeys.Body;

    const isOutputInSplitOnArray =
      (outputParameter.isInsideArray && isParentArrayResponseBody) || equals(outputParameter.parentArray, splitOnArray);
    // Resetting the InsideArray property for parameters in batching trigger,
    // as for the actions in flow they are body parameters not inside an array.
    if (isOutputInSplitOnArray) {
      outputParameter.isInsideArray = false;
    }

    // Filtering the outputs if it is not equal to the top level array in a batching trigger.
    if (outputParameter.key !== outputKeyForSplitOnArray) {
      updatedOutputs[outputKey] = outputParameter;
    }
  }

  return updatedOutputs;
};

export const loadDynamicOutputsInNode = async (
  nodeId: string,
  isTrigger: boolean,
  operationInfo: NodeOperation,
  connectionReference: ConnectionReference | undefined,
  outputDependencies: Record<string, DependencyInfo>,
  nodeInputs: NodeInputs,
  settings: Settings,
  workflowParameters: Record<string, WorkflowParameterDefinition>,
  workflowKind: WorkflowKind | undefined,
  forceEnableSplitOn: boolean,
  dispatch: Dispatch
): Promise<void> => {
  for (const outputKey of Object.keys(outputDependencies)) {
    const info = outputDependencies[outputKey];
    dispatch(clearDynamicOutputs(nodeId));

    if (isDynamicDataReadyToLoad(info)) {
      if (info.dependencyType === 'StaticSchema') {
        updateOutputsAndTokens(
          nodeId,
          operationInfo,
          dispatch,
          isTrigger,
          nodeInputs,
          settings,
          true /* shouldProcessSettings */,
          workflowKind,
          forceEnableSplitOn
        );
      } else {
        try {
          const outputSchema = await getDynamicSchema(
            info,
            nodeInputs,
            operationInfo,
            connectionReference,
            /* variables */ undefined,
            /* idReplacements */ undefined,
            workflowParameters
          );
          let schemaOutputs = outputSchema ? getDynamicOutputsFromSchema(outputSchema, info.parameter as OutputParameter) : {};

          if (settings.splitOn?.value?.enabled) {
            schemaOutputs = updateOutputsForBatchingTrigger(schemaOutputs, settings.splitOn?.value?.value);
          }

          const dynamicOutputTitles: Record<string, string> = {};
          const dynamicOutputs = Object.keys(schemaOutputs).reduce((result: Record<string, OutputInfo>, outputKey: string) => {
            const outputInfo = toOutputInfo(schemaOutputs[outputKey]);
            dynamicOutputTitles[outputInfo.key] = getTokenTitle(outputInfo);
            return { ...result, [outputInfo.key]: outputInfo };
          }, {});

          dispatch(addDynamicOutputs({ nodeId, outputs: dynamicOutputs }));

          dispatch(updateExisitingInputTokenTitles({ tokenTitles: dynamicOutputTitles }));

          let iconUri: string, brandColor: string;
          if (OperationManifestService().isSupported(operationInfo.type, operationInfo.kind)) {
            const manifest = await getOperationManifest(operationInfo);
            iconUri = manifest.properties.iconUri;
            brandColor = manifest.properties.brandColor;
          } else {
            const { connector } = await getConnectorWithSwagger(operationInfo.connectorId);
            iconUri = getIconUriFromConnector(connector);
            brandColor = getBrandColorFromConnector(connector);
          }

          dispatch(
            addDynamicTokens({
              nodeId,
              tokens: convertOutputsToTokens(
                isTrigger ? undefined : nodeId,
                operationInfo.type,
                dynamicOutputs,
                { iconUri, brandColor },
                settings
              ),
            })
          );
        } catch (error: any) {
          const message = parseErrorMessage(error);
          const errorMessage = getIntl().formatMessage(
            {
              defaultMessage: `Failed to retrieve dynamic outputs. As a result, this operation's outputs might not be visible in subsequent actions. Error details: {message}`,
              description: 'Error message to show when loading dynamic outputs failed.',
            },
            { message }
          );

          dispatch(
            updateErrorDetails({
              id: nodeId,
              errorInfo: { level: ErrorLevel.DynamicOutputs, message: errorMessage, error, code: error.code },
            })
          );
        }
      }
    }
  }
};

const getExpressionValueForTriggerOutput = ({ key, required }: OutputInfo, isManifestBasedOperation: boolean): string => {
  if (isManifestBasedOperation) {
    return `@${getTokenExpressionValueForManifestBasedOperation(
      key,
      /* isInsideArray */ false,
      /* loopSource */ undefined,
      /* actionName */ undefined,
      !!required
    )}`;
  } else {
    const method = getTokenExpressionMethodFromKey(key, /* actionName */ undefined);
    return `@${generateExpressionFromKey(method, key, /* actionName */ undefined, /* isInsideArray */ false, !!required)}`;
  }
};<|MERGE_RESOLUTION|>--- conflicted
+++ resolved
@@ -25,11 +25,7 @@
 } from './parameters/helper';
 import { convertOutputsToTokens, getTokenTitle } from './tokens';
 import { OperationManifestService } from '@microsoft/designer-client-services-logic-apps';
-<<<<<<< HEAD
-import {
-  ValueSegmentType,
-  generateSchemaFromJsonString,
-} from '@microsoft/designer-ui';
+import { ValueSegmentType, generateSchemaFromJsonString } from '@microsoft/designer-ui';
 import type {
   Expression,
   ExpressionFunction,
@@ -44,14 +40,6 @@
   AssertionErrorCode,
   AssertionException,
   ConnectionReferenceKeyFormat,
-=======
-import { generateSchemaFromJsonString, ValueSegmentType } from '@microsoft/designer-ui';
-import {
-  getIntl,
-  create,
-  OutputKeys,
-  OutputSource,
->>>>>>> 96e0fff7
   ExpressionParser,
   ExtensionProperties,
   OutputKeys,
@@ -65,25 +53,10 @@
   getObjectPropertyValue,
   isFunction,
   isStringLiteral,
-<<<<<<< HEAD
   isTemplateExpression,
   parseErrorMessage,
-=======
-  ConnectionReferenceKeyFormat,
-  getObjectPropertyValue,
->>>>>>> 96e0fff7
   safeSetObjectPropertyValue,
   unmap,
-} from '@microsoft/logic-apps-shared';
-import type {
-  Expression,
-  ExpressionFunction,
-  ExpressionLiteral,
-  OutputParameter,
-  OutputParameters,
-  OpenApiSchema,
-  OpenAPIV2,
-  OperationManifest,
 } from '@microsoft/logic-apps-shared';
 import type { Dispatch } from '@reduxjs/toolkit';
 
