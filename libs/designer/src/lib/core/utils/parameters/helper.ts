--- conflicted
+++ resolved
@@ -474,41 +474,6 @@
       editor = constants.EDITOR.ARRAY;
       editorViewModel = { ...toArrayViewModelSchema(itemSchema), uncastedValue: parameterValue };
       schema = { ...schema, ...{ 'x-ms-editor': editor } };
-<<<<<<< HEAD
-    } else if (
-      (schemaEnum || schema?.enum || (schemaEnum && schema?.[ExtensionProperties.CustomEnum])) &&
-      !equals(visibility, Visibility.Internal)
-    ) {
-      editor = constants.EDITOR.COMBOBOX;
-      schema = { ...schema, ...{ 'x-ms-editor': editor } };
-
-      let schemaEnumOptions: ComboboxItem[];
-      if (schema[ExtensionProperties.CustomEnum]) {
-        schemaEnumOptions = schema[ExtensionProperties.CustomEnum];
-      } else if (schemaEnum) {
-        schemaEnumOptions = schemaEnum.map((enumItem) => {
-          return {
-            ...enumItem,
-            value: enumItem.value,
-            key: enumItem.displayName,
-          };
-        });
-      } else {
-        schemaEnumOptions = schema.enum.map(
-          (val: string): ComboboxItem => ({
-            displayName: val,
-            key: val,
-            value: val,
-          })
-        );
-      }
-
-      editorOptions = {
-        ...editorOptions,
-        options: schemaEnumOptions,
-      };
-=======
->>>>>>> c6b9773c
     } else {
       editorOptions = undefined;
     }
