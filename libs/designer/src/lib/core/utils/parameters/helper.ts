--- conflicted
+++ resolved
@@ -2325,10 +2325,7 @@
   );
 }
 
-<<<<<<< HEAD
-export function getStringifiedValueFromEditorViewModel(
-=======
-function fetchErrorWhenDependenciesNotReady(
+export function fetchErrorWhenDependenciesNotReady(
   groupId: string,
   parameterId: string,
   dependencyInfo: DependencyInfo,
@@ -2363,7 +2360,6 @@
 }
 
 function getStringifiedValueFromEditorViewModel(
->>>>>>> 5f6aab53
   parameter: ParameterInfo,
   isDefinitionValue: boolean,
   idReplacements?: Record<string, string>
