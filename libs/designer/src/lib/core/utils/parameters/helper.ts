--- conflicted
+++ resolved
@@ -117,10 +117,7 @@
   isBodySegment,
   canStringBeConverted,
   isStringLiteral,
-<<<<<<< HEAD
-=======
   splitAtIndex,
->>>>>>> f823f336
 } from '@microsoft/logic-apps-shared';
 import type {
   AuthProps,
@@ -2018,10 +2015,7 @@
       }
 
       const updatedParameters = [...allInputs.parameterGroups[ParameterGroupKeys.DEFAULT].parameters];
-<<<<<<< HEAD
-=======
       const updatedRawParameters = [...allInputs.parameterGroups[ParameterGroupKeys.DEFAULT].rawInputs];
->>>>>>> f823f336
 
       for (const input of inputParameters) {
         const index = updatedParameters.findIndex((parameter) => parameter.parameterKey === input.parameterKey);
@@ -2029,8 +2023,6 @@
           updatedParameters.splice(index, 1, input);
         } else {
           updatedParameters.push(input);
-<<<<<<< HEAD
-=======
         }
       }
 
@@ -2044,7 +2036,6 @@
           updatedRawParameters.splice(rawInputIndex, 1, input);
         } else {
           updatedRawParameters.push(input);
->>>>>>> f823f336
         }
       }
 
@@ -2058,9 +2049,6 @@
 
       const dependencies = getInputDependencies(newNodeInputs, schemaInputs, swagger);
 
-<<<<<<< HEAD
-      dispatch(addDynamicInputs({ nodeId, groupId: ParameterGroupKeys.DEFAULT, inputs: updatedParameters, dependencies }));
-=======
       dispatch(
         addDynamicInputs({
           nodeId,
@@ -2070,7 +2058,6 @@
           dependencies,
         })
       );
->>>>>>> f823f336
 
       // Recursively load dynamic content for the newly added dynamic inputs
       return updateDynamicDataInNode(
@@ -3552,11 +3539,7 @@
           // Note: Token segment should be auto casted using interpolation if token type is
           // non string and referred in a string parameter.
           const shouldCastToString =
-<<<<<<< HEAD
             !suppressCasting &&
-=======
-            !remappedParameterInfo.suppressCasting &&
->>>>>>> f823f336
             parameterType === 'string' &&
             segment.token?.type !== 'string' &&
             segment.token?.expression &&
@@ -3568,11 +3551,7 @@
       return expressionValue;
     })
     .join('');
-<<<<<<< HEAD
 };
-=======
-}
->>>>>>> f823f336
 
 export function parameterValueToJSONString(parameterValue: ValueSegment[], applyCasting = true, forValidation = false): string {
   let shouldInterpolate = false;
