/* eslint-disable no-case-declarations  */
import constants from '../../../common/constants';
import type { ConnectionReference, WorkflowParameter } from '../../../common/models/workflow';
import type { NodeDataWithOperationMetadata } from '../../actions/bjsworkflow/operationdeserializer';
import type { Settings } from '../../actions/bjsworkflow/settings';
import { getConnectorWithSwagger } from '../../queries/connections';
import type {
  DependencyInfo,
  NodeDependencies,
  NodeInputs,
  NodeOperation,
  OutputInfo,
  ParameterGroup,
  UpdateParametersPayload,
} from '../../state/operation/operationMetadataSlice';
import {
  updateActionMetadata,
  removeParameterValidationError,
  updateParameterValidation,
  DynamicLoadStatus,
  addDynamicInputs,
  clearDynamicInputs,
  updateNodeParameters,
} from '../../state/operation/operationMetadataSlice';
import type { VariableDeclaration } from '../../state/tokensSlice';
import type { NodesMetadata, Operations as Actions } from '../../state/workflow/workflowInterfaces';
import type { WorkflowParameterDefinition } from '../../state/workflowparameters/workflowparametersSlice';
import type { RootState } from '../../store';
import { initializeArrayViewModel } from '../editors/array';
import { getAllParentsForNode, getFirstParentOfType, getTriggerNodeId } from '../graph';
import { getParentArrayKey, isForeachActionNameForLoopsource } from '../loops';
import { isOneOf } from '../openapi/schema';
import { loadDynamicOutputsInNode } from '../outputs';
import { hasSecureOutputs } from '../setting';
import { processPathInputs } from '../swagger/inputsbuilder';
import { extractPathFromUri, getOperationIdFromDefinition } from '../swagger/operation';
import { convertWorkflowParameterTypeToSwaggerType } from '../tokens';
import { validateJSONParameter, validateStaticParameterInfo } from '../validation';
import { getRecurrenceParameters } from './builtins';
import { addCastToExpression, addFoldingCastToExpression } from './casting';
import { getDynamicInputsFromSchema, getDynamicSchema, getDynamicValues, getFolderItems } from './dynamicdata';
import {
  createLiteralValueSegment,
  isExpressionToken,
  isFunctionValueSegment,
  isItemToken,
  isIterationIndexToken,
  isLiteralValueSegment,
  isOutputToken,
  isOutputTokenValueSegment,
  isParameterToken,
  isTokenValueSegment,
  isValueSegment,
  isVariableToken,
  ValueSegmentConvertor,
} from './segment';
import { OperationManifestService, WorkflowService } from '@microsoft/designer-client-services-logic-apps';
import type {
  AuthProps,
  ComboboxItem,
  DictionaryEditorItemProps,
  GroupItemProps,
  OutputToken,
  ParameterInfo,
  RowItemProps,
  Token as SegmentToken,
  ValueSegment,
} from '@microsoft/designer-ui';
import {
  removeQuotes,
  RowDropdownOptions,
  GroupDropdownOptions,
  GroupType,
  AuthenticationType,
  ColumnMode,
  DynamicCallStatus,
  ValueSegmentType,
  TokenType,
} from '@microsoft/designer-ui';
import { getIntl } from '@microsoft/intl-logic-apps';
import type {
  DependentParameterInfo,
  DynamicParameters,
  Expression,
  ExpressionFunction,
  ExpressionLiteral,
  InputParameter,
  OutputParameter,
  ResolvedParameter,
  SchemaProcessorOptions,
  SchemaProperty,
  Segment,
  SwaggerParser,
} from '@microsoft/parsers-logic-apps';
import {
  isDynamicTreeExtension,
  isLegacyDynamicValuesTreeExtension,
  DeserializationType,
  PropertySerializationType,
  getKnownTitles,
  isLegacyDynamicValuesExtension,
  ParameterLocations,
  ExpressionType,
  ExtensionProperties,
  createEx,
  convertToStringLiteral,
  decodePropertySegment,
  DefaultKeyPrefix,
  encodePropertySegment,
  isAncestorKey,
  isTemplateExpression,
  OutputKeys,
  OutputSource,
  parseEx,
  SchemaProcessor,
  SegmentType,
  Visibility,
} from '@microsoft/parsers-logic-apps';
import type { Exception, OperationManifest, RecurrenceSetting } from '@microsoft/utils-logic-apps';
import {
  deleteObjectProperties,
  deleteObjectProperty,
  getObjectPropertyValue,
  safeSetObjectPropertyValue,
  isUndefinedOrEmptyString,
  aggregate,
  clone,
  endsWith,
  equals,
  first,
  format,
  getPropertyValue,
  guid,
  includes,
  isNullOrUndefined,
  isObject,
  startsWith,
  unmap,
  UnsupportedException,
  ValidationErrorCode,
  ValidationException,
} from '@microsoft/utils-logic-apps';
import type { Dispatch } from '@reduxjs/toolkit';

// import { debounce } from 'lodash';

export const ParameterBrandColor = '#916F6F';
export const ParameterIcon =
  'data:image/svg+xml;base64,PHN2ZyB2ZXJzaW9uPSIxLjEiIHZpZXdCb3g9IjAgMCAzMiAzMiIgeG1sbnM9Imh0dHA6Ly93d3cudzMub3JnLzIwMDAvc3ZnIj4NCiA8cGF0aCBkPSJtMCAwaDMydjMyaC0zMnoiIGZpbGw9IiM5MTZmNmYiLz4NCiA8ZyBmaWxsPSIjZmZmIj4NCiAgPHBhdGggZD0ibTE2LjAyMyAxMS41cTAuOTQ1MzEgMCAxLjc3MzQgMC4yODkwNiAwLjgyODEyIDAuMjg5MDYgMS40NDUzIDAuODM1OTQgMC42MTcxOSAwLjU0Njg4IDAuOTY4NzUgMS4zMjgxIDAuMzU5MzggMC43ODEyNSAwLjM1OTM4IDEuNzY1NiAwIDAuNTE1NjItMC4xNDA2MiAxLjA3ODEtMC4xMzI4MSAwLjU1NDY5LTAuNDIxODggMS4wMTU2LTAuMjgxMjUgMC40NTMxMi0wLjcyNjU2IDAuNzUtMC40Mzc1IDAuMjk2ODgtMS4wNDY5IDAuMjk2ODgtMC42NzE4OCAwLTAuOTY4NzUtMC4zNjcxOS0wLjI5Njg4LTAuMzY3MTktMC4zMDQ2OS0xLjAwNzhoLTAuMDMxMjVxLTAuMTc5NjkgMC42MTcxOS0wLjU4NTk0IDEtMC4zOTg0NCAwLjM3NS0xLjA3MDMgMC4zNzUtMC40NjA5NCAwLTAuNzk2ODgtMC4xNzk2OS0wLjMyODEyLTAuMTg3NS0wLjU0Njg4LTAuNDg0MzgtMC4yMTA5NC0wLjMwNDY5LTAuMzEyNS0wLjY4NzUtMC4xMDE1Ni0wLjM5MDYyLTAuMTAxNTYtMC44MDQ2OSAwLTAuNTQ2ODggMC4xNDA2Mi0xLjA5MzggMC4xNDg0NC0wLjU0Njg4IDAuNDQ1MzEtMC45NzY1NiAwLjI5Njg4LTAuNDI5NjkgMC43NS0wLjY5NTMxIDAuNDYwOTQtMC4yNzM0NCAxLjA4NTktMC4yNzM0NCAwLjE3OTY5IDAgMC4zNTkzOCAwLjA0Njg3IDAuMTg3NSAwLjA0Njg3IDAuMzUxNTYgMC4xNDA2MiAwLjE2NDA2IDAuMDkzNzUgMC4yODkwNiAwLjIzNDM4dDAuMTg3NSAwLjMyODEydi0wLjAzOTA1OHEwLjAxNTYzLTAuMTU2MjUgMC4wMjM0NC0wLjMxMjUgMC4wMTU2My0wLjE1NjI1IDAuMDMxMjUtMC4zMTI1aDAuNzI2NTZsLTAuMTg3NSAyLjIzNDRxLTAuMDIzNDQgMC4yNS0wLjA1NDY5IDAuNTA3ODEtMC4wMzEyNTEgMC4yNTc4MS0wLjAzMTI1MSAwLjUwNzgxIDAgMC4xNzE4OCAwLjAxNTYzIDAuMzgyODEgMC4wMjM0NCAwLjIwMzEyIDAuMDkzNzUgMC4zOTA2MiAwLjA3MDMxIDAuMTc5NjkgMC4yMDMxMiAwLjMwNDY5IDAuMTQwNjIgMC4xMTcxOSAwLjM3NSAwLjExNzE5IDAuMjgxMjUgMCAwLjUtMC4xMTcxOSAwLjIxODc1LTAuMTI1IDAuMzc1LTAuMzIwMzEgMC4xNjQwNi0wLjE5NTMxIDAuMjczNDQtMC40NDUzMSAwLjEwOTM4LTAuMjU3ODEgMC4xNzk2OS0wLjUyMzQ0IDAuMDcwMzEtMC4yNzM0NCAwLjA5Mzc1LTAuNTM5MDYgMC4wMzEyNS0wLjI2NTYyIDAuMDMxMjUtMC40ODQzOCAwLTAuODU5MzgtMC4yODEyNS0xLjUzMTJ0LTAuNzg5MDYtMS4xMzI4cS0wLjUtMC40NjA5NC0xLjIwMzEtMC43MDMxMi0wLjY5NTMxLTAuMjQyMTktMS41MjM0LTAuMjQyMTktMC44OTg0NCAwLTEuNjMyOCAwLjMzNTk0LTAuNzI2NTYgMC4zMzU5NC0xLjI1IDAuOTE0MDYtMC41MTU2MiAwLjU3MDMxLTAuNzk2ODggMS4zMzU5dC0wLjI4MTI1IDEuNjMyOHEwIDAuODk4NDQgMC4yNzM0NCAxLjYzMjggMC4yODEyNSAwLjcyNjU2IDAuNzk2ODggMS4yNDIydDEuMjQyMiAwLjc5Njg4cTAuNzM0MzggMC4yODEyNSAxLjYzMjggMC4yODEyNSAwLjYzMjgxIDAgMS4yNS0wLjEwMTU2IDAuNjI1LTAuMTAxNTYgMS4xOTUzLTAuMzc1djAuNzE4NzVxLTAuNTg1OTQgMC4yNS0xLjIyNjYgMC4zNDM3NS0wLjY0MDYzIDAuMDg1OTM4LTEuMjczNCAwLjA4NTkzOC0xLjAzOTEgMC0xLjg5ODQtMC4zMjAzMS0wLjg1OTM4LTAuMzI4MTItMS40ODQ0LTAuOTIxODgtMC42MTcxOS0wLjYwMTU2LTAuOTYwOTQtMS40NTMxLTAuMzQzNzUtMC44NTE1Ni0wLjM0Mzc1LTEuODk4NCAwLTEuMDU0NyAwLjM1MTU2LTEuOTUzMSAwLjM1MTU2LTAuODk4NDQgMC45ODQzOC0xLjU1NDcgMC42MzI4MS0wLjY1NjI1IDEuNTE1Ni0xLjAyMzQgMC44ODI4MS0wLjM3NSAxLjk1MzEtMC4zNzV6bS0wLjYwOTM3IDYuNjc5N3EwLjQ3NjU2IDAgMC43ODEyNS0wLjI2NTYyIDAuMzA0NjktMC4yNzM0NCAwLjQ3NjU2LTAuNjcxODggMC4xNzE4OC0wLjM5ODQ0IDAuMjM0MzgtMC44NTE1NiAwLjA3MDMxLTAuNDUzMTIgMC4wNzAzMS0wLjgyMDMxIDAtMC4yNjU2Mi0wLjA1NDY5LTAuNDkyMTktMC4wNTQ2OS0wLjIyNjU2LTAuMTc5NjktMC4zOTA2Mi0wLjExNzE5LTAuMTY0MDYtMC4zMjAzMS0wLjI1NzgxdC0wLjQ5MjE5LTAuMDkzNzVxLTAuNDUzMTIgMC0wLjc1NzgxIDAuMjM0MzgtMC4zMDQ2OSAwLjIzNDM4LTAuNDkyMTkgMC41ODU5NC0wLjE4NzUgMC4zNTE1Ni0wLjI3MzQ0IDAuNzczNDQtMC4wNzgxMyAwLjQxNDA2LTAuMDc4MTMgMC43ODEyNSAwIDAuMjU3ODEgMC4wNTQ2OSAwLjUyMzQ0IDAuMDU0NjkgMC4yNTc4MSAwLjE3OTY5IDAuNDY4NzUgMC4xMjUgMC4yMTA5NCAwLjMzNTk0IDAuMzQzNzUgMC4yMTA5NCAwLjEzMjgxIDAuNTE1NjIgMC4xMzI4MXptLTcuNDE0MS04LjE3OTdoM3YxaC0ydjEwaDJ2MWgtM3ptMTYgMHYxMmgtM3YtMWgydi0xMGgtMnYtMXoiIHN0cm9rZS13aWR0aD0iLjQiLz4NCiA8L2c+DQo8L3N2Zz4NCg==';

export const FxBrandColor = '#AD008C';
export const FxIcon =
  'data:image/svg+xml;base64,PHN2ZyB2ZXJzaW9uPSIxLjEiIHZpZXdCb3g9IjAgMCAzNCAzNCIgeG1sbnM9Imh0dHA6Ly93d3cudzMub3JnLzIwMDAvc3ZnIj4NCiA8cmVjdCB3aWR0aD0iMzQiIGhlaWdodD0iMzQiIGZpbGw9IiNhZDAwOGMiLz4NCiA8cGF0aCBmaWxsPSIjZmZmZmZmIiBkPSJNMTMuNDg3LDEzLjI0OGE3LjA1NCw3LjA1NCwwLDAsMSwxLjg0OS0zLjY5QTUuMyw1LjMsMCwwLDEsMTguNTkzLDcuOWMuOTg1LDAsMS40NjcuNTg1LDEuNDQ3LDEuMDY5YTEuNTUxLDEuNTUxLDAsMCwxLS43NDQsMS4xNDkuNDA2LjQwNiwwLDAsMS0uNTQzLS4wNjFjLS41NDMtLjY2NS0xLjAwNS0xLjA2OS0xLjM2Ny0xLjA2OS0uNC0uMDItLjc2NC4yODItMS40MDcsNC4yNTVoMi4zMzJsLS40MjIuODA3LTIuMDkuMTYxYy0uMzQyLDEuODM1LS42LDMuNjMtMS4xNDYsNS45MDgtLjc4NCwzLjMyNy0xLjY4OCw0LjY1OC0zLjEsNS44MjdBMy43NDYsMy43NDYsMCwwLDEsOS4zNDcsMjdDOC42ODMsMjcsOCwyNi41NTYsOCwyNi4wMzJhMS42OTIsMS42OTIsMCwwLDEsLjcyNC0xLjE0OWMuMTYxLS4xMjEuMjgxLS4xNDEuNDIyLS4wNGEyLjg3MywyLjg3MywwLDAsMCwxLjU2OC43MDYuNjc1LjY3NSwwLDAsMCwuNjYzLS41LDI3LjQyNywyNy40MjcsMCwwLDAsLjg0NC00LjE3NGMuNDYyLTIuNzYyLjc0NC00LjY1OCwxLjA4NS02LjY1NEgxMS43bC0uMS0uMi42ODMtLjc2NloiLz4NCiA8cGF0aCBmaWxsPSIjZmZmZmZmIiBkPSJNMTcuMzIxLDE4LjljLjgxMi0xLjE4MywxLjY1NC0xLjg3NCwyLjIzNi0xLjg3NC40OSwwLC43MzUuNTIyLDEuMDU3LDEuNDlsLjIzLjcyMmMxLjE2NC0xLjY3NSwxLjczMS0yLjIxMiwyLjQtMi4yMTJhLjc0Mi43NDIsMCwwLDEsLjc1MS44NDUuOTIyLjkyMiwwLDAsMS0uOC44NzYuNDE0LjQxNCwwLDAsMS0uMjkxLS4xNjkuNDc3LjQ3NywwLDAsMC0uMzY4LS4xODRjLS4xNTMsMC0uMzM3LjEwOC0uNjEzLjM4NGE4LjU0Nyw4LjU0NywwLDAsMC0uODczLDEuMDc1bC42MTMsMS45NjZjLjE4NC42My4zNjcuOTUyLjU2Ny45NTIuMTg0LDAsLjUwNi0uMjQ2LDEuMDQyLS44OTFsLjMyMi4zODRjLS45LDEuNDI5LTEuNzYxLDEuOTItMi4zNDMsMS45Mi0uNTIxLDAtLjg1OC0uNDMtMS4xOC0xLjQ5bC0uMzUyLTEuMTY4Yy0xLjE3OSwxLjkyLTEuNzQ2LDIuNjU4LTIuNTQzLDIuNjU4YS44MTUuODE1LDAsMCwxLS44MTItLjg3NS45LjksMCwwLDEsLjc2Ni0uOTIyLjQ5My40OTMsMCwwLDEsLjI5MS4xNTQuNTE0LjUxNCwwLDAsMCwuMzY4LjE2OWMuMzM3LDAsLjk1LS42NzYsMS43MTUtMS44NTlsLS40LTEuMzY3Yy0uMjc2LS45MDYtLjQxNC0xLjAxNC0uNTY3LTEuMDE0LS4xMzgsMC0uNDE0LjItLjg4OC44MTRaIi8+DQo8L3N2Zz4NCg==';

export const VariableBrandColor = '#770bd6';
export const VariableIcon =
  'data:image/svg+xml;base64,PHN2ZyB3aWR0aD0iMzJweCIgaGVpZ2h0PSIzMnB4IiBlbmFibGUtYmFja2dyb3VuZD0ibmV3IDAgMCAzMiAzMiIgdmVyc2lvbj0iMS4xIiB2aWV3Qm94PSIwIDAgMzIgMzIiIHhtbG5zPSJodHRwOi8vd3d3LnczLm9yZy8yMDAwL3N2ZyI+DQogPHJlY3Qgd2lkdGg9IjMyIiBoZWlnaHQ9IjMyIiBmaWxsPSIjNzcwQkQ2Ii8+DQogPGcgZmlsbD0iI2ZmZiI+DQogIDxwYXRoIGQ9Ik02Ljc2MywxMy42ODV2LTMuMjA4QzYuNzYzLDguNzQ4LDcuNzYyLDgsMTAsOHYxLjA3Yy0xLDAtMiwwLjMyNS0yLDEuNDA3djMuMTg4ICAgIEM4LDE0LjgzNiw2LjUxMiwxNiw1LjUxMiwxNkM2LjUxMiwxNiw4LDE3LjE2NCw4LDE4LjMzNVYyMS41YzAsMS4wODIsMSwxLjQyOSwyLDEuNDI5VjI0Yy0yLjIzOCwwLTMuMjM4LTAuNzcyLTMuMjM4LTIuNXYtMy4xNjUgICAgYzAtMS4xNDktMC44OTMtMS41MjktMS43NjMtMS41ODV2LTEuNUM1Ljg3LDE1LjE5NCw2Ljc2MywxNC44MzQsNi43NjMsMTMuNjg1eiIvPg0KICA8cGF0aCBkPSJtMjUuMjM4IDEzLjY4NXYtMy4yMDhjMC0xLjcyOS0xLTIuNDc3LTMuMjM4LTIuNDc3djEuMDdjMSAwIDIgMC4zMjUgMiAxLjQwN3YzLjE4OGMwIDEuMTcxIDEuNDg4IDIuMzM1IDIuNDg4IDIuMzM1LTEgMC0yLjQ4OCAxLjE2NC0yLjQ4OCAyLjMzNXYzLjE2NWMwIDEuMDgyLTEgMS40MjktMiAxLjQyOXYxLjA3MWMyLjIzOCAwIDMuMjM4LTAuNzcyIDMuMjM4LTIuNXYtMy4xNjVjMC0xLjE0OSAwLjg5My0xLjUyOSAxLjc2Mi0xLjU4NXYtMS41Yy0wLjg3LTAuMDU2LTEuNzYyLTAuNDE2LTEuNzYyLTEuNTY1eiIvPg0KICA8cGF0aCBkPSJtMTUuODE1IDE2LjUxMmwtMC4yNDItMC42NDFjLTAuMTc3LTAuNDUzLTAuMjczLTAuNjk4LTAuMjg5LTAuNzM0bC0wLjM3NS0wLjgzNmMtMC4yNjYtMC41OTktMC41MjEtMC44OTgtMC43NjYtMC44OTgtMC4zNyAwLTAuNjYyIDAuMzQ3LTAuODc1IDEuMDM5LTAuMTU2LTAuMDU3LTAuMjM0LTAuMTQxLTAuMjM0LTAuMjUgMC0wLjMyMyAwLjE4OC0wLjY5MiAwLjU2Mi0xLjEwOSAwLjM3NS0wLjQxNyAwLjcxLTAuNjI1IDEuMDA3LTAuNjI1IDAuNTgzIDAgMS4xODYgMC44MzkgMS44MTEgMi41MTZsMC4xNjEgMC40MTQgMC4xOC0wLjI4OWMxLjEwOC0xLjc2IDIuMDQ0LTIuNjQxIDIuODA0LTIuNjQxIDAuMTk4IDAgMC40MyAwLjA1OCAwLjY5NSAwLjE3MmwtMC45NDYgMC45OTJjLTAuMTI1LTAuMDM2LTAuMjE0LTAuMDU1LTAuMjY2LTAuMDU1LTAuNTczIDAtMS4yNTYgMC42NTktMi4wNDggMS45NzdsLTAuMjI3IDAuMzc5IDAuMTc5IDAuNDhjMC42ODQgMS44OTEgMS4yNDkgMi44MzYgMS42OTQgMi44MzYgMC40MDggMCAwLjcyLTAuMjkyIDAuOTM1LTAuODc1IDAuMTQ2IDAuMDk0IDAuMjE5IDAuMTkgMC4yMTkgMC4yODkgMCAwLjI2MS0wLjIwOCAwLjU3My0wLjYyNSAwLjkzOHMtMC43NzYgMC41NDctMS4wNzggMC41NDdjLTAuNjA0IDAtMS4yMjEtMC44NTItMS44NTEtMi41NTVsLTAuMjE5LTAuNTc4LTAuMjI3IDAuMzk4Yy0xLjA2MiAxLjgyMy0yLjA3OCAyLjczNC0zLjA0NyAyLjczNC0wLjM2NSAwLTAuNjc1LTAuMDkxLTAuOTMtMC4yNzFsMC45MDYtMC44ODVjMC4xNTYgMC4xNTYgMC4zMzggMC4yMzQgMC41NDcgMC4yMzQgMC41ODggMCAxLjI1LTAuNTk2IDEuOTg0LTEuNzg2bDAuNDA2LTAuNjU4IDAuMTU1LTAuMjU5eiIvPg0KICA8ZWxsaXBzZSB0cmFuc2Zvcm09Im1hdHJpeCguMDUzNiAtLjk5ODYgLjk5ODYgLjA1MzYgNS40OTI1IDMyLjI0NSkiIGN4PSIxOS43NTciIGN5PSIxMy4yMjUiIHJ4PSIuNzc4IiByeT0iLjc3OCIvPg0KICA8ZWxsaXBzZSB0cmFuc2Zvcm09Im1hdHJpeCguMDUzNiAtLjk5ODYgLjk5ODYgLjA1MzYgLTcuNTgzOSAzMC42MjkpIiBjeD0iMTIuMzY2IiBjeT0iMTkuMzE1IiByeD0iLjc3OCIgcnk9Ii43NzgiLz4NCiA8L2c+DQo8L3N2Zz4NCg==';

export const ItemBrandColor = '#486991';
export const ItemIcon =
  'data:image/svg+xml;base64,PHN2ZyB3aWR0aD0iMzIiIGhlaWdodD0iMzIiIHZlcnNpb249IjEuMSIgdmlld0JveD0iMCAwIDMyIDMyIiB4bWxucz0iaHR0cDovL3d3dy53My5vcmcvMjAwMC9zdmciPg0KIDxwYXRoIGQ9Im0wIDBoMzJ2MzJoLTMyeiIgZmlsbD0iIzQ4Njk5MSIvPg0KIDxwYXRoIGQ9Ik0xMSAyMGg3LjJsMSAxaC05LjJ2LTguM2wtMS4zIDEuMy0uNy0uNyAyLjUtMi41IDIuNSAyLjUtLjcuNy0xLjMtMS4zem0xMi4zLTJsLjcuNy0yLjUgMi41LTIuNS0yLjUuNy0uNyAxLjMgMS4zdi03LjNoLTcuMmwtMS0xaDkuMnY4LjN6IiBmaWxsPSIjZmZmIi8+DQo8L3N2Zz4NCg==';

export const httpWebhookBrandColor = '#709727';
export const httpWebhookIcon =
  'data:image/svg+xml;base64,PHN2ZyB3aWR0aD0iMzIiIGhlaWdodD0iMzIiIHZlcnNpb249IjEuMSIgdmlld0JveD0iMCAwIDMyIDMyIiB4bWxucz0iaHR0cDovL3d3dy53My5vcmcvMjAwMC9zdmciPg0KIDxwYXRoIGZpbGw9IiM3MDk3MjciIGQ9Im0wIDBoMzJ2MzJoLTMyeiIvPg0KIDxnIGZpbGw9IiNmZmYiPg0KICA8cGF0aCBjbGFzcz0ic3QxIiBkPSJNMTEuODE3IDIxLjIwNmMtLjM2NyAwLS42NjEtLjE0Ny0uNjYxLS41ODdsLS4wNzMtMS43NjJjLS4wNzMtMS4xMDEtLjE0Ny0yLjIwMi0xLjI0OC0yLjkzNi42NjEtLjQ0IDEuMTAxLTEuMTAxIDEuMTc0LTEuODM1bC4xNDctMi4yMDJjMC0xLjAyOC4yMi0xLjMyMSAxLjEwMS0xLjE3NGguMDczYy4wNzMtLjA3My4yMi0uMTQ3LjIyLS4yMnYtMS4yNDhoLS44MDdjLTEuMzIxIDAtMi4wNTUuNzM0LTIuMTI5IDIuMDU1LS4wNzMuNzM0LS4wNzMgMS41NDItLjA3MyAyLjI3NiAwIDEuMTAxLS4zNjcgMS4zOTUtMS4zMjEgMS42MTUtLjA3MyAwLS4yMi4yMi0uMjIuMjk0djEuMDI4YzAgLjI5NC4wNzMuMzY3LjM2Ny4zNjcuNTg3IDAgLjg4MS4yMiAxLjAyOC44MDcuMDczLjI5NC4xNDcuNjYxLjE0Ny45NTRsLjA3MyAyLjIwMmMuMDczLjczNC4yOTQgMS4zOTUgMS4wMjggMS42ODguNTg3LjI5NCAxLjI0OC4yOTQgMS45ODIuMjJ2LS42NjFjLS4wNzMtLjgwNy0uMDczLS44ODEtLjgwNy0uODgxeiIvPg0KICA8cGF0aCBjbGFzcz0ic3QxIiBkPSJNMjMuNjM1IDE1LjExM2MtLjQ0IDAtLjgwNy0uMjItLjk1NC0uNjYxbC0uMjItMS4xMDFjLS4wNzMtLjczNC0uMDczLTEuMzk1LS4wNzMtMi4xMjktLjA3My0xLjI0OC0uODA3LTEuOTA5LTEuOTgyLTEuOTgyLS45NTQtLjA3My0uOTU0LS4wNzMtLjk1NC44ODF2LjA3M2MwIC41MTQgMCAuNTE0LjUxNC41MTQuNjYxIDAgLjg4MS4yMi44ODEuODgxIDAgLjczNCAwIDEuMzk1LjA3MyAyLjEyOS4wNzMuODA3LjI5NCAxLjYxNSAxLjAyOCAyLjEyOWwuMjIuMTQ3Yy0uNzM0LjQ0LTEuMTAxIDEuMTAxLTEuMTc0IDEuOTA5LS4wNzMuNzM0LS4xNDcgMS40NjgtLjE0NyAyLjEyOSAwIDEuMDI4LS4yMiAxLjMyMS0xLjE3NCAxLjI0OC0uMDczIDAtLjI5NC4xNDctLjI5NC4yMnYxLjI0OGgxLjAyOGMxLjAyOC0uMDczIDEuNjE1LS41ODcgMS44MzUtMS42MTUuMTQ3LS41ODcuMDczLTEuMjQ4LjE0Ny0xLjgzNSAwLS40NCAwLS44ODEuMDczLTEuMzIxLjA3My0uNzM0LjQ0LTEuMTAxIDEuMTc0LTEuMTAxLjIyIDAgLjI5NC0uMDczLjI5NC0uMjk0di0uOTU0Yy4xNDctLjQ0LjA3My0uNTg3LS4yOTQtLjUxNHoiLz4NCiAgPHBhdGggY2xhc3M9InN0MSIgZD0iTTEyLjc3MSAxNS4wNGMtLjUxNCAwLS45NTQuNDQtLjk1NC45NTRzLjQ0Ljg4MS45NTQuODgxLjk1NC0uMzY3Ljk1NC0uOTU0YzAtLjUxNC0uNDQtLjg4MS0uOTU0LS44ODF6Ii8+DQogIDxwYXRoIGNsYXNzPSJzdDEiIGQ9Ik0xNi4wMDEgMTUuMDRjLS41MTQgMC0uOTU0LjM2Ny0uOTU0Ljg4MSAwIC41ODcuMzY3Ljk1NC44ODEuOTU0cy45NTQtLjM2Ny45NTQtLjg4MWMuMDczLS41ODctLjI5NC0uOTU0LS44ODEtLjk1NHoiLz4NCiAgPHBhdGggY2xhc3M9InN0MSIgZD0iTTIwLjE4NSAxNS45MmMwLS41MTQtLjQ0LS44ODEtLjk1NC0uODgxcy0uOTU0LjQ0LS45NTQuODgxYzAgLjUxNC40NC45NTQuOTU0Ljk1NHMuOTU0LS40NC45NTQtLjk1NHoiLz4NCiA8L2c+DQo8L3N2Zz4NCg==';

export const ParameterGroupKeys = {
  DEFAULT: 'default',
  RECURRENCE: 'recurrence',
};

export interface RepetitionContext {
  splitOn?: string;
  repetitionReferences: RepetitionReference[];
}

export interface RepetitionReference {
  actionName: string;
  actionType: string;
  repetitionValue: any; // NOTE: the expression for foreach, and its type could be string or array.
  repetitionStep?: string; // NOTE: the output original step
  repetitionPath?: string; // NOTE: the full output path for repetition value if it coming from output
}

export function getParametersSortedByVisibility(parameters: ParameterInfo[]): ParameterInfo[] {
  // Sorted by ( Required, Important, Advanced, Other )
  return parameters.sort((a, b) => {
    if (a.required && !b.required) return -1;
    if (!a.required && b.required) return 1;

    const aVisibility = getVisibility(a);
    const bVisibility = getVisibility(b);
    if (aVisibility === bVisibility) return 0;
    if (aVisibility === Visibility.Important) return -1;
    if (bVisibility === Visibility.Important) return 1;
    if (aVisibility === Visibility.Advanced) return -1;
    if (bVisibility === Visibility.Advanced) return 1;
    return 0;
  });
}

export function addRecurrenceParametersInGroup(
  parameterGroups: Record<string, ParameterGroup>,
  recurrence: RecurrenceSetting | undefined,
  definition: any
): void {
  if (!recurrence) {
    return;
  }

  const recurrenceParameters = getRecurrenceParameters(recurrence, definition);

  if (recurrenceParameters.length) {
    const intl = getIntl();
    if (recurrence.useLegacyParameterGroup) {
      // eslint-disable-next-line no-param-reassign
      parameterGroups[ParameterGroupKeys.DEFAULT].parameters = recurrenceParameters;
    } else {
      // eslint-disable-next-line no-param-reassign
      parameterGroups[ParameterGroupKeys.RECURRENCE] = {
        id: ParameterGroupKeys.RECURRENCE,
        description: intl.formatMessage({
          defaultMessage: 'How often do you want to check for items?',
          description: 'Recurrence parameter group title',
        }),
        parameters: recurrenceParameters,
      };
    }
  }
}

export const getDependentParameters = (
  inputs: NodeInputs,
  parameters: Record<string, any> | DynamicParameters
): Record<string, { isValid: boolean }> => {
  return Object.keys(parameters).reduce((result: Record<string, { isValid: boolean }>, key: string) => {
    const parameter = parameters[key];
    if (!parameter) return result;
    const operationInput = getParameterFromName(inputs, parameter?.parameter ?? parameter?.parameterReference ?? 'undefined');
    if (operationInput) {
      return {
        ...result,
        [operationInput.id]: { isValid: parameterValidForDynamicCall(operationInput) },
      };
    }

    return result;
  }, {});
};

/**
 * Converts to parameter info map.
 * @arg {InputParameter[]} inputParameters - The input parameters.
 * @arg {any} [stepDefinition] - The step definition.
 */
export function toParameterInfoMap(inputParameters: InputParameter[], stepDefinition?: any): ParameterInfo[] {
  const metadata = stepDefinition && stepDefinition.metadata;
  const result: ParameterInfo[] = [];

  for (const inputParameter of inputParameters) {
    if (!inputParameter.dynamicSchema) {
      const parameter = createParameterInfo(inputParameter, metadata);
      result.push(parameter);
    }
  }

  return result;
}

/**
 * Gets the parameter info object for UI elements from the resolved parameters from schema, swagger, definition, etc.
 * @arg {ResolvedParameter} parameter - An object with metadata about a Swagger input parameter.
 * @arg {Record<string, string>} [metadata] - A hash mapping dynamic value lookup values to their display strings.
 * @arg {boolean} [shouldIgnoreDefaultValue=false] - True if should not populate with default value of dynamic parameter.
 * @return {ParameterInfo} - An object with the view model for an input parameter field.
 */
export function createParameterInfo(
  parameter: ResolvedParameter,
  metadata?: Record<string, string>,
  shouldIgnoreDefaultValue = false
): ParameterInfo {
  const value = loadParameterValue(parameter);
  const { editor, editorOptions, editorViewModel, schema } = getParameterEditorProps(parameter, value, shouldIgnoreDefaultValue, metadata);
  const { alias, dependencies, encode, format, isDynamic, isUnknown, serialization, deserialization } = parameter;
  const info = {
    alias,
    dependencies,
    encode,
    format,
    in: parameter.in,
    isDynamic: !!isDynamic,
    isUnknown,
    serialization,
    deserialization,
  };

  const parameterInfo: ParameterInfo = {
    alternativeKey: parameter.alternativeKey,
    id: guid(),
    dynamicData: parameter.dynamicValues ? { status: DynamicCallStatus.NOTSTARTED } : undefined,
    editor,
    editorOptions,
    editorViewModel,
    info,
    hideInUI: shouldHideInUI(parameter),
    conditionalVisibility: shouldSoftHide(parameter) ? hasValue(parameter) : undefined,
    label: parameter.title || parameter.summary || parameter.name,
    parameterKey: parameter.key,
    parameterName: parameter.name,
    placeholder: parameter.description,
    preservedValue: getPreservedValue(parameter),
    required: !!parameter.required,
    schema,
    showErrors: false,
    showTokens: parameter?.schema?.['x-ms-editor'] !== 'string',
    suppressCasting: parameter.suppressCasting,
    type: parameter.type,
    value,
    visibility: getVisibility(parameter),
  };

  return parameterInfo;
}

function getVisibility(parameter: any) {
  // Riley - There's a typo in the response data, putting this here in case it gets fixed
  return parameter?.schema?.['x-ms-visiblity'] ?? parameter?.schema?.['x-ms-visibility'] ?? parameter?.visibility;
}

function shouldHideInUI(parameter: ResolvedParameter): boolean {
  const visibility = getVisibility(parameter);
  return parameter?.hideInUI || parameter?.schema?.hideInUI || equals(visibility, 'hideInUI') || equals(visibility, Visibility.Internal);
}

function shouldSoftHide(parameter: ResolvedParameter): boolean {
  return !parameter.required && getVisibility(parameter) !== constants.VISIBILITY.IMPORTANT;
}

function hasValue(parameter: ResolvedParameter): boolean {
  return !!parameter?.value;
}

export function getParameterEditorProps(
  parameter: InputParameter,
<<<<<<< HEAD
  shouldIgnoreDefaultValue = false,
  _nodeMetadata?: any
=======
  parameterValue: ValueSegment[],
  shouldIgnoreDefaultValue: boolean,
  nodeMetadata: Record<string, any> | undefined
>>>>>>> 08faf4ab
): ParameterEditorProps {
  const { dynamicValues, type, itemSchema, visibility, value, enum: schemaEnum } = parameter;
  let { editor, editorOptions, schema } = parameter;
  let editorViewModel;
  if (!editor) {
    if (type === constants.SWAGGER.TYPE.ARRAY && !!itemSchema && !equals(visibility, Visibility.Internal)) {
      editor = constants.EDITOR.ARRAY;
      editorViewModel = initializeArrayViewModel(parameter, shouldIgnoreDefaultValue);
      schema = { ...schema, ...{ 'x-ms-editor': editor } };
    } else if ((schemaEnum || schema?.enum || schema?.[ExtensionProperties.CustomEnum]) && !equals(visibility, Visibility.Internal)) {
      editor = constants.EDITOR.COMBOBOX;
      schema = { ...schema, ...{ 'x-ms-editor': editor } };

      let schemaEnumOptions: ComboboxItem[];
      if (schema[ExtensionProperties.CustomEnum]) {
        schemaEnumOptions = schema[ExtensionProperties.CustomEnum];
      } else if (schemaEnum) {
        schemaEnumOptions = schemaEnum.map((enumItem) => {
          return {
            ...enumItem,
            value: enumItem.value?.toString(),
            key: enumItem.displayName,
          };
        });
      } else {
        schemaEnumOptions = schema.enum.map(
          (val: string): ComboboxItem => ({
            displayName: val,
            key: val,
            value: val,
          })
        );
      }

      editorOptions = {
        ...editorOptions,
        options: schemaEnumOptions,
      };
    } else if (type === constants.SWAGGER.TYPE.ARRAY && !equals(visibility, Visibility.Internal) && schema?.itemSchema) {
      editorViewModel = toArrayViewModel(schema);
      editor = constants.EDITOR.ARRAY;
    } else {
      editorOptions = undefined;
    }
  } else if (editor === constants.EDITOR.DICTIONARY) {
    editorViewModel = toDictionaryViewModel(value);
  } else if (editor === constants.EDITOR.TABLE) {
    editorViewModel = toTableViewModel(value, editorOptions);
  } else if (editor === constants.EDITOR.AUTHENTICATION) {
    editorViewModel = toAuthenticationViewModel(value);
    editorOptions = { ...editorOptions, identity: WorkflowService().getAppIdentity?.() };
  } else if (editor === constants.EDITOR.CONDITION) {
    editorViewModel = editorOptions?.isOldFormat ? toSimpleQueryBuilderViewModel(value) : toConditionViewModel(value);
  } else if (dynamicValues && isLegacyDynamicValuesExtension(dynamicValues) && dynamicValues.extension.builtInOperation) {
    editor = undefined;
  } else if (editor === constants.EDITOR.FILEPICKER && dynamicValues) {
    const pickerType =
      (isLegacyDynamicValuesTreeExtension(dynamicValues) && dynamicValues.extension.parameters['isFolder']) ||
      (isDynamicTreeExtension(dynamicValues) && dynamicValues.extension.settings.canSelectParentNodes)
        ? constants.FILEPICKER_TYPE.FOLDER
        : constants.FILEPICKER_TYPE.FILE;
    const fileFilters = isLegacyDynamicValuesTreeExtension(dynamicValues) ? dynamicValues.extension.parameters['fileFilter'] : undefined;
    editorOptions = { pickerType, fileFilters, items: undefined };
<<<<<<< HEAD
    editorViewModel = { displayValue: undefined, selectedItem: undefined };
=======

    let displayValue: string | undefined;
    if (parameterValue.length === 1 && isLiteralValueSegment(parameterValue[0])) {
      displayValue = nodeMetadata?.[parameterValue[0].value];
    }
    editorViewModel = { displayValue, selectedItem: undefined };
>>>>>>> 08faf4ab
  }

  return { editor, editorOptions, editorViewModel, schema };
}

// Helper Functions for Creating Editor View Models
const containsExpression = (operand: string): boolean => {
  return operand.includes('(') && operand.includes(')');
};

const convertStringToInputParameter = (
  value: string,
  removeQuotesFromExpression?: boolean,
  trimExpression?: boolean,
  convertIfContainsExpression?: boolean
): InputParameter => {
  if (typeof value !== 'string') {
    return {
      key: guid(),
      name: value,
      type: typeof value,
      hideInUI: false,
      value: value,
    };
  }
  const hasExpression = containsExpression(value);
  let newValue = value;
  if (removeQuotesFromExpression) {
    newValue = removeQuotes(newValue);
  }
  if (trimExpression) {
    newValue = newValue.trim();
  }
  if (hasExpression && convertIfContainsExpression && !newValue.startsWith('@')) {
    newValue = `@${newValue}`;
  }
  return {
    key: guid(),
    name: newValue,
    type: 'any',
    hideInUI: false,
    value: newValue,
  };
};

// Create Array Editor View Model
const toArrayViewModel = (input: any): { schema: any } => {
  const schema: any = destructureSchema(input.itemSchema);
  return { schema };
};

const destructureSchema = (schema: any): any => {
  if (!schema) {
    return;
  }
  if (schema.type && schema.type !== 'object') {
    return { ...schema };
  }
  if (schema.type === 'object' && schema.properties) {
    return destructureSchema(schema.properties);
  }
  const newSchema: any = {};
  for (const schemaItem of Object.keys(schema)) {
    newSchema[schemaItem] = destructureSchema(schema[schemaItem]);
  }
  return newSchema;
};

// Create SimpleQueryBuilder Editor View Model
const toSimpleQueryBuilderViewModel = (input: any): { isOldFormat: boolean; items: RowItemProps } => {
  let operand1: ValueSegment[], operand2: ValueSegment[], operation: string;
  try {
    operation = input.substring(input.indexOf('@') + 1, input.indexOf('('));
    const operations = input.split(',');
    const operand1String = operations[0].substring(operations[0].indexOf('(') + 1);
    const operand2String = operations[1].substring(0, operations[1].lastIndexOf(')'));
    operand1 = loadParameterValue(convertStringToInputParameter(operand1String, true, true, true));
    operand2 = loadParameterValue(convertStringToInputParameter(operand2String, true, true, true));
  } catch {
    operation = 'equals';
    operand1 = [];
    operand2 = [];
  }

  return {
    isOldFormat: true,
    items: { type: GroupType.ROW, operator: operation, operand1, operand2 },
  };
};

// Create QueryBuilder Editor View Model
export const toConditionViewModel = (input: any): { items: GroupItemProps } => {
  const getConditionOption = getConditionalSelectedOption(input);
  const items: GroupItemProps = {
    type: GroupType.GROUP,
    condition: getConditionOption,
    items: recurseConditionalItems(input, getConditionOption),
  };
  return { items };
};

const getConditionalSelectedOption = (input: any): GroupDropdownOptions | undefined => {
  if (input?.['and']) {
    return GroupDropdownOptions.AND;
  } else if (input?.['or']) {
    return GroupDropdownOptions.OR;
  }
  return undefined;
};

function recurseConditionalItems(input: any, selectedOption?: GroupDropdownOptions): (RowItemProps | GroupItemProps)[] {
  const output: (RowItemProps | GroupItemProps)[] = [];
  if (selectedOption) {
    const items = input[selectedOption];
    items.forEach((item: any) => {
      const condition = getConditionalSelectedOption(item);
      if (!condition) {
        let not = '';
        let dropdownVal = '';
        if (item?.['not']) {
          not = 'not';
          dropdownVal = Object.keys(item?.[not])[0];
        } else {
          dropdownVal = Object.keys(item)[0];
        }
        output.push({
          type: GroupType.ROW,
          operator: not + dropdownVal,
          operand1: loadParameterValue(
            convertStringToInputParameter(not ? item[not][dropdownVal][0] : item[dropdownVal][0], true, true, true)
          ),
          operand2: loadParameterValue(
            convertStringToInputParameter(not ? item[not][dropdownVal][1] : item[dropdownVal][1], true, true, true)
          ),
        });
      } else {
        output.push({ type: GroupType.GROUP, condition: condition, items: recurseConditionalItems(item, condition) });
      }
    });
  }
  return output;
}

// Create Dictionary Editor View Model
function toDictionaryViewModel(value: any): { items: DictionaryEditorItemProps[] | undefined } {
  let items: DictionaryEditorItemProps[] | undefined = [];
  const valueToParse = value !== null ? value ?? {} : value;
  const canParseObject = valueToParse !== null && isObject(valueToParse);

  if (canParseObject) {
    const keys = Object.keys(valueToParse);
    for (const itemKey of keys) {
      items.push({
        key: loadParameterValue(convertStringToInputParameter(itemKey)),
        value: loadParameterValue(convertStringToInputParameter(valueToParse[itemKey])),
      });
    }

    if (!keys.length) {
      items.push({ key: [createLiteralValueSegment('')], value: [createLiteralValueSegment('')] });
    }
  } else {
    items = undefined;
  }

  return { items };
}

// Create Table Editor View Model
function toTableViewModel(value: any, editorOptions: any): { items: DictionaryEditorItemProps[]; columnMode: ColumnMode } {
  const placeholderItem = { key: [createLiteralValueSegment('')], value: [createLiteralValueSegment('')] };
  if (Array.isArray(value)) {
    const keys = editorOptions.columns.keys;
    const items: DictionaryEditorItemProps[] = [];
    for (const item of value) {
      items.push({
        key: loadParameterValue(convertStringToInputParameter(item[keys[0]])),
        value: loadParameterValue(convertStringToInputParameter(item[keys[1]])),
      });
    }

    return { items: !value.length ? [placeholderItem] : items, columnMode: ColumnMode.Custom };
  }

  return { items: [placeholderItem], columnMode: ColumnMode.Automatic };
}

// Create Authentication Editor View Model
function toAuthenticationViewModel(value: any): { type: AuthenticationType; authenticationValue: AuthProps } {
  const emptyValue = { type: AuthenticationType.NONE, authenticationValue: {} };

  if (value && isObject(value)) {
    switch (value.type) {
      case AuthenticationType.BASIC:
        return {
          type: value.type,
          authenticationValue: {
            basic: {
              basicUsername: loadParameterValue(convertStringToInputParameter(value.username)),
              basicPassword: loadParameterValue(convertStringToInputParameter(value.password)),
            },
          },
        };
      case AuthenticationType.CERTIFICATE:
        return {
          type: value.type,
          authenticationValue: {
            clientCertificate: {
              clientCertificatePfx: loadParameterValue(convertStringToInputParameter(value.pfx)),
              clientCertificatePassword: loadParameterValue(convertStringToInputParameter(value.password)),
            },
          },
        };

      case AuthenticationType.OAUTH:
        return {
          type: value.type,
          authenticationValue: {
            aadOAuth: {
              oauthTenant: loadParameterValue(convertStringToInputParameter(value.tenant)),
              oauthAudience: loadParameterValue(convertStringToInputParameter(value.audience)),
              oauthClientId: loadParameterValue(convertStringToInputParameter(value.clientId)),
              oauthTypeSecret: loadParameterValue(convertStringToInputParameter(value.secret)),
              oauthTypeCertificatePfx: loadParameterValue(convertStringToInputParameter(value.pfx)),
              oauthTypeCertificatePassword: loadParameterValue(convertStringToInputParameter(value.password)),
            },
          },
        };

      case AuthenticationType.RAW:
        return {
          type: value.type,
          authenticationValue: {
            raw: {
              rawValue: loadParameterValue(convertStringToInputParameter(value.value)),
            },
          },
        };

      case AuthenticationType.MSI:
        return {
          type: value.type,
          authenticationValue: {
            msi: {
              msiAudience: loadParameterValue(convertStringToInputParameter(value.audience)),
              msiIdentity: value.identity,
            },
          },
        };

      default:
        throw new Error(`Cannot fetch authentication editor details. Invalid authentication type '${value.type}'`);
    }
  }

  return emptyValue;
}

interface ParameterEditorProps {
  editor?: string;
  editorOptions?: Record<string, any>;
  editorViewModel?: any;
  schema: any;
}

export function shouldIncludeSelfForRepetitionReference(manifest: OperationManifest, parameterName?: string): boolean {
  if (manifest?.properties.repetition?.self) {
    return !parameterName || !(manifest.properties.repetition.self.parametersToExclude ?? []).includes(parameterName);
  }

  return false;
}

export function loadParameterValue(parameter: InputParameter): ValueSegment[] {
  const valueObject = parameter.isNotificationUrl ? `@${constants.HTTP_WEBHOOK_LIST_CALLBACK_URL_NAME}` : parameter.value;

  let valueSegments = convertToValueSegments(valueObject, undefined /* repetitionContext */, !parameter.suppressCasting /* shouldUncast */);

  // TODO - Need to set value display name correctly from metadata for file/folder picker.

  valueSegments = compressSegments(valueSegments);

  for (const segment of valueSegments) {
    ensureExpressionValue(segment);
  }

  return valueSegments;
}

export function compressSegments(segments: ValueSegment[], addInsertAnchorIfNeeded = false): ValueSegment[] {
  const result: ValueSegment[] = [];

  if (!segments || !segments.length) {
    if (addInsertAnchorIfNeeded) {
      result.push(createLiteralValueSegment(''));
    }

    return result;
  }

  let current = segments[0];

  for (let i = 1; i < segments.length; i++) {
    if (isLiteralValueSegment(current) && isLiteralValueSegment(segments[i])) {
      current.value += segments[i].value;
    } else {
      result.push(current);

      // We create empty literals around tokens, so that value insertion is possible
      if (isTokenValueSegment(segments[i]) && !isLiteralValueSegment(current)) {
        result.push(createLiteralValueSegment(''));
      }

      current = segments[i];
    }
  }

  result.push(current);
  return result;
}

export function convertToTokenExpression(value: any): string {
  if (isNullOrUndefined(value)) {
    return '';
  } else if (typeof value === 'object') {
    return JSON.stringify(value, null, 2);
  } else {
    return value.toString();
  }
}

export function convertToValueSegments(
  value: any,
  repetitionContext: RepetitionContext | undefined,
  shouldUncast: boolean
): ValueSegment[] {
  try {
    const convertor = new ValueSegmentConvertor({
      repetitionContext,
      shouldUncast,
      rawModeEnabled: true,
    });
    return convertor.convertToValueSegments(value);
  } catch {
    return [createLiteralValueSegment(typeof value === 'string' ? value : JSON.stringify(value, null, 2))];
  }
}

export function getAllInputParameters(nodeInputs: NodeInputs): ParameterInfo[] {
  const { parameterGroups } = nodeInputs;
  return aggregate(Object.keys(parameterGroups).map((groupKey) => parameterGroups[groupKey].parameters));
}

interface Dependency extends DependentParameterInfo {
  actualValue: any;
}

export function shouldUseParameterInGroup(parameter: ParameterInfo, allParameters: ParameterInfo[]): boolean {
  const {
    info: { dependencies },
  } = parameter;

  if (dependencies && equals(dependencies.type, 'visibility')) {
    const dependentParameters = dependencies.parameters.reduce((result: Dependency[], dependentParameter: DependentParameterInfo) => {
      const parameterInfo = allParameters.find((param) => param.parameterName === dependentParameter.name);
      if (parameterInfo) {
        return [...result, { ...dependentParameter, actualValue: parameterValueWithoutCasting(parameterInfo) }];
      }

      return result;
    }, []);

    return dependentParameters.every((dependentParameter) => {
      const { actualValue, values } = dependentParameter;
      const isArray = Array.isArray(actualValue);
      return values.some((value) => (isArray ? actualValue.includes(value) : actualValue === value));
    });
  }

  return true;
}

export function ensureExpressionValue(valueSegment: ValueSegment): void {
  if (isTokenValueSegment(valueSegment)) {
    // eslint-disable-next-line no-param-reassign
    valueSegment.value = getTokenExpressionValue(valueSegment.token as SegmentToken, valueSegment.value);
  }
}

export function getExpressionValueForOutputToken(token: OutputToken, nodeType: string): string | undefined {
  const {
    key,
    name,
    outputInfo: { type: tokenType, actionName, required, arrayDetails, functionArguments },
  } = token;
  let method: string;
  switch (tokenType) {
    case TokenType.PARAMETER:
    case TokenType.VARIABLE:
      return getTokenValueFromToken(tokenType, functionArguments as string[]);

    case TokenType.ITERATIONINDEX:
      return `iterationIndexes(${convertToStringLiteral(actionName as string)})`;

    case TokenType.ITEM:
      if (nodeType.toLowerCase() === constants.NODE.TYPE.FOREACH && key === constants.FOREACH_CURRENT_ITEM_KEY) {
        return `items(${convertToStringLiteral(actionName as string)})`;
      } else {
        let propertyPath: string;
        if (
          !name ||
          equals(name, OutputKeys.Queries) ||
          equals(name, OutputKeys.Headers) ||
          equals(name, OutputKeys.Body) ||
          endsWith(name, OutputKeys.Item) ||
          equals(name, OutputKeys.Outputs) ||
          equals(name, OutputKeys.StatusCode) ||
          equals(name, OutputKeys.Name) ||
          equals(name, OutputKeys.Properties) ||
          equals(name, OutputKeys.PathParameters)
        ) {
          propertyPath = '';
        } else {
          propertyPath = convertPathToBracketsFormat(name, !required);
        }
        return `items(${convertToStringLiteral(actionName as string)})${propertyPath}`;
      }

    default:
      method = arrayDetails ? constants.ITEM : getTokenExpressionMethodFromKey(key, actionName);

      return generateExpressionFromKey(method, key, actionName, !!arrayDetails, !!required);
  }
}

function getTokenExpressionMethodFromKey(key: string, actionName: string | undefined): string {
  const segments = parseEx(key);
  if (segments.length >= 2 && segments[0].value === OutputSource.Body && segments[1].value === '$') {
    return actionName ? `${OutputSource.Body}(${convertToStringLiteral(actionName)})` : constants.TRIGGER_BODY_OUTPUT;
  } else {
    return actionName ? `${constants.OUTPUTS}(${convertToStringLiteral(actionName)})` : constants.TRIGGER_OUTPUTS_OUTPUT;
  }
}

// NOTE: For example, if tokenKey is outputs.$.foo.[*].bar, which means
// the root outputs is an object, and the object has a property foo which is an array.
// Every item in the array has a bar property, and the expression would something like item()?['bar'].
export function generateExpressionFromKey(
  method: string,
  tokenKey: string,
  actionName: string | undefined,
  isInsideArray: boolean,
  required: boolean
): string {
  const segments = parseEx(tokenKey);
  segments.shift();
  segments.shift();
  const result = [];
  // NOTE: Use @body for tokens that come from the body path like outputs.$.Body.weather
  let rootMethod = method;
  if (!isInsideArray && segments[0]?.value?.toString()?.toLowerCase() === OutputSource.Body) {
    segments.shift();
    rootMethod = actionName ? `${OutputSource.Body}(${convertToStringLiteral(actionName)})` : constants.TRIGGER_BODY_OUTPUT;
  }

  while (segments.length) {
    const segment = segments.pop() as Segment;
    if (segment.type === SegmentType.Index) {
      break;
    } else {
      const propertyName = segment.value as string;
      result.push(required ? `[${convertToStringLiteral(propertyName)}]` : `?[${convertToStringLiteral(propertyName)}]`);
    }
  }

  result.push(rootMethod);
  return result.reverse().join('');
}

export function getTokenValueFromToken(tokenType: TokenType, functionArguments: string[]): string | undefined {
  return tokenType === TokenType.PARAMETER
    ? `parameters(${convertToStringLiteral(functionArguments[0])})`
    : tokenType === TokenType.VARIABLE
    ? `variables(${convertToStringLiteral(functionArguments[0])})`
    : undefined;
}

export function getTokenExpressionValue(token: SegmentToken, currentValue?: string): string {
  const { name, arrayDetails, actionName } = token;

  if (isExpressionToken(token) || isParameterToken(token) || isVariableToken(token) || isIterationIndexToken(token)) {
    return currentValue as string;
  } else if (isItemToken(token)) {
    if (currentValue) {
      return currentValue as string;
    } else if (arrayDetails?.loopSource) {
      return `items(${convertToStringLiteral(arrayDetails.loopSource)})`;
    } else if (actionName) {
      return `items(${convertToStringLiteral(actionName)})`;
    } else {
      return `${constants.ITEM}`;
    }
  } else if (isOutputToken(token)) {
    if (currentValue) {
      return currentValue as string;
    } else {
      if (name && equals(name, constants.HTTP_WEBHOOK_LIST_CALLBACK_URL_NAME)) {
        return name;
      } else {
        return getNonOpenApiTokenExpressionValue(token);
      }
    }
  }

  return currentValue as string;
}

function getNonOpenApiTokenExpressionValue(token: SegmentToken): string {
  const { actionName, name, source, required, key, arrayDetails } = token;
  const optional = !isNullOrUndefined(required) && !required;
  let propertyPath: string;

  if (
    !name ||
    equals(name, OutputKeys.Queries) ||
    equals(name, OutputKeys.Headers) ||
    equals(name, OutputKeys.Body) ||
    endsWith(name, OutputKeys.Item) ||
    equals(name, OutputKeys.Outputs) ||
    equals(name, OutputKeys.StatusCode) ||
    equals(name, OutputKeys.Name) ||
    equals(name, OutputKeys.Properties) ||
    equals(name, OutputKeys.PathParameters)
  ) {
    propertyPath = '';
  } else {
    propertyPath = convertPathToBracketsFormat(name, optional);
  }

  // NOTE: If the token is inside array, instead of serialize to the wrong definition, we serialize to item() for now.
  // TODO: Need to have a full story for showing/hiding tokens that represent item().
  if (arrayDetails) {
    if (arrayDetails.loopSource) {
      return `@items(${convertToStringLiteral(arrayDetails.loopSource)})${propertyPath}`;
    } else {
      return `${constants.ITEM}${propertyPath}`;
    }
  }

  let expressionValue: string;
  const propertyInQueries = !!source && equals(source, OutputSource.Queries);
  const propertyInHeaders = !!source && equals(source, OutputSource.Headers);
  const propertyInOutputs = !!source && equals(source, OutputSource.Outputs);
  const propertyInStatusCode = !!source && equals(source, OutputSource.StatusCode);

  if (!actionName) {
    if (propertyInQueries) {
      expressionValue = `${constants.TRIGGER_QUERIES_OUTPUT}${propertyPath}`;
    } else if (propertyInHeaders) {
      expressionValue = `${constants.TRIGGER_HEADERS_OUTPUT}${propertyPath}`;
    } else if (propertyInStatusCode) {
      expressionValue = `${constants.TRIGGER_OUTPUTS_OUTPUT}['${constants.OUTPUT_LOCATIONS.STATUS_CODE}']`;
    } else if (propertyInOutputs) {
      if (equals(name, OutputKeys.PathParameters) || includes(key, OutputKeys.PathParameters)) {
        expressionValue = `${constants.TRIGGER_OUTPUTS_OUTPUT}['${constants.OUTPUT_LOCATIONS.RELATIVE_PATH_PARAMETERS}']${propertyPath}`;
      } else {
        expressionValue = `${constants.TRIGGER_OUTPUTS_OUTPUT}${propertyPath}`;
      }
    } else {
      expressionValue = `${constants.TRIGGER_BODY_OUTPUT}${propertyPath}`;
    }
  } else {
    // Note: We escape the characters in step name to convert it to string literal for generating the expression.
    const stepName = convertToStringLiteral(actionName);
    if (propertyInQueries) {
      expressionValue = `${constants.OUTPUTS}(${stepName})['${constants.OUTPUT_LOCATIONS.QUERIES}']${propertyPath}`;
    } else if (propertyInHeaders) {
      expressionValue = `${constants.OUTPUTS}(${stepName})['${constants.OUTPUT_LOCATIONS.HEADERS}']${propertyPath}`;
    } else if (propertyInStatusCode) {
      expressionValue = `${constants.OUTPUTS}(${stepName})['${constants.OUTPUT_LOCATIONS.STATUS_CODE}']`;
    } else if (propertyInOutputs) {
      expressionValue = `${constants.OUTPUTS}(${stepName})${propertyPath}`;
    } else {
      expressionValue = `${constants.OUTPUT_LOCATIONS.BODY}(${stepName})${propertyPath}`;
    }
  }

  return expressionValue;
}

export function convertPathToBracketsFormat(path: string, optional: boolean): string {
  const pathSegments = path.split('.');

  const value = pathSegments
    .map((pathSegment) => {
      const propertyStartsWithOptional = startsWith(pathSegment, '?');
      const pathSegmentValue = propertyStartsWithOptional ? pathSegment.substr(1) : pathSegment;
      const optionalQuestionMark = optional ? '?' : '';
      return `${optionalQuestionMark}[${convertToStringLiteral(decodePropertySegment(pathSegmentValue))}]`;
    })
    .join('');

  return optional && !startsWith(value, '?') ? `?${value}` : value;
}

function getPreservedValue(parameter: InputParameter): any {
  return shouldUseCsvValue(parameter) && Array.isArray(parameter.value)
    ? parameter.value.join(constants.RECURRENCE_TITLE_JOIN_SEPARATOR)
    : parameter.value;
}

function shouldUseCsvValue(parameter: InputParameter): boolean {
  return !!parameter.editorOptions && !!parameter.editorOptions.csvValue;
}

export function loadParameterValuesFromDefault(inputParameters: Record<string, InputParameter>): void {
  for (const indexKey of Object.keys(inputParameters)) {
    const inputParameter = inputParameters[indexKey];
    if (inputParameter.default !== undefined) {
      inputParameter.value = inputParameter.default;
    }
  }
}

export function loadParameterValuesArrayFromDefault(inputParameters: InputParameter[]): void {
  for (const inputParameter of inputParameters) if (inputParameter.default !== undefined) inputParameter.value = inputParameter.default;
}

export function updateParameterWithValues(
  parameterKey: string,
  parameterValue: any,
  parameterLocation: string,
  availableInputParameters: InputParameter[],
  createInvisibleParameter = true,
  useDefault = true
): InputParameter[] {
  const parameters: InputParameter[] = [];
  let inputParameter = first((parameter) => parameter.key === parameterKey, availableInputParameters);

  const clonedParameterValue =
    typeof parameterValue === 'object' && !Array.isArray(parameterValue) ? clone(parameterValue) : parameterValue;

  if (isNullOrUndefined(clonedParameterValue) && useDefault) {
    // assign the default value to input parameter
    parameters.push(...availableInputParameters.map((parameter) => transformInputParameter(parameter, parameter.default)));
  } else {
    if (Array.isArray(clonedParameterValue) && clonedParameterValue.length !== 1 && inputParameter) {
      // if inputParameter type is array, and the value is also array, but it contains more than one item
      // just assign the array value to input directly
      parameters.push(transformInputParameter(inputParameter, clonedParameterValue, /* invisible */ false));
    } else {
      const keySegments = parseEx(parameterKey);
      const descendantInputParameters = availableInputParameters.filter((item) => isAncestorKey(item.key, parameterKey));

      if (descendantInputParameters.length > 0) {
        if (isNullOrUndefined(clonedParameterValue)) {
          parameters.push(
            ...descendantInputParameters.map((parameter) => transformInputParameter(parameter, /* parameterValue */ undefined))
          );
        } else {
          const valueExpandable =
            isObject(clonedParameterValue) || (Array.isArray(clonedParameterValue) && clonedParameterValue.length === 1);
          if (valueExpandable) {
            for (const descendantInputParameter of descendantInputParameters) {
              const extraSegments = getExtraSegments(descendantInputParameter.key, parameterKey);
              const descendantValue = getPropertyValueWithSpecifiedPathSegments(clonedParameterValue, extraSegments);
              let alternativeParameterKeyExtraSegment: Segment[] | null = null;

              if (descendantInputParameter.alternativeKey) {
                alternativeParameterKeyExtraSegment = getExtraSegments(descendantInputParameter.alternativeKey, parameterKey);
                const alternativeParameterKeyDescendantValue = getPropertyValueWithSpecifiedPathSegments(
                  clonedParameterValue,
                  alternativeParameterKeyExtraSegment
                );
                if (alternativeParameterKeyDescendantValue !== descendantValue) {
                  throw new ValidationException(
                    ValidationErrorCode.UNSPECIFIED,
                    format(
                      "The value '{0}' in '{1}' section and value '{2}' in '{3}' section should match.",
                      descendantValue,
                      descendantInputParameter.key.replace('$.', ''),
                      alternativeParameterKeyDescendantValue,
                      descendantInputParameter.alternativeKey.replace('$.', '')
                    )
                  );
                }
              }

              parameters.push(transformInputParameter(descendantInputParameter, descendantValue, /* invisible */ false));
              deletePropertyValueWithSpecifiedPathSegment(clonedParameterValue, extraSegments);
              if (alternativeParameterKeyExtraSegment) {
                deletePropertyValueWithSpecifiedPathSegment(clonedParameterValue, alternativeParameterKeyExtraSegment);
              }
            }

            // for the rest properties, create corresponding invisible parameter to preserve the value when serialize
            if (createInvisibleParameter) {
              for (const restPropertyName of Object.keys(clonedParameterValue)) {
                const propertyValue = clonedParameterValue[restPropertyName];
                if (propertyValue !== undefined) {
                  const childKeySegments = [...keySegments, { value: restPropertyName, type: SegmentType.Property }];
                  const restInputParameter: ResolvedParameter = {
                    key: createEx(childKeySegments) as string,
                    name: restPropertyName,
                    type: constants.SWAGGER.TYPE.ANY,
                    in: parameterLocation,
                    required: false,
                    isUnknown: true,
                  };

                  parameters.push(transformInputParameter(restInputParameter, propertyValue, /* invisible */ false));
                }
              }
            }
          } else {
            // NOTE: the value is not expandable, we should create a raw input for the specified parameterKey
            // if the input parameter is not exist, then create the corresponding input parameter with specified key
            if (inputParameter) {
              parameters.push(transformInputParameter(inputParameter, clonedParameterValue, /* invisible */ false));
            } else {
              const segments = parseEx(parameterKey);
              const lastSegment = segments[segments.length - 1];
              const required = descendantInputParameters.some((item) => item.required);
              let name: string = lastSegment.value as string;
              let summary = name;

              if (lastSegment.value === '$' && lastSegment.type === SegmentType.Property) {
                name = parameterLocation;
                summary = 'Raw inputs';
              }

              inputParameter = {
                key: parameterKey,
                name,
                type: constants.SWAGGER.TYPE.OBJECT,
                summary,
                in: parameterLocation,
                required,
              };

              parameters.push(transformInputParameter(inputParameter, clonedParameterValue, /* invisible */ false));
            }
          }
        }
      } else {
        let invisible = false;
        if (!inputParameter && createInvisibleParameter) {
          invisible = true;
        }

        if (inputParameter) {
          parameters.push(transformInputParameter(inputParameter, clonedParameterValue, invisible));
        } else {
          const segments = parseEx(parameterKey);
          const lastSegment = segments[segments.length - 1];
          if (
            lastSegment.value === '$' &&
            lastSegment.type === SegmentType.Property &&
            typeof clonedParameterValue === constants.SWAGGER.TYPE.OBJECT &&
            Object.keys(clonedParameterValue).length > 0
          ) {
            // expand the object
            for (const propertyName of Object.keys(clonedParameterValue)) {
              const childInputParameter = {
                key: createEx([...segments, { type: SegmentType.Property, value: propertyName }]) as string,
                name: propertyName,
                type: constants.SWAGGER.TYPE.ANY,
                in: parameterLocation,
                required: false,
              };

              parameters.push(transformInputParameter(childInputParameter, clonedParameterValue[propertyName], invisible));
            }
          } else {
            inputParameter = {
              key: parameterKey,
              name: lastSegment.value as string,
              type: constants.SWAGGER.TYPE.ANY,
              in: parameterLocation,
              required: false,
            };

            parameters.push(transformInputParameter(inputParameter, clonedParameterValue, invisible));
          }
        }
      }
    }
  }

  return parameters;
}

function getPropertyValueWithSpecifiedPathSegments(value: any, segments: Segment[], caseSensitive = false): any {
  if (segments.length === 0) {
    return value;
  }

  if (typeof value !== 'object' && !Array.isArray(value)) {
    return undefined;
  }

  const cloneSegments = [...segments];
  const firstSegment = cloneSegments.shift();
  const propertyName = getAndEscapeSegment(firstSegment as Segment);

  let propertyValue: any;
  if (typeof propertyName === 'string') {
    propertyValue = caseSensitive ? value[propertyName] : getPropertyValue(value, propertyName);
  } else {
    propertyValue = value[propertyName];
  }
  return getPropertyValueWithSpecifiedPathSegments(propertyValue, cloneSegments, caseSensitive);
}

function deletePropertyValueWithSpecifiedPathSegment(value: any, segments: Segment[], caseSensitive = false) {
  let reachEnd = true;
  const cloneSegments = [...segments];
  while (cloneSegments.length > 0) {
    const deleteValue = getPropertyValueWithSpecifiedPathSegments(value, cloneSegments, caseSensitive);
    if (deleteValue === undefined) {
      break;
    }

    const lastSegment = cloneSegments.pop();
    const parentValue = getPropertyValueWithSpecifiedPathSegments(value, cloneSegments, caseSensitive);
    let propertyName = getAndEscapeSegment(lastSegment as Segment);
    if (!caseSensitive && typeof parentValue === 'object' && typeof propertyName === 'string') {
      for (const key of Object.keys(parentValue)) {
        if (equals(key, propertyName)) {
          propertyName = key;
          break;
        }
      }
    }

    if (reachEnd) {
      reachEnd = false;
      delete parentValue[propertyName];
    } else {
      let ableDelete = true;
      if (typeof deleteValue === 'object' && Object.keys(deleteValue).some((key) => deleteValue[key] !== undefined)) {
        ableDelete = false;
      } else if (Array.isArray(deleteValue) && deleteValue.some((item) => item !== undefined)) {
        ableDelete = false;
      }

      if (ableDelete) {
        delete parentValue[propertyName];
      }
    }
  }
}

export function getAndEscapeSegment(segment: Segment): string | number {
  // NOTE: for property segment, return the property name as key; for index segment, return the index value or 0
  switch (segment.type) {
    case SegmentType.Property:
      return tryConvertStringToExpression(decodePropertySegment(segment.value as string));
    case SegmentType.Index:
      return segment.value || 0;
    default:
      return segment.value as string | number;
  }
}

/**
 * Converts the value to a string that will be evaluated to the original value at runtime.
 * @arg {string} value - The value that the returned string will be evaluated to.
 * @return {string}
 */
export function tryConvertStringToExpression(value: string): string {
  if (isTemplateExpression(value)) {
    if (value.charAt(0) === '@') {
      return `@${value}`;
    } else {
      return value.replace(/@{/g, '@@{');
    }
  } else {
    return value;
  }
}

function getExtraSegments(key: string, ancestorKey: string): Segment[] {
  let childSegments: Segment[] = [];
  let startIndex = 0;

  if (key && ancestorKey) {
    childSegments = parseEx(key);
    const ancestorSegments = parseEx(ancestorKey);
    let ancestorStartIndex = 0;
    if (ancestorSegments.length < childSegments.length) {
      for (startIndex = 0; startIndex < childSegments.length; startIndex++) {
        const childSegment = childSegments[startIndex];
        const ancestorSegment = ancestorSegments[ancestorStartIndex];
        if (childSegment.type === SegmentType.Property && childSegment.value === ancestorSegment.value) {
          ancestorStartIndex++;
        }
        if (ancestorStartIndex === ancestorSegments.length) {
          startIndex++;
          break;
        }
      }
    }
  }

  return childSegments.slice(startIndex);
}

export function transformInputParameter(inputParameter: InputParameter, parameterValue: any, invisible = false): InputParameter {
  return { ...inputParameter, hideInUI: invisible, value: parameterValue };
}

/**
 * Check whether the specified value is compatiable with provided schema
 * @arg {any} value - The specified value.
 * @arg {any} schema - The provided schema. If isArray is true, it is the array's item schema, otherwise, it's the object schema
 * @arg {boolean} isArray - The flag to check for an array value.
 * @arg {boolean} shallowArrayCheck - The flag to indicate whether the checking is shallow check only or dive into property or nested item.
 * @return {boolean} - Return true if the value match the schema, otherwise return false.
 */
export function isArrayOrObjectValueCompatibleWithSchema(value: any, schema: any, isArray: boolean, shallowArrayCheck = false): boolean {
  if (isNullOrUndefined(schema)) {
    return false;
  } else if (isNullOrUndefined(value)) {
    return true;
  }

  if (isArray) {
    if (shallowArrayCheck) {
      return Array.isArray(value);
    } else if (!Array.isArray(value)) {
      return false;
    }
  } else if (typeof value !== 'object') {
    return false;
  } else if (!isArray && !Array.isArray(value) && schema.type === constants.SWAGGER.TYPE.OBJECT && schema.properties === undefined) {
    // NOTE: for schema.additionalProperties as boolean value case, it just ignore the checking and return true.
    if (schema.additionalProperties && schema.additionalProperties.type) {
      return Object.keys(value).every(
        (key) =>
          (typeof value[key] === 'string' && isTemplateExpression(value[key])) ||
          (schema.additionalProperties.type !== 'object' && typeof value[key] === schema.additionalProperties.type) ||
          (schema.additionalProperties.type === 'object' && isObject(value[key])) ||
          (schema.additionalProperties.type === 'array' && Array.isArray(value[key]))
      );
    }

    return true;
  }

  const schemaProcessorOptions: SchemaProcessorOptions = {
    isInputSchema: true,
    expandArrayOutputs: true,
    expandArrayOutputsDepth: constants.MAX_EXPAND_ARRAY_DEPTH,
    excludeAdvanced: false,
    excludeInternal: false,
  };

  let inputs: SchemaProperty[];
  const schemaWithEscapedProperties = { ...schema };

  if (schema.type === constants.SWAGGER.TYPE.ARRAY) {
    if (schema.itemSchema && schema.itemSchema.properties) {
      schemaWithEscapedProperties.itemSchema = {
        ...schemaWithEscapedProperties.itemSchema,
        properties: escapeSchemaProperties(schema.itemSchema.properties),
      };
    }
  } else if (schema.type === constants.SWAGGER.TYPE.OBJECT && schema.properties) {
    schemaWithEscapedProperties.properties = { ...escapeSchemaProperties(schema.properties) };
  }

  try {
    inputs = new SchemaProcessor(schemaProcessorOptions).getSchemaProperties(schemaWithEscapedProperties);
  } catch {
    return false;
  }

  if (isArray) {
    // NOTE: for simple primitive array, check whether the value type is same as the designated type or string type (expression)
    if ((value as any[]).every((item) => typeof item !== 'object')) {
      return inputs.length === 1 && (value as any[]).every((item) => typeof item === inputs[0].type || isTemplateExpression(item));
    }
  }

  const copyValue = isArray ? [...value] : value;
  let isCompatible = true;
  let itemValue = isArray ? copyValue.shift() : copyValue;
  const inputKeys = inputs.map((input) => input.name);
  let itemInput: SchemaProperty | undefined;
  const rootItemKey = createEx([
    { type: SegmentType.Property, value: DefaultKeyPrefix },
    { type: SegmentType.Index, value: undefined },
  ]);
  if (schema.type === constants.SWAGGER.TYPE.ARRAY) {
    itemInput = first((item) => item.key === rootItemKey, inputs);
  }

  while (itemValue && isCompatible) {
    // if itemValue is referring to primitive array
    if (
      itemInput &&
      itemInput.type !== constants.SWAGGER.TYPE.ARRAY &&
      itemInput.type !== constants.SWAGGER.TYPE.OBJECT &&
      !shallowArrayCheck
    ) {
      isCompatible =
        Array.isArray(itemValue) && (itemValue as any[]).every((item) => typeof item === itemInput?.type || typeof item === 'string');
    } else {
      const valueKeys = Object.keys(itemValue).map((key) => encodePropertySegment(key));
      if (valueKeys.length > inputKeys.length) {
        isCompatible = false;
        break;
      }

      for (const valueKey of valueKeys) {
        const propertyValue = itemValue[valueKey];
        const propertySchema =
          schema.type === constants.SWAGGER.TYPE.ARRAY ? schema.items : schema['properties'] && schema['properties'][valueKey];
        // NOTE: if the property value is array or object, check the value/schema compatibility recursively
        if (Array.isArray(propertyValue) && !shallowArrayCheck) {
          if (
            !isArrayOrObjectValueCompatibleWithSchema(
              propertyValue,
              propertySchema && propertySchema.items,
              /* isArray */ true,
              shallowArrayCheck
            )
          ) {
            isCompatible = false;
            break;
          }
          continue;
        } else if (isObject(propertyValue)) {
          if (!isArrayOrObjectValueCompatibleWithSchema(propertyValue, propertySchema, /* isArray */ false, shallowArrayCheck)) {
            isCompatible = false;
            break;
          }
          continue;
        } else if (inputKeys.indexOf(valueKey) < 0) {
          isCompatible = false;
          break;
        }
      }
    }

    itemValue = isArray ? copyValue.shift() : undefined;
  }

  return isCompatible;
}

export async function updateParameterAndDependencies(
  nodeId: string,
  groupId: string,
  parameterId: string,
  properties: Partial<ParameterInfo>,
  isTrigger: boolean,
  operationInfo: NodeOperation,
  connectionReference: ConnectionReference,
  nodeInputs: NodeInputs,
  nodeMetadata: any,
  dependencies: NodeDependencies,
  variables: VariableDeclaration[],
  settings: Settings,
  dispatch: Dispatch,
  rootState: RootState,
  operationDefinition?: any
): Promise<void> {
  const parameter = nodeInputs.parameterGroups[groupId].parameters.find((param) => param.id === parameterId) ?? {};
  const updatedParameter = { ...parameter, ...properties } as ParameterInfo;
  updatedParameter.validationErrors = validateParameter(updatedParameter, updatedParameter.value);
  const propertiesWithValidations = { ...properties, validationErrors: updatedParameter.validationErrors };

  const parametersToUpdate = [
    {
      groupId,
      parameterId,
      propertiesToUpdate: propertiesWithValidations,
    },
  ];
  const payload: UpdateParametersPayload = {
    isUserAction: true,
    nodeId,
    parameters: parametersToUpdate,
  };

  const dependenciesToUpdate = getDependenciesToUpdate(dependencies, parameterId, updatedParameter);
  if (dependenciesToUpdate) {
    payload.dependencies = dependenciesToUpdate;

    const inputDependencies = dependenciesToUpdate.inputs;
    for (const key of Object.keys(inputDependencies)) {
      if (inputDependencies[key].dependencyType === 'ListValues' && inputDependencies[key].dependentParameters[parameterId]) {
        const dependentParameter = nodeInputs.parameterGroups[groupId].parameters.find(
          (param) => param.parameterKey === key
        ) as ParameterInfo;
        payload.parameters.push({
          groupId,
          parameterId: dependentParameter.id,
          propertiesToUpdate: {
            dynamicData: { status: DynamicCallStatus.NOTSTARTED },
            editorOptions: { options: [] },
          },
        });
      }
    }
  }

  dispatch(updateNodeParameters(payload));

  updateNodeMetadataOnParameterUpdate(nodeId, updatedParameter, dispatch);

  if (operationInfo?.type?.toLowerCase() === 'until') {
    validateUntilAction(dispatch, nodeId, groupId, parameterId, nodeInputs.parameterGroups[groupId].parameters, properties);
  }

  if (dependenciesToUpdate) {
    loadDynamicData(
      nodeId,
      isTrigger,
      operationInfo,
      connectionReference,
      dependenciesToUpdate,
      updateNodeInputsWithParameter(nodeInputs, parameterId, groupId, properties),
      nodeMetadata,
      settings,
      variables,
      dispatch,
      rootState,
      operationDefinition
    );
  }
}

function updateNodeMetadataOnParameterUpdate(nodeId: string, parameter: ParameterInfo, dispatch: Dispatch): void {
  // Updating action metadata when file picker parameters have different display values than parameter value.
  const { editor, editorViewModel, value } = parameter;
  if (editor === constants.EDITOR.FILEPICKER && value.length === 1 && isLiteralValueSegment(value[0])) {
    if (!!editorViewModel.displayValue && !equals(editorViewModel.displayValue, value[0].value)) {
      dispatch(updateActionMetadata({ id: nodeId, actionMetadata: { [value[0].value]: editorViewModel.displayValue } }));
    }
  }
}

function getDependenciesToUpdate(
  dependencies: NodeDependencies,
  parameterId: string,
  updatedParameter: ParameterInfo
): NodeDependencies | undefined {
  let dependenciesToUpdate: NodeDependencies | undefined;

  // TODO - Add a method to properly validate parameter's value with its type.
  const hasParameterValue = parameterHasValue(updatedParameter);
  const isParameterValidForDynamicCall = parameterValidForDynamicCall(updatedParameter);

  for (const inputKey of Object.keys(dependencies.inputs)) {
    if (dependencies.inputs[inputKey].dependentParameters[parameterId]) {
      if (!dependenciesToUpdate) {
        dependenciesToUpdate = { inputs: {}, outputs: {} };
      }

      dependenciesToUpdate.inputs[inputKey] = clone(dependencies.inputs[inputKey]);
      dependenciesToUpdate.inputs[inputKey].dependentParameters[parameterId].isValid =
        dependencies.inputs[inputKey].dependencyType === 'StaticSchema' ? hasParameterValue : isParameterValidForDynamicCall;
    }
  }

  for (const outputKey of Object.keys(dependencies.outputs)) {
    if (dependencies.outputs[outputKey].dependentParameters[parameterId]) {
      if (!dependenciesToUpdate) {
        dependenciesToUpdate = { inputs: {}, outputs: {} };
      }

      dependenciesToUpdate.outputs[outputKey] = clone(dependencies.outputs[outputKey]);
      dependenciesToUpdate.outputs[outputKey].dependentParameters[parameterId].isValid =
        dependencies.outputs[outputKey].dependencyType === 'StaticSchema' ? hasParameterValue : isParameterValidForDynamicCall;
    }
  }

  return dependenciesToUpdate;
}

export async function updateDynamicDataInNode(
  nodeId: string,
  isTrigger: boolean,
  operationInfo: NodeOperation,
  connectionReference: ConnectionReference | undefined,
  dependencies: NodeDependencies,
  nodeInputs: NodeInputs,
  nodeMetadata: any,
  settings: Settings,
  variables: VariableDeclaration[],
  dispatch: Dispatch,
  rootState: RootState,
  operationDefinition?: any
): Promise<void> {
  await loadDynamicData(
    nodeId,
    isTrigger,
    operationInfo,
    connectionReference,
    dependencies,
    nodeInputs,
    nodeMetadata,
    settings,
    variables,
    dispatch,
    rootState,
    operationDefinition
  );

  for (const parameterKey of Object.keys(dependencies.inputs)) {
    const dependencyInfo = dependencies.inputs[parameterKey];
    if (dependencyInfo.dependencyType === 'ListValues') {
      const details = getGroupAndParameterFromParameterKey(nodeInputs, parameterKey);
      if (details) {
        loadDynamicValuesForParameter(
          nodeId,
          details.groupId,
          details.parameter.id,
          operationInfo,
          connectionReference,
          nodeInputs,
          nodeMetadata,
          dependencies,
          false /* showErrorWhenNotReady */,
          dispatch
        );
      }
    }
  }
}

async function loadDynamicData(
  nodeId: string,
  isTrigger: boolean,
  operationInfo: NodeOperation,
  connectionReference: ConnectionReference | undefined,
  dependencies: NodeDependencies,
  nodeInputs: NodeInputs,
  nodeMetadata: any,
  settings: Settings,
  variables: VariableDeclaration[],
  dispatch: Dispatch,
  rootState: RootState,
  operationDefinition?: any
): Promise<void> {
  if (Object.keys(dependencies?.outputs ?? {}).length) {
    loadDynamicOutputsInNode(
      nodeId,
      isTrigger,
      operationInfo,
      connectionReference,
      dependencies.outputs,
      nodeInputs,
      nodeMetadata,
      settings,
      dispatch
    );
  }

  if (Object.keys(dependencies?.inputs ?? {}).length) {
    loadDynamicContentForInputsInNode(
      nodeId,
      dependencies.inputs,
      operationInfo,
      connectionReference,
      nodeInputs,
      nodeMetadata,
      variables,
      dispatch,
      rootState,
      operationDefinition
    );
  }
}

async function loadDynamicContentForInputsInNode(
  nodeId: string,
  inputDependencies: Record<string, DependencyInfo>,
  operationInfo: NodeOperation,
  connectionReference: ConnectionReference | undefined,
  allInputs: NodeInputs,
  nodeMetadata: any,
  variables: VariableDeclaration[],
  dispatch: Dispatch,
  rootState: RootState,
  operationDefinition?: any
): Promise<void> {
  for (const inputKey of Object.keys(inputDependencies)) {
    const info = inputDependencies[inputKey];
    if (info.dependencyType === 'ApiSchema') {
      dispatch(clearDynamicInputs(nodeId));

      if (isDynamicDataReadyToLoad(info)) {
        const inputSchema = await getDynamicSchema(info, allInputs, nodeMetadata, operationInfo, connectionReference, variables);
        const allInputParameters = getAllInputParameters(allInputs);
        const allInputKeys = allInputParameters.map((param) => param.parameterKey);
        const schemaInputs = inputSchema
          ? await getDynamicInputsFromSchema(
              inputSchema,
              info.parameter as InputParameter,
              operationInfo,
              allInputKeys,
              operationDefinition
            )
          : [];
        const inputParameters = schemaInputs.map((input) => ({
          ...createParameterInfo(input),
          schema: input,
        })) as ParameterInfo[];

        updateTokenMetadataInParameters(inputParameters, rootState);

        let swagger: SwaggerParser | undefined = undefined;
        if (!OperationManifestService().isSupported(operationInfo.type, operationInfo.kind)) {
          const { parsedSwagger } = await getConnectorWithSwagger(operationInfo.connectorId);
          swagger = parsedSwagger;
        }

        dispatch(
          addDynamicInputs({ nodeId, groupId: ParameterGroupKeys.DEFAULT, inputs: inputParameters, newInputs: schemaInputs, swagger })
        );
      }
    }
  }
}

export async function loadDynamicTreeItemsForParameter(
  nodeId: string,
  groupId: string,
  parameterId: string,
  selectedValue: any | undefined,
  operationInfo: NodeOperation,
  connectionReference: ConnectionReference | undefined,
  nodeInputs: NodeInputs,
  nodeMetadata: any,
  dependencies: NodeDependencies,
  showErrorWhenNotReady: boolean,
  dispatch: Dispatch,
  idReplacements: Record<string, string> = {}
): Promise<void> {
  const groupParameters = nodeInputs.parameterGroups[groupId].parameters;
  const parameter = groupParameters.find((parameter) => parameter.id === parameterId) as ParameterInfo;
  if (!parameter) {
    return;
  }

  const originalEditorOptions = parameter.editorOptions as any;
  const dependencyInfo = dependencies.inputs[parameter.parameterKey];
  if (dependencyInfo) {
    if (isDynamicDataReadyToLoad(dependencyInfo)) {
      dispatch(
        updateNodeParameters({
          nodeId,
          parameters: [
            {
              parameterId,
              groupId,
              propertiesToUpdate: {
                dynamicData: { status: DynamicCallStatus.STARTED },
                editorOptions: { ...originalEditorOptions, items: [] },
              },
            },
          ],
        })
      );

      try {
        const treeItems = await getFolderItems(
          selectedValue,
          dependencyInfo,
          nodeInputs,
          nodeMetadata,
          operationInfo,
          connectionReference,
          idReplacements
        );

        dispatch(
          updateNodeParameters({
            nodeId,
            parameters: [
              {
                parameterId,
                groupId,
                propertiesToUpdate: {
                  dynamicData: { status: DynamicCallStatus.SUCCEEDED },
                  editorOptions: { ...originalEditorOptions, items: treeItems },
                },
              },
            ],
          })
        );
      } catch (error) {
        dispatch(
          updateNodeParameters({
            nodeId,
            parameters: [
              {
                parameterId,
                groupId,
                propertiesToUpdate: { dynamicData: { status: DynamicCallStatus.FAILED, error: error as Exception } },
              },
            ],
          })
        );
      }
    } else if (showErrorWhenNotReady) {
      showErrorWhenDependenciesNotReady(nodeId, groupId, parameterId, dependencyInfo, groupParameters, /* isTreeCall */ true, dispatch);
    }
  }
}

export async function loadDynamicValuesForParameter(
  nodeId: string,
  groupId: string,
  parameterId: string,
  operationInfo: NodeOperation,
  connectionReference: ConnectionReference | undefined,
  nodeInputs: NodeInputs,
  nodeMetadata: any,
  dependencies: NodeDependencies,
  showErrorWhenNotReady: boolean,
  dispatch: Dispatch,
  idReplacements: Record<string, string> = {}
): Promise<void> {
  const groupParameters = nodeInputs.parameterGroups[groupId].parameters;
  const parameter = groupParameters.find((parameter) => parameter.id === parameterId) as ParameterInfo;
  if (!parameter) {
    return;
  }

  const dependencyInfo = dependencies.inputs[parameter.parameterKey];
  if (dependencyInfo) {
    if (isDynamicDataReadyToLoad(dependencyInfo)) {
      dispatch(
        updateNodeParameters({
          nodeId,
          parameters: [
            {
              parameterId,
              groupId,
              propertiesToUpdate: { dynamicData: { status: DynamicCallStatus.STARTED }, editorOptions: { options: [] } },
            },
          ],
        })
      );

      try {
        const dynamicValues = await getDynamicValues(
          dependencyInfo,
          nodeInputs,
          nodeMetadata,
          operationInfo,
          connectionReference,
          idReplacements
        );

        dispatch(
          updateNodeParameters({
            nodeId,
            parameters: [
              {
                parameterId,
                groupId,
                propertiesToUpdate: { dynamicData: { status: DynamicCallStatus.SUCCEEDED }, editorOptions: { options: dynamicValues } },
              },
            ],
          })
        );
      } catch (error) {
        dispatch(
          updateNodeParameters({
            nodeId,
            parameters: [
              {
                parameterId,
                groupId,
                propertiesToUpdate: { dynamicData: { status: DynamicCallStatus.FAILED, error: error as Exception } },
              },
            ],
          })
        );
      }
    } else if (showErrorWhenNotReady) {
      showErrorWhenDependenciesNotReady(nodeId, groupId, parameterId, dependencyInfo, groupParameters, /* isTreeCall */ false, dispatch);
    }
  }
}

export function shouldLoadDynamicInputs(nodeInputs: NodeInputs): boolean {
  return nodeInputs.dynamicLoadStatus === DynamicLoadStatus.FAILED || nodeInputs.dynamicLoadStatus === DynamicLoadStatus.NOTSTARTED;
}

export function isDynamicDataReadyToLoad({ dependentParameters }: DependencyInfo): boolean {
  return Object.keys(dependentParameters).every((key) => dependentParameters[key].isValid);
}

function showErrorWhenDependenciesNotReady(
  nodeId: string,
  groupId: string,
  parameterId: string,
  dependencyInfo: DependencyInfo,
  groupParameters: ParameterInfo[],
  isTreeCall: boolean,
  dispatch: Dispatch
): void {
  const intl = getIntl();
  const invalidParameterNames = Object.keys(dependencyInfo.dependentParameters)
    .filter((key) => !dependencyInfo.dependentParameters[key].isValid)
    .map((id) => groupParameters.find((param) => param.id === id)?.parameterName);

  dispatch(
    updateNodeParameters({
      nodeId,
      parameters: [
        {
          parameterId,
          groupId,
          propertiesToUpdate: {
            dynamicData: {
              error: {
                name: isTreeCall ? 'DynamicTreeFailed' : 'DynamicListFailed',
                message: intl.formatMessage(
                  {
                    defaultMessage: 'Required parameters {parameters} not set or invalid',
                    description: 'Error message to show when required parameters are not set or invalid',
                  },
                  { parameters: `${invalidParameterNames.join(' , ')}` }
                ),
              },
              status: DynamicCallStatus.FAILED,
            },
          },
        },
      ],
    })
  );
}

function getStringifiedValueFromEditorViewModel(parameter: ParameterInfo, isDefinitionValue: boolean): string | undefined {
  const { editor, editorOptions, editorViewModel } = parameter;
  switch (editor?.toLowerCase()) {
    case constants.EDITOR.TABLE:
      if (editorViewModel?.columnMode === ColumnMode.Custom && editorOptions?.columns) {
        const { keys, types } = editorOptions.columns;
        const value: any = [];
        const commonProperties = { supressCasting: parameter.suppressCasting, info: parameter.info };

        // We do not parse here, since the type is string for table columns [assumed currently may change later]
        for (const item of editorViewModel.items) {
          const keyValue = parameterValueToString({ type: types[0], value: item.key, ...commonProperties } as any, isDefinitionValue);
          const valueValue = parameterValueToString({ type: types[1], value: item.value, ...commonProperties } as any, isDefinitionValue);

          if (keyValue || valueValue) {
            value.push({ [keys[0]]: keyValue, [keys[1]]: valueValue });
          }
        }

        return JSON.stringify(value);
      }
      return undefined;
    case constants.EDITOR.CONDITION:
      return editorOptions?.isOldFormat
        ? serializeSimpleQueryBuilder(editorViewModel)
        : JSON.stringify(recurseSerializeCondition(parameter, editorViewModel.items, isDefinitionValue));
    default:
      return undefined;
  }
}

export const serializeSimpleQueryBuilder = (editorViewModel: any): string => {
  return editorViewModel.value;
};

export const recurseSerializeCondition = (parameter: ParameterInfo, editorViewModel: any, isDefinitionValue: boolean): any => {
  const returnVal: any = {};
  const commonProperties = { supressCasting: parameter.suppressCasting, info: parameter.info };
  if (editorViewModel.type === GroupType.ROW) {
    let not = false;
    let { operator } = editorViewModel;
    const { operand1, operand2 } = editorViewModel;
    if (operator.slice(0, 3) === 'not') {
      operator = operator.slice(3);
      not = true;
    }
    if (!operator) {
      operator = RowDropdownOptions.EQUALS;
    }

    const stringifiedOperand1 =
      getJSONValueFromString(
        parameterValueToString({ type: 'any', value: operand1, ...commonProperties } as any, isDefinitionValue),
        'any'
      ) ?? '';
    const stringifiedOperand2 =
      getJSONValueFromString(
        parameterValueToString({ type: 'any', value: operand2, ...commonProperties } as any, isDefinitionValue),
        'any'
      ) ?? '';
    if (not) {
      returnVal.not = {};
      returnVal['not'][operator] = [stringifiedOperand1, stringifiedOperand2];
    } else {
      returnVal[operator] = [stringifiedOperand1, stringifiedOperand2];
    }
  } else {
    let { condition, items } = editorViewModel;
    if (!condition) {
      condition = GroupDropdownOptions.AND;
    }
    if (items.length === 0) {
      items = [
        {
          type: GroupType.ROW,
          operator: RowDropdownOptions.EQUALS,
          operand1: [{ id: guid(), type: ValueSegmentType.LITERAL, value: '' }],
          operand2: [{ id: guid(), type: ValueSegmentType.LITERAL, value: '' }],
        },
      ];
    }
    returnVal[condition] = items.map((item: any) => {
      return recurseSerializeCondition(parameter, item, isDefinitionValue);
    });
  }
  return returnVal;
};

function updateNodeInputsWithParameter(
  nodeInputs: NodeInputs,
  parameterId: string,
  groupId: string,
  properties: Partial<ParameterInfo>
): NodeInputs {
  const inputs = clone(nodeInputs);
  const parameterGroup = inputs.parameterGroups[groupId];
  const index = parameterGroup.parameters.findIndex((parameter) => parameter.id === parameterId);
  if (index > -1) {
    parameterGroup.parameters[index] = { ...parameterGroup.parameters[index], ...properties };
  }

  return inputs;
}

export function getParameterFromName(nodeInputs: NodeInputs, parameterName: string): ParameterInfo | undefined {
  for (const groupId of Object.keys(nodeInputs.parameterGroups)) {
    const parameterGroup = nodeInputs.parameterGroups[groupId];
    const parameter = parameterGroup.parameters.find((parameter) => parameter.parameterName === parameterName);
    if (parameter) {
      return parameter;
    }
  }

  return undefined;
}

export function getParameterFromId(nodeInputs: NodeInputs, parameterId: string): ParameterInfo | undefined {
  for (const groupId of Object.keys(nodeInputs.parameterGroups)) {
    const parameterGroup = nodeInputs.parameterGroups[groupId];
    const parameter = parameterGroup.parameters.find((parameter) => parameter.id === parameterId);
    if (parameter) {
      return parameter;
    }
  }

  return undefined;
}

export function parameterHasValue(parameter: ParameterInfo): boolean {
  const value = parameter.value;

  if (!isNullOrUndefined(parameter.preservedValue)) {
    return true;
  }

  return !!value && !!value.length && value.some((segment) => !!segment.value);
}

export function parameterValidForDynamicCall(parameter: ParameterInfo): boolean {
  const hasTokenSegment = parameter.value.some((segment) => segment.type === ValueSegmentType.TOKEN);
  return parameter.required ? parameterHasValue(parameter) && !hasTokenSegment : !hasTokenSegment;
}

export function getGroupAndParameterFromParameterKey(
  nodeInputs: NodeInputs,
  parameterKey: string
): { groupId: string; parameter: ParameterInfo } | undefined {
  for (const groupId of Object.keys(nodeInputs.parameterGroups)) {
    const parameter = nodeInputs.parameterGroups[groupId].parameters.find((param) => param.parameterKey === parameterKey);
    if (parameter) {
      return { groupId, parameter };
    }
  }

  return undefined;
}

export function getInputsValueFromDefinitionForManifest(
  inputsLocation: string[],
  manifest: OperationManifest,
  customSwagger: SwaggerParser | undefined,
  stepDefinition: any,
  allInputs: InputParameter[]
): any {
  let inputsValue = stepDefinition;

  for (const property of inputsLocation) {
    // NOTE: Currently this only supports single item array. Might need to be updated when multiple array support operations are added.
    // None right now in any connectors.
    inputsValue = property === '[*]' ? inputsValue[0] : getPropertyValue(inputsValue, property);
  }

  inputsValue = swapInputsValueIfNeeded(inputsValue, manifest);

  return updateInputsValueForSpecialCases(inputsValue, allInputs, customSwagger);
}

function swapInputsValueIfNeeded(inputsValue: any, manifest: OperationManifest) {
  const swapMap = manifest.properties.inputsLocationSwapMap;
  if (!swapMap?.length) {
    return inputsValue;
  }

  let finalValue = clone(inputsValue);
  let propertiesToRetain: string[] = [];
  for (const { source, target } of swapMap) {
    const value = clone(getObjectPropertyValue(finalValue, target));
    if (!target.length) {
      propertiesToRetain = Object.keys(manifest.properties.inputs.properties);
      deleteObjectProperties(
        value,
        propertiesToRetain.map((key: string) => [key])
      );

      for (const key of Object.keys(finalValue)) {
        if (!propertiesToRetain.includes(key)) {
          deleteObjectProperty(finalValue, [key]);
        }
      }
    }

    deleteObjectProperty(finalValue, target);
    finalValue = !source.length ? { ...finalValue, ...value } : safeSetObjectPropertyValue(finalValue, source, value);
  }
  return finalValue;
}

/**
 * This method updates the inputs value when there are special cases for serialization like propertyName
 * serialization or special cases for deserialiation like reading values from inputs for non serializable parameter.
 * Example: Batch trigger
 */
function updateInputsValueForSpecialCases(inputsValue: any, allInputs: InputParameter[], customSwagger?: SwaggerParser) {
  if (!inputsValue || typeof inputsValue !== 'object') {
    return inputsValue;
  }

  const propertyNameParameters = allInputs.filter((input) => !!input.serialization?.property);
  const finalValue = clone(inputsValue);

  for (const propertyParameter of propertyNameParameters) {
    const { name, serialization } = propertyParameter;
    if (serialization?.property) {
      const parameterReference = serialization.property.parameterReference as string;

      switch (serialization?.property?.type?.toLowerCase()) {
        case PropertySerializationType.ParentObject:
          const parentPropertyName = parameterReference.substring(0, parameterReference.lastIndexOf('.'));
          const parentPropertySegments = parentPropertyName.split('.');
          const objectValue = getObjectPropertyValue(finalValue, parentPropertySegments);

          // NOTE: Currently this only handles only one variable property name in the object
          const keys = Object.keys(objectValue);
          if (keys.length !== 1) {
            return inputsValue;
          }

          const propertyName = keys[0];

          safeSetObjectPropertyValue(finalValue, parentPropertySegments, {
            [serialization.property.name as string]: {
              ...objectValue[propertyName],
              [name.substring(name.lastIndexOf('.') + 1)]: propertyName,
            },
          });
          break;

        case PropertySerializationType.PathTemplate:
          const parameterLocation = propertyParameter.name.split('.');
          const pathParametersLocation = parameterReference.split('.');
          const uriValue = getObjectPropertyValue(finalValue, parameterLocation);
          const pathParameters = processPathInputs(uriValue, propertyParameter.default);
          safeSetObjectPropertyValue(finalValue, pathParametersLocation, pathParameters);
          safeSetObjectPropertyValue(finalValue, parameterLocation, propertyParameter.default);
          break;

        default:
          break;
      }
    }
  }

  // NOTE: Deserialization should be processed only after parameters serialization property is processed.
  const parametersWithDeserialization = allInputs.filter((input) => !!input.deserialization);
  for (const parameter of parametersWithDeserialization) {
    const { name, deserialization } = parameter;
    if (deserialization?.parameterReference) {
      const { type, parameterReference, options } = deserialization;
      const propertySegments = parameterReference.split('.');

      switch (type) {
        case DeserializationType.ParentObjectProperties:
          const objectValue = getObjectPropertyValue(finalValue, propertySegments);
          const value = Object.keys(objectValue ?? {});
          objectValue[name.split('.').at(-1) as string] = value;
          safeSetObjectPropertyValue(finalValue, propertySegments, objectValue);
          break;

        case DeserializationType.SwaggerOperationId:
          const method = getObjectPropertyValue(finalValue, options?.swaggerOperation.methodPath as string[]);
          const uri = getObjectPropertyValue(finalValue, options?.swaggerOperation.uriPath as string[]);
          const operationId = getOperationIdFromDefinition(
            {
              method,
              path: extractPathFromUri(uri, customSwagger?.api.basePath as string),
            },
            customSwagger as SwaggerParser
          );
          safeSetObjectPropertyValue(finalValue, propertySegments, operationId);
          break;

        default:
          break;
      }
    }
  }

  return finalValue;
}

export function escapeSchemaProperties(schemaProperties: Record<string, any>): Record<string, any> {
  const escapedSchemaProperties: Record<string, any> = {};

  for (const propertyName of Object.keys(schemaProperties)) {
    const escapedPropertyName = tryConvertStringToExpression(propertyName);
    escapedSchemaProperties[escapedPropertyName] = schemaProperties[propertyName];
  }

  return escapedSchemaProperties;
}

export function getNormalizedName(name: string): string {
  if (!name) {
    return name;
  }

  // Replace occurrences of ?[ from the name.
  let normalizedName = name.replace(/\?\[/g, '');

  // Replace occurrences of ?. from the name.
  normalizedName = normalizedName.replace(/\?\./g, '');

  // Replace occurrences of [ ] ' . from the name.
  // eslint-disable-next-line no-useless-escape
  normalizedName = normalizedName.replace(/[\['\]\.]/g, '');

  return normalizedName || name;
}

export function getRepetitionReference(repetitionContext: RepetitionContext, actionName?: string): RepetitionReference | undefined {
  if (actionName) {
    return first((item) => equals(item.actionName, actionName), repetitionContext.repetitionReferences);
  } else {
    return getClosestRepetitionReference(repetitionContext);
  }
}

function getClosestRepetitionReference(repetitionContext: RepetitionContext): RepetitionReference | undefined {
  if (repetitionContext && repetitionContext.repetitionReferences && repetitionContext.repetitionReferences.length) {
    return repetitionContext.repetitionReferences[0];
  }

  return undefined;
}

export function updateTokenMetadataInParameters(parameters: ParameterInfo[], rootState: RootState): void {
  const {
    workflow: { operations, nodesMetadata },
    operations: { operationMetadata, outputParameters, settings },
    workflowParameters: { definitions },
  } = rootState;
  const triggerNodeId = getTriggerNodeId(rootState.workflow);

  const actionNodes = Object.keys(operations)
    .filter((nodeId) => nodeId !== triggerNodeId)
    .reduce((actionNodes: Record<string, string>, id: string) => ({ ...actionNodes, [id]: id }), {});
  const nodesData = Object.keys(operations).reduce(
    (data: Record<string, Partial<NodeDataWithOperationMetadata>>, id: string) => ({
      ...data,
      [id]: {
        settings: settings[id],
        nodeOutputs: outputParameters[id],
        operationMetadata: operationMetadata[id],
      },
    }),
    {}
  );

  for (const parameter of parameters) {
    const segments = parameter.value;

    if (segments && segments.length) {
      parameter.value = segments.map((segment) => {
        if (isTokenValueSegment(segment)) {
          return updateTokenMetadata(
            segment,
            actionNodes,
            triggerNodeId,
            nodesData,
            operations,
            definitions,
            nodesMetadata,
            parameter.type
          );
        }

        return segment;
      });
    }
    const viewModel = parameter.editorViewModel;
    if (viewModel) {
      flattenAndUpdateViewModel(viewModel, actionNodes, triggerNodeId, nodesData, operations, definitions, nodesMetadata, parameter.type);
    }
  }
}

export const flattenAndUpdateViewModel = (
  items: any,
  actionNodes: Record<string, string>,
  triggerNodeId: string,
  nodes: Record<string, Partial<NodeDataWithOperationMetadata>>,
  operations: Actions,
  workflowParameters: Record<string, WorkflowParameter | WorkflowParameterDefinition>,
  nodesMetadata: NodesMetadata,
  parameterType?: string
) => {
  if (!items) return;
  // check if on bottom-most level (array of valueSegments)
  if (Array.isArray(items) && items.every((item) => isValueSegment(item))) {
    return items.map((keyItem: ValueSegment) => {
      if (!isTokenValueSegment(keyItem)) return keyItem;
      const valueSegmentToUpdate = updateTokenMetadata(
        keyItem,
        actionNodes,
        triggerNodeId,
        nodes,
        operations,
        workflowParameters,
        nodesMetadata,
        parameterType
      );
      if (valueSegmentToUpdate) return valueSegmentToUpdate;
      return keyItem;
    }) as ValueSegment[];
  }

  const replacedItems: any = {};
  Object.entries(items).forEach(([itemKey, itemValue]) => {
    if (typeof itemValue === 'object') {
      replacedItems[itemKey] = flattenAndUpdateViewModel(
        itemValue,
        actionNodes,
        triggerNodeId,
        nodes,
        operations,
        workflowParameters,
        nodesMetadata,
        parameterType
      );
    } else {
      replacedItems[itemKey] = itemValue;
    }
  });
  // Keep Array Format and preserve the order of the elements
  return Array.isArray(items)
    ? Object.keys(replacedItems)
        .map(Number)
        .sort((a, b) => a - b)
        .map((key) => replacedItems[key])
    : replacedItems;
};

export function updateTokenMetadata(
  valueSegment: ValueSegment,
  actionNodes: Record<string, string>,
  triggerNodeId: string,
  nodes: Record<string, Partial<NodeDataWithOperationMetadata>>,
  operations: Actions,
  workflowParameters: Record<string, WorkflowParameter | WorkflowParameterDefinition>,
  nodesMetadata: NodesMetadata,
  parameterType?: string,
  parameterNodeId?: string
): ValueSegment {
  const token = valueSegment.token as SegmentToken;
  switch (token?.tokenType) {
    case TokenType.VARIABLE:
      token.brandColor = VariableBrandColor;
      token.icon = VariableIcon;
      return valueSegment;
    case TokenType.PARAMETER:
      token.brandColor = ParameterBrandColor;
      token.icon = ParameterIcon;
      token.type = convertWorkflowParameterTypeToSwaggerType(workflowParameters[token.title]?.type);
      return valueSegment;

    case TokenType.FX:
      token.brandColor = FxBrandColor;
      token.icon = FxIcon;
      token.title = getExpressionTokenTitle(token.expression as Expression);
      return valueSegment;

    case TokenType.ITERATIONINDEX:
      // TODO - Need implementation for until
      break;
    default:
      break;
  }

  const { name, actionName, arrayDetails } = valueSegment.token as SegmentToken;
  const tokenNodeId = actionName ? getPropertyValue(actionNodes, actionName) : triggerNodeId;

  if (arrayDetails?.loopSource) {
    // TODO - If the token comes from foreach with literal value, need to update tokenNodeId with foreach branding.
    // Need to store repetition context in store to avoid re-calculation everytime.
  }

  const { settings, nodeOutputs, operationMetadata } = nodes[tokenNodeId] ?? {};
  const tokenNodeOperation = operations[tokenNodeId];
  const nodeType = tokenNodeOperation?.type;
  const isSecure = hasSecureOutputs(nodeType, settings ?? {});
  const nodeOutputInfo = getOutputByTokenInfo(unmap(nodeOutputs?.outputs), valueSegment.token as SegmentToken, parameterType);
  const brandColor = token.tokenType === TokenType.ITEM ? ItemBrandColor : operationMetadata?.brandColor;
  const iconUri = token.tokenType === TokenType.ITEM ? ItemIcon : operationMetadata?.iconUri;

  let outputInsideForeach = false;
  if (parameterNodeId) {
    const nodeParents = getAllParentsForNode(parameterNodeId, nodesMetadata);
    const parentForeachNodeId = getFirstParentOfType(tokenNodeId, constants.NODE.TYPE.FOREACH, nodesMetadata, operations);
    outputInsideForeach = !!parentForeachNodeId && nodeParents.indexOf(parentForeachNodeId) === -1;
  }

  const parentArrayKey = token.arrayDetails?.parentArrayKey;
  const parentArrayKeyForParentArray = parentArrayKey ? getParentArrayKey(parentArrayKey) : undefined;
  const parentArrayOutput = getOutputByTokenInfo(
    unmap(nodeOutputs?.outputs),
    {
      actionName,
      name: getNormalizedName(token.arrayDetails?.parentArrayName ?? ''),
      key: token.arrayDetails?.parentArrayKey,
      source: token.source,
      arrayDetails: parentArrayKeyForParentArray ?? undefined,
    } as SegmentToken,
    constants.SWAGGER.TYPE.ARRAY
  );

  // If we do not get any nodeOutputInfo, we need to check if it is a body parameter or not
  if (!nodeOutputInfo) {
    if (!name) {
      token.title = getKnownTitles(OutputKeys.Body);
    } else if (token.tokenType === TokenType.ITEM) {
      // TODO: Remove this and other parts in this method when the Feature flag (foreach tokens) is removed.
      token.title = 'Current item';
      token.type = constants.SWAGGER.TYPE.ANY;
    } else {
      token.title = getTitleFromTokenName(name, arrayDetails?.parentArrayName ?? '', parentArrayOutput?.title);
    }
  } else {
    if (!nodeOutputInfo.title && name) {
      token.title = getTitleFromTokenName(name, nodeOutputInfo.parentArray as string);
    } else {
      token.title = nodeOutputInfo.title;
    }

    token.key = nodeOutputInfo.key;
    token.type = nodeOutputInfo.type;
    token.format = nodeOutputInfo.format;
    token.name = nodeOutputInfo.name;
    token.description = nodeOutputInfo.description;
    token.required = token.required !== undefined ? token.required : nodeOutputInfo.required;

    if (arrayDetails || outputInsideForeach) {
      token.arrayDetails = {
        ...token.arrayDetails,
        parentArrayName: nodeOutputInfo.parentArray,
        itemSchema: nodeOutputInfo.itemSchema,
      };
    }

    if (token.arrayDetails && !!nodeOutputInfo.parentArray && !token.arrayDetails.loopSource) {
      const parentArrayKey = getParentArrayKey(nodeOutputInfo.key);
      token.arrayDetails.parentArrayKey = parentArrayKey;
      if (
        parameterNodeId &&
        parentArrayKey &&
        isForeachActionNameForLoopsource(parameterNodeId, parentArrayKey, nodes, operations, nodesMetadata)
      ) {
        token.arrayDetails.loopSource = actionName;
      }
    }
  }

  token.icon = iconUri;
  token.brandColor = brandColor;
  token.isSecure = isSecure;

  return valueSegment;
}

export function getExpressionTokenTitle(expression: Expression): string {
  switch (expression.type) {
    case ExpressionType.NullLiteral:
    case ExpressionType.BooleanLiteral:
    case ExpressionType.NumberLiteral:
    case ExpressionType.StringLiteral:
      return (expression as ExpressionLiteral).value;
    case ExpressionType.Function:
      // eslint-disable-next-line no-case-declarations
      const functionExpression = expression as ExpressionFunction;
      return `${functionExpression.name}(${functionExpression.arguments.length > 0 ? '...' : ''})`;
    default:
      throw new UnsupportedException(`Unsupported expression type ${expression.type}.`);
  }
}

function getOutputByTokenInfo(
  nodeOutputs: OutputInfo[],
  tokenInfo: SegmentToken,
  type = constants.SWAGGER.TYPE.ANY
): OutputInfo | undefined {
  const { name, arrayDetails } = tokenInfo;

  if (!name) {
    return undefined;
  }

  const supportedTypes: string[] = getPropertyValue(constants.TOKENS, type);
  const allOutputs = supportedTypes.map((supportedType) => getOutputsByType(nodeOutputs, supportedType));
  const outputs = aggregate(allOutputs);

  if (!outputs) {
    return undefined;
  }

  const normalizedTokenName = decodePropertySegment(getNormalizedTokenName(name));
  for (const output of outputs) {
    const bothNotInArray = !arrayDetails && !output.isInsideArray;
    const sameArray = equals(getNormalizedName(arrayDetails?.parentArrayName || ''), getNormalizedName(output.parentArray || ''));
    const sameName = decodePropertySegment(getNormalizedTokenName(output.name)) === normalizedTokenName;
    // Optional outputs end up getting ? added to their name. This should be stripped out on alias comparison.
    if (sameName && (sameArray || bothNotInArray)) {
      return output;
    }

    if (isOutputToken(tokenInfo)) {
      if (output.key === tokenInfo.key) {
        return output;
      }
    }
  }

  return undefined;
}

function getOutputsByType(allOutputs: OutputInfo[], type = constants.SWAGGER.TYPE.ANY): OutputInfo[] {
  if (type === constants.SWAGGER.TYPE.ANY || type === constants.SWAGGER.TYPE.OBJECT) {
    return allOutputs;
  }

  return allOutputs.filter((output) => equals(type, output.type));
}

export function getTitleFromTokenName(tokenName: string, parentArray: string, parentArrayTitle?: string): string {
  if (equals(tokenName, OutputKeys.Body)) {
    return getKnownTitles(OutputKeys.Body);
  } else if (equals(tokenName, OutputKeys.Headers)) {
    return getKnownTitles(OutputKeys.Headers);
  } else if (
    equals(tokenName, OutputKeys.Item) ||
    (!!parentArray && equals(tokenName, `${getNormalizedName(parentArray)}-${OutputKeys.Item}`))
  ) {
    let parentArrayDisplayName = parentArrayTitle;

    if (!parentArrayDisplayName) {
      const parentArrayName = parentArray && parentArray.match(/'(.*?)'/g);
      parentArrayDisplayName = parentArrayName ? parentArrayName.map((property) => property.replace(/'/g, '')).join('.') : undefined;
    }

    const itemToken = getKnownTitles(OutputKeys.Item);
    return parentArrayDisplayName ? format(`{0} - ${itemToken}`, parentArrayDisplayName) : itemToken;
  } else if (equals(tokenName, OutputKeys.Outputs)) {
    return getKnownTitles(OutputKeys.Outputs);
  } else if (equals(tokenName, OutputKeys.StatusCode)) {
    return getKnownTitles(OutputKeys.StatusCode);
  } else if (equals(tokenName, OutputKeys.Queries)) {
    return getKnownTitles(OutputKeys.Queries);
  } else {
    // Remove all the '?' from token name.
    const tokenNameWithoutOptionalOperator = tokenName.replace(/\?/g, '');
    return tokenNameWithoutOptionalOperator
      .split('.')
      .map((segment) => decodePropertySegment(segment))
      .join('.');
  }
}

export function getNormalizedTokenName(tokenName: string): string {
  if (!tokenName) {
    return tokenName;
  }

  // Replace occurences of ? from the tokenName.
  return tokenName.replace(/\?/g, '');
}

export function getRepetitionValue(manifest: OperationManifest, nodeInputs: ParameterInfo[]): any {
  const loopParameter = manifest.properties.repetition?.loopParameter;

  if (loopParameter) {
    const parameter = nodeInputs.find((input) => input.parameterName === loopParameter);
    return parameter ? parameter.value : undefined;
  }

  return undefined;
}

export function getInterpolatedExpression(expression: string, parameterType: string, parameterFormat: string): string {
  if (isUndefinedOrEmptyString(expression)) {
    return expression;
  } else if (parameterType === constants.SWAGGER.TYPE.STRING && parameterFormat !== constants.SWAGGER.FORMAT.BINARY) {
    return `@{${expression}}`;
  } else {
    return `@${expression}`;
  }
}

export function parameterValueToString(
  parameterInfo: ParameterInfo,
  isDefinitionValue: boolean,
  idReplacements?: Record<string, string>
): string | undefined {
  let didRemap = false;
  const remappedParameterInfo = idReplacements
    ? {
        ...parameterInfo,
        value: parameterInfo.value.map((val) => {
          const oldId = val.token?.actionName ?? '';
          if (val.token && idReplacements[oldId]) {
            const newId = idReplacements[oldId];
            didRemap = true;
            return {
              ...val,
              value: val.value?.replace(`'${oldId}'`, `'${newId}'`),
              token: {
                ...val.token,
                actionName: newId,
              },
            };
          }
          return val;
        }),
      }
    : parameterInfo;

  if (didRemap) delete remappedParameterInfo.preservedValue;

  const preservedValue = remappedParameterInfo.preservedValue;
  if (preservedValue !== undefined && isDefinitionValue) {
    switch (typeof preservedValue) {
      case 'string':
        return preservedValue;
      default:
        return JSON.stringify(preservedValue);
    }
  }

  const valueFromEditor = getStringifiedValueFromEditorViewModel(remappedParameterInfo, isDefinitionValue);
  if (valueFromEditor !== undefined) {
    return valueFromEditor;
  }

  const parameter = { ...remappedParameterInfo };
  const isPathParameter = parameter.info.in === ParameterLocations.Path;
  const value = parameter.value.filter((segment) => segment.value !== '');

  if (!value || !value.length) {
    if (isPathParameter && isDefinitionValue) {
      if (parameter.required) {
        return encodePathValueWithFunction("''", parameter.info.encode);
      } else {
        return '';
      }
    } else {
      return parameter.required ? '' : undefined;
    }
  }

  const parameterType = getInferredParameterType(value, parameter.type);
  const parameterFormat = parameter.info.format ?? '';
  const parameterSuppressesCasting = !!remappedParameterInfo.suppressCasting;

  const shouldCast = requiresCast(parameterType, parameterFormat, value, parameterSuppressesCasting);
  if (!isPathParameter && shouldCast) {
    return castParameterValueToString(value, parameterFormat, parameterType);
  }

  if (parameterType === constants.SWAGGER.TYPE.OBJECT || parameterType === constants.SWAGGER.TYPE.ARRAY || isOneOf(parameter.schema)) {
    return parameterValueToJSONString(value, /* applyCasting */ !parameterSuppressesCasting);
  }

  const segmentsAfterCasting = remappedParameterInfo.suppressCasting
    ? value
    : castTokenSegmentsInValue(value, parameterType, parameterFormat);

  // Note: Path parameter values are always enclosed inside encodeComponent function if specified.
  if (isPathParameter && isDefinitionValue) {
    const segmentValues = segmentsAfterCasting.map((segment) => {
      if (!isTokenValueSegment(segment)) {
        return convertToStringLiteral(segment.value);
      } else {
        return segment.value;
      }
    });

    return encodePathValueWithFunction(fold(segmentValues, parameter.type) ?? '', parameter.info.encode);
  }

  const shouldInterpolate = value.length > 1;
  return segmentsAfterCasting
    .map((segment) => {
      let expressionValue = segment.value;
      if (isTokenValueSegment(segment)) {
        if (shouldInterpolate) {
          expressionValue = parameterType === constants.SWAGGER.TYPE.STRING ? `@{${expressionValue}}` : `@${expressionValue}`;
        } else {
          if (!isUndefinedOrEmptyString(expressionValue)) {
            // Note: Token segment should be auto casted using interpolation if token type is
            // non string and referred in a string parameter.
            expressionValue =
              !remappedParameterInfo.suppressCasting && parameterType === 'string' && segment.token?.type !== 'string'
                ? `@{${expressionValue}}`
                : `@${expressionValue}`;
          }
        }
      }

      return expressionValue;
    })
    .join('');
}

export function parameterValueToJSONString(parameterValue: ValueSegment[], applyCasting = true, forValidation = false): string {
  let shouldInterpolate = false,
    parameterValueString = '',
    numberOfDoubleQuotes = 0;
  const rawStringFormat = parameterValueToStringWithoutCasting(parameterValue, forValidation);
  const updatedParameterValue: ValueSegment[] = parameterValue.map((expression) => ({ ...expression }));

  // We return the raw stringified form, if value is not a valid json
  if (!isValidJSONObjectFormat(rawStringFormat) && !isValidJSONArrayFormat(rawStringFormat)) {
    return rawStringFormat;
  }

  for (let i = 0; i < updatedParameterValue.length; i++) {
    const expression = updatedParameterValue[i];
    let tokenExpression: string = expression.value;

    if (isTokenValueSegment(expression)) {
      // Note: Stringify the token expression to escape double quotes and other characters which must be escaped in JSON.
      if (shouldInterpolate) {
        if (applyCasting) {
          tokenExpression = addCastToExpression(
            expression.token?.format ?? '',
            '',
            tokenExpression,
            expression.token?.type,
            constants.SWAGGER.TYPE.STRING
          );
        }

        const stringifiedTokenExpression = JSON.stringify(tokenExpression).slice(1, -1);
        tokenExpression = `@{${stringifiedTokenExpression}}`;
      } else {
        // Add quotes around tokens. Tokens directly after a literal need a leading quote, and those before another literal need an ending quote.
        const lastExpressionWasLiteral = i > 0 && updatedParameterValue[i - 1].type !== ValueSegmentType.TOKEN;
        const nextExpressionIsLiteral =
          i < updatedParameterValue.length - 1 && updatedParameterValue[i + 1].type !== ValueSegmentType.TOKEN;

        const stringifiedTokenExpression = JSON.stringify(tokenExpression).slice(1, -1);
        tokenExpression = `@${stringifiedTokenExpression}`;
        // eslint-disable-next-line no-useless-escape
        tokenExpression = lastExpressionWasLiteral ? `\"${tokenExpression}` : tokenExpression;
        // eslint-disable-next-line no-useless-escape
        tokenExpression = nextExpressionIsLiteral ? `${tokenExpression}\"` : `${tokenExpression}`;
      }

      parameterValueString += tokenExpression;
    } else {
      numberOfDoubleQuotes += (tokenExpression.replace(/\\"/g, '').match(/"/g) || []).length;

      shouldInterpolate = numberOfDoubleQuotes % 2 === 1;
      parameterValueString += expression.value;
    }
  }

  try {
    // This is to validate if this is a valid json, else we return the original raw stringified format to retain user input.
    const jsonValue = JSON.parse(parameterValueString);
    return JSON.stringify(jsonValue);
  } catch {
    return updatedParameterValue.length === 1 && isTokenValueSegment(updatedParameterValue[0]) ? parameterValueString : rawStringFormat;
  }
}

export function parameterValueWithoutCasting(parameter: ParameterInfo): any {
  const stringifiedValue = parameterValueToStringWithoutCasting(parameter.value);
  return getJSONValueFromString(stringifiedValue, parameter.type);
}

export function getJSONValueFromString(value: any, type: string): any {
  const canParse = !isNullOrUndefined(value);
  let parameterValue: any;

  if (canParse) {
    try {
      // The value is already a string. If the type is also a string, don't do any parsing
      if (type !== constants.SWAGGER.TYPE.STRING) {
        parameterValue = JSON.parse(value);
      } else {
        parameterValue = value;
      }
    } catch {
      parameterValue = value;
    }
  }

  return parameterValue;
}

/**
 * @arg {ValueSegment[]} value
 * @arg {boolean} [forValidation=false]
 * @return {string}
 */
function parameterValueToStringWithoutCasting(value: ValueSegment[], forValidation = false): string {
  const shouldInterpolateTokens = value.length > 1 && value.some(isTokenValueSegment);

  return value
    .map((expression) => {
      let expressionValue = !forValidation ? expression.value : expression.value || null;
      if (isTokenValueSegment(expression)) {
        expressionValue = shouldInterpolateTokens ? `@{${expressionValue}}` : `@${expressionValue}`;
      }

      return expressionValue;
    })
    .join('');
}

function castParameterValueToString(value: ValueSegment[], parameterFormat: string, parameterType: string): string | undefined {
  // In case of only one token or only user entered text, we get the casting function from expression format.
  if (value.length === 1) {
    const [expression] = value;
    const { value: tokenExpression } = expression;
    const isTokenSegment = isTokenValueSegment(expression);
    const uncastExpression = isTokenSegment ? tokenExpression : `'${tokenExpression}'`;
    const valueType = expression.token?.type ?? '';
    const segmentFormat = expression.token?.format ?? '';
    const castExpression = addCastToExpression(segmentFormat, parameterFormat, uncastExpression, valueType, parameterType);

    return getInterpolatedExpression(castExpression, parameterType, parameterFormat);
  } else {
    // TODO: We might need to revisit adding encodeURIComponent if path parameters contains format
    return addFoldingCastToExpression(parameterFormat, value, parameterType, parameterFormat);
  }
}

function castTokenSegmentsInValue(parameterValue: ValueSegment[], parameterType: string, parameterFormat: string): ValueSegment[] {
  return parameterValue.map((segment) => {
    const newSegment = { ...segment };
    const segmentValue = newSegment.value;

    if (isOutputTokenValueSegment(segment)) {
      newSegment.value = addCastToExpression(
        segment.token?.format ?? '',
        parameterFormat,
        segmentValue,
        segment.token?.type,
        parameterType
      );
    }

    return newSegment;
  });
}

function requiresCast(
  parameterType: string,
  parameterFormat: string,
  parameterValue: ValueSegment[],
  parameterSuppressesCasting: boolean
): boolean {
  if (parameterSuppressesCasting) {
    return false;
  }

  const castFormats = [constants.SWAGGER.FORMAT.BINARY, constants.SWAGGER.FORMAT.BYTE, constants.SWAGGER.FORMAT.DATAURI];

  if (castFormats.indexOf(parameterFormat) > -1 || parameterType === constants.SWAGGER.TYPE.FILE) {
    if (parameterValue.length === 1) {
      const firstValueSegment = parameterValue[0];
      if (isFunctionValueSegment(firstValueSegment)) {
        return false;
      }

      return !(
        (parameterFormat === constants.SWAGGER.FORMAT.BINARY || parameterType === constants.SWAGGER.TYPE.FILE) &&
        isLiteralValueSegment(firstValueSegment)
      );
    }

    return true;
  } else if (parameterValue.length === 1) {
    const { token } = parameterValue[0];
    return (
      parameterType === constants.SWAGGER.TYPE.STRING &&
      !parameterFormat &&
      isOutputTokenValueSegment(parameterValue[0]) &&
      token?.type === constants.SWAGGER.TYPE.STRING &&
      token?.format === constants.SWAGGER.FORMAT.BINARY
    );
  }

  return false;
}

function getInferredParameterType(value: ValueSegment[], type: string): string {
  let parameterType = type;

  if (type === constants.SWAGGER.TYPE.ANY || type === undefined) {
    const stringValueWithoutCasting = parameterValueToStringWithoutCasting(value);
    if (isValidJSONObjectFormat(stringValueWithoutCasting)) {
      parameterType = constants.SWAGGER.TYPE.OBJECT;
    } else if (isValidJSONArrayFormat(stringValueWithoutCasting)) {
      parameterType = constants.SWAGGER.TYPE.ARRAY;
    } else if (value.length > 1) {
      // This is the case when there are mix of tokens
      parameterType = constants.SWAGGER.TYPE.STRING;
    }
  }

  return parameterType;
}

function fold(expressions: string[], type: string): string | undefined {
  if (expressions.length === 0) {
    return type === constants.SWAGGER.TYPE.STRING ? '' : undefined;
  } else {
    return expressions.join(',');
  }
}

function isValidJSONObjectFormat(value: string): boolean {
  const parameterValue = (value || '').trim();
  return startsWith(parameterValue, '{') && endsWith(parameterValue, '}');
}

function isValidJSONArrayFormat(value: string): boolean {
  const parameterValue = (value || '').trim();
  return startsWith(parameterValue, '[') && endsWith(parameterValue, ']');
}

/**
 * Encode the path value to the number of times specified in encodeValue
 */
function encodePathValueWithFunction(value: string, encodeValue?: string): string {
  const encodeCount = getEncodeValue(encodeValue ?? '');
  let encodedValue = value;

  if (!isUndefinedOrEmptyString(encodedValue)) {
    for (let i = 0; i < encodeCount; i++) {
      encodedValue = `encodeURIComponent(${encodedValue})`;
    }

    return `@{${encodedValue}}`;
  }

  return '';
}

export function encodePathValue(pathValue: string, encodeCount: number): string {
  let encodedValue = pathValue;

  if (encodedValue) {
    for (let i = 0; i < encodeCount; i++) {
      encodedValue = encodeURIComponent(encodedValue);
    }
  }

  return encodedValue;
}

export function getEncodeValue(value: string): number {
  switch (value.toLowerCase()) {
    case 'double':
      return 2;
    default:
      return 1;
  }
}

export function getArrayTypeForOutputs(parsedSwagger: SwaggerParser, operationId: string): string {
  const outputs = parsedSwagger.getOutputParameters(operationId, { excludeInternalOperations: false });
  const outputKeys = Object.keys(outputs);

  let itemKeyOutputParameter: OutputParameter | undefined = undefined;
  for (const key of outputKeys) {
    const output: OutputParameter = getPropertyValue(outputs, key);
    if (output.name === OutputKeys.Item) {
      itemKeyOutputParameter = output;
      break;
    }
  }

  return itemKeyOutputParameter?.type ?? '';
}

export function isParameterRequired(parameterInfo: ParameterInfo): boolean {
  return parameterInfo && parameterInfo.required && !(parameterInfo.info.parentProperty && parameterInfo.info.parentProperty.optional);
}

export function validateParameter(parameter: ParameterInfo, parameterValue: ValueSegment[]): string[] {
  const parameterType = getInferredParameterType(parameterValue, parameter.type);
  const parameterValueString = parameterValueToStringWithoutCasting(parameterValue, /* forValidation */ true);
  const isJsonObject = parameterType === constants.SWAGGER.TYPE.OBJECT;

  return isJsonObject
    ? validateJSONParameter(parameter, parameterValue)
    : validateStaticParameterInfo(parameter, parameterValueString, true);
}

// Riley - This is a very specific case where the either of the limit properties can be filled, but they cannot both be empty
// Integrating it with the rest of the validation logic would be unnecessarily complex imo
export function validateUntilAction(
  dispatch: Dispatch,
  nodeId: string,
  groupId: string,
  parameterId: string,
  parameters: ParameterInfo[],
  changedParameter: Partial<ParameterInfo>
) {
  const errorMessage = 'Either limit count or timout must be specified.';

  const countParameter = parameters.find((parameter) => parameter.parameterName === 'limit.count');
  const timeoutParameter = parameters.find((parameter) => parameter.parameterName === 'limit.timeout');

  const countValue = countParameter?.id === parameterId ? changedParameter?.value ?? [] : countParameter?.value ?? [];
  const timeoutValue = timeoutParameter?.id === parameterId ? changedParameter?.value ?? [] : timeoutParameter?.value ?? [];

  if ((countValue.length ?? 0) === 0 && (timeoutValue.length ?? 0) === 0) {
    dispatch(
      updateParameterValidation({
        nodeId,
        groupId,
        parameterId: countParameter?.id ?? '',
        validationErrors: [errorMessage],
      })
    );
    dispatch(
      updateParameterValidation({
        nodeId,
        groupId,
        parameterId: timeoutParameter?.id ?? '',
        validationErrors: [errorMessage],
      })
    );
  } else {
    dispatch(
      removeParameterValidationError({
        nodeId,
        groupId,
        parameterId: countParameter?.id ?? '',
        validationError: errorMessage,
      })
    );
    dispatch(
      removeParameterValidationError({
        nodeId,
        groupId,
        parameterId: timeoutParameter?.id ?? '',
        validationError: errorMessage,
      })
    );
  }
}<|MERGE_RESOLUTION|>--- conflicted
+++ resolved
@@ -342,14 +342,9 @@
 
 export function getParameterEditorProps(
   parameter: InputParameter,
-<<<<<<< HEAD
-  shouldIgnoreDefaultValue = false,
-  _nodeMetadata?: any
-=======
   parameterValue: ValueSegment[],
   shouldIgnoreDefaultValue: boolean,
   nodeMetadata: Record<string, any> | undefined
->>>>>>> 08faf4ab
 ): ParameterEditorProps {
   const { dynamicValues, type, itemSchema, visibility, value, enum: schemaEnum } = parameter;
   let { editor, editorOptions, schema } = parameter;
@@ -413,16 +408,12 @@
         : constants.FILEPICKER_TYPE.FILE;
     const fileFilters = isLegacyDynamicValuesTreeExtension(dynamicValues) ? dynamicValues.extension.parameters['fileFilter'] : undefined;
     editorOptions = { pickerType, fileFilters, items: undefined };
-<<<<<<< HEAD
-    editorViewModel = { displayValue: undefined, selectedItem: undefined };
-=======
 
     let displayValue: string | undefined;
     if (parameterValue.length === 1 && isLiteralValueSegment(parameterValue[0])) {
       displayValue = nodeMetadata?.[parameterValue[0].value];
     }
     editorViewModel = { displayValue, selectedItem: undefined };
->>>>>>> 08faf4ab
   }
 
   return { editor, editorOptions, editorViewModel, schema };
