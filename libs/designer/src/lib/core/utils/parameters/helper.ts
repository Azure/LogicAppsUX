/* eslint-disable no-case-declarations  */
import type { CustomCodeFileNameMapping } from '../../..';
import constants from '../../../common/constants';
import type { ConnectionReference, WorkflowParameter } from '../../../common/models/workflow';
import { getReactQueryClient } from '../../ReactQueryProvider';
import type { NodeDataWithOperationMetadata, PasteScopeAdditionalParams } from '../../actions/bjsworkflow/operationdeserializer';
import { getConnectorWithSwagger } from '../../queries/connections';
import type { CustomCodeState } from '../../state/customcode/customcodeInterfaces';
import type {
  DependencyInfo,
  NodeDependencies,
  NodeInputs,
  NodeOperation,
  OutputInfo,
  ParameterGroup,
  UpdateParametersPayload,
} from '../../state/operation/operationMetadataSlice';
import {
  ErrorLevel,
  updateErrorDetails,
  updateActionMetadata,
  removeParameterValidationError,
  updateParameterValidation,
  DynamicLoadStatus,
  addDynamicInputs,
  updateNodeParameters,
  clearDynamicIO,
} from '../../state/operation/operationMetadataSlice';
import type { VariableDeclaration } from '../../state/tokens/tokensSlice';
import { type NodesMetadata, type Operations as Actions, WorkflowKind } from '../../state/workflow/workflowInterfaces';
import type { WorkflowParameterDefinition } from '../../state/workflowparameters/workflowparametersSlice';
import type { RootState } from '../../store';
import { getAllParentsForNode, getFirstParentOfType, getTriggerNodeId } from '../graph';
import { getParentArrayKey, isForeachActionNameForLoopsource, parseForeach } from '../loops';
import { isOneOf } from '../openapi/schema';
import { loadDynamicOutputsInNode } from '../outputs';
import { hasSecureOutputs } from '../setting';
import { processPathInputs } from '../swagger/inputsbuilder';
import { extractPathFromUri, getOperationIdFromDefinition } from '../swagger/operation';
import { convertWorkflowParameterTypeToSwaggerType } from '../tokens';
import { validateJSONParameter, validateStaticParameterInfo } from '../validation';
import { addCastToExpression, addFoldingCastToExpression } from './casting';
import { getDynamicInputsFromSchema, getDynamicSchema, getDynamicValues, getFolderItems } from './dynamicdata';
import { getRecurrenceParameters } from './recurrence';
import {
  createLiteralValueSegment,
  isExpressionToken,
  isFunctionValueSegment,
  isItemToken,
  isIterationIndexToken,
  isLiteralValueSegment,
  isOutputToken,
  isOutputTokenValueSegment,
  isParameterToken,
  isTokenValueSegment,
  isValueSegment,
  isValueSegmentArray,
  isVariableToken,
  ValueSegmentConvertor,
} from './segment';
import {
  LogEntryLevel,
  LoggerService,
  OperationManifestService,
  WorkflowService,
  getIntl,
  isDynamicTreeExtension,
  isLegacyDynamicValuesTreeExtension,
  DeserializationType,
  PropertySerializationType,
  getKnownTitles,
  isLegacyDynamicValuesExtension,
  ParameterLocations,
  ExpressionType,
  ExtensionProperties,
  createEx,
  convertToStringLiteral,
  decodePropertySegment,
  DefaultKeyPrefix,
  encodePropertySegment,
  isAncestorKey,
  isTemplateExpression,
  OutputKeys,
  OutputSource,
  parseEx,
  SchemaProcessor,
  SegmentType,
  Visibility,
  PropertyName,
  createCopy,
  deleteObjectProperties,
  deleteObjectProperty,
  getObjectPropertyValue,
  safeSetObjectPropertyValue,
  isUndefinedOrEmptyString,
  aggregate,
  clone,
  endsWith,
  equals,
  first,
  format,
  getPropertyValue,
  guid,
  includes,
  isNullOrUndefined,
  isObject,
  isString,
  startsWith,
  unmap,
  UnsupportedException,
  ValidationErrorCode,
  ValidationException,
  nthLastIndexOf,
  parseErrorMessage,
  getRecordEntry,
  replaceWhiteSpaceWithUnderscore,
  isRecordNotEmpty,
<<<<<<< HEAD
  isStringNonPrimitive,
  isBodySegment,
=======
  canStringBeConverted,
>>>>>>> 80835a5a
} from '@microsoft/logic-apps-shared';
import type {
  AuthProps,
  ComboboxItem,
  DictionaryEditorItemProps,
  DropdownItem,
  FloatingActionMenuOutputViewModel,
  GroupItemProps,
  OutputToken,
  ParameterInfo,
  RowItemProps,
  Token as SegmentToken,
  Token,
  ValueSegment,
} from '@microsoft/designer-ui';
import {
  removeQuotes,
  ArrayType,
  FloatingActionMenuKind,
  getOuterMostCommaIndex,
  RowDropdownOptions,
  GroupDropdownOptions,
  GroupType,
  AuthenticationType,
  ColumnMode,
  DynamicCallStatus,
  ValueSegmentType,
  TokenType,
  AuthenticationOAuthType,
} from '@microsoft/designer-ui';
import type {
  DependentParameterInfo,
  DynamicParameters,
  Expression,
  ExpressionFunction,
  ExpressionLiteral,
  InputParameter,
  OutputParameter,
  ResolvedParameter,
  SchemaProcessorOptions,
  SchemaProperty,
  Segment,
  SwaggerParser,
  Exception,
  OpenAPIV2,
  OperationManifest,
  RecurrenceSetting,
} from '@microsoft/logic-apps-shared';
import { createAsyncThunk, type Dispatch } from '@reduxjs/toolkit';
import { getInputDependencies } from '../../actions/bjsworkflow/initialize';
import { getAllVariables } from '../variables';

// import { debounce } from 'lodash';

export const ParameterBrandColor = '#916F6F';
export const ParameterIcon =
  'data:image/svg+xml;base64,PHN2ZyB2ZXJzaW9uPSIxLjEiIHZpZXdCb3g9IjAgMCAzMiAzMiIgeG1sbnM9Imh0dHA6Ly93d3cudzMub3JnLzIwMDAvc3ZnIj4NCiA8cGF0aCBkPSJtMCAwaDMydjMyaC0zMnoiIGZpbGw9IiM5MTZmNmYiLz4NCiA8ZyBmaWxsPSIjZmZmIj4NCiAgPHBhdGggZD0ibTE2LjAyMyAxMS41cTAuOTQ1MzEgMCAxLjc3MzQgMC4yODkwNiAwLjgyODEyIDAuMjg5MDYgMS40NDUzIDAuODM1OTQgMC42MTcxOSAwLjU0Njg4IDAuOTY4NzUgMS4zMjgxIDAuMzU5MzggMC43ODEyNSAwLjM1OTM4IDEuNzY1NiAwIDAuNTE1NjItMC4xNDA2MiAxLjA3ODEtMC4xMzI4MSAwLjU1NDY5LTAuNDIxODggMS4wMTU2LTAuMjgxMjUgMC40NTMxMi0wLjcyNjU2IDAuNzUtMC40Mzc1IDAuMjk2ODgtMS4wNDY5IDAuMjk2ODgtMC42NzE4OCAwLTAuOTY4NzUtMC4zNjcxOS0wLjI5Njg4LTAuMzY3MTktMC4zMDQ2OS0xLjAwNzhoLTAuMDMxMjVxLTAuMTc5NjkgMC42MTcxOS0wLjU4NTk0IDEtMC4zOTg0NCAwLjM3NS0xLjA3MDMgMC4zNzUtMC40NjA5NCAwLTAuNzk2ODgtMC4xNzk2OS0wLjMyODEyLTAuMTg3NS0wLjU0Njg4LTAuNDg0MzgtMC4yMTA5NC0wLjMwNDY5LTAuMzEyNS0wLjY4NzUtMC4xMDE1Ni0wLjM5MDYyLTAuMTAxNTYtMC44MDQ2OSAwLTAuNTQ2ODggMC4xNDA2Mi0xLjA5MzggMC4xNDg0NC0wLjU0Njg4IDAuNDQ1MzEtMC45NzY1NiAwLjI5Njg4LTAuNDI5NjkgMC43NS0wLjY5NTMxIDAuNDYwOTQtMC4yNzM0NCAxLjA4NTktMC4yNzM0NCAwLjE3OTY5IDAgMC4zNTkzOCAwLjA0Njg3IDAuMTg3NSAwLjA0Njg3IDAuMzUxNTYgMC4xNDA2MiAwLjE2NDA2IDAuMDkzNzUgMC4yODkwNiAwLjIzNDM4dDAuMTg3NSAwLjMyODEydi0wLjAzOTA1OHEwLjAxNTYzLTAuMTU2MjUgMC4wMjM0NC0wLjMxMjUgMC4wMTU2My0wLjE1NjI1IDAuMDMxMjUtMC4zMTI1aDAuNzI2NTZsLTAuMTg3NSAyLjIzNDRxLTAuMDIzNDQgMC4yNS0wLjA1NDY5IDAuNTA3ODEtMC4wMzEyNTEgMC4yNTc4MS0wLjAzMTI1MSAwLjUwNzgxIDAgMC4xNzE4OCAwLjAxNTYzIDAuMzgyODEgMC4wMjM0NCAwLjIwMzEyIDAuMDkzNzUgMC4zOTA2MiAwLjA3MDMxIDAuMTc5NjkgMC4yMDMxMiAwLjMwNDY5IDAuMTQwNjIgMC4xMTcxOSAwLjM3NSAwLjExNzE5IDAuMjgxMjUgMCAwLjUtMC4xMTcxOSAwLjIxODc1LTAuMTI1IDAuMzc1LTAuMzIwMzEgMC4xNjQwNi0wLjE5NTMxIDAuMjczNDQtMC40NDUzMSAwLjEwOTM4LTAuMjU3ODEgMC4xNzk2OS0wLjUyMzQ0IDAuMDcwMzEtMC4yNzM0NCAwLjA5Mzc1LTAuNTM5MDYgMC4wMzEyNS0wLjI2NTYyIDAuMDMxMjUtMC40ODQzOCAwLTAuODU5MzgtMC4yODEyNS0xLjUzMTJ0LTAuNzg5MDYtMS4xMzI4cS0wLjUtMC40NjA5NC0xLjIwMzEtMC43MDMxMi0wLjY5NTMxLTAuMjQyMTktMS41MjM0LTAuMjQyMTktMC44OTg0NCAwLTEuNjMyOCAwLjMzNTk0LTAuNzI2NTYgMC4zMzU5NC0xLjI1IDAuOTE0MDYtMC41MTU2MiAwLjU3MDMxLTAuNzk2ODggMS4zMzU5dC0wLjI4MTI1IDEuNjMyOHEwIDAuODk4NDQgMC4yNzM0NCAxLjYzMjggMC4yODEyNSAwLjcyNjU2IDAuNzk2ODggMS4yNDIydDEuMjQyMiAwLjc5Njg4cTAuNzM0MzggMC4yODEyNSAxLjYzMjggMC4yODEyNSAwLjYzMjgxIDAgMS4yNS0wLjEwMTU2IDAuNjI1LTAuMTAxNTYgMS4xOTUzLTAuMzc1djAuNzE4NzVxLTAuNTg1OTQgMC4yNS0xLjIyNjYgMC4zNDM3NS0wLjY0MDYzIDAuMDg1OTM4LTEuMjczNCAwLjA4NTkzOC0xLjAzOTEgMC0xLjg5ODQtMC4zMjAzMS0wLjg1OTM4LTAuMzI4MTItMS40ODQ0LTAuOTIxODgtMC42MTcxOS0wLjYwMTU2LTAuOTYwOTQtMS40NTMxLTAuMzQzNzUtMC44NTE1Ni0wLjM0Mzc1LTEuODk4NCAwLTEuMDU0NyAwLjM1MTU2LTEuOTUzMSAwLjM1MTU2LTAuODk4NDQgMC45ODQzOC0xLjU1NDcgMC42MzI4MS0wLjY1NjI1IDEuNTE1Ni0xLjAyMzQgMC44ODI4MS0wLjM3NSAxLjk1MzEtMC4zNzV6bS0wLjYwOTM3IDYuNjc5N3EwLjQ3NjU2IDAgMC43ODEyNS0wLjI2NTYyIDAuMzA0NjktMC4yNzM0NCAwLjQ3NjU2LTAuNjcxODggMC4xNzE4OC0wLjM5ODQ0IDAuMjM0MzgtMC44NTE1NiAwLjA3MDMxLTAuNDUzMTIgMC4wNzAzMS0wLjgyMDMxIDAtMC4yNjU2Mi0wLjA1NDY5LTAuNDkyMTktMC4wNTQ2OS0wLjIyNjU2LTAuMTc5NjktMC4zOTA2Mi0wLjExNzE5LTAuMTY0MDYtMC4zMjAzMS0wLjI1NzgxdC0wLjQ5MjE5LTAuMDkzNzVxLTAuNDUzMTIgMC0wLjc1NzgxIDAuMjM0MzgtMC4zMDQ2OSAwLjIzNDM4LTAuNDkyMTkgMC41ODU5NC0wLjE4NzUgMC4zNTE1Ni0wLjI3MzQ0IDAuNzczNDQtMC4wNzgxMyAwLjQxNDA2LTAuMDc4MTMgMC43ODEyNSAwIDAuMjU3ODEgMC4wNTQ2OSAwLjUyMzQ0IDAuMDU0NjkgMC4yNTc4MSAwLjE3OTY5IDAuNDY4NzUgMC4xMjUgMC4yMTA5NCAwLjMzNTk0IDAuMzQzNzUgMC4yMTA5NCAwLjEzMjgxIDAuNTE1NjIgMC4xMzI4MXptLTcuNDE0MS04LjE3OTdoM3YxaC0ydjEwaDJ2MWgtM3ptMTYgMHYxMmgtM3YtMWgydi0xMGgtMnYtMXoiIHN0cm9rZS13aWR0aD0iLjQiLz4NCiA8L2c+DQo8L3N2Zz4NCg==';

export const FxBrandColor = '#AD008C';
export const FxIcon =
  'data:image/svg+xml;base64,PHN2ZyB2ZXJzaW9uPSIxLjEiIHZpZXdCb3g9IjAgMCAzNCAzNCIgeG1sbnM9Imh0dHA6Ly93d3cudzMub3JnLzIwMDAvc3ZnIj4NCiA8cmVjdCB3aWR0aD0iMzQiIGhlaWdodD0iMzQiIGZpbGw9IiNhZDAwOGMiLz4NCiA8cGF0aCBmaWxsPSIjZmZmZmZmIiBkPSJNMTMuNDg3LDEzLjI0OGE3LjA1NCw3LjA1NCwwLDAsMSwxLjg0OS0zLjY5QTUuMyw1LjMsMCwwLDEsMTguNTkzLDcuOWMuOTg1LDAsMS40NjcuNTg1LDEuNDQ3LDEuMDY5YTEuNTUxLDEuNTUxLDAsMCwxLS43NDQsMS4xNDkuNDA2LjQwNiwwLDAsMS0uNTQzLS4wNjFjLS41NDMtLjY2NS0xLjAwNS0xLjA2OS0xLjM2Ny0xLjA2OS0uNC0uMDItLjc2NC4yODItMS40MDcsNC4yNTVoMi4zMzJsLS40MjIuODA3LTIuMDkuMTYxYy0uMzQyLDEuODM1LS42LDMuNjMtMS4xNDYsNS45MDgtLjc4NCwzLjMyNy0xLjY4OCw0LjY1OC0zLjEsNS44MjdBMy43NDYsMy43NDYsMCwwLDEsOS4zNDcsMjdDOC42ODMsMjcsOCwyNi41NTYsOCwyNi4wMzJhMS42OTIsMS42OTIsMCwwLDEsLjcyNC0xLjE0OWMuMTYxLS4xMjEuMjgxLS4xNDEuNDIyLS4wNGEyLjg3MywyLjg3MywwLDAsMCwxLjU2OC43MDYuNjc1LjY3NSwwLDAsMCwuNjYzLS41LDI3LjQyNywyNy40MjcsMCwwLDAsLjg0NC00LjE3NGMuNDYyLTIuNzYyLjc0NC00LjY1OCwxLjA4NS02LjY1NEgxMS43bC0uMS0uMi42ODMtLjc2NloiLz4NCiA8cGF0aCBmaWxsPSIjZmZmZmZmIiBkPSJNMTcuMzIxLDE4LjljLjgxMi0xLjE4MywxLjY1NC0xLjg3NCwyLjIzNi0xLjg3NC40OSwwLC43MzUuNTIyLDEuMDU3LDEuNDlsLjIzLjcyMmMxLjE2NC0xLjY3NSwxLjczMS0yLjIxMiwyLjQtMi4yMTJhLjc0Mi43NDIsMCwwLDEsLjc1MS44NDUuOTIyLjkyMiwwLDAsMS0uOC44NzYuNDE0LjQxNCwwLDAsMS0uMjkxLS4xNjkuNDc3LjQ3NywwLDAsMC0uMzY4LS4xODRjLS4xNTMsMC0uMzM3LjEwOC0uNjEzLjM4NGE4LjU0Nyw4LjU0NywwLDAsMC0uODczLDEuMDc1bC42MTMsMS45NjZjLjE4NC42My4zNjcuOTUyLjU2Ny45NTIuMTg0LDAsLjUwNi0uMjQ2LDEuMDQyLS44OTFsLjMyMi4zODRjLS45LDEuNDI5LTEuNzYxLDEuOTItMi4zNDMsMS45Mi0uNTIxLDAtLjg1OC0uNDMtMS4xOC0xLjQ5bC0uMzUyLTEuMTY4Yy0xLjE3OSwxLjkyLTEuNzQ2LDIuNjU4LTIuNTQzLDIuNjU4YS44MTUuODE1LDAsMCwxLS44MTItLjg3NS45LjksMCwwLDEsLjc2Ni0uOTIyLjQ5My40OTMsMCwwLDEsLjI5MS4xNTQuNTE0LjUxNCwwLDAsMCwuMzY4LjE2OWMuMzM3LDAsLjk1LS42NzYsMS43MTUtMS44NTlsLS40LTEuMzY3Yy0uMjc2LS45MDYtLjQxNC0xLjAxNC0uNTY3LTEuMDE0LS4xMzgsMC0uNDE0LjItLjg4OC44MTRaIi8+DQo8L3N2Zz4NCg==';

export const VariableBrandColor = '#770bd6';
export const VariableIcon =
  'data:image/svg+xml;base64,PHN2ZyB3aWR0aD0iMzJweCIgaGVpZ2h0PSIzMnB4IiBlbmFibGUtYmFja2dyb3VuZD0ibmV3IDAgMCAzMiAzMiIgdmVyc2lvbj0iMS4xIiB2aWV3Qm94PSIwIDAgMzIgMzIiIHhtbG5zPSJodHRwOi8vd3d3LnczLm9yZy8yMDAwL3N2ZyI+DQogPHJlY3Qgd2lkdGg9IjMyIiBoZWlnaHQ9IjMyIiBmaWxsPSIjNzcwQkQ2Ii8+DQogPGcgZmlsbD0iI2ZmZiI+DQogIDxwYXRoIGQ9Ik02Ljc2MywxMy42ODV2LTMuMjA4QzYuNzYzLDguNzQ4LDcuNzYyLDgsMTAsOHYxLjA3Yy0xLDAtMiwwLjMyNS0yLDEuNDA3djMuMTg4ICAgIEM4LDE0LjgzNiw2LjUxMiwxNiw1LjUxMiwxNkM2LjUxMiwxNiw4LDE3LjE2NCw4LDE4LjMzNVYyMS41YzAsMS4wODIsMSwxLjQyOSwyLDEuNDI5VjI0Yy0yLjIzOCwwLTMuMjM4LTAuNzcyLTMuMjM4LTIuNXYtMy4xNjUgICAgYzAtMS4xNDktMC44OTMtMS41MjktMS43NjMtMS41ODV2LTEuNUM1Ljg3LDE1LjE5NCw2Ljc2MywxNC44MzQsNi43NjMsMTMuNjg1eiIvPg0KICA8cGF0aCBkPSJtMjUuMjM4IDEzLjY4NXYtMy4yMDhjMC0xLjcyOS0xLTIuNDc3LTMuMjM4LTIuNDc3djEuMDdjMSAwIDIgMC4zMjUgMiAxLjQwN3YzLjE4OGMwIDEuMTcxIDEuNDg4IDIuMzM1IDIuNDg4IDIuMzM1LTEgMC0yLjQ4OCAxLjE2NC0yLjQ4OCAyLjMzNXYzLjE2NWMwIDEuMDgyLTEgMS40MjktMiAxLjQyOXYxLjA3MWMyLjIzOCAwIDMuMjM4LTAuNzcyIDMuMjM4LTIuNXYtMy4xNjVjMC0xLjE0OSAwLjg5My0xLjUyOSAxLjc2Mi0xLjU4NXYtMS41Yy0wLjg3LTAuMDU2LTEuNzYyLTAuNDE2LTEuNzYyLTEuNTY1eiIvPg0KICA8cGF0aCBkPSJtMTUuODE1IDE2LjUxMmwtMC4yNDItMC42NDFjLTAuMTc3LTAuNDUzLTAuMjczLTAuNjk4LTAuMjg5LTAuNzM0bC0wLjM3NS0wLjgzNmMtMC4yNjYtMC41OTktMC41MjEtMC44OTgtMC43NjYtMC44OTgtMC4zNyAwLTAuNjYyIDAuMzQ3LTAuODc1IDEuMDM5LTAuMTU2LTAuMDU3LTAuMjM0LTAuMTQxLTAuMjM0LTAuMjUgMC0wLjMyMyAwLjE4OC0wLjY5MiAwLjU2Mi0xLjEwOSAwLjM3NS0wLjQxNyAwLjcxLTAuNjI1IDEuMDA3LTAuNjI1IDAuNTgzIDAgMS4xODYgMC44MzkgMS44MTEgMi41MTZsMC4xNjEgMC40MTQgMC4xOC0wLjI4OWMxLjEwOC0xLjc2IDIuMDQ0LTIuNjQxIDIuODA0LTIuNjQxIDAuMTk4IDAgMC40MyAwLjA1OCAwLjY5NSAwLjE3MmwtMC45NDYgMC45OTJjLTAuMTI1LTAuMDM2LTAuMjE0LTAuMDU1LTAuMjY2LTAuMDU1LTAuNTczIDAtMS4yNTYgMC42NTktMi4wNDggMS45NzdsLTAuMjI3IDAuMzc5IDAuMTc5IDAuNDhjMC42ODQgMS44OTEgMS4yNDkgMi44MzYgMS42OTQgMi44MzYgMC40MDggMCAwLjcyLTAuMjkyIDAuOTM1LTAuODc1IDAuMTQ2IDAuMDk0IDAuMjE5IDAuMTkgMC4yMTkgMC4yODkgMCAwLjI2MS0wLjIwOCAwLjU3My0wLjYyNSAwLjkzOHMtMC43NzYgMC41NDctMS4wNzggMC41NDdjLTAuNjA0IDAtMS4yMjEtMC44NTItMS44NTEtMi41NTVsLTAuMjE5LTAuNTc4LTAuMjI3IDAuMzk4Yy0xLjA2MiAxLjgyMy0yLjA3OCAyLjczNC0zLjA0NyAyLjczNC0wLjM2NSAwLTAuNjc1LTAuMDkxLTAuOTMtMC4yNzFsMC45MDYtMC44ODVjMC4xNTYgMC4xNTYgMC4zMzggMC4yMzQgMC41NDcgMC4yMzQgMC41ODggMCAxLjI1LTAuNTk2IDEuOTg0LTEuNzg2bDAuNDA2LTAuNjU4IDAuMTU1LTAuMjU5eiIvPg0KICA8ZWxsaXBzZSB0cmFuc2Zvcm09Im1hdHJpeCguMDUzNiAtLjk5ODYgLjk5ODYgLjA1MzYgNS40OTI1IDMyLjI0NSkiIGN4PSIxOS43NTciIGN5PSIxMy4yMjUiIHJ4PSIuNzc4IiByeT0iLjc3OCIvPg0KICA8ZWxsaXBzZSB0cmFuc2Zvcm09Im1hdHJpeCguMDUzNiAtLjk5ODYgLjk5ODYgLjA1MzYgLTcuNTgzOSAzMC42MjkpIiBjeD0iMTIuMzY2IiBjeT0iMTkuMzE1IiByeD0iLjc3OCIgcnk9Ii43NzgiLz4NCiA8L2c+DQo8L3N2Zz4NCg==';

export const ItemBrandColor = '#486991';
export const ItemIcon =
  'data:image/svg+xml;base64,PHN2ZyB3aWR0aD0iMzIiIGhlaWdodD0iMzIiIHZlcnNpb249IjEuMSIgdmlld0JveD0iMCAwIDMyIDMyIiB4bWxucz0iaHR0cDovL3d3dy53My5vcmcvMjAwMC9zdmciPg0KIDxwYXRoIGQ9Im0wIDBoMzJ2MzJoLTMyeiIgZmlsbD0iIzQ4Njk5MSIvPg0KIDxwYXRoIGQ9Ik0xMSAyMGg3LjJsMSAxaC05LjJ2LTguM2wtMS4zIDEuMy0uNy0uNyAyLjUtMi41IDIuNSAyLjUtLjcuNy0xLjMtMS4zem0xMi4zLTJsLjcuNy0yLjUgMi41LTIuNS0yLjUuNy0uNyAxLjMgMS4zdi03LjNoLTcuMmwtMS0xaDkuMnY4LjN6IiBmaWxsPSIjZmZmIi8+DQo8L3N2Zz4NCg==';

export const httpWebhookBrandColor = '#709727';
export const httpWebhookIcon =
  'data:image/svg+xml;base64,PHN2ZyB3aWR0aD0iMzIiIGhlaWdodD0iMzIiIHZlcnNpb249IjEuMSIgdmlld0JveD0iMCAwIDMyIDMyIiB4bWxucz0iaHR0cDovL3d3dy53My5vcmcvMjAwMC9zdmciPg0KIDxwYXRoIGZpbGw9IiM3MDk3MjciIGQ9Im0wIDBoMzJ2MzJoLTMyeiIvPg0KIDxnIGZpbGw9IiNmZmYiPg0KICA8cGF0aCBjbGFzcz0ic3QxIiBkPSJNMTEuODE3IDIxLjIwNmMtLjM2NyAwLS42NjEtLjE0Ny0uNjYxLS41ODdsLS4wNzMtMS43NjJjLS4wNzMtMS4xMDEtLjE0Ny0yLjIwMi0xLjI0OC0yLjkzNi42NjEtLjQ0IDEuMTAxLTEuMTAxIDEuMTc0LTEuODM1bC4xNDctMi4yMDJjMC0xLjAyOC4yMi0xLjMyMSAxLjEwMS0xLjE3NGguMDczYy4wNzMtLjA3My4yMi0uMTQ3LjIyLS4yMnYtMS4yNDhoLS44MDdjLTEuMzIxIDAtMi4wNTUuNzM0LTIuMTI5IDIuMDU1LS4wNzMuNzM0LS4wNzMgMS41NDItLjA3MyAyLjI3NiAwIDEuMTAxLS4zNjcgMS4zOTUtMS4zMjEgMS42MTUtLjA3MyAwLS4yMi4yMi0uMjIuMjk0djEuMDI4YzAgLjI5NC4wNzMuMzY3LjM2Ny4zNjcuNTg3IDAgLjg4MS4yMiAxLjAyOC44MDcuMDczLjI5NC4xNDcuNjYxLjE0Ny45NTRsLjA3MyAyLjIwMmMuMDczLjczNC4yOTQgMS4zOTUgMS4wMjggMS42ODguNTg3LjI5NCAxLjI0OC4yOTQgMS45ODIuMjJ2LS42NjFjLS4wNzMtLjgwNy0uMDczLS44ODEtLjgwNy0uODgxeiIvPg0KICA8cGF0aCBjbGFzcz0ic3QxIiBkPSJNMjMuNjM1IDE1LjExM2MtLjQ0IDAtLjgwNy0uMjItLjk1NC0uNjYxbC0uMjItMS4xMDFjLS4wNzMtLjczNC0uMDczLTEuMzk1LS4wNzMtMi4xMjktLjA3My0xLjI0OC0uODA3LTEuOTA5LTEuOTgyLTEuOTgyLS45NTQtLjA3My0uOTU0LS4wNzMtLjk1NC44ODF2LjA3M2MwIC41MTQgMCAuNTE0LjUxNC41MTQuNjYxIDAgLjg4MS4yMi44ODEuODgxIDAgLjczNCAwIDEuMzk1LjA3MyAyLjEyOS4wNzMuODA3LjI5NCAxLjYxNSAxLjAyOCAyLjEyOWwuMjIuMTQ3Yy0uNzM0LjQ0LTEuMTAxIDEuMTAxLTEuMTc0IDEuOTA5LS4wNzMuNzM0LS4xNDcgMS40NjgtLjE0NyAyLjEyOSAwIDEuMDI4LS4yMiAxLjMyMS0xLjE3NCAxLjI0OC0uMDczIDAtLjI5NC4xNDctLjI5NC4yMnYxLjI0OGgxLjAyOGMxLjAyOC0uMDczIDEuNjE1LS41ODcgMS44MzUtMS42MTUuMTQ3LS41ODcuMDczLTEuMjQ4LjE0Ny0xLjgzNSAwLS40NCAwLS44ODEuMDczLTEuMzIxLjA3My0uNzM0LjQ0LTEuMTAxIDEuMTc0LTEuMTAxLjIyIDAgLjI5NC0uMDczLjI5NC0uMjk0di0uOTU0Yy4xNDctLjQ0LjA3My0uNTg3LS4yOTQtLjUxNHoiLz4NCiAgPHBhdGggY2xhc3M9InN0MSIgZD0iTTEyLjc3MSAxNS4wNGMtLjUxNCAwLS45NTQuNDQtLjk1NC45NTRzLjQ0Ljg4MS45NTQuODgxLjk1NC0uMzY3Ljk1NC0uOTU0YzAtLjUxNC0uNDQtLjg4MS0uOTU0LS44ODF6Ii8+DQogIDxwYXRoIGNsYXNzPSJzdDEiIGQ9Ik0xNi4wMDEgMTUuMDRjLS41MTQgMC0uOTU0LjM2Ny0uOTU0Ljg4MSAwIC41ODcuMzY3Ljk1NC44ODEuOTU0cy45NTQtLjM2Ny45NTQtLjg4MWMuMDczLS41ODctLjI5NC0uOTU0LS44ODEtLjk1NHoiLz4NCiAgPHBhdGggY2xhc3M9InN0MSIgZD0iTTIwLjE4NSAxNS45MmMwLS41MTQtLjQ0LS44ODEtLjk1NC0uODgxcy0uOTU0LjQ0LS45NTQuODgxYzAgLjUxNC40NC45NTQuOTU0Ljk1NHMuOTU0LS40NC45NTQtLjk1NHoiLz4NCiA8L2c+DQo8L3N2Zz4NCg==';

export const ParameterGroupKeys = {
  DEFAULT: 'default',
  RECURRENCE: 'recurrence',
};

export interface RepetitionContext {
  splitOn?: string;
  repetitionReferences: RepetitionReference[];
}

export interface RepetitionReference {
  actionName: string;
  actionType: string;
  repetitionValue: any; // NOTE: the expression for foreach, and its type could be string or array.
  repetitionStep?: string; // NOTE: the output original step
  repetitionPath?: string; // NOTE: the full output path for repetition value if it coming from output
}

export function getParametersSortedByVisibility(parameters: ParameterInfo[]): ParameterInfo[] {
  return parameters.sort((a, b) => {
    // Sort by dynamic data dependencies
    const aDeps = Object.keys(a?.schema?.['x-ms-dynamic-values']?.parameters ?? {});
    if (aDeps.includes(b.parameterName)) {
      return 1;
    }
    const bDeps = Object.keys(b?.schema?.['x-ms-dynamic-values']?.parameters ?? {});
    if (bDeps.includes(a.parameterName)) {
      return -1;
    }

    // Sorted by Required first
    if (a.required && !b.required) {
      return -1;
    }
    if (!a.required && b.required) {
      return 1;
    }

    // Sorted by visibility ( Important, Advanced, Other )
    const aVisibility = getVisibility(a);
    const bVisibility = getVisibility(b);
    if (aVisibility === bVisibility) {
      return 0;
    }
    if (aVisibility === Visibility.Important) {
      return -1;
    }
    if (bVisibility === Visibility.Important) {
      return 1;
    }
    if (aVisibility === Visibility.Advanced) {
      return -1;
    }
    if (bVisibility === Visibility.Advanced) {
      return 1;
    }
    return 0;
  });
}

export function addRecurrenceParametersInGroup(
  parameterGroups: Record<string, ParameterGroup>,
  recurrence: RecurrenceSetting | undefined,
  definition: any
): void {
  if (!recurrence) {
    return;
  }

  const recurrenceParameters = getRecurrenceParameters(recurrence, definition);

  if (recurrenceParameters.length) {
    const intl = getIntl();
    if (recurrence.useLegacyParameterGroup) {
      // eslint-disable-next-line no-param-reassign
      parameterGroups[ParameterGroupKeys.DEFAULT].parameters = recurrenceParameters;
    } else {
      // eslint-disable-next-line no-param-reassign
      parameterGroups[ParameterGroupKeys.RECURRENCE] = {
        id: ParameterGroupKeys.RECURRENCE,
        description: intl.formatMessage({
          defaultMessage: 'How often do you want to check for items?',
          id: 'e00zot',
          description: 'Recurrence parameter group title',
        }),
        parameters: recurrenceParameters,
      };
    }
  }
}

export const getDependentParameters = (
  inputs: NodeInputs,
  parameters: Record<string, any> | DynamicParameters
): Record<string, { isValid: boolean }> => {
  return Object.keys(parameters).reduce((result: Record<string, { isValid: boolean }>, key: string) => {
    const parameter = parameters[key];
    if (!parameter) {
      return result;
    }
    const operationInput = getParameterFromName(inputs, parameter?.parameter ?? parameter?.parameterReference ?? 'undefined');
    if (operationInput) {
      result[operationInput.id] = { isValid: parameterValidForDynamicCall(operationInput) };
    }

    return result;
  }, {});
};

/**
 * Converts to parameter info map.
 * @arg {InputParameter[]} inputParameters - The input parameters.
 * @arg {any} [stepDefinition] - The step definition.
 */
export function toParameterInfoMap(inputParameters: InputParameter[], stepDefinition?: any): ParameterInfo[] {
  const metadata = stepDefinition && stepDefinition.metadata;
  const result: ParameterInfo[] = [];
  for (const inputParameter of inputParameters) {
    if (!inputParameter.dynamicSchema) {
      const parameter = createParameterInfo(inputParameter, metadata);
      result.push(parameter);
    }
  }

  return result;
}

/**
 * Gets the parameter info object for UI elements from the resolved parameters from schema, swagger, definition, etc.
 * @arg {ResolvedParameter} parameter - An object with metadata about a Swagger input parameter.
 * @arg {Record<string, string>} [metadata] - A hash mapping dynamic value lookup values to their display strings.
 * @arg {boolean} [shouldIgnoreDefaultValue=false] - True if should not populate with default value of dynamic parameter.
 * @return {ParameterInfo} - An object with the view model for an input parameter field.
 */
export function createParameterInfo(
  parameter: ResolvedParameter,
  metadata?: Record<string, string>,
  shouldIgnoreDefaultValue = false
): ParameterInfo {
  const value = loadParameterValue(parameter);
  const { editor, editorOptions, editorViewModel, schema } = getParameterEditorProps(parameter, value, shouldIgnoreDefaultValue, metadata);
  const { alias, dependencies, encode, format, isDynamic, isUnknown, serialization, deserialization, dynamicParameterReference } =
    parameter;
  const info = {
    alias,
    dependencies,
    encode,
    format,
    in: parameter.in,
    isDynamic: !!isDynamic,
    isUnknown,
    serialization,
    deserialization,
    dynamicParameterReference,
  };

  const parameterInfo: ParameterInfo = {
    alternativeKey: parameter.alternativeKey,
    id: guid(),
    dynamicData: parameter.dynamicValues ? { status: DynamicCallStatus.NOTSTARTED } : undefined,
    editor,
    editorOptions,
    editorViewModel,
    info,
    hideInUI: shouldHideInUI(parameter),
    conditionalVisibility: shouldSoftHide(parameter) ? hasValue(parameter) : undefined,
    label: parameter.title || parameter.summary || parameter.name,
    parameterKey: parameter.key,
    parameterName: parameter.name,
    placeholder: parameter.description,
    preservedValue: getPreservedValue(parameter),
    required: !!parameter.required,
    schema,
    showErrors: false,
    showTokens: parameter?.schema?.['x-ms-editor'] !== 'string',
    suppressCasting: parameter.suppressCasting,
    type: parameter.type,
    value,
    visibility: getVisibility(parameter),
  };

  return parameterInfo;
}

function getVisibility(parameter: any) {
  // Riley - There's a typo in the response data, putting this here in case it gets fixed
  return parameter?.schema?.['x-ms-visiblity'] ?? parameter?.schema?.['x-ms-visibility'] ?? parameter?.visibility;
}

function shouldHideInUI(parameter: ResolvedParameter): boolean {
  const visibility = getVisibility(parameter);
  return parameter?.hideInUI || parameter?.schema?.hideInUI || equals(visibility, 'hideInUI') || equals(visibility, Visibility.Internal);
}

function shouldSoftHide(parameter: ResolvedParameter): boolean {
  return !parameter.required && !equals(getVisibility(parameter), constants.VISIBILITY.IMPORTANT);
}

function hasValue(parameter: ResolvedParameter): boolean {
  return parameter?.value !== undefined;
}

export function getParameterEditorProps(
  parameter: InputParameter,
  parameterValue: ValueSegment[],
  _shouldIgnoreDefaultValue: boolean,
  nodeMetadata?: Record<string, any>
): ParameterEditorProps {
  const { dynamicValues, type, itemSchema, visibility, value, enum: schemaEnum, format } = parameter;
  let { editor, editorOptions, schema } = parameter;
  let editorViewModel: any;
  if (editor === constants.EDITOR.DICTIONARY) {
    editorViewModel = toDictionaryViewModel(value);
  } else if (editor === constants.EDITOR.TABLE) {
    editorViewModel = toTableViewModel(value, editorOptions);
  } else if (editor === constants.EDITOR.AUTHENTICATION) {
    editorViewModel = toAuthenticationViewModel(value);
    editorOptions = { ...editorOptions, identity: WorkflowService().getAppIdentity?.() };
  } else if (editor === constants.EDITOR.CONDITION) {
    editorViewModel = editorOptions?.isOldFormat
      ? toSimpleQueryBuilderViewModel(value)
      : editorOptions?.isHybridEditor
        ? toHybridConditionViewModel(value)
        : toConditionViewModel(value);
  } else if (dynamicValues && isLegacyDynamicValuesExtension(dynamicValues) && dynamicValues.extension.builtInOperation) {
    editor = undefined;
  } else if (editor === constants.EDITOR.FILEPICKER && dynamicValues) {
    const pickerType =
      (isLegacyDynamicValuesTreeExtension(dynamicValues) && dynamicValues.extension.parameters['isFolder']) ||
      (isDynamicTreeExtension(dynamicValues) && dynamicValues.extension.settings.canSelectParentNodes)
        ? constants.FILEPICKER_TYPE.FOLDER
        : constants.FILEPICKER_TYPE.FILE;
    const fileFilters = isLegacyDynamicValuesTreeExtension(dynamicValues) ? dynamicValues.extension.parameters['fileFilter'] : undefined;
    editorOptions = { pickerType, fileFilters, items: undefined };

    let displayValue: string | undefined;
    if (parameterValue.length === 1 && isLiteralValueSegment(parameterValue[0])) {
      displayValue = nodeMetadata?.[parameterValue[0].value];
    }
    editorViewModel = { displayValue, selectedItem: undefined };
  } else if (editor === constants.EDITOR.RECURRENCE) {
    if (parameterValue.some(isTokenValueSegment)) {
      editor = undefined;
    }
  } else if (editor === constants.EDITOR.DROPDOWN) {
    // making dropdown editor backwards compatible with old format
    const dropdownOptions: DropdownItem[] = (editorOptions?.items ?? []).map((item: any) => {
      const { disabled, key, value, title: displayName, type } = item;
      return {
        disabled,
        key: key ?? displayName,
        value: value?.toString(),
        displayName,
        type,
      };
    });

    const modifiedOptions = editorOptions?.options?.map((option: any) => {
      return {
        ...option,
        value: option?.value?.toString(),
      };
    });

    editorOptions = {
      ...editorOptions,
      serialization: { ...editorOptions?.serialization, separator: editorOptions?.titleSeparator },
      options: dropdownOptions.length > 0 ? dropdownOptions : modifiedOptions ?? [],
    };
  } else if (editor === constants.EDITOR.FLOATINGACTIONMENU && editorOptions?.menuKind === FloatingActionMenuKind.outputs) {
    editorViewModel = toFloatingActionMenuOutputsViewModel(value);
  } else if (editor === constants.EDITOR.ARRAY) {
    if (itemSchema) {
      editorViewModel = { ...toArrayViewModelSchema(itemSchema), uncastedValue: parameterValue };
    } else {
      editor = undefined;
    }
  } else if (!editor) {
    if (format === constants.EDITOR.HTML) {
      editor = constants.EDITOR.HTML;
    } else if (type === constants.SWAGGER.TYPE.ARRAY && !!itemSchema && !equals(visibility, Visibility.Internal)) {
      editor = constants.EDITOR.ARRAY;
      editorViewModel = { ...toArrayViewModelSchema(itemSchema), uncastedValue: parameterValue };
      schema = { ...schema, ...{ 'x-ms-editor': editor } };
    } else if (
      (schemaEnum || schema?.enum || (schemaEnum && schema?.[ExtensionProperties.CustomEnum])) &&
      !equals(visibility, Visibility.Internal)
    ) {
      editor = constants.EDITOR.COMBOBOX;
      schema = { ...schema, ...{ 'x-ms-editor': editor } };

      let schemaEnumOptions: ComboboxItem[];
      if (schema[ExtensionProperties.CustomEnum]) {
        schemaEnumOptions = schema[ExtensionProperties.CustomEnum];
      } else if (schemaEnum) {
        schemaEnumOptions = schemaEnum.map((enumItem) => {
          return {
            ...enumItem,
            value: enumItem.value?.toString(),
            key: enumItem.displayName,
          };
        });
      } else {
        schemaEnumOptions = schema.enum.map(
          (val: string): ComboboxItem => ({
            displayName: val,
            key: val,
            value: val,
          })
        );
      }

      editorOptions = {
        ...editorOptions,
        options: schemaEnumOptions,
      };
    } else {
      editorOptions = undefined;
    }
  }

  return { editor, editorOptions, editorViewModel, schema };
}

// Helper Functions for Creating Editor View Models
const containsExpression = (operand: string): boolean => {
  return operand.includes('(') && operand.includes(')');
};

export const loadParameterValueFromString = (
  value: string,
  removeQuotesFromExpression?: boolean,
  trimExpression?: boolean,
  convertIfContainsExpression?: boolean
) => {
  const inputParameter = convertStringToInputParameter(value, removeQuotesFromExpression, trimExpression, convertIfContainsExpression);
  return loadParameterValue(inputParameter);
};

const convertStringToInputParameter = (
  value: string,
  removeQuotesFromExpression?: boolean,
  trimExpression?: boolean,
  convertIfContainsExpression?: boolean
): InputParameter => {
  if (typeof value !== 'string') {
    return {
      key: guid(),
      name: value,
      type: typeof value,
      hideInUI: false,
      value: value,
    };
  }
  const hasExpression = containsExpression(value);
  let newValue = value;
  if (trimExpression) {
    newValue = newValue.trim();
  }
  if (removeQuotesFromExpression) {
    newValue = removeQuotes(newValue);
  }
  if (hasExpression && convertIfContainsExpression && !newValue.startsWith('@')) {
    newValue = `@${newValue}`;
  }
  return {
    key: guid(),
    name: newValue,
    type: 'any',
    hideInUI: false,
    value: newValue,
    suppressCasting: true,
  };
};

export const toArrayViewModelSchema = (schema: any): { arrayType: ArrayType; itemSchema: any; uncastedValue: undefined } => {
  const itemSchema = parseArrayItemSchema(schema);
  const arrayType = schema?.type === constants.SWAGGER.TYPE.OBJECT && schema.properties ? ArrayType.COMPLEX : ArrayType.SIMPLE;
  return { arrayType, itemSchema, uncastedValue: undefined };
};

// Create Array Editor View Model Schema
const parseArrayItemSchema = (itemSchema: any, itemPath = itemSchema?.title?.toLowerCase() ?? ''): any => {
  // convert array schema to object schema
  if (Array.isArray(itemSchema)) {
    return itemSchema.map((item) => parseArrayItemSchema(item, itemPath));
  }
  // parse the initial item schema
  if (!isNullOrUndefined(itemSchema) && typeof itemSchema === constants.SWAGGER.TYPE.OBJECT) {
    // updated item schema
    const result: { [key: string]: any } = { key: itemPath };
    Object.keys(itemSchema).forEach((key) => {
      const value = itemSchema[key];
      // some parameters don't have a title, so we use the key instead
      const newKey = key === 'x-ms-summary' ? 'title' : key;
      const newPath = itemPath ? `${itemPath}.${key}` : key;
      result[newKey] = parseArrayItemSchema(value, newPath);
    });
    return result;
  }
  return itemSchema;
};

// Create SimpleQueryBuilder Editor View Model
const toSimpleQueryBuilderViewModel = (
  input: any
): { isOldFormat: boolean; itemValue: ValueSegment[] | undefined; isRowFormat: boolean } => {
  const advancedModeResult = { isOldFormat: true, isRowFormat: false, itemValue: undefined };
  let operand1: ValueSegment;
  let operand2: ValueSegment;
  let operationLiteral: ValueSegment;
  // default value
  if (!input || input.length === 0) {
    return { isOldFormat: true, isRowFormat: true, itemValue: [createLiteralValueSegment("@equals('','')")] };
  }

  if (!input.includes('@') || !input.includes(',')) {
    return advancedModeResult;
  }

  let stringValue = input;

  try {
    let operator: string = stringValue.substring(stringValue.indexOf('@') + 1, stringValue.indexOf('('));
    const negatory = operator === 'not';
    let endingLiteral: ValueSegment;
    if (negatory) {
      stringValue = stringValue.replace('@not(', '@');
      const baseOperator = stringValue.substring(stringValue.indexOf('@') + 1, stringValue.indexOf('('));
      operator = `not${baseOperator}`;
      operationLiteral = createLiteralValueSegment(`@not(${baseOperator}(`);
      endingLiteral = createLiteralValueSegment('))');
    } else {
      operationLiteral = createLiteralValueSegment(`@${operator}(`);
      endingLiteral = createLiteralValueSegment(')');
    }

    // if operator is not of the dropdownlist, it cannot be converted into row format
    if (!Object.values(RowDropdownOptions).includes(operator as RowDropdownOptions)) {
      return advancedModeResult;
    }
    const operandSubstring = stringValue.substring(stringValue.indexOf('(') + 1, nthLastIndexOf(stringValue, ')', negatory ? 2 : 1));
    const operand1String = removeQuotes(operandSubstring.substring(0, getOuterMostCommaIndex(operandSubstring)).trim());
    const operand2String = removeQuotes(operandSubstring.substring(getOuterMostCommaIndex(operandSubstring) + 1).trim());
    operand1 = loadParameterValueFromString(operand1String, true, true, true)[0];
    operand2 = loadParameterValueFromString(operand2String, true, true, true)[0];
    const separatorLiteral: ValueSegment = createLiteralValueSegment(',');
    return {
      isOldFormat: true,
      isRowFormat: true,
      itemValue: [operationLiteral, operand1, separatorLiteral, operand2, endingLiteral],
    };
  } catch {
    return advancedModeResult;
  }
};

export const canConvertToComplexCondition = (input: any): boolean => {
  if (!input) {
    return false;
  }
  let inputKeys = Object.keys(input);
  if (inputKeys.length !== 1) {
    return false;
  }
  let dropdownVal = inputKeys[0];
  if (dropdownVal === 'not') {
    inputKeys = Object.keys(input?.['not']);
    if (inputKeys.length !== 1) {
      return false;
    }
    dropdownVal = inputKeys[0];
  }
  return Object.values<string>(RowDropdownOptions).includes(dropdownVal);
};

// Create HybridQueryBuilder Editor View Model
export const toHybridConditionViewModel = (input: any): { items: GroupItemProps } => {
  let modifiedInput = input;
  // V1 designer does not add the "And" conditional when only one expression is entered
  // Add the the "And" conditional if condition expression does not follow complex condition syntax,
  // but the current condition is still valid
  if (!getConditionalSelectedOption(input) && canConvertToComplexCondition(input)) {
    modifiedInput = {
      and: [input],
    };
  }
  const getConditionOption = getConditionalSelectedOption(modifiedInput);
  const items: GroupItemProps = {
    type: GroupType.GROUP,
    condition: getConditionOption,
    items: recurseConditionalItems(modifiedInput, getConditionOption),
  };
  return { items };
};

// Create QueryBuilder Editor View Model
export const toConditionViewModel = (input: any): { items: GroupItemProps } => {
  const getConditionOption = getConditionalSelectedOption(input);
  const items: GroupItemProps = {
    type: GroupType.GROUP,
    condition: getConditionOption,
    items: recurseConditionalItems(input, getConditionOption),
  };
  return { items };
};

const getConditionalSelectedOption = (input: any): GroupDropdownOptions | undefined => {
  if (input?.['and']) {
    return GroupDropdownOptions.AND;
  }
  if (input?.['or']) {
    return GroupDropdownOptions.OR;
  }
  return undefined;
};

function recurseConditionalItems(input: any, selectedOption?: GroupDropdownOptions): (RowItemProps | GroupItemProps)[] {
  const output: (RowItemProps | GroupItemProps)[] = [];
  if (selectedOption) {
    const items = input[selectedOption];
    items.forEach((item: any) => {
      const condition = getConditionalSelectedOption(item);
      if (condition) {
        output.push({ type: GroupType.GROUP, condition: condition, items: recurseConditionalItems(item, condition) });
      } else {
        let not = '';
        let dropdownVal = '';
        if (item?.['not']) {
          not = 'not';
          dropdownVal = Object.keys(item?.[not])[0];
        } else {
          dropdownVal = Object.keys(item)[0];
        }
        output.push({
          type: GroupType.ROW,
          operator: not + dropdownVal,
          operand1: loadParameterValueFromString(not ? item[not][dropdownVal][0] : item[dropdownVal][0], true, true, true),
          operand2: loadParameterValueFromString(not ? item[not][dropdownVal][1] : item[dropdownVal][1], true, true, true),
        });
      }
    });
  }
  return output;
}

// Create Dictionary Editor View Model
function toDictionaryViewModel(value: any): { items: DictionaryEditorItemProps[] | undefined } {
  let items: DictionaryEditorItemProps[] | undefined = [];
  const valueToParse = value !== null ? value ?? {} : value;
  const canParseObject = valueToParse !== null && isObject(valueToParse);

  if (canParseObject) {
    const keys = Object.keys(valueToParse);
    for (const itemKey of keys) {
      items.push({
        id: guid(),
        key: loadParameterValueFromString(itemKey),
        value: loadParameterValueFromString(valueToParse[itemKey]),
      });
    }

    if (!keys.length) {
      items.push({ key: [createLiteralValueSegment('')], value: [createLiteralValueSegment('')], id: guid() });
    }
  } else {
    items = undefined;
  }

  return { items };
}

// Create Table Editor View Model
function toTableViewModel(value: any, editorOptions: any): { items: DictionaryEditorItemProps[]; columnMode: ColumnMode } {
  const placeholderItem = { key: [createLiteralValueSegment('')], value: [createLiteralValueSegment('')], id: guid() };
  if (Array.isArray(value)) {
    const keys = editorOptions.columns.keys;
    const items: DictionaryEditorItemProps[] = [];
    for (const item of value) {
      items.push({
        id: guid(),
        key: loadParameterValueFromString(item[keys[0]]),
        value: loadParameterValueFromString(item[keys[1]]),
      });
    }

    return { items: value.length ? items : [placeholderItem], columnMode: ColumnMode.Custom };
  }

  return { items: [placeholderItem], columnMode: ColumnMode.Automatic };
}

// Create Authentication Editor View Model
function toAuthenticationViewModel(value: any): { type: AuthenticationType; authenticationValue: AuthProps } {
  const emptyValue = { type: AuthenticationType.NONE, authenticationValue: {} };

  if (value && isObject(value)) {
    switch (value.type) {
      case AuthenticationType.BASIC:
        return {
          type: value.type,
          authenticationValue: {
            basic: {
              basicUsername: loadParameterValueFromString(value.username),
              basicPassword: loadParameterValueFromString(value.password),
            },
          },
        };
      case AuthenticationType.CERTIFICATE:
        return {
          type: value.type,
          authenticationValue: {
            clientCertificate: {
              clientCertificatePfx: loadParameterValueFromString(value.pfx),
              clientCertificatePassword: loadParameterValueFromString(value.password),
            },
          },
        };

      case AuthenticationType.OAUTH:
        return {
          type: value.type,
          authenticationValue: {
            aadOAuth: {
              oauthTenant: loadParameterValueFromString(value.tenant),
              oauthAudience: loadParameterValueFromString(value.audience),
              oauthAuthority: loadParameterValueFromString(value.authority),
              oauthClientId: loadParameterValueFromString(value.clientId),
              oauthType: loadOauthType(value),
              oauthTypeSecret: loadParameterValueFromString(value.secret),
              oauthTypeCertificatePfx: loadParameterValueFromString(value.pfx),
              oauthTypeCertificatePassword: loadParameterValueFromString(value.password),
            },
          },
        };

      case AuthenticationType.RAW:
        return {
          type: value.type,
          authenticationValue: {
            raw: {
              rawValue: loadParameterValueFromString(value.value),
            },
          },
        };

      case AuthenticationType.MSI:
        return {
          type: value.type,
          authenticationValue: {
            msi: {
              msiAudience: loadParameterValueFromString(value.audience),
              msiIdentity: value.identity,
            },
          },
        };

      default:
        throw new Error(`Cannot fetch authentication editor details. Invalid authentication type '${value.type}'`);
    }
  }

  return emptyValue;
}

const loadOauthType = (value: any): AuthenticationOAuthType => {
  return value.pfx ? AuthenticationOAuthType.CERTIFICATE : AuthenticationOAuthType.SECRET;
};

// Create FloatingActionMenuOutputs Editor View Model
function toFloatingActionMenuOutputsViewModel(value: any) {
  const clonedValue = clone(value);

  const outputValueSegmentsMap: Record<string, ValueSegment[]> = {};
  const outputValueMap = clonedValue?.additionalProperties?.outputValueMap;
  if (outputValueMap) {
    Object.entries(outputValueMap).forEach(([key, outputValue]) => {
      outputValueSegmentsMap[key] = loadParameterValueFromString(outputValue as string);
    });

    // So editor does not need to worry about keeping this in sync with outputValueSegmentsMap
    delete clonedValue.additionalProperties.outputValueMap;
  }

  return {
    schema: clonedValue,
    outputValueSegmentsMap,
  };
}

interface ParameterEditorProps {
  editor?: string;
  editorOptions?: Record<string, any>;
  editorViewModel?: any;
  schema: any;
}

export function shouldIncludeSelfForRepetitionReference(manifest: OperationManifest, parameterName?: string): boolean {
  if (manifest?.properties.repetition?.self) {
    return !parameterName || !(manifest.properties.repetition.self.parametersToExclude ?? []).includes(parameterName);
  }

  return false;
}

export function loadParameterValue(parameter: InputParameter): ValueSegment[] {
  let valueObject: unknown = undefined;

  if (parameter.isNotificationUrl) {
    valueObject = `@${constants.HTTP_WEBHOOK_LIST_CALLBACK_URL_NAME}`;
  } else {
    valueObject = parameter?.value;
    if (parameter?.required && valueObject === undefined) {
      valueObject = parameter?.default;
    }
  }

  let valueSegments = convertToValueSegments(valueObject, !parameter.suppressCasting /* shouldUncast */);

  valueSegments = compressSegments(valueSegments);

  for (const segment of valueSegments) {
    ensureExpressionValue(segment);
  }

  return valueSegments;
}

export function compressSegments(segments: ValueSegment[], addInsertAnchorIfNeeded = false): ValueSegment[] {
  const result: ValueSegment[] = [];

  if (!segments || !segments.length) {
    if (addInsertAnchorIfNeeded) {
      result.push(createLiteralValueSegment(''));
    }

    return result;
  }

  let current = segments[0];

  for (let i = 1; i < segments.length; i++) {
    if (isLiteralValueSegment(current) && isLiteralValueSegment(segments[i])) {
      current.value += segments[i].value;
    } else {
      result.push(current);

      // We create empty literals around tokens, so that value insertion is possible
      if (isTokenValueSegment(segments[i]) && !isLiteralValueSegment(current)) {
        result.push(createLiteralValueSegment(''));
      }

      current = segments[i];
    }
  }

  result.push(current);
  return result;
}

export function convertToTokenExpression(value: any): string {
  if (isNullOrUndefined(value)) {
    return '';
  }
  if (typeof value === 'object') {
    return JSON.stringify(value, null, 2);
  }
  return value.toString();
}

export function convertToValueSegments(value: any, shouldUncast: boolean): ValueSegment[] {
  try {
    const convertor = new ValueSegmentConvertor({
      shouldUncast,
      rawModeEnabled: true,
    });
    return convertor.convertToValueSegments(value);
  } catch {
    return [createLiteralValueSegment(typeof value === 'string' ? value : JSON.stringify(value, null, 2))];
  }
}

export function getAllInputParameters(nodeInputs: NodeInputs): ParameterInfo[] {
  const { parameterGroups } = nodeInputs;
  return aggregate(Object.keys(parameterGroups).map((groupKey) => parameterGroups[groupKey].parameters));
}

interface Dependency extends DependentParameterInfo {
  actualValue: any;
}

export function shouldUseParameterInGroup(parameter: ParameterInfo, allParameters: ParameterInfo[]): boolean {
  const {
    info: { dependencies },
  } = parameter;

  if (dependencies && equals(dependencies.type, 'visibility')) {
    const dependentParameters = dependencies.parameters.reduce((result: Dependency[], dependentParameter: DependentParameterInfo) => {
      const parameterInfo = allParameters.find((param) => param.parameterName === dependentParameter.name);
      if (parameterInfo) {
        result.push({ ...dependentParameter, actualValue: parameterValueWithoutCasting(parameterInfo) });
      }

      return result;
    }, []);

    return dependentParameters.every((dependentParameter) => {
      const { actualValue, values, excludeValues } = dependentParameter;
      const isArray = Array.isArray(actualValue);
      const includesValue = (value: any) => (isArray ? actualValue.includes(value) : actualValue === value);
      if (values) {
        return values.some(includesValue);
      }
      if (excludeValues) {
        return !excludeValues.some(includesValue);
      }
      return false; // Should always have one or the other
    });
  }

  return true;
}

export function ensureExpressionValue(valueSegment: ValueSegment, calculateValue = false): void {
  if (isTokenValueSegment(valueSegment)) {
    // eslint-disable-next-line no-param-reassign
    valueSegment.value = getTokenExpressionValue(valueSegment.token as SegmentToken, calculateValue ? undefined : valueSegment.value);
  }
}

export function getExpressionValueForOutputToken(token: OutputToken, nodeType: string): string | undefined {
  const {
    key,
    name,
    outputInfo: { type: tokenType, actionName, required, arrayDetails, functionArguments, source },
  } = token;
  // get the expression value for webhook list callback url
  if (key === constants.HTTP_WEBHOOK_LIST_CALLBACK_URL_KEY) {
    return constants.HTTP_WEBHOOK_LIST_CALLBACK_URL_NAME;
  }
  let method: string;
  switch (tokenType) {
    case TokenType.PARAMETER:
    case TokenType.VARIABLE:
      return getTokenValueFromToken(tokenType, functionArguments as string[]);

    case TokenType.ITERATIONINDEX:
      return `iterationIndexes(${convertToStringLiteral(actionName as string)})`;

    case TokenType.ITEM: {
      if (nodeType.toLowerCase() === constants.NODE.TYPE.FOREACH && key === constants.FOREACH_CURRENT_ITEM_KEY) {
        return `items(${convertToStringLiteral(actionName as string)})`;
      }
      let propertyPath: string;
      if (
        !name ||
        equals(name, OutputKeys.Queries) ||
        equals(name, OutputKeys.Headers) ||
        equals(name, OutputKeys.Body) ||
        endsWith(name, OutputKeys.Item) ||
        equals(name, OutputKeys.Outputs) ||
        equals(name, OutputKeys.StatusCode) ||
        equals(name, OutputKeys.Name) ||
        equals(name, OutputKeys.Properties) ||
        equals(name, OutputKeys.PathParameters)
      ) {
        propertyPath = '';
      } else {
        propertyPath = convertPathToBracketsFormat(name, !required);
      }
      return `items(${convertToStringLiteral(actionName as string)})${propertyPath}`;
    }

    default: {
      method = arrayDetails ? constants.ITEM : getTokenExpressionMethodFromKey(key, actionName, source);
      return generateExpressionFromKey(method, key, actionName, !!arrayDetails, !!required);
    }
  }
}

export function getTokenExpressionMethodFromKey(key: string, actionName?: string, source?: string): string {
  const segments = parseEx(key);
  if (segmentsAreBodyReference(segments)) {
    return actionName ? `${OutputSource.Body}(${convertToStringLiteral(actionName)})` : constants.TRIGGER_BODY_OUTPUT;
  }
  if (actionName) {
    return `${OutputSource.Outputs}(${convertToStringLiteral(actionName)})`;
  }
  if (source) {
    if (equals(source, OutputSource.Queries)) {
      return constants.TRIGGER_QUERIES_OUTPUT;
    }
    if (equals(source, OutputSource.Headers)) {
      return constants.TRIGGER_HEADERS_OUTPUT;
    }
    if (equals(source, OutputSource.StatusCode)) {
      return constants.TRIGGER_STATUS_CODE_OUTPUT;
    }
  }
  return constants.TRIGGER_OUTPUTS_OUTPUT;
}

function segmentsAreBodyReference(segments: Segment[]): boolean {
  if (segments.length < 2 || segments[1].value !== '$') {
    return false;
  }

  return isBodySegment(segments[0]);
}

// NOTE: For example, if tokenKey is outputs.$.foo.[*].bar, which means
// the root outputs is an object, and the object has a property foo which is an array.
// Every item in the array has a bar property, and the expression would something like item()?['bar'].
export function generateExpressionFromKey(
  method: string,
  tokenKey: string,
  actionName: string | undefined,
  isInsideArray: boolean,
  required: boolean,
  overrideMethod = true
): string {
  const segments = parseEx(tokenKey);
  const outputSourceFromBody = isBodySegment(segments.shift());
  segments.shift();
  const result = [];
  // NOTE: Use @body for tokens that come from the body path like outputs.$.Body.weather
  let rootMethod = method;
  if (overrideMethod && !isInsideArray && isBodySegment(segments[0])) {
    // NOTE: If it is a nested Body property like body.$.Body, we wouldn't want to shift the property out
    if (actionName || !outputSourceFromBody) {
      segments.shift();
    }
    rootMethod = actionName ? `${OutputSource.Body}(${convertToStringLiteral(actionName)})` : constants.TRIGGER_BODY_OUTPUT;
  }

  while (segments.length) {
    const segment = segments.pop() as Segment;
    if (segment.type === SegmentType.Index) {
      break;
    }
    const propertyName = segment.value as string;
    result.push(required ? `[${convertToStringLiteral(propertyName)}]` : `?[${convertToStringLiteral(propertyName)}]`);
  }

  result.push(rootMethod);
  return result.reverse().join('');
}

export function getTokenValueFromToken(tokenType: TokenType, functionArguments: string[]): string | undefined {
  return tokenType === TokenType.PARAMETER
    ? `parameters(${convertToStringLiteral(functionArguments[0])})`
    : tokenType === TokenType.VARIABLE
      ? `variables(${convertToStringLiteral(functionArguments[0])})`
      : undefined;
}

export function getTokenExpressionValue(token: SegmentToken, currentValue?: string): string {
  const { name, arrayDetails, actionName } = token;

  if (isExpressionToken(token) || isParameterToken(token) || isVariableToken(token) || isIterationIndexToken(token)) {
    return currentValue as string;
  }
  if (isItemToken(token)) {
    if (currentValue) {
      return currentValue as string;
    }
    if (arrayDetails?.loopSource) {
      return `items(${convertToStringLiteral(arrayDetails.loopSource)})`;
    }
    if (actionName) {
      return `items(${convertToStringLiteral(actionName)})`;
    }
    return `${constants.ITEM}`;
  }
  if (isOutputToken(token)) {
    if (currentValue) {
      return currentValue as string;
    }
    if (name && equals(name, constants.HTTP_WEBHOOK_LIST_CALLBACK_URL_NAME)) {
      return name;
    }
    return getNonOpenApiTokenExpressionValue(token);
  }

  return currentValue as string;
}

function getNonOpenApiTokenExpressionValue(token: SegmentToken): string {
  const { actionName, name, source, required, key, arrayDetails } = token;
  const optional = !isNullOrUndefined(required) && !required;
  let propertyPath: string;

  if (
    !name ||
    equals(name, OutputKeys.Queries) ||
    equals(name, OutputKeys.Headers) ||
    equals(name, OutputKeys.Body) ||
    endsWith(name, OutputKeys.Item) ||
    equals(name, OutputKeys.Outputs) ||
    equals(name, OutputKeys.StatusCode) ||
    equals(name, OutputKeys.Name) ||
    equals(name, OutputKeys.Properties) ||
    equals(name, OutputKeys.PathParameters)
  ) {
    propertyPath = '';
  } else {
    propertyPath = convertPathToBracketsFormat(name, optional);
  }

  // NOTE: If the token is inside array, instead of serialize to the wrong definition, we serialize to item() for now.
  // TODO: Need to have a full story for showing/hiding tokens that represent item().
  if (arrayDetails) {
    if (arrayDetails.loopSource) {
      return `items(${convertToStringLiteral(arrayDetails.loopSource)})${propertyPath}`;
    }
    return `${constants.ITEM}${propertyPath}`;
  }

  let expressionValue: string;
  const propertyInQueries = !!source && equals(source, OutputSource.Queries);
  const propertyInHeaders = !!source && equals(source, OutputSource.Headers);
  const propertyInOutputs = !!source && equals(source, OutputSource.Outputs);
  const propertyInStatusCode = !!source && equals(source, OutputSource.StatusCode);

  if (actionName) {
    // Note: We escape the characters in step name to convert it to string literal for generating the expression.
    const stepName = convertToStringLiteral(actionName);
    if (propertyInQueries) {
      expressionValue = `${constants.OUTPUTS}(${stepName})['${constants.OUTPUT_LOCATIONS.QUERIES}']${propertyPath}`;
    } else if (propertyInHeaders) {
      expressionValue = `${constants.OUTPUTS}(${stepName})['${constants.OUTPUT_LOCATIONS.HEADERS}']${propertyPath}`;
    } else if (propertyInStatusCode) {
      expressionValue = `${constants.OUTPUTS}(${stepName})['${constants.OUTPUT_LOCATIONS.STATUS_CODE}']`;
    } else if (propertyInOutputs) {
      expressionValue = `${constants.OUTPUTS}(${stepName})${propertyPath}`;
    } else {
      expressionValue = `${constants.OUTPUT_LOCATIONS.BODY}(${stepName})${propertyPath}`;
    }
  } else if (propertyInQueries) {
    expressionValue = `${constants.TRIGGER_QUERIES_OUTPUT}${propertyPath}`;
  } else if (propertyInHeaders) {
    expressionValue = `${constants.TRIGGER_HEADERS_OUTPUT}${propertyPath}`;
  } else if (propertyInStatusCode) {
    expressionValue = `${constants.TRIGGER_STATUS_CODE_OUTPUT}`;
  } else if (propertyInOutputs) {
    if (equals(name, OutputKeys.PathParameters) || includes(key, OutputKeys.PathParameters)) {
      expressionValue = `${constants.TRIGGER_OUTPUTS_OUTPUT}['${constants.OUTPUT_LOCATIONS.RELATIVE_PATH_PARAMETERS}']${propertyPath}`;
    } else {
      expressionValue = `${constants.TRIGGER_OUTPUTS_OUTPUT}${propertyPath}`;
    }
  } else {
    expressionValue = `${constants.TRIGGER_BODY_OUTPUT}${propertyPath}`;
  }

  return expressionValue;
}

export function convertPathToBracketsFormat(path: string, optional: boolean): string {
  const pathSegments = path.split('.');

  const value = pathSegments
    .map((pathSegment) => {
      const propertyStartsWithOptional = startsWith(pathSegment, '?');
      const pathSegmentValue = propertyStartsWithOptional ? pathSegment.substr(1) : pathSegment;
      const optionalQuestionMark = optional ? '?' : '';
      return `${optionalQuestionMark}[${convertToStringLiteral(decodePropertySegment(pathSegmentValue))}]`;
    })
    .join('');

  return optional && !startsWith(value, '?') ? `?${value}` : value;
}

function getPreservedValue(parameter: InputParameter): any {
  return shouldUseCsvValue(parameter) && Array.isArray(parameter.value)
    ? parameter.value.join(constants.RECURRENCE_TITLE_JOIN_SEPARATOR)
    : parameter.value;
}

function shouldUseCsvValue(parameter: InputParameter): boolean {
  return !!parameter.editorOptions && !!parameter.editorOptions.csvValue;
}

export function loadParameterValuesFromDefault(inputParameters: Record<string, InputParameter>): void {
  for (const indexKey of Object.keys(inputParameters)) {
    const inputParameter = inputParameters[indexKey];
    if (inputParameter.default !== undefined) {
      inputParameter.value = inputParameter.default;
    }
  }
}

export function loadParameterValuesArrayFromDefault(inputParameters: InputParameter[]): void {
  const queryClient = getReactQueryClient();
  const workflowKind = queryClient.getQueryData(['workflowKind']);
  for (const inputParameter of inputParameters) {
    if (inputParameter.default !== undefined) {
      if (inputParameter.default === 'PT1H' && workflowKind === WorkflowKind.STATELESS) {
        inputParameter.value = inputParameter.schema?.['x-ms-stateless-default'] ?? inputParameter.default;
      } else {
        inputParameter.value = inputParameter.default;
      }
    }
  }
}

export function updateParameterWithValues(
  parameterKey: string,
  parameterValue: any,
  parameterLocation: string,
  availableInputParameters: InputParameter[],
  createInvisibleParameter = true,
  useDefault = true
): InputParameter[] {
  const parameters: InputParameter[] = [];
  let inputParameter = first((parameter) => parameter.key === parameterKey, availableInputParameters);

  const clonedParameterValue =
    typeof parameterValue === 'object' && !Array.isArray(parameterValue) ? clone(parameterValue) : parameterValue;

  if (isNullOrUndefined(clonedParameterValue) && useDefault) {
    // assign the default value to input parameter
    parameters.push(...availableInputParameters.map((parameter) => transformInputParameter(parameter, parameter.default)));
  } else if (Array.isArray(clonedParameterValue) && clonedParameterValue.length !== 1 && inputParameter) {
    // if inputParameter type is array, and the value is also array, but it contains more than one item
    // just assign the array value to input directly
    parameters.push(transformInputParameter(inputParameter, clonedParameterValue, /* invisible */ false));
  } else {
    const keySegments = parseEx(parameterKey);
    const descendantInputParameters = availableInputParameters.filter((item) => isAncestorKey(item.key, parameterKey));

    if (descendantInputParameters.length > 0) {
      if (isNullOrUndefined(clonedParameterValue)) {
        parameters.push(
          ...descendantInputParameters.map((parameter) => transformInputParameter(parameter, /* parameterValue */ undefined))
        );
      } else {
        const valueExpandable =
          isObject(clonedParameterValue) || (Array.isArray(clonedParameterValue) && clonedParameterValue.length === 1);
        if (valueExpandable) {
          const dynamicSchemaKeyPrefixes: string[] = [];
          for (const descendantInputParameter of descendantInputParameters) {
            const extraSegments = getExtraSegments(descendantInputParameter.key, parameterKey);
            if (descendantInputParameter.alias) {
              reduceRedundantSegments(extraSegments);
              if (descendantInputParameter.dynamicSchema) {
                dynamicSchemaKeyPrefixes.push(`${descendantInputParameter.alias}/`);
              }
            }
            const descendantValue = getPropertyValueWithSpecifiedPathSegments(clonedParameterValue, extraSegments);
            let alternativeParameterKeyExtraSegment: Segment[] | null = null;

            if (descendantInputParameter.alternativeKey) {
              alternativeParameterKeyExtraSegment = getExtraSegments(descendantInputParameter.alternativeKey, parameterKey);
              const alternativeParameterKeyDescendantValue = getPropertyValueWithSpecifiedPathSegments(
                clonedParameterValue,
                alternativeParameterKeyExtraSegment
              );
              if (alternativeParameterKeyDescendantValue !== descendantValue) {
                throw new ValidationException(
                  ValidationErrorCode.UNSPECIFIED,
                  format(
                    "The value '{0}' in '{1}' section and value '{2}' in '{3}' section should match.",
                    descendantValue,
                    descendantInputParameter.key.replace('$.', ''),
                    alternativeParameterKeyDescendantValue,
                    descendantInputParameter.alternativeKey.replace('$.', '')
                  )
                );
              }
            }

            parameters.push(transformInputParameter(descendantInputParameter, descendantValue, /* invisible */ false));
            deletePropertyValueWithSpecifiedPathSegment(clonedParameterValue, extraSegments);
            if (alternativeParameterKeyExtraSegment) {
              deletePropertyValueWithSpecifiedPathSegment(clonedParameterValue, alternativeParameterKeyExtraSegment);
            }
          }

          // for the rest properties, create corresponding invisible parameter to preserve the value when serialize
          if (createInvisibleParameter) {
            for (const restPropertyName of Object.keys(clonedParameterValue)) {
              if (dynamicSchemaKeyPrefixes.some((prefix) => restPropertyName.startsWith(prefix))) {
                continue;
              }
              const propertyValue = clonedParameterValue[restPropertyName];
              if (propertyValue !== undefined) {
                const childKeySegments = [...keySegments, { value: restPropertyName, type: SegmentType.Property }];
                const restInputParameter: ResolvedParameter = {
                  key: createEx(childKeySegments) as string,
                  name: restPropertyName,
                  type: constants.SWAGGER.TYPE.ANY,
                  in: parameterLocation,
                  required: false,
                  isUnknown: true,
                };

                parameters.push(transformInputParameter(restInputParameter, propertyValue, /* invisible */ false));
              }
            }
          }

          // NOTE: the value is not expandable, we should create a raw input for the specified parameterKey
          // if the input parameter is not exist, then create the corresponding input parameter with specified key
        } else if (inputParameter) {
          parameters.push(transformInputParameter(inputParameter, clonedParameterValue, /* invisible */ false));
        } else {
          const segments = parseEx(parameterKey);
          const lastSegment = segments[segments.length - 1];
          const required = descendantInputParameters.some((item) => item.required);
          let name: string = lastSegment.value as string;
          let summary = name;

          if (lastSegment.value === '$' && lastSegment.type === SegmentType.Property) {
            name = parameterLocation;
            summary = 'Raw inputs';
          }

          inputParameter = {
            key: parameterKey,
            name,
            type: constants.SWAGGER.TYPE.OBJECT,
            summary,
            in: parameterLocation,
            required,
          };

          parameters.push(transformInputParameter(inputParameter, clonedParameterValue, /* invisible */ false));
        }
      }
    } else {
      let invisible = false;
      if (!inputParameter && createInvisibleParameter) {
        invisible = true;
      }

      if (inputParameter) {
        parameters.push(transformInputParameter(inputParameter, clonedParameterValue, invisible));
      } else {
        const segments = parseEx(parameterKey);
        const lastSegment = segments[segments.length - 1];
        if (
          lastSegment.value === '$' &&
          lastSegment.type === SegmentType.Property &&
          typeof clonedParameterValue === constants.SWAGGER.TYPE.OBJECT &&
          Object.keys(clonedParameterValue).length > 0
        ) {
          // expand the object
          for (const propertyName of Object.keys(clonedParameterValue)) {
            const childInputParameter = {
              key: createEx([...segments, { type: SegmentType.Property, value: propertyName }]) as string,
              name: propertyName,
              type: constants.SWAGGER.TYPE.ANY,
              in: parameterLocation,
              required: false,
            };

            parameters.push(transformInputParameter(childInputParameter, clonedParameterValue[propertyName], invisible));
          }
        } else {
          inputParameter = {
            key: parameterKey,
            name: lastSegment.value as string,
            type: constants.SWAGGER.TYPE.ANY,
            in: parameterLocation,
            required: false,
          };

          parameters.push(transformInputParameter(inputParameter, clonedParameterValue, invisible));
        }
      }
    }
  }

  return parameters;
}

function getPropertyValueWithSpecifiedPathSegments(value: any, segments: Segment[], caseSensitive = false): any {
  if (segments.length === 0) {
    return value;
  }

  if (typeof value !== 'object' && !Array.isArray(value)) {
    return undefined;
  }

  const cloneSegments = [...segments];
  const firstSegment = cloneSegments.shift();
  const propertyName = getAndEscapeSegment(firstSegment as Segment);

  let propertyValue: any;
  if (typeof propertyName === 'string') {
    propertyValue = caseSensitive ? value[propertyName] : getPropertyValue(value, propertyName);
  } else {
    propertyValue = value[propertyName];
  }
  return getPropertyValueWithSpecifiedPathSegments(propertyValue, cloneSegments, caseSensitive);
}

function deletePropertyValueWithSpecifiedPathSegment(value: any, segments: Segment[], caseSensitive = false) {
  let reachEnd = true;
  const cloneSegments = [...segments];
  while (cloneSegments.length > 0) {
    const deleteValue = getPropertyValueWithSpecifiedPathSegments(value, cloneSegments, caseSensitive);
    if (deleteValue === undefined) {
      break;
    }

    const lastSegment = cloneSegments.pop();
    const parentValue = getPropertyValueWithSpecifiedPathSegments(value, cloneSegments, caseSensitive);
    let propertyName = getAndEscapeSegment(lastSegment as Segment);
    if (!caseSensitive && typeof parentValue === 'object' && typeof propertyName === 'string') {
      for (const key of Object.keys(parentValue)) {
        if (equals(key, propertyName)) {
          propertyName = key;
          break;
        }
      }
    }

    if (reachEnd) {
      reachEnd = false;
      delete parentValue[propertyName];
    } else {
      let ableDelete = true;
      if (typeof deleteValue === 'object' && Object.keys(deleteValue).some((key) => deleteValue[key] !== undefined)) {
        ableDelete = false;
      } else if (Array.isArray(deleteValue) && deleteValue.some((item) => item !== undefined)) {
        ableDelete = false;
      }

      if (ableDelete) {
        delete parentValue[propertyName];
      }
    }
  }
}

export function getAndEscapeSegment(segment: Segment): string | number {
  // NOTE: for property segment, return the property name as key; for index segment, return the index value or 0
  switch (segment.type) {
    case SegmentType.Property:
      return tryConvertStringToExpression(decodePropertySegment(segment.value as string));
    case SegmentType.Index:
      return segment.value || 0;
    default:
      return segment.value as string | number;
  }
}

/**
 * Converts the value to a string that will be evaluated to the original value at runtime.
 * @arg {string} value - The value that the returned string will be evaluated to.
 * @return {string}
 */
export function tryConvertStringToExpression(value: string): string {
  if (isTemplateExpression(value)) {
    if (value.charAt(0) === '@') {
      return `@${value}`;
    }
    return value.replace(/@{/g, '@@{');
  }
  return value;
}

function getExtraSegments(key: string, ancestorKey: string): Segment[] {
  let childSegments: Segment[] = [];
  let startIndex = 0;

  if (key && ancestorKey) {
    childSegments = parseEx(key);
    const ancestorSegments = parseEx(ancestorKey);
    let ancestorStartIndex = 0;
    if (ancestorSegments.length < childSegments.length) {
      for (startIndex = 0; startIndex < childSegments.length; startIndex++) {
        const childSegment = childSegments[startIndex];
        const ancestorSegment = ancestorSegments[ancestorStartIndex];
        if (childSegment.type === SegmentType.Property && childSegment.value === ancestorSegment.value) {
          ancestorStartIndex++;
        }
        if (ancestorStartIndex === ancestorSegments.length) {
          startIndex++;
          break;
        }
      }
    }
  }

  return childSegments.slice(startIndex);
}

function reduceRedundantSegments(segments: Segment[]): void {
  for (let i = 0; i < segments.length - 1; i++) {
    const segment = segments[i];
    const nextSegment = segments[i + 1];

    // Both segments must be properties and have string values to be reduced.
    if (
      segment.type !== SegmentType.Property ||
      nextSegment.type !== SegmentType.Property ||
      !isString(segment.value) ||
      !isString(nextSegment.value)
    ) {
      continue;
    }

    // Reduce the segments down to one if the next segment starts with the current segment.
    // Example: ['emailMessage', 'emailMessage/To'] should be reduced to ['emailMessage/To'].
    if (nextSegment.value.startsWith(`${segment.value}/`)) {
      segments.splice(i, 1);
      i--;
    }
  }
}

export function transformInputParameter(inputParameter: InputParameter, parameterValue: any, invisible = false): InputParameter {
  if (inputParameter.type === constants.SWAGGER.TYPE.ANY && typeof parameterValue === 'string' && canStringBeConverted(parameterValue)) {
    parameterValue = `"${parameterValue}"`;
  }
  return { ...inputParameter, hideInUI: invisible, value: parameterValue };
}

/**
 * Check whether the specified value is compatiable with provided schema
 * @arg {any} value - The specified value.
 * @arg {any} schema - The provided schema. If isArray is true, it is the array's item schema, otherwise, it's the object schema
 * @arg {boolean} isArray - The flag to check for an array value.
 * @arg {boolean} shallowArrayCheck - The flag to indicate whether the checking is shallow check only or dive into property or nested item.
 * @return {boolean} - Return true if the value match the schema, otherwise return false.
 */
export function isArrayOrObjectValueCompatibleWithSchema(value: any, schema: any, isArray: boolean, shallowArrayCheck = false): boolean {
  if (isNullOrUndefined(schema)) {
    return false;
  }
  if (isNullOrUndefined(value)) {
    return true;
  }

  if (isArray) {
    if (shallowArrayCheck) {
      return Array.isArray(value);
    }
    if (!Array.isArray(value)) {
      return false;
    }
  } else if (typeof value !== 'object') {
    return false;
  } else if (!isArray && !Array.isArray(value) && schema.type === constants.SWAGGER.TYPE.OBJECT && schema.properties === undefined) {
    // NOTE: for schema.additionalProperties as boolean value case, it just ignore the checking and return true.
    if (schema.additionalProperties && schema.additionalProperties.type) {
      return Object.keys(value).every(
        (key) =>
          (typeof value[key] === 'string' && isTemplateExpression(value[key])) ||
          (schema.additionalProperties.type !== 'object' && typeof value[key] === schema.additionalProperties.type) ||
          (schema.additionalProperties.type === 'object' && isObject(value[key])) ||
          (schema.additionalProperties.type === 'array' && Array.isArray(value[key]))
      );
    }

    return true;
  }

  const schemaProcessorOptions: SchemaProcessorOptions = {
    isInputSchema: true,
    expandArrayOutputs: true,
    expandArrayOutputsDepth: constants.MAX_EXPAND_ARRAY_DEPTH,
    excludeAdvanced: false,
    excludeInternal: false,
  };

  let inputs: SchemaProperty[];
  const schemaWithEscapedProperties = { ...schema };

  if (schema.type === constants.SWAGGER.TYPE.ARRAY) {
    if (schema.itemSchema && schema.itemSchema.properties) {
      schemaWithEscapedProperties.itemSchema = {
        ...schemaWithEscapedProperties.itemSchema,
        properties: escapeSchemaProperties(schema.itemSchema.properties),
      };
    }
  } else if (schema.type === constants.SWAGGER.TYPE.OBJECT && schema.properties) {
    schemaWithEscapedProperties.properties = { ...escapeSchemaProperties(schema.properties) };
  }

  try {
    inputs = new SchemaProcessor(schemaProcessorOptions).getSchemaProperties(schemaWithEscapedProperties);
  } catch {
    return false;
  }

  if (isArray) {
    // NOTE: for simple primitive array, check whether the value type is same as the designated type or string type (expression)
    if ((value as any[]).every((item) => typeof item !== 'object')) {
      return inputs.length === 1 && (value as any[]).every((item) => typeof item === inputs[0].type || isTemplateExpression(item));
    }
  }

  const copyValue = isArray ? [...value] : value;
  let isCompatible = true;
  let itemValue = isArray ? copyValue.shift() : copyValue;
  const inputKeys = inputs.map((input) => input.name);
  let itemInput: SchemaProperty | undefined;
  const rootItemKey = createEx([
    { type: SegmentType.Property, value: DefaultKeyPrefix },
    { type: SegmentType.Index, value: undefined },
  ]);
  if (schema.type === constants.SWAGGER.TYPE.ARRAY) {
    itemInput = first((item) => item.key === rootItemKey, inputs);
  }

  while (itemValue && isCompatible) {
    // if itemValue is referring to primitive array
    if (
      itemInput &&
      itemInput.type !== constants.SWAGGER.TYPE.ARRAY &&
      itemInput.type !== constants.SWAGGER.TYPE.OBJECT &&
      !shallowArrayCheck
    ) {
      isCompatible =
        Array.isArray(itemValue) && (itemValue as any[]).every((item) => typeof item === itemInput?.type || typeof item === 'string');
    } else {
      const valueKeys = Object.keys(itemValue).map((key) => encodePropertySegment(key));
      if (valueKeys.length > inputKeys.length) {
        isCompatible = false;
        break;
      }

      for (const valueKey of valueKeys) {
        const propertyValue = itemValue[valueKey];
        const propertySchema =
          schema.type === constants.SWAGGER.TYPE.ARRAY ? schema.items : schema['properties'] && schema['properties'][valueKey];
        // NOTE: if the property value is array or object, check the value/schema compatibility recursively
        if (Array.isArray(propertyValue) && !shallowArrayCheck) {
          if (
            !isArrayOrObjectValueCompatibleWithSchema(
              propertyValue,
              propertySchema && propertySchema.items,
              /* isArray */ true,
              shallowArrayCheck
            )
          ) {
            isCompatible = false;
            break;
          }
        } else if (isObject(propertyValue)) {
          if (!isArrayOrObjectValueCompatibleWithSchema(propertyValue, propertySchema, /* isArray */ false, shallowArrayCheck)) {
            isCompatible = false;
            break;
          }
        } else if (inputKeys.indexOf(valueKey) < 0) {
          isCompatible = false;
          break;
        }
      }
    }

    itemValue = isArray ? copyValue.shift() : undefined;
  }

  return isCompatible;
}

export const updateParameterAndDependencies = createAsyncThunk(
  'updateParameterAndDependencies',
  async (
    actionPayload: {
      nodeId: string;
      groupId: string;
      parameterId: string;
      properties: Partial<ParameterInfo>;
      isTrigger: boolean;
      operationInfo: NodeOperation;
      connectionReference: ConnectionReference;
      nodeInputs: NodeInputs;
      dependencies: NodeDependencies;
      operationDefinition?: any;
    },
    { dispatch, getState }
  ): Promise<void> => {
    const {
      nodeId,
      groupId,
      parameterId,
      properties,
      isTrigger,
      operationInfo,
      connectionReference,
      nodeInputs,
      dependencies,
      operationDefinition,
    } = actionPayload;
    const parameter = nodeInputs.parameterGroups[groupId].parameters.find((param) => param.id === parameterId) ?? {};
    const updatedParameter = { ...parameter, ...properties } as ParameterInfo;
    updatedParameter.validationErrors = validateParameter(updatedParameter, updatedParameter.value);
    const propertiesWithValidations = { ...properties, validationErrors: updatedParameter.validationErrors };

    const parametersToUpdate = [
      {
        groupId,
        parameterId,
        propertiesToUpdate: propertiesWithValidations,
      },
    ];
    const payload: UpdateParametersPayload = {
      isUserAction: true,
      nodeId,
      parameters: parametersToUpdate,
    };

    const dependenciesToUpdate = getDependenciesToUpdate(dependencies, parameterId, updatedParameter);
    if (dependenciesToUpdate) {
      payload.dependencies = dependenciesToUpdate;

      const inputDependencies = dependenciesToUpdate.inputs;
      for (const key of Object.keys(inputDependencies)) {
        if (inputDependencies[key].dependencyType === 'ListValues' && inputDependencies[key].dependentParameters[parameterId]) {
          const dependentParameter = nodeInputs.parameterGroups[groupId].parameters.find((param) => param.parameterKey === key);
          if (!dependentParameter) {
            LoggerService().log({
              level: LogEntryLevel.Verbose,
              area: 'UpdateParameterAndDependencies',
              message: `Dependent parameter was not set. Connection name: ${connectionReference.connectionName} - Parameter key: ${key}`,
            });
            continue;
          }
          payload.parameters.push({
            groupId,
            parameterId: dependentParameter.id,
            propertiesToUpdate: {
              dynamicData: { status: DynamicCallStatus.NOTSTARTED },
              editorOptions: { options: [] },
            },
          });
        }
      }
    }

    dispatch(updateNodeParameters(payload));

    updateNodeMetadataOnParameterUpdate(nodeId, updatedParameter, dispatch);

    if (operationInfo?.type?.toLowerCase() === 'until') {
      validateUntilAction(dispatch, nodeId, groupId, parameterId, nodeInputs.parameterGroups[groupId].parameters, properties);
    }

    if (dependenciesToUpdate) {
      loadDynamicData(
        nodeId,
        isTrigger,
        operationInfo,
        connectionReference,
        dependenciesToUpdate,
        dispatch,
        getState as () => RootState,
        operationDefinition
      );
    }
  }
);

function updateNodeMetadataOnParameterUpdate(nodeId: string, parameter: ParameterInfo, dispatch: Dispatch): void {
  // Updating action metadata when file picker parameters have different display values than parameter value.
  const { editor, editorViewModel, value } = parameter;
  if (editor === constants.EDITOR.FILEPICKER && value.length === 1 && isLiteralValueSegment(value[0])) {
    if (!!editorViewModel.displayValue && !equals(editorViewModel.displayValue, value[0].value)) {
      dispatch(updateActionMetadata({ id: nodeId, actionMetadata: { [value[0].value]: editorViewModel.displayValue } }));
    }
  }
}

function getDependenciesToUpdate(
  dependencies: NodeDependencies,
  parameterId: string,
  updatedParameter: ParameterInfo
): NodeDependencies | undefined {
  let dependenciesToUpdate: NodeDependencies | undefined;

  // TODO - Add a method to properly validate parameter's value with its type.
  const hasParameterValue = parameterHasValue(updatedParameter);
  const isParameterValidForDynamicCall = parameterValidForDynamicCall(updatedParameter);

  for (const inputKey of Object.keys(dependencies.inputs)) {
    if (dependencies.inputs[inputKey].dependentParameters[parameterId]) {
      if (!dependenciesToUpdate) {
        dependenciesToUpdate = { inputs: {}, outputs: {} };
      }

      dependenciesToUpdate.inputs[inputKey] = clone(dependencies.inputs[inputKey]);
      dependenciesToUpdate.inputs[inputKey].dependentParameters[parameterId].isValid =
        dependencies.inputs[inputKey].dependencyType === 'StaticSchema' ? hasParameterValue : isParameterValidForDynamicCall;
    }
  }

  for (const outputKey of Object.keys(dependencies.outputs)) {
    if (dependencies.outputs[outputKey].dependentParameters[parameterId]) {
      if (!dependenciesToUpdate) {
        dependenciesToUpdate = { inputs: {}, outputs: {} };
      }

      dependenciesToUpdate.outputs[outputKey] = clone(dependencies.outputs[outputKey]);
      dependenciesToUpdate.outputs[outputKey].dependentParameters[parameterId].isValid =
        dependencies.outputs[outputKey].dependencyType === 'StaticSchema' ? hasParameterValue : isParameterValidForDynamicCall;
    }
  }

  return dependenciesToUpdate;
}

export async function updateDynamicDataInNode(
  nodeId: string,
  isTrigger: boolean,
  operationInfo: NodeOperation,
  connectionReference: ConnectionReference | undefined,
  dependencies: NodeDependencies,
  dispatch: Dispatch,
  getState: () => RootState,
  operationDefinition?: any
): Promise<void> {
  await loadDynamicData(nodeId, isTrigger, operationInfo, connectionReference, dependencies, dispatch, getState, operationDefinition);

  const { operations, workflowParameters } = getState();
  const nodeDependencies = getRecordEntry(operations.dependencies, nodeId) ?? { inputs: {}, outputs: {} };
  const nodeInputParameters = getRecordEntry(operations.inputParameters, nodeId) ?? { parameterGroups: {} };

  const parameterDynamicValues = [] as any;
  for (const parameterKey of Object.keys(nodeDependencies?.inputs ?? {})) {
    if (nodeDependencies.inputs?.[parameterKey]?.dependencyType !== 'ListValues') {
      continue;
    }
    const details = getGroupAndParameterFromParameterKey(nodeInputParameters, parameterKey);
    if (!details) {
      continue;
    }
    parameterDynamicValues.push(
      await fetchDynamicValuesForParameter(
        details.groupId,
        details.parameter.id,
        operationInfo,
        connectionReference,
        nodeInputParameters,
        nodeDependencies,
        false /* showErrorWhenNotReady */,
        undefined /* idReplacements */,
        workflowParameters.definitions
      )
    );
  }
  if (parameterDynamicValues.length > 0) {
    dispatch(updateNodeParameters({ nodeId, parameters: parameterDynamicValues }));
  }
}

async function loadDynamicData(
  nodeId: string,
  isTrigger: boolean,
  operationInfo: NodeOperation,
  connectionReference: ConnectionReference | undefined,
  dependencies: NodeDependencies,
  dispatch: Dispatch,
  getState: () => RootState,
  operationDefinition?: any
): Promise<void> {
  if (Object.keys(dependencies?.outputs ?? {}).length) {
    const rootState = getState();
    loadDynamicOutputsInNode(
      nodeId,
      isTrigger,
      operationInfo,
      connectionReference,
      dependencies.outputs,
      rootState.operations.inputParameters[nodeId],
      rootState.operations.settings[nodeId],
      rootState.workflowParameters.definitions,
      rootState.workflow.workflowKind,
      rootState.designerOptions.hostOptions.forceEnableSplitOn ?? false,
      dispatch
    );
  }

  if (Object.keys(dependencies?.inputs ?? {}).length) {
    await loadDynamicContentForInputsInNode(
      nodeId,
      isTrigger,
      dependencies.inputs,
      operationInfo,
      connectionReference,
      dispatch,
      getState,
      operationDefinition
    );
  }
}

export const loadDynamicContentForInputsInNode = async (
  nodeId: string,
  isTrigger: boolean,
  inputDependencies: Record<string, DependencyInfo>,
  operationInfo: NodeOperation,
  connectionReference: ConnectionReference | undefined,
  dispatch: Dispatch,
  getState: () => RootState,
  operationDefinition?: any
): Promise<void> => {
  for (const inputKey of Object.keys(inputDependencies)) {
    const info = inputDependencies[inputKey];
    if (info.dependencyType === 'ApiSchema') {
      dispatch(
        clearDynamicIO({
          nodeId,
          inputs: true,
          outputs: false,
          dynamicParameterKeys: getAllDependentDynamicParameters(
            inputKey,
            getState().operations.dependencies[nodeId].inputs,
            getState().operations.inputParameters[nodeId]
          ),
        })
      );
      if (isDynamicDataReadyToLoad(info)) {
        const rootState = getState();
        const allInputs = rootState.operations.inputParameters[nodeId];
        const variables = getAllVariables(rootState.tokens.variables);

        try {
          const inputSchema = await tryGetInputDynamicSchema(
            nodeId,
            operationInfo,
            info,
            allInputs,
            variables,
            connectionReference,
            rootState.workflowParameters.definitions,
            dispatch
          );
          const allInputParameters = getAllInputParameters(allInputs);

          // In the case of retry policy, it is treated as an input
          // avoid pushing a parameter for it as it is already being
          // handled in the settings store.
          // NOTE: this could be expanded to more settings that are treated as inputs.
          const newOperationDefinition = operationDefinition ? clone(operationDefinition) : operationDefinition;
          if (newOperationDefinition?.inputs?.[PropertyName.RETRYPOLICY]) {
            delete newOperationDefinition.inputs.retryPolicy;
          }

          const allInputKeys = allInputParameters.map((param) => param.parameterKey);
          const schemaInputs = inputSchema
            ? await getDynamicInputsFromSchema(
                inputSchema,
                info.parameter as InputParameter,
                operationInfo,
                allInputKeys,
                newOperationDefinition
              )
            : [];
          const inputsWithSchema = schemaInputs.map((input) => ({ ...input, schema: input }));
          const inputParameters = toParameterInfoMap(inputsWithSchema, operationDefinition);

          updateTokenMetadataInParameters(nodeId, inputParameters, getState());

          let swagger: SwaggerParser | undefined = undefined;
          if (!OperationManifestService().isSupported(operationInfo.type, operationInfo.kind)) {
            const { parsedSwagger } = await getConnectorWithSwagger(operationInfo.connectorId);
            swagger = parsedSwagger;
          }

          const updatedParameters = [...allInputs.parameterGroups[ParameterGroupKeys.DEFAULT].parameters];
          for (const input of inputParameters) {
            const index = updatedParameters.findIndex((parameter) => parameter.parameterKey === input.parameterKey);
            if (index > -1) {
              updatedParameters.splice(index, 1, input);
            } else {
              updatedParameters.push(input);
            }
          }
          const newNodeInputs = {
            ...allInputs,
            parameterGroups: {
              ...allInputs.parameterGroups,
              [ParameterGroupKeys.DEFAULT]: { ...allInputs.parameterGroups[ParameterGroupKeys.DEFAULT], parameters: updatedParameters },
            },
          };

          const dependencies = getInputDependencies(newNodeInputs, schemaInputs, swagger);

          dispatch(addDynamicInputs({ nodeId, groupId: ParameterGroupKeys.DEFAULT, inputs: updatedParameters, dependencies }));

          // Recursively load dynamic content for the newly added dynamic inputs
          return updateDynamicDataInNode(
            nodeId,
            isTrigger,
            operationInfo,
            connectionReference,
            { outputs: {}, inputs: dependencies },
            dispatch,
            getState,
            operationDefinition
          );
        } catch (error: any) {
          const message = parseErrorMessage(error);
          const intl = getIntl();
          const errorMessage = intl.formatMessage(
            {
              defaultMessage: `Failed to retrieve dynamic inputs. Error details: ''{message}''`,
              id: 'sytRna',
              description: 'Error message to show when loading dynamic inputs failed',
            },
            { message }
          );

          dispatch(
            updateErrorDetails({
              id: nodeId,
              errorInfo: { level: ErrorLevel.DynamicInputs, message: errorMessage, error, code: error.code },
            })
          );
        }
      }
    }
  }
};

function getAllDependentDynamicParameters(
  dynamicParameterReference: string,
  dependencies: Record<string, DependencyInfo>,
  allInputs: NodeInputs
): string[] {
  const result: string[] = [];
  const dynamicParametersChain = [dynamicParameterReference];

  while (dynamicParametersChain.length > 0) {
    const dynamicParameterKey = dynamicParametersChain.shift() as string;
    result.push(dynamicParameterKey);

    const dynamicInputsForDynamicParameterKey = getDynamicInputsFromDynamicParameter(dynamicParameterKey, allInputs);
    for (const dynamicInput of dynamicInputsForDynamicParameterKey) {
      const apiSchemaDependenciesOnTheInput = Object.keys(dependencies).filter(
        (key) => dependencies[key].dependencyType === 'ApiSchema' && dependencies[key].dependentParameters[dynamicInput.id]
      );
      if (apiSchemaDependenciesOnTheInput.length > 0) {
        const uniqueDependenciesToAdd = apiSchemaDependenciesOnTheInput.filter(
          (key) => !dynamicParametersChain.includes(key) && !result.includes(key)
        );
        dynamicParametersChain.push(...uniqueDependenciesToAdd);
      }
    }
  }

  return result;
}

function getDynamicInputsFromDynamicParameter(parameterKey: string, allInputs: NodeInputs): ParameterInfo[] {
  const result: ParameterInfo[] = [];
  for (const groupKey of Object.keys(allInputs.parameterGroups)) {
    const group = allInputs.parameterGroups[groupKey];
    result.push(...group.parameters.filter((param) => param.info.isDynamic && param.info.dynamicParameterReference === parameterKey));
  }

  return result;
}

export async function loadDynamicTreeItemsForParameter(
  nodeId: string,
  groupId: string,
  parameterId: string,
  selectedValue: any | undefined,
  operationInfo: NodeOperation,
  connectionReference: ConnectionReference | undefined,
  nodeInputs: NodeInputs,
  dependencies: NodeDependencies,
  showErrorWhenNotReady: boolean,
  dispatch: Dispatch,
  idReplacements: Record<string, string> = {},
  workflowParameters: Record<string, WorkflowParameterDefinition>
): Promise<void> {
  const groupParameters = nodeInputs.parameterGroups[groupId].parameters;
  const parameter = groupParameters.find((parameter) => parameter.id === parameterId) as ParameterInfo;
  if (!parameter) {
    return;
  }

  const originalEditorOptions = parameter.editorOptions as any;
  const dependencyInfo = dependencies.inputs[parameter.parameterKey];
  if (dependencyInfo) {
    if (isDynamicDataReadyToLoad(dependencyInfo)) {
      dispatch(
        updateNodeParameters({
          nodeId,
          parameters: [
            {
              parameterId,
              groupId,
              propertiesToUpdate: {
                dynamicData: { status: DynamicCallStatus.STARTED },
                editorOptions: { ...originalEditorOptions, items: [] },
              },
            },
          ],
        })
      );

      try {
        const treeItems = await getFolderItems(
          selectedValue,
          dependencyInfo,
          nodeInputs,
          operationInfo,
          connectionReference,
          idReplacements,
          workflowParameters
        );

        dispatch(
          updateNodeParameters({
            nodeId,
            parameters: [
              {
                parameterId,
                groupId,
                propertiesToUpdate: {
                  dynamicData: { status: DynamicCallStatus.SUCCEEDED },
                  editorOptions: { ...originalEditorOptions, items: treeItems },
                },
              },
            ],
          })
        );
      } catch (error) {
        dispatch(
          updateNodeParameters({
            nodeId,
            parameters: [
              {
                parameterId,
                groupId,
                propertiesToUpdate: { dynamicData: { status: DynamicCallStatus.FAILED, error: error as Exception } },
              },
            ],
          })
        );
      }
    } else if (showErrorWhenNotReady) {
      showErrorWhenDependenciesNotReady(nodeId, groupId, parameterId, dependencyInfo, groupParameters, /* isTreeCall */ true, dispatch);
    }
  }
}

export async function loadDynamicValuesForParameter(
  nodeId: string,
  groupId: string,
  parameterId: string,
  operationInfo: NodeOperation,
  connectionReference: ConnectionReference | undefined,
  nodeInputs: NodeInputs,
  dependencies: NodeDependencies,
  showErrorWhenNotReady: boolean,
  dispatch: Dispatch,
  idReplacements: Record<string, string> = {},
  workflowParameters: Record<string, WorkflowParameterDefinition>
): Promise<void> {
  const groupParameters = nodeInputs.parameterGroups[groupId].parameters;
  const parameter = groupParameters.find((parameter) => parameter.id === parameterId) as ParameterInfo;
  if (!parameter) {
    return;
  }

  const dependencyInfo = dependencies.inputs[parameter.parameterKey];
  if (!dependencyInfo) {
    return;
  }
  if (!isDynamicDataReadyToLoad(dependencyInfo)) {
    if (showErrorWhenNotReady) {
      showErrorWhenDependenciesNotReady(nodeId, groupId, parameterId, dependencyInfo, groupParameters, /* isTreeCall */ false, dispatch);
    }
    return;
  }

  let propertiesToUpdate: any = { dynamicData: { status: DynamicCallStatus.STARTED }, editorOptions: { options: [] } };

  dispatch(updateNodeParameters({ nodeId, parameters: [{ parameterId, groupId, propertiesToUpdate }] }));

  try {
    const dynamicValues = await getDynamicValues(
      dependencyInfo,
      nodeInputs,
      operationInfo,
      connectionReference,
      idReplacements,
      workflowParameters
    );

    propertiesToUpdate = { dynamicData: { status: DynamicCallStatus.SUCCEEDED }, editorOptions: { options: dynamicValues } };
  } catch (error: any) {
    const rootMessage = parseErrorMessage(error);
    const message = error?.response?.data?.error?.message ?? rootMessage;
    propertiesToUpdate = { dynamicData: { status: DynamicCallStatus.FAILED, error: { ...error, message } } };
  }

  dispatch(updateNodeParameters({ nodeId, parameters: [{ parameterId, groupId, propertiesToUpdate }] }));
}

export async function fetchDynamicValuesForParameter(
  groupId: string,
  parameterId: string,
  operationInfo: NodeOperation,
  connectionReference: ConnectionReference | undefined,
  nodeInputs: NodeInputs,
  dependencies: NodeDependencies,
  showErrorWhenNotReady: boolean,
  idReplacements: Record<string, string> = {},
  workflowParameters: Record<string, WorkflowParameterDefinition>
): Promise<{ parameterId: string; groupId: string; propertiesToUpdate: any } | undefined> {
  const groupParameters = nodeInputs.parameterGroups[groupId].parameters;
  const parameter = groupParameters.find((parameter) => parameter.id === parameterId) as ParameterInfo;
  if (!parameter) {
    return;
  }

  const dependencyInfo = dependencies.inputs[parameter.parameterKey];
  if (!dependencyInfo) {
    return;
  }
  if (!isDynamicDataReadyToLoad(dependencyInfo)) {
    if (showErrorWhenNotReady) {
      fetchErrorWhenDependenciesNotReady(groupId, parameterId, dependencyInfo, groupParameters, /* isTreeCall */ false);
    }
    return;
  }

  let propertiesToUpdate: any = { dynamicData: { status: DynamicCallStatus.STARTED }, editorOptions: { options: [] } };

  try {
    const dynamicValues = await getDynamicValues(
      dependencyInfo,
      nodeInputs,
      operationInfo,
      connectionReference,
      idReplacements,
      workflowParameters
    );

    propertiesToUpdate = { dynamicData: { status: DynamicCallStatus.SUCCEEDED }, editorOptions: { options: dynamicValues } };
  } catch (error: any) {
    const rootMessage = parseErrorMessage(error);
    const message = error?.response?.data?.error?.message ?? rootMessage;
    propertiesToUpdate = { dynamicData: { status: DynamicCallStatus.FAILED, error: { ...error, message } } };
  }

  return { parameterId, groupId, propertiesToUpdate };
}

export function shouldLoadDynamicInputs(nodeInputs: NodeInputs): boolean {
  return nodeInputs.dynamicLoadStatus === DynamicLoadStatus.FAILED || nodeInputs.dynamicLoadStatus === DynamicLoadStatus.NOTSTARTED;
}

export const isDynamicDataReadyToLoad = ({ dependentParameters }: DependencyInfo): boolean => {
  return Object.keys(dependentParameters).every((key) => dependentParameters[key].isValid);
};

async function tryGetInputDynamicSchema(
  nodeId: string,
  operationInfo: NodeOperation,
  dependencyInfo: DependencyInfo,
  allInputs: NodeInputs,
  variables: VariableDeclaration[],
  connectionReference: ConnectionReference | undefined,
  workflowParameters: Record<string, WorkflowParameterDefinition>,
  dispatch: Dispatch
): Promise<OpenAPIV2.SchemaObject | null> {
  try {
    const schema = await getDynamicSchema(
      dependencyInfo,
      allInputs,
      operationInfo,
      connectionReference,
      variables,
      /* idReplacements */ undefined,
      workflowParameters
    );
    return schema;
  } catch (error: any) {
    if (!dependencyInfo.parameter?.required && !(dependencyInfo.parameter as InputParameter).value) {
      throw error;
    }

    const message = parseErrorMessage(error);
    const intl = getIntl();
    const errorMessage = intl.formatMessage(
      {
        defaultMessage: `Failed to retrieve dynamic inputs. Error details: ''{message}''`,
        id: 'sytRna',
        description: 'Error message to show when loading dynamic inputs failed',
      },
      { message }
    );

    dispatch(
      updateErrorDetails({
        id: nodeId,
        errorInfo: { level: ErrorLevel.DynamicInputs, message: errorMessage, error, code: error.code },
      })
    );

    // For required parameters empty schema would help user to construct the inputs instead of runtime failures.
    return {};
  }
}

function showErrorWhenDependenciesNotReady(
  nodeId: string,
  groupId: string,
  parameterId: string,
  dependencyInfo: DependencyInfo,
  groupParameters: ParameterInfo[],
  isTreeCall: boolean,
  dispatch: Dispatch
): void {
  const intl = getIntl();
  const invalidParameterNames = Object.keys(dependencyInfo.dependentParameters)
    .filter((key) => !dependencyInfo.dependentParameters[key].isValid)
    .map((id) => groupParameters.find((param) => param.id === id)?.parameterName);

  dispatch(
    updateNodeParameters({
      nodeId,
      parameters: [
        {
          parameterId,
          groupId,
          propertiesToUpdate: {
            dynamicData: {
              error: {
                name: isTreeCall ? 'DynamicTreeFailed' : 'DynamicListFailed',
                message: intl.formatMessage(
                  {
                    defaultMessage: 'Required parameters {parameters} not set or invalid',
                    id: '3Y8a6G',
                    description: 'Error message to show when required parameters are not set or invalid',
                  },
                  { parameters: `${invalidParameterNames.join(' , ')}` }
                ),
              },
              status: DynamicCallStatus.FAILED,
            },
          },
        },
      ],
    })
  );
}

function fetchErrorWhenDependenciesNotReady(
  groupId: string,
  parameterId: string,
  dependencyInfo: DependencyInfo,
  groupParameters: ParameterInfo[],
  isTreeCall: boolean
): any {
  const intl = getIntl();
  const invalidParameterNames = Object.keys(dependencyInfo.dependentParameters)
    .filter((key) => !dependencyInfo.dependentParameters[key].isValid)
    .map((id) => groupParameters.find((param) => param.id === id)?.parameterName);

  return {
    parameterId,
    groupId,
    propertiesToUpdate: {
      dynamicData: {
        error: {
          name: isTreeCall ? 'DynamicTreeFailed' : 'DynamicListFailed',
          message: intl.formatMessage(
            {
              defaultMessage: 'Required parameters {parameters} not set or invalid',
              id: '3Y8a6G',
              description: 'Error message to show when required parameters are not set or invalid',
            },
            { parameters: `${invalidParameterNames.join(' , ')}` }
          ),
        },
        status: DynamicCallStatus.FAILED,
      },
    },
  };
}

function getStringifiedValueFromEditorViewModel(
  parameter: ParameterInfo,
  isDefinitionValue: boolean,
  idReplacements?: Record<string, string>
): string | undefined {
  const { editor, editorOptions, editorViewModel } = parameter;
  switch (editor?.toLowerCase()) {
    case constants.EDITOR.TABLE: {
      if (editorViewModel?.columnMode === ColumnMode.Custom && editorOptions?.columns) {
        const { keys, types } = editorOptions.columns;
        const value: any = [];
        const commonProperties = { supressCasting: parameter.suppressCasting, info: parameter.info };

        // We do not parse here, since the type is string for table columns [assumed currently may change later]
        for (const item of editorViewModel.items) {
          const keyValue = parameterValueToString(
            { type: types[0], value: item.key, ...commonProperties } as any,
            isDefinitionValue,
            idReplacements
          );
          const valueValue = parameterValueToString(
            { type: types[1], value: item.value, ...commonProperties } as any,
            isDefinitionValue,
            idReplacements
          );

          if (keyValue || valueValue) {
            value.push({ [keys[0]]: keyValue, [keys[1]]: valueValue });
          }
        }

        return JSON.stringify(value);
      }
      return undefined;
    }
    case constants.EDITOR.CONDITION:
      return editorOptions?.isOldFormat
        ? iterateSimpleQueryBuilderEditor(editorViewModel.itemValue, editorViewModel.isRowFormat, idReplacements)
        : JSON.stringify(recurseSerializeCondition(parameter, editorViewModel.items, isDefinitionValue, idReplacements));
    case constants.EDITOR.FLOATINGACTIONMENU: {
      if (!editorViewModel || editorOptions?.menuKind !== FloatingActionMenuKind.outputs) {
        return undefined;
      }

      return getStringifiedValueFromFloatingActionMenuOutputsViewModel(parameter, editorViewModel);
    }
    default:
      return undefined;
  }
}

const getStringifiedValueFromFloatingActionMenuOutputsViewModel = (
  parameter: ParameterInfo,
  editorViewModel: FloatingActionMenuOutputViewModel
): string | undefined => {
  const value: typeof editorViewModel.schema & { additionalProperties?: { outputValueMap?: Record<string, unknown> } } = clone(
    editorViewModel.schema
  );
  const schemaProperties: typeof editorViewModel.schema.properties = {};
  const outputValueMap: Record<string, unknown> = {};

  // commonProperties is inspired from behavior for Table Editor and Condition Editor.
  // This may need to change if for example we need proper parameter.info.format value per added parameter (instead of re-using parameter.info).
  const commonProperties = { supressCasting: parameter.suppressCasting, info: parameter.info };
  Object.entries(value.properties).forEach(([key, config]) => {
    if (!config?.['x-ms-dynamically-added']) {
      schemaProperties[key] = config;
      return;
    }

    if (config.title) {
      const keyFromTitle = config.title.toLowerCase().replace(' ', '_');
      schemaProperties[keyFromTitle] = config;

      const valueSegments = editorViewModel.outputValueSegmentsMap?.[key];
      if (valueSegments?.length) {
        outputValueMap[keyFromTitle] =
          // We want to transform (for example) "1" to 1, "false" to false, if the dynamically added parameter type is not 'String'
          parameterValueWithoutCasting({ type: config.type, value: valueSegments, ...commonProperties } as any);
      }
    }
  });

  value.properties = schemaProperties;
  (value.additionalProperties ??= {}).outputValueMap = outputValueMap;
  return JSON.stringify(value);
};

const iterateSimpleQueryBuilderEditor = (
  itemValue: ValueSegment[],
  isRowFormat: boolean,
  idReplacements?: Record<string, string>
): string | undefined => {
  // if it is in advanced mode, we use loadParameterValue to get the value
  if (!isRowFormat) {
    return undefined;
  }
  const { value: remappedItemValue } = idReplacements ? remapValueSegmentsWithNewIds(itemValue, idReplacements) : { value: itemValue };
  // otherwise we iterate through row items and concatenate the values
  let stringValue = '';
  remappedItemValue.forEach((segment) => {
    stringValue += segment.value;
  });
  return stringValue;
};

export const recurseSerializeCondition = (
  parameter: ParameterInfo,
  editorViewModel: any,
  isDefinitionValue: boolean,
  idReplacements?: Record<string, string>,
  errors?: string[]
): any => {
  const returnVal: any = {};
  const commonProperties = { supressCasting: parameter.suppressCasting, info: parameter.info };
  if (editorViewModel.type === GroupType.ROW) {
    let not = false;
    let { operator } = editorViewModel;
    const { operand1, operand2 } = editorViewModel;
    if (operator.slice(0, 3) === 'not') {
      operator = operator.slice(3);
      not = true;
    }
    if (!operator) {
      operator = RowDropdownOptions.EQUALS;
    }

    const operand1String = parameterValueToString(
      { type: 'any', value: operand1, ...commonProperties } as any,
      isDefinitionValue,
      idReplacements
    );
    const operand2String = parameterValueToString(
      { type: 'any', value: operand2, ...commonProperties } as any,
      isDefinitionValue,
      idReplacements
    );
    if (errors && errors.length === 0 && (operand1String || operand2String)) {
      if (!operand1String) {
        const intl = getIntl();
        errors.push(
          intl.formatMessage({
            defaultMessage: 'Enter a valid condition statement.',
            id: 'WToL/O',
            description: 'Error validation message for invalid condition statement',
          })
        );
      }
    }
    const JSONOperand1 = getJSONValueFromString(operand1String, 'any') ?? '';
    const JSONOperand2 = getJSONValueFromString(operand2String, 'any') ?? '';
    if (not) {
      returnVal.not = {};
      returnVal['not'][operator] = [JSONOperand1, JSONOperand2];
    } else {
      returnVal[operator] = [JSONOperand1, JSONOperand2];
    }
  } else {
    let { condition, items } = editorViewModel;
    if (!condition) {
      condition = GroupDropdownOptions.AND;
    }
    if (items.length === 0) {
      items = [
        {
          type: GroupType.ROW,
          operator: RowDropdownOptions.EQUALS,
          operand1: [createLiteralValueSegment('')],
          operand2: [createLiteralValueSegment('')],
        },
      ];
    }
    returnVal[condition] = items.map((item: any) => {
      return recurseSerializeCondition(parameter, item, isDefinitionValue, idReplacements, errors);
    });
  }
  return returnVal;
};

export function getParameterFromName(nodeInputs: NodeInputs, parameterName: string): ParameterInfo | undefined {
  for (const groupId of Object.keys(nodeInputs.parameterGroups)) {
    const parameterGroup = nodeInputs.parameterGroups[groupId];
    const parameter = parameterGroup.parameters.find((parameter) => parameter.parameterName === parameterName);
    if (parameter) {
      return parameter;
    }
  }

  return undefined;
}

export function getParameterFromId(nodeInputs: NodeInputs, parameterId: string): ParameterInfo | undefined {
  for (const groupId of Object.keys(nodeInputs.parameterGroups)) {
    const parameterGroup = nodeInputs.parameterGroups[groupId];
    const parameter = parameterGroup.parameters.find((parameter) => parameter.id === parameterId);
    if (parameter) {
      return parameter;
    }
  }

  return undefined;
}

export function parameterHasValue(parameter: ParameterInfo): boolean {
  const value = parameter.value;

  if (!isUndefinedOrEmptyString(parameter.preservedValue)) {
    return true;
  }

  return !!value && !!value.length && value.some((segment) => !!segment.value);
}

export function parameterValidForDynamicCall(parameter: ParameterInfo): boolean {
  return !parameter.required || parameterHasValue(parameter);
}

export function getGroupAndParameterFromParameterKey(
  nodeInputs: NodeInputs,
  parameterKey: string
): { groupId: string; parameter: ParameterInfo } | undefined {
  for (const groupId of Object.keys(nodeInputs.parameterGroups)) {
    const parameter = nodeInputs.parameterGroups[groupId].parameters.find((param) => param.parameterKey === parameterKey);
    if (parameter) {
      return { groupId, parameter };
    }
  }

  return undefined;
}

export const getCustomCodeFileNameFromParameter = (parameter: ParameterInfo): string => {
  return parameter.value?.[0].value ?? '';
};

export const getCustomCodeFileName = (nodeId: string, nodeInputs?: NodeInputs, idReplacements?: Record<string, string>): string => {
  const updatedNodeId = idReplacements?.[nodeId] || nodeId;
  let fileName = replaceWhiteSpaceWithUnderscore(updatedNodeId);

  if (nodeInputs) {
    const parameter = getParameterFromName(nodeInputs, constants.DEFAULT_CUSTOM_CODE_INPUT);
    const fileExtension = parameter?.editorViewModel?.customCodeData?.fileExtension;
    if (fileExtension) {
      fileName = `${fileName}${fileExtension}`;
    }
  }
  return fileName;
};

export const getCustomCodeFilesWithData = (state: CustomCodeState): CustomCodeFileNameMapping => {
  const { files, fileData } = state;
  const customCodeFilesWithData: CustomCodeFileNameMapping = {};
  Object.entries(files).forEach(([fileName, fileInfo]) => {
    const { nodeId } = fileInfo;
    const fileDataInfo = getRecordEntry(fileData, nodeId);
    if (fileDataInfo || fileInfo.isDeleted) {
      customCodeFilesWithData[fileName] = {
        ...fileInfo,
        fileData: fileDataInfo ?? '',
      };
    }
  });
  return customCodeFilesWithData;
};

export function getInputsValueFromDefinitionForManifest(
  inputsLocation: string[],
  manifest: OperationManifest,
  customSwagger: SwaggerParser | undefined,
  stepDefinition: any,
  allInputs: InputParameter[]
): any {
  let inputsValue = stepDefinition;

  for (const property of inputsLocation) {
    // NOTE: Currently this only supports single item array. Might need to be updated when multiple array support operations are added.
    // None right now in any connectors.
    inputsValue = property === '[*]' ? inputsValue[0] : getPropertyValue(inputsValue, property);
  }

  inputsValue = swapInputsValueIfNeeded(inputsValue, manifest);

  return updateInputsValueForSpecialCases(inputsValue, allInputs, customSwagger);
}

function swapInputsValueIfNeeded(inputsValue: any, manifest: OperationManifest) {
  const swapMap = manifest.properties.inputsLocationSwapMap;
  if (!swapMap?.length) {
    return inputsValue;
  }

  let finalValue = clone(inputsValue);
  let propertiesToRetain: string[] = [];
  for (const { source, target } of swapMap) {
    const propertyValue = getObjectPropertyValue(finalValue, target);
    deleteObjectProperty(finalValue, target);

    // Don't want to use clone on a non-object
    if (typeof propertyValue !== 'object') {
      finalValue = safeSetObjectPropertyValue(finalValue, source, propertyValue);
      continue;
    }

    const value = clone(propertyValue);
    if (!target.length) {
      propertiesToRetain = Object.keys(manifest.properties.inputs.properties);
      deleteObjectProperties(
        value,
        propertiesToRetain.map((key: string) => [key])
      );

      for (const key of Object.keys(finalValue)) {
        if (!propertiesToRetain.includes(key)) {
          deleteObjectProperty(finalValue, [key]);
        }
      }
    }

    finalValue = source.length ? safeSetObjectPropertyValue(finalValue, source, value) : { ...finalValue, ...value };
  }
  return finalValue;
}

/**
 * This method updates the inputs value when there are special cases for serialization like propertyName
 * serialization or special cases for deserialiation like reading values from inputs for non serializable parameter.
 * Example: Batch trigger
 */
function updateInputsValueForSpecialCases(inputsValue: any, allInputs: InputParameter[], customSwagger?: SwaggerParser) {
  if (!inputsValue || typeof inputsValue !== 'object') {
    return inputsValue;
  }

  const propertyNameParameters = allInputs.filter((input) => !!input.serialization?.property);
  const finalValue = createCopy(inputsValue);

  for (const propertyParameter of propertyNameParameters) {
    const { name, serialization } = propertyParameter;
    if (serialization?.property) {
      const parameterReference = serialization.property.parameterReference as string;

      switch (serialization?.property?.type?.toLowerCase()) {
        case PropertySerializationType.ParentObject: {
          const parentPropertyName = parameterReference.substring(0, parameterReference.lastIndexOf('.'));
          const parentPropertySegments = parentPropertyName.split('.');
          const objectValue = getObjectPropertyValue(finalValue, parentPropertySegments);

          // NOTE: Currently this only handles only one variable property name in the object
          const keys = Object.keys(objectValue ?? {});
          if (keys.length !== 1) {
            continue;
          }

          const propertyName = keys[0];

          safeSetObjectPropertyValue(finalValue, parentPropertySegments, {
            [serialization.property.name as string]: {
              ...objectValue[propertyName],
              [name.substring(name.lastIndexOf('.') + 1)]: propertyName,
            },
          });
          break;
        }

        case PropertySerializationType.PathTemplate: {
          const parameterLocation = propertyParameter.name.split('.');
          const pathParametersLocation = parameterReference.split('.');
          const uriValue = getObjectPropertyValue(finalValue, parameterLocation);

          if (!uriValue) {
            continue;
          }

          const pathParameters = processPathInputs(uriValue, propertyParameter.default);
          safeSetObjectPropertyValue(finalValue, pathParametersLocation, pathParameters);
          safeSetObjectPropertyValue(finalValue, parameterLocation, propertyParameter.default);
          break;
        }

        default:
          break;
      }
    }
  }

  // NOTE: Deserialization should be processed only after parameters serialization property is processed.
  const parametersWithDeserialization = allInputs.filter((input) => !!input.deserialization);
  for (const parameter of parametersWithDeserialization) {
    const { name, deserialization } = parameter;
    if (deserialization?.parameterReference) {
      const { type, parameterReference, options } = deserialization;
      const propertySegments = parameterReference.split('.');

      switch (type) {
        case DeserializationType.ParentObjectProperties: {
          const objectValue = getObjectPropertyValue(finalValue, propertySegments);

          if (isNullOrUndefined(objectValue)) {
            continue;
          }

          const value = Object.keys(objectValue ?? {});
          objectValue[name.split('.').at(-1) as string] = value;
          safeSetObjectPropertyValue(finalValue, propertySegments, objectValue);
          break;
        }

        case DeserializationType.SwaggerOperationId: {
          const method = getObjectPropertyValue(finalValue, options?.swaggerOperation.methodPath as string[]);
          const uri = options?.swaggerOperation.uriPath ? getObjectPropertyValue(finalValue, options?.swaggerOperation.uriPath) : undefined;
          const templatePath = options?.swaggerOperation.templatePath
            ? getObjectPropertyValue(finalValue, options?.swaggerOperation.templatePath)
            : undefined;

          if (!method && !uri && !templatePath) {
            continue;
          }

          const operationId = getOperationIdFromDefinition(
            {
              method,
              path: uri
                ? extractPathFromUri(uri, customSwagger?.api.basePath as string)
                : templatePath?.replace(customSwagger?.api.basePath, ''),
            },
            customSwagger as SwaggerParser
          );
          safeSetObjectPropertyValue(finalValue, propertySegments, operationId);
          break;
        }

        default:
          break;
      }
    }
  }

  return finalValue;
}

export function escapeSchemaProperties(schemaProperties: Record<string, any>): Record<string, any> {
  const escapedSchemaProperties: Record<string, any> = {};

  for (const propertyName of Object.keys(schemaProperties)) {
    const escapedPropertyName = tryConvertStringToExpression(propertyName);
    escapedSchemaProperties[escapedPropertyName] = schemaProperties[propertyName];
  }

  return escapedSchemaProperties;
}

export function getNormalizedName(name: string): string {
  if (!name) {
    return name;
  }

  // Replace occurrences of ?[ from the name.
  let normalizedName = name.replace(/\?\[/g, '');

  // Replace occurrences of ?. from the name.
  normalizedName = normalizedName.replace(/\?\./g, '');

  // Replace occurrences of [ ] ' . from the name.
  // eslint-disable-next-line no-useless-escape
  normalizedName = normalizedName.replace(/[\['\]\.]/g, '');

  return normalizedName || name;
}

export function getRepetitionReference(repetitionContext: RepetitionContext, actionName?: string): RepetitionReference | undefined {
  if (actionName) {
    return first((item) => equals(item.actionName, actionName), repetitionContext.repetitionReferences);
  }
  return getClosestRepetitionReference(repetitionContext);
}

function getClosestRepetitionReference(repetitionContext: RepetitionContext): RepetitionReference | undefined {
  if (repetitionContext && repetitionContext.repetitionReferences && repetitionContext.repetitionReferences.length) {
    return repetitionContext.repetitionReferences[0];
  }

  return undefined;
}

export function updateTokenMetadataInParameters(nodeId: string, parameters: ParameterInfo[], rootState: RootState): void {
  const {
    workflow: { operations, nodesMetadata },
    operations: { operationMetadata, outputParameters, settings },
    workflowParameters: { definitions },
  } = rootState;
  const triggerNodeId = getTriggerNodeId(rootState.workflow);

  const actionNodes = Object.keys(operations)
    .filter((nodeId) => nodeId !== triggerNodeId)
    .reduce((actionNodes: Record<string, string>, id: string) => {
      actionNodes[id] = id;
      return actionNodes;
    }, {});
  const nodesData = Object.keys(operations).reduce((data: Record<string, Partial<NodeDataWithOperationMetadata>>, id: string) => {
    data[id] = {
      settings: getRecordEntry(settings, id),
      nodeOutputs: getRecordEntry(outputParameters, id),
      operationMetadata: getRecordEntry(operationMetadata, id),
    };
    return data;
  }, {});

  const repetitionContext: RepetitionContext = getRecordEntry(rootState.operations.repetitionInfos, nodeId) ?? { repetitionReferences: [] };
  for (const parameter of parameters) {
    const segments = parameter.value;

    if (segments && segments.length) {
      parameter.value = segments.map((segment) => {
        if (isTokenValueSegment(segment)) {
          return updateTokenMetadata(
            segment,
            repetitionContext,
            actionNodes,
            triggerNodeId,
            nodesData,
            operations,
            definitions,
            nodesMetadata,
            parameter.type
          );
        }

        return segment;
      });
    }
    const viewModel = parameter.editorViewModel;
    if (viewModel) {
      flattenAndUpdateViewModel(
        repetitionContext,
        viewModel,
        actionNodes,
        triggerNodeId,
        nodesData,
        operations,
        definitions,
        nodesMetadata,
        parameter.type
      );
    }
  }
}

export const flattenAndUpdateViewModel = (
  repetitionContext: RepetitionContext,
  items: any,
  actionNodes: Record<string, string>,
  triggerNodeId: string,
  nodes: Record<string, Partial<NodeDataWithOperationMetadata>>,
  operations: Actions,
  workflowParameters: Record<string, WorkflowParameter | WorkflowParameterDefinition>,
  nodesMetadata: NodesMetadata,
  parameterType?: string
) => {
  if (!items) {
    return;
  }
  // check if on bottom-most level (array of valueSegments)
  if (Array.isArray(items) && items.every((item) => isValueSegment(item))) {
    return items.map((keyItem: ValueSegment) => {
      if (!isTokenValueSegment(keyItem)) {
        return keyItem;
      }
      const valueSegmentToUpdate = updateTokenMetadata(
        keyItem,
        repetitionContext,
        actionNodes,
        triggerNodeId,
        nodes,
        operations,
        workflowParameters,
        nodesMetadata,
        parameterType
      );
      if (valueSegmentToUpdate) {
        return valueSegmentToUpdate;
      }
      return keyItem;
    }) as ValueSegment[];
  }

  const replacedItems: any = {};
  Object.entries(items).forEach(([itemKey, itemValue]) => {
    if (typeof itemValue === 'object') {
      replacedItems[itemKey] = flattenAndUpdateViewModel(
        repetitionContext,
        itemValue,
        actionNodes,
        triggerNodeId,
        nodes,
        operations,
        workflowParameters,
        nodesMetadata,
        parameterType
      );
    } else {
      replacedItems[itemKey] = itemValue;
    }
  });
  // Keep Array Format and preserve the order of the elements
  return Array.isArray(items)
    ? Object.keys(replacedItems)
        .map(Number)
        .sort((a, b) => a - b)
        .map((key) => replacedItems[key])
    : replacedItems;
};

export const updateScopePasteTokenMetadata = (
  valueSegment: ValueSegment,
  pasteParams: PasteScopeAdditionalParams
): { updatedTokenSegment: ValueSegment; tokenError: string } => {
  let error = '';
  let token = valueSegment?.token;
  if (token) {
    token.actionName = token?.actionName ?? pasteParams.rootTriggerId;
  }

  if (token?.actionName) {
    // first check the nodes within this graph
    if (pasteParams.renamedNodes[token.actionName]) {
      const newActionId = pasteParams.renamedNodes[token.actionName];
      if (token.arrayDetails?.loopSource) {
        token.arrayDetails.loopSource = newActionId;
        token.tokenType = TokenType.ITEM;
      }
      token.value = token.value?.replaceAll(`('${token.actionName}')`, `('${newActionId}')`);
      valueSegment.value = token.value ?? '';
      token.actionName = newActionId;
    }
    // then check the nodes from the parent graph
    else {
      const existingOutputTokens = pasteParams.existingOutputTokens;
      const outputTokens = existingOutputTokens[token.actionName];
      const existingTokenInfo = outputTokens?.tokens.find((tokenInfo) => tokenInfo.key === token?.key);
      // if there's an exact token match, we'll use the existing token info
      if (existingTokenInfo) {
        token = { ...token, ...existingTokenInfo, tokenType: TokenType.OUTPUTS };
      }
      // otherwise it may be a item output token, so we'll take the icon and brandColor from the outputInfo
      else if (outputTokens && outputTokens.tokens?.length > 0) {
        token = {
          ...token,
          icon: outputTokens.tokens?.[0].icon,
          brandColor: outputTokens.tokens?.[0].brandColor,
        };
      }
      // If there is no existing outputs with the same name, then they are pasting a token that doesn't exist in the current workflow
      // we will use a default token when it doesn't exist
      else if (token.tokenType !== TokenType.VARIABLE) {
        const intl = getIntl();
        error = intl.formatMessage({
          defaultMessage: 'This operation contains a token that does not exist in the current workflow.',
          id: 'bMUkSN',
          description: 'Error message to show when pasting a token that does not exist in the current workflow',
        });
      }
    }
    valueSegment.token = token;
  }
  return { updatedTokenSegment: valueSegment, tokenError: error };
};

export function updateTokenMetadata(
  valueSegment: ValueSegment,
  repetitionContext: RepetitionContext,
  actionNodes: Record<string, string>,
  triggerNodeId: string,
  nodes: Record<string, Partial<NodeDataWithOperationMetadata>>,
  operations: Actions,
  workflowParameters: Record<string, WorkflowParameter | WorkflowParameterDefinition>,
  nodesMetadata: NodesMetadata,
  parameterType?: string,
  parameterNodeId?: string
): ValueSegment {
  const token = valueSegment.token as SegmentToken;
  switch (token?.tokenType) {
    case TokenType.VARIABLE: {
      token.brandColor = VariableBrandColor;
      token.icon = VariableIcon;
      return valueSegment;
    }
    case TokenType.PARAMETER: {
      token.brandColor = ParameterBrandColor;
      token.icon = ParameterIcon;
      token.type = convertWorkflowParameterTypeToSwaggerType(workflowParameters[token.title]?.type);
      token.value = valueSegment.value;
      return valueSegment;
    }

    case TokenType.FX: {
      token.brandColor = FxBrandColor;
      token.icon = FxIcon;
      token.title = getExpressionTokenTitle(token.expression as Expression);
      token.value = valueSegment.value;
      return valueSegment;
    }

    case TokenType.ITERATIONINDEX:
      // TODO - Need implementation for until
      break;
    default:
      break;
  }

  if (token.arrayDetails && repetitionContext) {
    const repetitionReference = getRepetitionReference(repetitionContext, token.arrayDetails.loopSource);
    const repetitionValue = repetitionReference?.repetitionValue;
    if (repetitionValue) {
      const { step, path, fullPath } = parseForeach(repetitionValue, repetitionContext);
      token.arrayDetails = {
        ...token.arrayDetails,
        parentArrayKey: fullPath,
        parentArrayName: path,
      };
      token.actionName = step;
    }

    if (!token.arrayDetails.loopSource && equals(repetitionReference?.actionType, constants.NODE.TYPE.FOREACH)) {
      token.arrayDetails.loopSource = repetitionReference?.actionName;
    }
  }

  const { actionName, arrayDetails, name } = token;
  const tokenNodeId = actionName ? getPropertyValue(actionNodes, actionName) : triggerNodeId;
  const { settings, nodeOutputs, operationMetadata } = nodes[tokenNodeId] ?? {};
  const tokenNodeOperation = operations[tokenNodeId];
  const nodeType = tokenNodeOperation?.type;
  const isSecure = hasSecureOutputs(nodeType, settings ?? {});
  const nodeOutputInfo = getOutputByTokenInfo(unmap(nodeOutputs?.outputs), valueSegment.token as SegmentToken, parameterType);
  const brandColor = token.tokenType === TokenType.ITEM ? ItemBrandColor : operationMetadata?.brandColor;
  const iconUri = token.tokenType === TokenType.ITEM ? ItemIcon : operationMetadata?.iconUri;

  let outputInsideForeach = false;
  if (parameterNodeId) {
    const nodeParents = getAllParentsForNode(parameterNodeId, nodesMetadata);
    const parentForeachNodeId = getFirstParentOfType(tokenNodeId, constants.NODE.TYPE.FOREACH, nodesMetadata, operations);
    outputInsideForeach = !!parentForeachNodeId && nodeParents.indexOf(parentForeachNodeId) === -1;
  }

  const parentArrayKey = token.arrayDetails?.parentArrayKey;
  const parentArrayKeyForParentArray = parentArrayKey ? getParentArrayKey(parentArrayKey) : undefined;
  const parentArrayOutput = getOutputByTokenInfo(
    unmap(nodeOutputs?.outputs),
    {
      actionName,
      name: getNormalizedName(token.arrayDetails?.parentArrayName ?? ''),
      key: token.arrayDetails?.parentArrayKey,
      source: token.source,
      arrayDetails: parentArrayKeyForParentArray ?? undefined,
    } as SegmentToken,
    constants.SWAGGER.TYPE.ARRAY
  );

  // If we do not get any nodeOutputInfo, we need to check if it is a body parameter or not
  if (nodeOutputInfo) {
    if (!nodeOutputInfo.title && name) {
      token.title = getTitleFromTokenName(name, nodeOutputInfo.parentArray as string);
    } else {
      token.title = nodeOutputInfo.title;
    }

    token.key = nodeOutputInfo.key;
    token.type = nodeOutputInfo.type;
    token.format = nodeOutputInfo.format;
    token.name = nodeOutputInfo.name;
    token.schema = nodeOutputInfo.schema;
    token.description = nodeOutputInfo.description;
    token.source = nodeOutputInfo.source;
    token.required = token.required !== undefined ? token.required : nodeOutputInfo.required;

    if (arrayDetails || outputInsideForeach) {
      token.arrayDetails = {
        ...token.arrayDetails,
        parentArrayName: nodeOutputInfo.parentArray,
        itemSchema: nodeOutputInfo.itemSchema,
      };
    }

    if (token.arrayDetails && !!nodeOutputInfo.parentArray && !token.arrayDetails.loopSource) {
      const parentArrayKey = getParentArrayKey(nodeOutputInfo.key);
      token.arrayDetails.parentArrayKey = parentArrayKey;
      if (
        parameterNodeId &&
        parentArrayKey &&
        isForeachActionNameForLoopsource(parameterNodeId, parentArrayKey, nodes, operations, nodesMetadata)
      ) {
        token.arrayDetails.loopSource = actionName;
      }
    }
  } else if (!name) {
    token.title = getKnownTitles(OutputKeys.Body);
  } else if (token.tokenType === TokenType.ITEM) {
    // TODO: Remove this and other parts in this method when the Feature flag (foreach tokens) is removed.
    token.title = 'Current item';
    token.type = constants.SWAGGER.TYPE.ANY;
  } else {
    token.title = getTitleFromTokenName(name, arrayDetails?.parentArrayName ?? '', parentArrayOutput?.title);
  }

  token.icon = iconUri ?? token.icon;
  token.brandColor = brandColor ?? token.brandColor;
  token.isSecure = isSecure ?? token.isSecure;

  return valueSegment;
}

export function getExpressionTokenTitle(expression: Expression): string {
  switch (expression.type) {
    case ExpressionType.NullLiteral:
    case ExpressionType.BooleanLiteral:
    case ExpressionType.NumberLiteral:
    case ExpressionType.StringLiteral:
      return (expression as ExpressionLiteral).value;
    case ExpressionType.Function: {
      // eslint-disable-next-line no-case-declarations
      const functionExpression = expression as ExpressionFunction;
      return `${functionExpression.name}(${functionExpression.arguments.length > 0 ? '...' : ''})`;
    }
    default:
      throw new UnsupportedException(`Unsupported expression type ${expression.type}.`);
  }
}

function getOutputByTokenInfo(
  nodeOutputs: OutputInfo[],
  tokenInfo: SegmentToken,
  type = constants.SWAGGER.TYPE.ANY
): OutputInfo | undefined {
  const { name, arrayDetails } = tokenInfo;

  if (!name) {
    return undefined;
  }

  const supportedTypes: string[] = getPropertyValue(constants.TOKENS, type);
  const allOutputs = supportedTypes.map((supportedType) => getOutputsByType(nodeOutputs, supportedType));
  const outputs = aggregate(allOutputs);

  if (!outputs) {
    return undefined;
  }

  const normalizedTokenName = decodePropertySegment(getNormalizedTokenName(name));
  for (const output of outputs) {
    const bothNotInArray = !arrayDetails && !output.isInsideArray;
    const sameArray = isOutputInSameArray(tokenInfo, output);
    const sameName = decodePropertySegment(getNormalizedTokenName(output.name)) === normalizedTokenName;
    // Optional outputs end up getting ? added to their name. This should be stripped out on alias comparison.
    if (sameName && (sameArray || bothNotInArray)) {
      return output;
    }

    if (isOutputToken(tokenInfo)) {
      if (output.key === tokenInfo.key) {
        return output;
      }
    }
  }

  return undefined;
}

function isOutputInSameArray(token: SegmentToken, output: OutputInfo): boolean {
  const { source, arrayDetails } = token;
  if (arrayDetails?.parentArrayName && output.parentArray && output.source !== source) {
    const tokenArray =
      source === OutputSource.Body && output.source === OutputSource.Outputs
        ? arrayDetails.parentArrayName === OutputKeys.Body
          ? 'body'
          : `body.${arrayDetails.parentArrayName}`
        : arrayDetails.parentArrayName;
    const outputArray =
      output.source === OutputSource.Body && source === OutputSource.Outputs
        ? output.parentArray === OutputKeys.Body
          ? 'body'
          : `body.${output.parentArray}`
        : output.parentArray;

    return equals(getNormalizedName(tokenArray), getNormalizedName(outputArray));
  }
  return equals(getNormalizedName(arrayDetails?.parentArrayName || ''), getNormalizedName(output.parentArray || ''));
}

function getOutputsByType(allOutputs: OutputInfo[], type = constants.SWAGGER.TYPE.ANY): OutputInfo[] {
  if (type === constants.SWAGGER.TYPE.ANY || type === constants.SWAGGER.TYPE.OBJECT) {
    return allOutputs;
  }

  return allOutputs.filter((output) => {
    return !Array.isArray(output.type) && equals(type, output.type);
  });
}

export function getTitleFromTokenName(tokenName: string, parentArray: string, parentArrayTitle?: string): string {
  if (equals(tokenName, OutputKeys.Body)) {
    return getKnownTitles(OutputKeys.Body);
  }
  if (equals(tokenName, OutputKeys.Headers)) {
    return getKnownTitles(OutputKeys.Headers);
  }
  if (equals(tokenName, OutputKeys.Item) || (!!parentArray && equals(tokenName, `${getNormalizedName(parentArray)}-${OutputKeys.Item}`))) {
    let parentArrayDisplayName = parentArrayTitle;

    if (!parentArrayDisplayName) {
      const parentArrayName = parentArray && parentArray.match(/'(.*?)'/g);
      parentArrayDisplayName = parentArrayName ? parentArrayName.map((property) => property.replace(/'/g, '')).join('.') : undefined;
    }

    const itemToken = getKnownTitles(OutputKeys.Item);
    return parentArrayDisplayName ? format(`{0} - ${itemToken}`, parentArrayDisplayName) : itemToken;
  }
  if (equals(tokenName, OutputKeys.Outputs)) {
    return getKnownTitles(OutputKeys.Outputs);
  }
  if (equals(tokenName, OutputKeys.StatusCode)) {
    return getKnownTitles(OutputKeys.StatusCode);
  }
  if (equals(tokenName, OutputKeys.Queries)) {
    return getKnownTitles(OutputKeys.Queries);
  }
  // Remove all the '?' from token name.
  const tokenNameWithoutOptionalOperator = tokenName.replace(/\?/g, '');
  return tokenNameWithoutOptionalOperator
    .split('.')
    .map((segment) => decodePropertySegment(segment))
    .join('.');
}

export function getNormalizedTokenName(tokenName: string): string {
  if (!tokenName) {
    return tokenName;
  }

  // Replace occurences of ? from the tokenName.
  return tokenName.replace(/\?/g, '');
}

export function getRepetitionValue(manifest: OperationManifest, nodeInputs: ParameterInfo[]): any {
  const loopParameter = manifest.properties.repetition?.loopParameter;

  if (loopParameter) {
    const parameter = nodeInputs.find((input) => input.parameterName === loopParameter);
    return parameter ? parameter.value : undefined;
  }

  return undefined;
}

export function getInterpolatedExpression(expression: string, parameterType: string, parameterFormat: string): string {
  if (isUndefinedOrEmptyString(expression)) {
    return expression;
  }
  if (parameterType === constants.SWAGGER.TYPE.STRING && parameterFormat !== constants.SWAGGER.FORMAT.BINARY) {
    return `@{${expression}}`;
  }
  return `@${expression}`;
}

export function parameterValueToString(
  parameterInfo: ParameterInfo,
  isDefinitionValue: boolean,
  idReplacements?: Record<string, string>
): string | undefined {
  const { value: remappedValue, didRemap } = isRecordNotEmpty(idReplacements)
    ? remapValueSegmentsWithNewIds(parameterInfo.value, idReplacements ?? {})
    : { value: parameterInfo.value, didRemap: false };
  const remappedEditorViewModel = isRecordNotEmpty(idReplacements)
    ? remapEditorViewModelWithNewIds(parameterInfo.editorViewModel, idReplacements ?? {})
    : parameterInfo.editorViewModel;

  const remappedParameterInfo = isRecordNotEmpty(idReplacements)
    ? { ...parameterInfo, value: remappedValue, editorViewModel: remappedEditorViewModel }
    : parameterInfo;

  if (didRemap) {
    delete remappedParameterInfo.preservedValue;
  }

  const preservedValue = remappedParameterInfo.preservedValue;
  if (preservedValue !== undefined && isDefinitionValue) {
    switch (typeof preservedValue) {
      case 'string':
        return preservedValue;
      default:
        return JSON.stringify(preservedValue);
    }
  }

  const valueFromEditor = getStringifiedValueFromEditorViewModel(remappedParameterInfo, isDefinitionValue, idReplacements);
  if (valueFromEditor !== undefined) {
    return valueFromEditor;
  }

  const parameter = { ...remappedParameterInfo };
  const isPathParameter = parameter.info.in === ParameterLocations.Path;
  const value = parameter.value.filter((segment) => segment.value !== '');

  if (!value || !value.length) {
    if (isPathParameter && isDefinitionValue) {
      if (parameter.required) {
        return encodePathValueWithFunction("''", parameter.info.encode);
      }
      return '';
    }
    return parameter.required ? '' : undefined;
  }

  const parameterType = getInferredParameterType(value, parameter.type);
  const parameterFormat = parameter.info.format ?? '';
  const parameterSuppressesCasting = !!remappedParameterInfo.suppressCasting;

  const shouldCast = requiresCast(parameterType, parameterFormat, value, parameterSuppressesCasting);
  if (!isPathParameter && shouldCast) {
    return castParameterValueToString(value, parameterFormat, parameterType);
  }

  if (parameterType === constants.SWAGGER.TYPE.OBJECT || parameterType === constants.SWAGGER.TYPE.ARRAY || isOneOf(parameter.schema)) {
    return parameterValueToJSONString(value, /* applyCasting */ !parameterSuppressesCasting);
  }

  const segmentsAfterCasting = remappedParameterInfo.suppressCasting
    ? value
    : castTokenSegmentsInValue(value, parameterType, parameterFormat);

  // Note: Path parameter values are always enclosed inside encodeComponent function if specified.
  if (isPathParameter && isDefinitionValue) {
    const segmentValues = segmentsAfterCasting.map((segment) => {
      if (!isTokenValueSegment(segment)) {
        return convertToStringLiteral(segment.value);
      }
      return segment.value;
    });

    return encodePathValueWithFunction(fold(segmentValues, parameter.type) ?? '', parameter.info.encode);
  }

  const shouldInterpolate = value.length > 1;
  return segmentsAfterCasting
    .map((segment) => {
      let expressionValue = segment.value;
      if (isTokenValueSegment(segment)) {
        if (shouldInterpolate) {
          expressionValue = parameterType === constants.SWAGGER.TYPE.STRING ? `@{${expressionValue}}` : `@${expressionValue}`;
        } else if (!isUndefinedOrEmptyString(expressionValue)) {
          // Note: Token segment should be auto casted using interpolation if token type is
          // non string and referred in a string parameter.
          expressionValue =
            !remappedParameterInfo.suppressCasting &&
            parameterType === 'string' &&
            segment.token?.type !== 'string' &&
            !shouldUseLiteralValues(segment.token?.expression)
              ? `@{${expressionValue}}`
              : `@${expressionValue}`;
        }
      }

      return expressionValue;
    })
    .join('');
}

export function shouldUseLiteralValues(expression: Expression | undefined): boolean {
  return (expression?.type as ExpressionType) === ExpressionType.NullLiteral;
}

export function parameterValueToJSONString(parameterValue: ValueSegment[], applyCasting = true, forValidation = false): string {
  let shouldInterpolate = false;
  let parameterValueString = '';
  let numberOfDoubleQuotes = 0;
  const rawStringFormat = parameterValueToStringWithoutCasting(parameterValue, forValidation);
  const updatedParameterValue: ValueSegment[] = parameterValue.map((expression) => ({ ...expression }));

  // We return the raw stringified form, if value is not a valid json
  if (!isValidJSONObjectFormat(rawStringFormat) && !isValidJSONArrayFormat(rawStringFormat)) {
    return rawStringFormat;
  }

  for (let i = 0; i < updatedParameterValue.length; i++) {
    const expression = updatedParameterValue[i];
    let tokenExpression: string = expression.value;

    if (isTokenValueSegment(expression)) {
      // Note: Stringify the token expression to escape double quotes and other characters which must be escaped in JSON.
      if (shouldInterpolate) {
        if (applyCasting) {
          tokenExpression = addCastToExpression(
            expression.token?.format ?? '',
            '',
            tokenExpression,
            expression.token?.type,
            constants.SWAGGER.TYPE.STRING
          );
        }

        const stringifiedTokenExpression = JSON.stringify(tokenExpression).slice(1, -1);
        tokenExpression = `@{${stringifiedTokenExpression}}`;
      } else {
        // Add quotes around tokens. Tokens directly after a literal need a leading quote, and those before another literal need an ending quote.
        const lastExpressionWasLiteral = i > 0 && updatedParameterValue[i - 1].type !== ValueSegmentType.TOKEN;
        const nextExpressionIsLiteral =
          i < updatedParameterValue.length - 1 && updatedParameterValue[i + 1].type !== ValueSegmentType.TOKEN;

        const stringifiedTokenExpression = JSON.stringify(tokenExpression).slice(1, -1);
        tokenExpression = `@${stringifiedTokenExpression}`;
        // eslint-disable-next-line no-useless-escape
        tokenExpression = lastExpressionWasLiteral ? `\"${tokenExpression}` : tokenExpression;
        // eslint-disable-next-line no-useless-escape
        tokenExpression = nextExpressionIsLiteral ? `${tokenExpression}\"` : `${tokenExpression}`;
      }

      parameterValueString += tokenExpression;
    } else {
      numberOfDoubleQuotes += (tokenExpression.replace(/\\"/g, '').match(/"/g) || []).length;

      shouldInterpolate = numberOfDoubleQuotes % 2 === 1;
      parameterValueString += expression.value;
    }
  }

  try {
    // This is to validate if this is a valid json, else we return the original raw stringified format to retain user input.
    const jsonValue = JSON.parse(parameterValueString);
    return JSON.stringify(jsonValue);
  } catch {
    return updatedParameterValue.length === 1 && isTokenValueSegment(updatedParameterValue[0]) ? parameterValueString : rawStringFormat;
  }
}

export function parameterValueWithoutCasting(parameter: ParameterInfo): any {
  const stringifiedValue = parameterValueToStringWithoutCasting(parameter.value);
  return getJSONValueFromString(stringifiedValue, parameter.type);
}

export function getJSONValueFromString(value: any, type: string): any {
  const canParse = !isNullOrUndefined(value);
  let parameterValue: any;

  if (canParse) {
    try {
      // The value is already a string. If the type is also a string, don't do any parsing
      if (type !== constants.SWAGGER.TYPE.STRING) {
        parameterValue = JSON.parse(value);
      } else {
        parameterValue = value;
      }
    } catch {
      parameterValue = value;
    }
  }

  return parameterValue;
}

export function remapEditorViewModelWithNewIds(editorViewModel: any, idReplacements: Record<string, string>): any {
  if (Array.isArray(editorViewModel)) {
    if (isValueSegmentArray(editorViewModel)) {
      return remapValueSegmentsWithNewIds(editorViewModel, idReplacements).value;
    }
    return editorViewModel.map((value: any) => {
      return remapEditorViewModelWithNewIds(value, idReplacements);
    });
  }
  if (isObject(editorViewModel)) {
    const updatedEditorViewModel = { ...editorViewModel };
    Object.entries(editorViewModel).forEach(([key, value]) => {
      updatedEditorViewModel[key] = remapEditorViewModelWithNewIds(value, idReplacements);
    });
    return updatedEditorViewModel;
  }
  return editorViewModel;
}

export function remapValueSegmentsWithNewIds(
  segments: ValueSegment[],
  idReplacements: Record<string, string>
): { value: ValueSegment[]; didRemap: boolean } {
  let didRemap = false;
  const value = segments.map((segment) => {
    if (isTokenValueSegment(segment)) {
      const result = remapTokenSegmentValue(segment, idReplacements);
      didRemap = didRemap || result.didRemap;
      return result.value;
    }

    return segment;
  });

  return { value, didRemap };
}

export function remapTokenSegmentValue(
  segment: ValueSegment,
  idReplacements: Record<string, string>
): { value: ValueSegment; didRemap: boolean } {
  let didRemap = false;
  let newSegment = segment;
  const { actionName, arrayDetails } = segment.token as Token;
  const oldId = isOutputTokenValueSegment(segment) ? (arrayDetails ? arrayDetails?.loopSource : actionName) : '';
  const newId = idReplacements[oldId ?? ''];

  if (oldId && newId) {
    didRemap = true;
    const newValue = segment.value?.replaceAll(`'${oldId}'`, `'${newId}'`);

    newSegment = {
      ...segment,
      value: newValue,
      token: arrayDetails
        ? { ...segment.token, arrayDetails: { ...arrayDetails, loopSource: newId }, value: newValue }
        : { ...segment.token, actionName: newId, value: newValue },
    } as ValueSegment;
  } else if (isFunctionValueSegment(segment)) {
    let newSegmentValue = segment.value;
    for (const id of Object.keys(idReplacements)) {
      if (!didRemap && newSegmentValue?.includes(`'${id}`)) {
        didRemap = true;
      }
      newSegmentValue = newSegmentValue?.replaceAll(`'${id}'`, `'${getRecordEntry(idReplacements, id)}'`);
    }

    newSegment = { ...segment, value: newSegmentValue, token: { ...segment.token, value: newSegmentValue } } as ValueSegment;
  }

  return { value: newSegment, didRemap };
}

/**
 * @arg {ValueSegment[]} value
 * @arg {boolean} [forValidation=false]
 * @return {string}
 */
function parameterValueToStringWithoutCasting(value: ValueSegment[], forValidation = false): string {
  const shouldInterpolateTokens = value.length > 1 && value.some(isTokenValueSegment);

  return value
    .map((expression) => {
      let expressionValue = forValidation ? expression.value || null : expression.value;
      if (isTokenValueSegment(expression)) {
        expressionValue = shouldInterpolateTokens ? `@{${expressionValue}}` : `@${expressionValue}`;
      }

      return expressionValue;
    })
    .join('');
}

function castParameterValueToString(value: ValueSegment[], parameterFormat: string, parameterType: string): string | undefined {
  // In case of only one token or only user entered text, we get the casting function from expression format.
  if (value.length === 1) {
    const [expression] = value;
    const { value: tokenExpression } = expression;
    const isTokenSegment = isTokenValueSegment(expression);
    const uncastExpression = isTokenSegment ? tokenExpression : `'${tokenExpression}'`;
    const valueType = expression.token?.type ?? '';
    const segmentFormat = expression.token?.format ?? '';
    const castExpression = addCastToExpression(segmentFormat, parameterFormat, uncastExpression, valueType, parameterType);

    return getInterpolatedExpression(castExpression, parameterType, parameterFormat);
  }
  // TODO: We might need to revisit adding encodeURIComponent if path parameters contains format
  return addFoldingCastToExpression(parameterFormat, value, parameterType, parameterFormat);
}

function castTokenSegmentsInValue(parameterValue: ValueSegment[], parameterType: string, parameterFormat: string): ValueSegment[] {
  return parameterValue.map((segment) => {
    const newSegment = { ...segment };
    const segmentValue = newSegment.value;

    if (isOutputTokenValueSegment(segment)) {
      newSegment.value = addCastToExpression(
        segment.token?.format ?? '',
        parameterFormat,
        segmentValue,
        segment.token?.type,
        parameterType
      );
    }

    return newSegment;
  });
}

function requiresCast(
  parameterType: string,
  parameterFormat: string,
  parameterValue: ValueSegment[],
  parameterSuppressesCasting: boolean
): boolean {
  if (parameterSuppressesCasting) {
    return false;
  }

  const castFormats = [constants.SWAGGER.FORMAT.BINARY, constants.SWAGGER.FORMAT.BYTE, constants.SWAGGER.FORMAT.DATAURI];

  if (castFormats.indexOf(parameterFormat) > -1 || parameterType === constants.SWAGGER.TYPE.FILE) {
    if (parameterValue.length === 1) {
      const firstValueSegment = parameterValue[0];
      if (isFunctionValueSegment(firstValueSegment)) {
        return false;
      }

      return !(
        (parameterFormat === constants.SWAGGER.FORMAT.BINARY || parameterType === constants.SWAGGER.TYPE.FILE) &&
        isLiteralValueSegment(firstValueSegment)
      );
    }

    return true;
  }
  if (parameterValue.length === 1) {
    const { token } = parameterValue[0];
    return (
      parameterType === constants.SWAGGER.TYPE.STRING &&
      !parameterFormat &&
      isOutputTokenValueSegment(parameterValue[0]) &&
      token?.type === constants.SWAGGER.TYPE.STRING &&
      token?.format === constants.SWAGGER.FORMAT.BINARY
    );
  }

  return false;
}

function getInferredParameterType(value: ValueSegment[], type: string): string {
  let parameterType = type;

  if (type === constants.SWAGGER.TYPE.ANY || type === undefined) {
    const stringValueWithoutCasting = parameterValueToStringWithoutCasting(value);
    if (isValidJSONObjectFormat(stringValueWithoutCasting)) {
      parameterType = constants.SWAGGER.TYPE.OBJECT;
    } else if (isValidJSONArrayFormat(stringValueWithoutCasting)) {
      parameterType = constants.SWAGGER.TYPE.ARRAY;
    } else if (value.length > 1) {
      // This is the case when there are mix of tokens
      parameterType = constants.SWAGGER.TYPE.STRING;
    }
  }

  return parameterType;
}

function fold(expressions: string[], type: string): string | undefined {
  if (expressions.length === 0) {
    return type === constants.SWAGGER.TYPE.STRING ? '' : undefined;
  }
  return expressions.join(',');
}

function isValidJSONObjectFormat(value: string): boolean {
  const parameterValue = (value || '').trim();
  return startsWith(parameterValue, '{') && endsWith(parameterValue, '}');
}

function isValidJSONArrayFormat(value: string): boolean {
  const parameterValue = (value || '').trim();
  return startsWith(parameterValue, '[') && endsWith(parameterValue, ']');
}

/**
 * Encode the path value to the number of times specified in encodeValue
 */
function encodePathValueWithFunction(value: string, encodeValue?: string): string {
  const encodeCount = getEncodeValue(encodeValue ?? '');
  let encodedValue = value;

  if (!isUndefinedOrEmptyString(encodedValue)) {
    for (let i = 0; i < encodeCount; i++) {
      encodedValue = `encodeURIComponent(${encodedValue})`;
    }

    return `@{${encodedValue}}`;
  }

  return '';
}

export function encodePathValue(pathValue: string, encodeCount: number): string {
  let encodedValue = pathValue;

  if (encodedValue) {
    for (let i = 0; i < encodeCount; i++) {
      encodedValue = encodeURIComponent(encodedValue);
    }
  }

  return encodedValue;
}

export function getEncodeValue(value: string): number {
  switch (value.toLowerCase()) {
    case 'double':
      return 2;
    default:
      return 1;
  }
}

export function getArrayTypeForOutputs(parsedSwagger: SwaggerParser, operationId: string): string {
  const outputs = parsedSwagger.getOutputParameters(operationId, { excludeInternalOperations: false });
  const outputKeys = Object.keys(outputs);

  let itemKeyOutputParameter: OutputParameter | undefined = undefined;
  for (const key of outputKeys) {
    const output: OutputParameter = getPropertyValue(outputs, key);
    if (output.name === OutputKeys.Item) {
      itemKeyOutputParameter = output;
      break;
    }
  }

  return itemKeyOutputParameter?.type ?? '';
}

export function isParameterRequired(parameterInfo: ParameterInfo): boolean {
  return parameterInfo && parameterInfo.required && !(parameterInfo.info.parentProperty && parameterInfo.info.parentProperty.optional);
}

export function validateParameter(
  parameter: ParameterInfo,
  parameterValue: ValueSegment[],
  shouldValidateUnknownParameterAsError = false
): string[] {
  const parameterType = getInferredParameterType(parameterValue, parameter.type);
  const parameterValueString = parameterValueToStringWithoutCasting(parameterValue, /* forValidation */ true);
  const isJsonObject = parameterType === constants.SWAGGER.TYPE.OBJECT;

  return isJsonObject
    ? validateJSONParameter(parameter, parameterValue)
    : validateStaticParameterInfo(parameter, parameterValueString, shouldValidateUnknownParameterAsError);
}

// Riley - This is a very specific case where the either of the limit properties can be filled, but they cannot both be empty
// Integrating it with the rest of the validation logic would be unnecessarily complex imo
export function validateUntilAction(
  dispatch: Dispatch,
  nodeId: string,
  groupId: string,
  parameterId: string,
  parameters: ParameterInfo[],
  changedParameter: Partial<ParameterInfo>
) {
  const errorMessage = 'Either limit count or timout must be specified.';

  const countParameter = parameters.find((parameter) => parameter.parameterName === 'limit.count');
  const timeoutParameter = parameters.find((parameter) => parameter.parameterName === 'limit.timeout');

  const countValue = countParameter?.id === parameterId ? changedParameter?.value ?? [] : countParameter?.value ?? [];
  const timeoutValue = timeoutParameter?.id === parameterId ? changedParameter?.value ?? [] : timeoutParameter?.value ?? [];

  if ((countValue.length ?? 0) === 0 && (timeoutValue.length ?? 0) === 0) {
    dispatch(
      updateParameterValidation({
        nodeId,
        groupId,
        parameterId: countParameter?.id ?? '',
        validationErrors: [errorMessage],
      })
    );
    dispatch(
      updateParameterValidation({
        nodeId,
        groupId,
        parameterId: timeoutParameter?.id ?? '',
        validationErrors: [errorMessage],
      })
    );
  } else {
    dispatch(
      removeParameterValidationError({
        nodeId,
        groupId,
        parameterId: countParameter?.id ?? '',
        validationError: errorMessage,
      })
    );
    dispatch(
      removeParameterValidationError({
        nodeId,
        groupId,
        parameterId: timeoutParameter?.id ?? '',
        validationError: errorMessage,
      })
    );
  }
}<|MERGE_RESOLUTION|>--- conflicted
+++ resolved
@@ -115,12 +115,8 @@
   getRecordEntry,
   replaceWhiteSpaceWithUnderscore,
   isRecordNotEmpty,
-<<<<<<< HEAD
-  isStringNonPrimitive,
   isBodySegment,
-=======
   canStringBeConverted,
->>>>>>> 80835a5a
 } from '@microsoft/logic-apps-shared';
 import type {
   AuthProps,
