import Constants from '../../../common/constants';
import type { ConnectionReference } from '../../../common/models/workflow';
import { getCustomSwaggerIfNeeded } from '../../actions/bjsworkflow/initialize';
import type { SerializedParameter } from '../../actions/bjsworkflow/serializer';
import { getConnection, getConnectorWithSwagger } from '../../queries/connections';
import {
  getDynamicSchemaProperties,
  getLegacyDynamicSchema,
  getLegacyDynamicTreeItems,
  getLegacyDynamicValues,
  getListDynamicValues,
} from '../../queries/connector';
import { getOperationManifest } from '../../queries/operation';
import type { DependencyInfo, NodeInputs, NodeOperation } from '../../state/operation/operationMetadataSlice';
import type { VariableDeclaration } from '../../state/tokensSlice';
import { buildOperationDetailsFromControls, loadInputValuesFromDefinition } from '../swagger/inputsbuilder';
import {
  getArrayTypeForOutputs,
  getInputsValueFromDefinitionForManifest,
  getJSONValueFromString,
  getParameterFromName,
  loadParameterValuesFromDefault,
  parameterValueToString,
  toParameterInfoMap,
  tryConvertStringToExpression,
} from './helper';
import type { ListDynamicValue, ManagedIdentityRequestProperties, TreeDynamicValue } from '@microsoft/designer-client-services-logic-apps';
import { OperationManifestService } from '@microsoft/designer-client-services-logic-apps';
import type { ParameterInfo } from '@microsoft/designer-ui';
import { TokenType, ValueSegmentType } from '@microsoft/designer-ui';
import { getIntl } from '@microsoft/intl-logic-apps';
import type {
  DynamicParameters,
  InputParameter,
  OutputParameter,
  OutputParameters,
  ResolvedParameter,
  SchemaProcessorOptions,
  SwaggerParser,
} from '@microsoft/parsers-logic-apps';
import {
  isLegacyDynamicValuesTreeExtension,
  parseEx,
  splitEx,
  removeConnectionPrefix,
  isLegacyDynamicValuesExtension,
  ExtensionProperties,
  isDynamicPropertiesExtension,
  isDynamicListExtension,
  decodePropertySegment,
  expandAndEncodePropertySegment,
  toInputParameter,
  OutputMapKey,
  OutputSource,
  ParameterLocations,
  SchemaProcessor,
  WildIndexSegment,
} from '@microsoft/parsers-logic-apps';
import type { Connection, Connector, OpenAPIV2, OperationInfo, OperationManifest } from '@microsoft/utils-logic-apps';
import {
  first,
  getObjectPropertyValue,
  safeSetObjectPropertyValue,
  isConnectionMultiAuthManagedIdentityType,
  isConnectionSingleAuthManagedIdentityType,
  UnsupportedException,
  UnsupportedExceptionCode,
  UnsupportedExceptionName,
  ValidationExceptionName,
  AssertionErrorCode,
  AssertionException,
  ValidationErrorCode,
  ValidationException,
  clone,
  equals,
  getPropertyValue,
  isNullOrEmpty,
  isObject,
  map,
  copy,
  unmap,
} from '@microsoft/utils-logic-apps';

export async function getDynamicValues(
  dependencyInfo: DependencyInfo,
  nodeInputs: NodeInputs,
  nodeMetadata: any,
  operationInfo: OperationInfo,
  connectionReference: ConnectionReference | undefined,
  idReplacements: Record<string, string>
): Promise<ListDynamicValue[]> {
  const { definition, parameter } = dependencyInfo;
  if (isDynamicListExtension(definition)) {
    const { dynamicState, parameters } = definition.extension;
    const operationParameters = getParameterValuesForDynamicInvoke(parameters, nodeInputs, idReplacements);

    return getListDynamicValues(
      connectionReference?.connection.id,
      operationInfo.connectorId,
      operationInfo.operationId,
      parameter?.alias,
      operationParameters,
      dynamicState,
      nodeMetadata
    );
  } else if (isLegacyDynamicValuesExtension(definition)) {
    const { connectorId } = operationInfo;
    const connectionId = connectionReference?.connection.id as string;
    const { parameters, operationId } = definition.extension;
    const { connector, parsedSwagger } = await getConnectorWithSwagger(connectorId);
    const inputs = getParameterValuesForLegacyDynamicOperation(parsedSwagger, operationId, parameters, nodeInputs, idReplacements);
    const managedIdentityRequestProperties = await getManagedIdentityRequestProperties(
      connector,
      connectionId,
      connectionReference as ConnectionReference
    );

    return getLegacyDynamicValues(
      connectionId,
      connectorId,
      inputs,
      definition.extension,
      getArrayTypeForOutputs(parsedSwagger, operationId as string),
      managedIdentityRequestProperties
    );
  }

  throw new UnsupportedException(`Dynamic extension '${definition.type}' is not supported for dynamic list`);
}

export async function getDynamicSchema(
  dependencyInfo: DependencyInfo,
  nodeInputs: NodeInputs,
  nodeMetadata: any,
  operationInfo: OperationInfo,
  connectionReference: ConnectionReference | undefined,
  variables: VariableDeclaration[] = [],
  idReplacements: Record<string, string> = {}
): Promise<OpenAPIV2.SchemaObject | null> {
  const { parameter, definition } = dependencyInfo;
  const emptySchema = {
    [ExtensionProperties.Alias]: parameter?.alias,
    title: parameter?.title,
    description: parameter?.description,
  };
  try {
    if (isDynamicPropertiesExtension(definition)) {
      const { dynamicState, parameters } = definition.extension;
      const operationParameters = getParameterValuesForDynamicInvoke(parameters, nodeInputs, idReplacements);
      let schema: OpenAPIV2.SchemaObject;

      switch (dynamicState?.extension?.builtInOperation) {
        case 'getVariableSchema':
          schema = {
            type: getSwaggerTypeFromVariableType(operationParameters['type']?.toLowerCase() ?? 'boolean'),
<<<<<<< HEAD
            enum: getSwaggerEnumFromVariableType(operationParameters['type']?.toLowerCase() ?? 'boolean'),
          };

=======
          };
>>>>>>> a5bf996e
          break;
        case 'getVariable':
          // eslint-disable-next-line no-case-declarations
          const variable = variables.find((variable) => variable.name === operationParameters['name']);
          schema = variable ? { type: getSwaggerTypeFromVariableType(variable.type?.toLowerCase()) } : {};
          break;
        default:
          schema = await getDynamicSchemaProperties(
            connectionReference?.connection.id,
            operationInfo.connectorId,
            operationInfo.operationId,
            parameter?.alias,
            operationParameters,
            dynamicState,
            nodeMetadata
          );
          break;
      }

      return schema ? { ...emptySchema, ...schema } : schema;
    } else {
      const { connectorId } = operationInfo;
      const { parameters, operationId } = definition.extension;
      const { connector, parsedSwagger } = await getConnectorWithSwagger(connectorId);
      const inputs = getParameterValuesForLegacyDynamicOperation(parsedSwagger, operationId, parameters, nodeInputs, idReplacements);
      const connectionId = (connectionReference as ConnectionReference).connection.id;
      const managedIdentityRequestProperties = await getManagedIdentityRequestProperties(
        connector,
        connectionId,
        connectionReference as ConnectionReference
      );

      return getLegacyDynamicSchema(connectionId, connectorId, inputs, definition.extension, managedIdentityRequestProperties);
    }
  } catch (error: any) {
    if (
      (error.name === UnsupportedExceptionName && error.code === UnsupportedExceptionCode.RUNTIME_EXPRESSION) ||
      (error.name === ValidationExceptionName && error.code === ValidationErrorCode.INVALID_VALUE_SEGMENT_TYPE)
    ) {
      return emptySchema;
    }

    throw error;
  }
}

export function getDynamicOutputsFromSchema(schema: OpenAPIV2.SchemaObject, dynamicParameter: OutputParameter): OutputParameters {
  const { key, name, parentArray, required, source } = dynamicParameter;
  const keyPrefix = _getKeyPrefixFromParameter(key);
  const processorOptions: SchemaProcessorOptions = {
    required,
    keyPrefix,
    prefix: _shouldAddPrefixForOutputs(keyPrefix) ? name : '',
    expandArrayOutputs: true,
    expandArrayOutputsDepth: Constants.MAX_INTEGER_NUMBER,
    includeParentObject: true,
    parentProperty: parentArray ? { arrayName: parentArray, isArray: true } : undefined,
    dataKeyPrefix: '$',
  };

  const schemaProperties = new SchemaProcessor(processorOptions).getSchemaProperties(schema);
  const parameterLocation = equals(source, OutputSource.Outputs) ? OutputSource.Outputs : ParameterLocations.Body;

  let outputParameters = schemaProperties.map((item) => ({ ...item, source, key: `${parameterLocation}.${item.key}` }));

  if (outputParameters.length > 1) {
    outputParameters = outputParameters.filter((parameter) => parameter.key !== 'outputs.$');
  }

  const outputs = map(outputParameters, OutputMapKey);

  return Object.keys(outputs).reduce(
    (previous, key) => ({
      ...previous,
      [key]: {
        ...outputs[key],
        isDynamic: true,
      },
    }),
    outputs
  );
}

export async function getDynamicInputsFromSchema(
  schema: OpenAPIV2.SchemaObject,
  dynamicParameter: InputParameter,
  operationInfo: NodeOperation,
  allInputKeys: string[],
  operationDefinition?: any
): Promise<InputParameter[]> {
  const isParameterNested = dynamicParameter.isNested;
  const processorOptions: SchemaProcessorOptions = {
    prefix: isParameterNested ? dynamicParameter.name : '',
    currentKey: isParameterNested ? undefined : dynamicParameter.name,
    keyPrefix: dynamicParameter.key,
    parentProperty: {
      visibility: dynamicParameter.visibility,
    },
    required: dynamicParameter.required,
    useAliasedIndexing: true,
  };
  const schemaProperties = new SchemaProcessor(processorOptions).getSchemaProperties(schema);
  let dynamicInputs: InputParameter[] = schemaProperties.map((schemaProperty) => ({
    ...toInputParameter(schemaProperty),
    isDynamic: true,
    in: dynamicParameter.in,
  }));

  if (!operationDefinition) {
    loadParameterValuesFromDefault(map(dynamicInputs, 'key'));
    return dynamicInputs;
  }

  if (!schemaProperties.length) {
    dynamicInputs = [dynamicParameter];
  }

  if (OperationManifestService().isSupported(operationInfo.type, operationInfo.kind)) {
    const manifest = await getOperationManifest(operationInfo);
    const customSwagger = await getCustomSwaggerIfNeeded(manifest.properties, operationDefinition);
    return getManifestBasedInputParameters(dynamicInputs, dynamicParameter, allInputKeys, manifest, customSwagger, operationDefinition);
  } else {
    const { parsedSwagger } = await getConnectorWithSwagger(operationInfo.connectorId);
    return getSwaggerBasedInputParameters(dynamicInputs, dynamicParameter, parsedSwagger, operationInfo, operationDefinition);
  }
}

export async function getFolderItems(
  selectedValue: any | undefined,
  dependencyInfo: DependencyInfo,
  nodeInputs: NodeInputs,
  _nodeMetadata: any,
  operationInfo: OperationInfo,
  connectionReference: ConnectionReference | undefined,
  idReplacements: Record<string, string>
): Promise<TreeDynamicValue[]> {
  const { definition, filePickerInfo } = dependencyInfo;
  if (isLegacyDynamicValuesTreeExtension(definition) && filePickerInfo) {
    const { open, browse } = filePickerInfo;
    const { connectorId } = operationInfo;
    const connectionId = connectionReference?.connection.id as string;
    const { operationId, parameters: referenceParameters } = selectedValue ? browse : open;
    const pickerParameters = Object.keys(referenceParameters ?? {}).reduce((result: Record<string, any>, paramKey: string) => {
      if (referenceParameters?.[paramKey]?.selectedItemValuePath || referenceParameters?.[paramKey]?.['value-property']) {
        return {
          ...result,
          [paramKey]: getPropertyValue(
            selectedValue,
            referenceParameters?.[paramKey]?.selectedItemValuePath ?? referenceParameters[paramKey]?.['value-property'] ?? ''
          ),
        };
      }

      return { ...result, [paramKey]: referenceParameters?.[paramKey] };
    }, {});
    const parameters = { ...definition.extension.parameters, ...pickerParameters };
    const { connector, parsedSwagger } = await getConnectorWithSwagger(connectorId);
    const inputs = getParameterValuesForLegacyDynamicOperation(parsedSwagger, operationId, parameters, nodeInputs, idReplacements);
    const managedIdentityRequestProperties = await getManagedIdentityRequestProperties(
      connector,
      connectionId,
      connectionReference as ConnectionReference
    );

    return getLegacyDynamicTreeItems(
      connectionId,
      connectorId,
      operationId,
      inputs,
      definition.extension,
      filePickerInfo,
      managedIdentityRequestProperties
    );
  }

  throw new UnsupportedException(`Dynamic extension '${definition.type}' is not implemented yet or not supported`);
}

function getParameterValuesForDynamicInvoke(
  referenceParameters: DynamicParameters,
  nodeInputs: NodeInputs,
  idReplacements: Record<string, string>
): Record<string, any> {
  return getParametersForDynamicInvoke(referenceParameters, nodeInputs, idReplacements).reduce(
    (result: Record<string, any>, parameter: SerializedParameter) => ({ ...result, [parameter.parameterName]: parameter.value }),
    {}
  );
}

function getParameterValuesForLegacyDynamicOperation(
  swagger: SwaggerParser,
  operationId: string,
  parameters: Record<string, any>,
  nodeInputs: NodeInputs,
  idReplacements: Record<string, string>
): Record<string, any> {
  const { method, path } = swagger.getOperationByOperationId(operationId as string);
  const operationInputs = map(
    toParameterInfoMap(
      unmap(swagger.getInputParameters(operationId as string, { excludeInternalParameters: false, excludeInternalOperations: false }).byId)
    ),
    'parameterName'
  );
  const operationParameters = getParametersForDynamicInvoke(parameters, nodeInputs, idReplacements, operationInputs);
  return buildOperationDetailsFromControls(
    operationParameters,
    removeConnectionPrefix(path ?? ''),
    /* encodePathComponents */ true,
    method
  );
}

function getParametersForDynamicInvoke(
  referenceParameters: DynamicParameters,
  nodeInputs: NodeInputs,
  idReplacements: Record<string, string>,
  operationInputs?: Record<string, ParameterInfo>
): SerializedParameter[] {
  const intl = getIntl();
  const operationParameters: SerializedParameter[] = [];

  for (const [parameterName, parameter] of Object.entries(referenceParameters ?? {})) {
    const referenceParameterName = (parameter?.parameterReference ?? parameter?.parameter ?? 'undefined') as string;
    const operationParameter = operationInputs?.[parameterName];
    if (referenceParameterName === 'undefined') {
      if (!operationParameter) {
        continue;
      }

      operationParameters.push({
        ...operationParameter,
        parameterName,
        value: parameter,
      });
    } else {
      const referencedParameter = getParameterFromName(nodeInputs, referenceParameterName);

      if (!referencedParameter) {
        throw new AssertionException(
          AssertionErrorCode.INVALID_PARAMETER_DEPENDENCY,
          intl.formatMessage(
            {
              defaultMessage: 'Parameter "{parameterName}" cannot be found for this operation',
              description: 'Error message to show in dropdown when dependent parameter is not found',
            },
            { parameterName: referenceParameterName }
          )
        );
      }

      // Stamp with @parameters and @appsetting values here for some parameters

      // Parameter tokens are supported.
      if (
        referencedParameter.value.some(
          (segment) => segment.type === ValueSegmentType.TOKEN && segment.token?.tokenType !== TokenType.PARAMETER
        )
      ) {
        throw new ValidationException(
          ValidationErrorCode.INVALID_VALUE_SEGMENT_TYPE,
          intl.formatMessage({
            defaultMessage: 'Value contains function expressions which cannot be resolved. Only constant values supported',
            description: 'Error message to show in dropdown when dependent parameter value cannot be resolved',
          })
        );
      }

      operationParameters.push({
        ...(operationParameter ?? referencedParameter),
        parameterName,
        value: getJSONValueFromString(
          parameterValueToString(referencedParameter, false /* isDefinitionValue */, idReplacements),
          referencedParameter.type
        ),
      });
    }
  }

  return operationParameters;
}

async function getManagedIdentityRequestProperties(
  connector: Connector,
  connectionId: string,
  connectionReference: ConnectionReference
): Promise<ManagedIdentityRequestProperties | undefined> {
  const connection = (await getConnection(connectionId, connector.id)) as Connection;
  const isManagedIdentityTypeConnection =
    isConnectionSingleAuthManagedIdentityType(connection) || isConnectionMultiAuthManagedIdentityType(connection, connector);

  let managedIdentityRequestProperties: ManagedIdentityRequestProperties | undefined;

  if (isManagedIdentityTypeConnection) {
    managedIdentityRequestProperties = {
      connection: { id: connection.id },
      connectionRuntimeUrl: connection.properties.connectionRuntimeUrl as string,
      connectionProperties: connectionReference.connectionProperties as Record<string, any>,
      authentication: connectionReference.authentication as any,
    };
  }

  return managedIdentityRequestProperties;
}

function getManifestBasedInputParameters(
  dynamicInputs: InputParameter[],
  dynamicParameter: InputParameter,
  allInputKeys: string[],
  manifest: OperationManifest,
  customSwagger: SwaggerParser | undefined,
  operationDefinition: any
): InputParameter[] {
  let result: InputParameter[] = [];
  const stepInputs = getInputsValueFromDefinitionForManifest(
    manifest.properties?.inputsLocation ?? ['inputs'],
    manifest,
    customSwagger,
    operationDefinition,
    dynamicInputs
  );
  const stepInputsAreNonEmptyObject = !isNullOrEmpty(stepInputs) && isObject(stepInputs);

  // Mark all of the known inputs as seen.
  const knownKeys = new Set<string>(allInputKeys);
  const keyPrefix = 'inputs.$';

  // Load known parameters directly by key.
  for (const inputParameter of dynamicInputs) {
    const clonedInputParameter = copy({ copyNonEnumerableProps: false }, {}, inputParameter);
    if (inputParameter.key === keyPrefix) {
      // Load the entire input if the key is the entire input.
      clonedInputParameter.value = stepInputs;
    } else {
      /*
        We have two formats to support:
          Default:   inputs.$.foo.bar.baz                => foo.bar.baz
          OpenApi:   inputs.$.foo.foo/bar.foo/bar/baz    => foo/bar/baz
      */
      let inputPath = inputParameter.key.replace(`${keyPrefix}.`, '');
      if (isOpenApiParameter(inputParameter)) inputPath = splitEx(inputPath)?.at(-1) ?? '';
      clonedInputParameter.value = stepInputsAreNonEmptyObject ? getObjectValue(inputPath, stepInputs) : undefined;
    }
    result.push(clonedInputParameter);

    knownKeys.add(clonedInputParameter.key);
  }

  if (stepInputs !== undefined && !manifest.properties.inputsLocationSwapMap) {
    // load unknown inputs not in the schema by key.
    const resultParameters = map(result, 'key');
    loadUnknownManifestBasedParameters(keyPrefix, '', stepInputs, resultParameters, new Set<string>(), knownKeys);
    result = unmap(resultParameters);
  }

  return result;
}

function loadUnknownManifestBasedParameters(
  keyPrefix: string,
  previousKeyPath: string,
  input: any,
  result: Record<string, InputParameter>,
  seenKeys: Set<string>,
  knownKeys: Set<string>
) {
  if (seenKeys.has(keyPrefix)) {
    return;
  }

  // Mark this path as visited to avoid any sort of potential looping issues.
  seenKeys.add(keyPrefix);

  // If we've hit value and it's not a known input, add it as an unknown parameter.
  if (isNullOrEmpty(input) || !isObject(input)) {
    if (!knownKeys.has(keyPrefix)) {
      // Add a generic unknown parameter.
      // eslint-disable-next-line no-param-reassign
      result[keyPrefix] = {
        key: keyPrefix,
        name: previousKeyPath,
        type: Constants.SWAGGER.TYPE.ANY,
        required: false,
        value: input,
        isDynamic: true,
        isUnknown: true,
      } as ResolvedParameter;
      knownKeys.add(keyPrefix);
    }
  } else if (!result[keyPrefix]) {
    // If it is an object, recurse down and find the other unknown values.
    Object.keys(input).forEach((key) => {
      // encode the key to match the paths of the known parameters.
      const encodedKey = expandAndEncodePropertySegment(key);
      loadUnknownManifestBasedParameters(
        `${keyPrefix}.${encodedKey}`,
        isNullOrEmpty(previousKeyPath) ? encodedKey : `${previousKeyPath}.${encodedKey}`,
        input[key],
        result,
        seenKeys,
        knownKeys
      );
    });
  }
}

function getSwaggerBasedInputParameters(
  inputs: InputParameter[],
  dynamicParameter: InputParameter,
  swagger: SwaggerParser,
  operationInfo: NodeOperation,
  operationDefinition: any
): InputParameter[] {
  const operationPath = removeConnectionPrefix(swagger.getOperationByOperationId(operationInfo.operationId).path);
  const basePath = swagger.api.basePath;
  const { key, isNested } = dynamicParameter;
  const parameterKey =
    key === 'inputs.$'
      ? undefined
      : key.indexOf('inputs.$') === 0
      ? key.replace('inputs.$.', '')
      : key.indexOf('body.$') === 0
      ? key.replace('.$', '')
      : '';
  const propertyNames = parseEx(parameterKey).map((segment) => segment.value?.toString()) as string[];
  const dynamicInputDefinition = safeSetObjectPropertyValue(
    {},
    propertyNames,
    getObjectPropertyValue(operationDefinition.inputs, propertyNames)
  );
  const dynamicInputParameters = loadInputValuesFromDefinition(
    dynamicInputDefinition as Record<string, any>,
    isNested ? [dynamicParameter] : inputs,
    operationPath,
    basePath as string
  );

  if (isNested) {
    const parameter = first((inputParameter) => inputParameter.key === key, dynamicInputParameters);
    const isArrayParameter = parameter?.type === Constants.SWAGGER.TYPE.ARRAY;
    const parameterValue = ((value: any) => (value && isArrayParameter ? value[0] : value))(parameter?.value);
    const result: InputParameter[] = [];

    for (const inputParameter of inputs) {
      if (inputParameter.value === undefined) {
        // NOTE: For scenarios when dynamic parameter doesn't have any schema, then value is read for the whole
        // parameter from definition.
        if (inputParameter.key === parameter?.key) {
          inputParameter.value = parameterValue;
        } else {
          const key = inputParameter.name.replace(parameter?.name ?? '', '').slice(1);
          inputParameter.value = parameterValue ? getObjectValue(key, parameterValue) : undefined;
        }
      }

      result.push(inputParameter);
    }

    return result;
  } else {
    return dynamicInputParameters;
  }
}

function _getKeyPrefixFromParameter(parameterKey: string): string {
  const separator = '.';
  const keySegments = parameterKey.split(separator);
  return keySegments.slice(1).join(separator);
}

function _shouldAddPrefixForOutputs(keyPrefix: string): boolean {
  const keySegments = keyPrefix.split('.');
  const lastSegment = keySegments.slice(-1)[0];

  return keySegments.length > 1 && lastSegment !== WildIndexSegment;
}

function getObjectValue(key: string, currentObject: any): any {
  let currentValue = clone(currentObject);
  let value: any;
  /* tslint:enable: no-any */
  const keyPaths = key.split('.');
  let foundValue = false;

  for (const keyPath of keyPaths) {
    const currentKey = tryConvertStringToExpression(decodePropertySegment(keyPath));
    value = getPropertyValue(currentValue, currentKey);

    if (value !== undefined) {
      currentValue = value;
      foundValue = true;
    } else {
      return undefined;
    }
  }

  if (foundValue) {
    value = currentValue;
  }

  return value;
}

function getSwaggerTypeFromVariableType(variableType: string): string | undefined {
  switch (variableType) {
    case 'float':
      return 'number';
    case 'integer':
    case 'boolean':
    case 'string':
    case 'array':
    case 'object':
      return variableType;
    default:
      return undefined;
  }
}

function getSwaggerEnumFromVariableType(variableType: string): boolean[] | undefined {
  switch (variableType) {
    case 'boolean':
      return [true, false];
    default:
      return undefined;
  }
}

function isOpenApiParameter(param: InputParameter): boolean {
  return !!param?.alias;
}<|MERGE_RESOLUTION|>--- conflicted
+++ resolved
@@ -153,13 +153,9 @@
         case 'getVariableSchema':
           schema = {
             type: getSwaggerTypeFromVariableType(operationParameters['type']?.toLowerCase() ?? 'boolean'),
-<<<<<<< HEAD
             enum: getSwaggerEnumFromVariableType(operationParameters['type']?.toLowerCase() ?? 'boolean'),
           };
 
-=======
-          };
->>>>>>> a5bf996e
           break;
         case 'getVariable':
           // eslint-disable-next-line no-case-declarations
