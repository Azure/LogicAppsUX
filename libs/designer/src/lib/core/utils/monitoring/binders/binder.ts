import type {
  BindFunction,
  BoundParameter,
  BoundParameters,
  InputParameter,
  ListDynamicValue,
  ParameterInfo,
  ReduceFunction,
} from '@microsoft/logic-apps-shared';
import {
  isDynamicListExtension,
  isDynamicTreeExtension,
  isLegacyDynamicValuesExtension,
  isLegacyDynamicValuesTreeExtension,
  isNullOrUndefined,
} from '@microsoft/logic-apps-shared';
import constants from '../../../../common/constants';
import BinderConstants from './constants';

export abstract class Binder {
  private _nodeParameters: Record<string, ParameterInfo>;
  private _metadata: Record<string, any> | undefined;

  constructor(nodeParameters: Record<string, ParameterInfo>, metadata: Record<string, any> | undefined) {
    this._nodeParameters = nodeParameters;
    this._metadata = metadata;
  }

  protected buildBoundParameter(
    displayName: string,
    value: any,
    visibility?: string,
    additionalProperties?: Partial<BoundParameter>
  ): BoundParameter {
    return {
      displayName,
      value,
      ...(visibility ? { visibility } : null),
      ...additionalProperties,
    };
  }

  protected getInputParameterDisplayName(parameter: InputParameter): string {
    const { name, summary, title } = parameter;
    return title || summary || name;
  }

  protected getInputParameterValue(_inputs: any, _parameter: InputParameter): any {
    throw new Error('getInputParameterValue must be implemented by derived classes');
  }

  protected bindData = (inputs: any, parameter: InputParameter): BoundParameter | undefined => {
    // inputs may be missing if we are trying to bind to inputs which do not exist, e.g., a card in an If
    // branch which never ran, because the condition expression was false
    if (isNullOrUndefined(inputs)) {
      return undefined;
    }

    const displayName = this.getInputParameterDisplayName(parameter);
    const value = this.getInputParameterValue(inputs, parameter);

    const { dynamicValues, key, visibility } = parameter;
    const boundParameter = this.buildBoundParameter(displayName, value, visibility, this._getAdditionalProperties(parameter));

    if (dynamicValues) {
      boundParameter.value =
        (isDynamicTreeExtension(dynamicValues) || isLegacyDynamicValuesTreeExtension(dynamicValues)) && this._metadata
          ? getDynamicTreeLookupValue(boundParameter, this._metadata)
          : isDynamicListExtension(dynamicValues) || isLegacyDynamicValuesExtension(dynamicValues)
            ? getDynamicListLookupValue(boundParameter, key, this._nodeParameters)
            : boundParameter.value;
    }

    return boundParameter;
  };

  protected makeBoundParameter(
    key: string,
    displayName: string,
    value: any,
    visibility?: string,
    additionalProperties?: Partial<BoundParameter>
  ): BoundParameters {
    return this._makeBoundParameters(key, this.buildBoundParameter(displayName, value, visibility, additionalProperties));
  }

<<<<<<< HEAD
  protected makeOptionalBoundParameter(
    key: string,
    displayName: string,
    value: any,
    visibility?: string,
    additionalProperties?: Partial<BoundParameter>
  ): BoundParameters | undefined {
    return value === undefined ? undefined : this.makeBoundParameter(key, displayName, value, visibility, additionalProperties);
  }

  protected makePathObject(path: string, template: string): Record<string, string> {
    const segments = UriTemplateParser.parse(template);
    const templateMatcher = UriTemplateGenerator.generateRegularExpressionForTemplate(segments);
    const pathParameters = templateMatcher.exec(template);
    if (pathParameters === null) {
      return {};
    }

    const pathMatcher = UriTemplateGenerator.generateRegularExpressionForPath(segments);
    const pathValues = pathMatcher.exec(path);
    if (pathValues === null) {
      return {};
    }

    const parameters = pathParameters.slice(1);
    const values = pathValues.slice(1);

    return parameters.reduce((acc: Record<string, any>, current: string, index): Record<string, any> => {
      acc[current] = values[index];
      return acc;
    }, {});
  }

=======
>>>>>>> c2141b3e
  protected makeReducer(inputs: any, binder: BindFunction): ReduceFunction<BoundParameters, InputParameter> {
    return (previous: BoundParameters, current: InputParameter) => {
      const { name } = current;
      const boundParameter = binder(inputs, current);

      return boundParameter && !isNullOrUndefined(boundParameter.value)
        ? { ...previous, ...this._makeBoundParameters(name, boundParameter) }
        : previous;
    };
  }

  private _getAdditionalProperties(parameter: InputParameter): Partial<BoundParameter> | undefined {
    if (parameter.editor === constants.EDITOR.DICTIONARY) {
      return {
        format: BinderConstants.FORMAT.KEY_VALUE_PAIRS,
      };
    }

    if (parameter.editor === constants.EDITOR.CODE) {
      return {
        language: parameter.format || (parameter.editorOptions && parameter.editorOptions.language),
      };
    }

    return undefined;
  }

  private _makeBoundParameters(key: string, boundParameter: BoundParameter): BoundParameters {
    return {
      [key]: boundParameter,
    };
  }
}

const getDynamicListLookupValue = (boundInput: BoundParameter, key: string, nodeParameters: Record<string, ParameterInfo>): any => {
  const nodeInput = nodeParameters[key];
  if (!nodeInput || !nodeInput.editorOptions?.options?.length) {
    return boundInput.value;
  }

  const matchedOption = nodeInput.editorOptions.options.find(
    (option: ListDynamicValue) => option.value === boundInput.value
  ) as ListDynamicValue;
  return matchedOption ? matchedOption.displayName : boundInput.value;
};

const getDynamicTreeLookupValue = (boundInput: BoundParameter, metadata: Record<string, any>): any => {
  return metadata[boundInput.value] ?? boundInput.value;
};<|MERGE_RESOLUTION|>--- conflicted
+++ resolved
@@ -84,42 +84,6 @@
     return this._makeBoundParameters(key, this.buildBoundParameter(displayName, value, visibility, additionalProperties));
   }
 
-<<<<<<< HEAD
-  protected makeOptionalBoundParameter(
-    key: string,
-    displayName: string,
-    value: any,
-    visibility?: string,
-    additionalProperties?: Partial<BoundParameter>
-  ): BoundParameters | undefined {
-    return value === undefined ? undefined : this.makeBoundParameter(key, displayName, value, visibility, additionalProperties);
-  }
-
-  protected makePathObject(path: string, template: string): Record<string, string> {
-    const segments = UriTemplateParser.parse(template);
-    const templateMatcher = UriTemplateGenerator.generateRegularExpressionForTemplate(segments);
-    const pathParameters = templateMatcher.exec(template);
-    if (pathParameters === null) {
-      return {};
-    }
-
-    const pathMatcher = UriTemplateGenerator.generateRegularExpressionForPath(segments);
-    const pathValues = pathMatcher.exec(path);
-    if (pathValues === null) {
-      return {};
-    }
-
-    const parameters = pathParameters.slice(1);
-    const values = pathValues.slice(1);
-
-    return parameters.reduce((acc: Record<string, any>, current: string, index): Record<string, any> => {
-      acc[current] = values[index];
-      return acc;
-    }, {});
-  }
-
-=======
->>>>>>> c2141b3e
   protected makeReducer(inputs: any, binder: BindFunction): ReduceFunction<BoundParameters, InputParameter> {
     return (previous: BoundParameters, current: InputParameter) => {
       const { name } = current;
