import { WORKFLOW_NODE_TYPES } from '../../parsers/models/workflowNode';
import { createWorkflowEdge, createWorkflowNode, isRootNode } from '../graph';
import { SUBGRAPH_TYPES } from '@microsoft-logic-apps/utils';

describe('Graph Utilities', () => {
  const graph = {
    id: 'root',
    type: WORKFLOW_NODE_TYPES.GRAPH_NODE,
    children: [
      createWorkflowNode('manual'),
      createWorkflowNode('firstAction'),
      createWorkflowNode('secondAction'),
      {
        id: 'condition',
        type: WORKFLOW_NODE_TYPES.GRAPH_NODE,
        children: [
          {
            id: 'condition-actions',
            type: WORKFLOW_NODE_TYPES.GRAPH_NODE,
            children: [
              createWorkflowNode('condition-actions-CONDITIONAL_TRUE', WORKFLOW_NODE_TYPES.SUBGRAPH_HEADER),
              createWorkflowNode('nestedOne'),
              createWorkflowNode('nestedTwo'),
            ],
            edges: [createWorkflowEdge('condition-actions-CONDITIONAL_TRUE', 'nestedOne'), createWorkflowEdge('nestedOne', 'nestedTwo')],
          },
          {
            id: 'condition-elseActions',
            type: WORKFLOW_NODE_TYPES.GRAPH_NODE,
            children: [createWorkflowNode('condition-elseActions-CONDITIONAL_FALSE', WORKFLOW_NODE_TYPES.SUBGRAPH_HEADER)],
            edges: [],
          },
        ],
      },
    ],
    edges: [
      createWorkflowEdge('manual', 'firstaction'),
      createWorkflowEdge('firstaction', 'secondaction'),
      createWorkflowEdge('secondaction', 'condition'),
    ],
  };
  const nodesMetadata = {
    manual: { graphId: 'root' },
    firstaction: { graphId: 'root' },
    secondaction: { graphId: 'root' },
    condition: { graphId: 'root' },
    'condition-actions-CONDITIONAL_TRUE': { graphId: 'condition-actions', subgraphType: SUBGRAPH_TYPES.CONDITIONAL_TRUE },
    nestedone: { graphId: 'condition-actions' },
    nestedtwo: { graphId: 'condition-actions' },
<<<<<<< HEAD
    'condition-elseactions-CONDITIONAL_FALSE': { graphId: 'condition-elseactions', subgraphType: 'CONDITIONAL_FALSE' },
=======
    'condition-elseActions-CONDITIONAL_FALSE': { graphId: 'condition-elseActions', subgraphType: SUBGRAPH_TYPES.CONDITIONAL_FALSE },
>>>>>>> 2a1d2a55
  };

  describe('isRootNode', () => {
    it('should return true for a trigger node in root graph', () => {
      expect(isRootNode(graph, 'manual', nodesMetadata)).toBeTruthy();
    });

    it('should return false for any action node in root graph', () => {
      expect(isRootNode(graph, 'secondaction', nodesMetadata)).toBeFalsy();
    });

    it('should return false for any action node in any other nested graph', () => {
      expect(isRootNode(graph, 'nestedone', nodesMetadata)).toBeFalsy();
      expect(isRootNode(graph, 'nestedtwo', nodesMetadata)).toBeFalsy();
    });
  });
});<|MERGE_RESOLUTION|>--- conflicted
+++ resolved
@@ -47,11 +47,7 @@
     'condition-actions-CONDITIONAL_TRUE': { graphId: 'condition-actions', subgraphType: SUBGRAPH_TYPES.CONDITIONAL_TRUE },
     nestedone: { graphId: 'condition-actions' },
     nestedtwo: { graphId: 'condition-actions' },
-<<<<<<< HEAD
-    'condition-elseactions-CONDITIONAL_FALSE': { graphId: 'condition-elseactions', subgraphType: 'CONDITIONAL_FALSE' },
-=======
     'condition-elseActions-CONDITIONAL_FALSE': { graphId: 'condition-elseActions', subgraphType: SUBGRAPH_TYPES.CONDITIONAL_FALSE },
->>>>>>> 2a1d2a55
   };
 
   describe('isRootNode', () => {
