--- conflicted
+++ resolved
@@ -271,13 +271,6 @@
   return foreachAction?.actionName;
 };
 
-<<<<<<< HEAD
-const getRepetitionReference = async (
-  nodeId: string,
-  state: OperationMetadataState,
-  idReplacements: Record<string, string>
-): Promise<RepetitionReference | undefined> => {
-=======
 export const isForeachActionNameForLoopsource = (
   nodeId: string,
   expression: string,
@@ -312,8 +305,11 @@
   return !!foreachAction;
 };
 
-const getRepetitionReference = async (nodeId: string, state: OperationMetadataState): Promise<RepetitionReference | undefined> => {
->>>>>>> ae19a3e5
+const getRepetitionReference = async (
+  nodeId: string,
+  state: OperationMetadataState,
+  idReplacements: Record<string, string>
+): Promise<RepetitionReference | undefined> => {
   const operationInfo = state.operationInfo[nodeId];
   const service = OperationManifestService();
   if (service.isSupported(operationInfo.type, operationInfo.kind)) {
