import constants from '../../../common/constants';
import type { ConnectionReference } from '../../../common/models/workflow';
import { getConnection } from '../../queries/connections';
import { getOperationManifest } from '../../queries/operation';
import type { ConnectionsStoreState } from '../../state/connection/connectionSlice';
import type { NodeOperation } from '../../state/operation/operationMetadataSlice';
import {
  ApiManagementService,
  FunctionService,
  OperationManifestService,
  WorkflowService,
  isServiceProviderOperation,
  getIntl,
  ConnectionParameterTypes,
  ResourceIdentityType,
  equals,
  ConnectionType,
  getResourceName,
  getRecordEntry,
  getObjectPropertyValue,
} from '@microsoft/logic-apps-shared';
import type { AssistedConnectionProps } from '@microsoft/designer-ui';
import type {
  Connection,
  ConnectionParameterSet,
  ConnectionParameterSets,
  Connector,
  ManagedIdentity,
  OperationManifest,
} from '@microsoft/logic-apps-shared';

export function getConnectionId(state: ConnectionsStoreState, nodeId: string): string {
  return getConnectionReference(state, nodeId)?.connection?.id ?? '';
}

export function getConnectionReference(state: ConnectionsStoreState, nodeId: string): ConnectionReference {
  const { connectionsMapping, connectionReferences } = state;
  return getRecordEntry(connectionReferences, getRecordEntry(connectionsMapping, nodeId) ?? '') ?? mockConnectionReference;
}

const mockConnectionReference: ConnectionReference = {
  api: { id: 'apiId' },
  connection: { id: 'connectionId' },
};

export async function isConnectionReferenceValid(
  operationInfo: NodeOperation,
  reference: ConnectionReference | undefined
): Promise<boolean> {
  const { type, kind, connectorId, operationId } = operationInfo;
  if (OperationManifestService().isSupported(type, kind)) {
    const manifest = await getOperationManifest({ connectorId, operationId });
    if (!manifest?.properties?.connection?.required) {
      return true;
    }
  }
  if (!reference) {
    return false;
  }

  try {
    const connection = await getConnection(reference.connection.id, connectorId, /* fetchResourceIfNeeded */ true);
    return !!connection && !connection.properties?.statuses?.some((status) => equals(status.status, 'error'));
  } catch (error: any) {
    return false;
  }
}

export function getAssistedConnectionProps(connector: Connector, manifest?: OperationManifest): AssistedConnectionProps | undefined {
  const hasAzureConnection = connector.properties.capabilities?.includes('azureConnection') ?? false;

  if (!hasAzureConnection && !manifest) {
    return undefined;
  }

  const intl = getIntl();
  const headers = [
    intl.formatMessage({ defaultMessage: 'Name', id: 'AGCm1p', description: 'Header for resource name' }),
    intl.formatMessage({ defaultMessage: 'Resource Group', id: '/yYyOq', description: 'Header for resource group name' }),
    intl.formatMessage({ defaultMessage: 'Location', id: 'aSnCCB', description: 'Header for resource lcoation' }),
  ];
  if (manifest?.properties.connection?.type === ConnectionType.Function) {
    const functionAppsCallback = () => FunctionService().fetchFunctionApps();
    const fetchSubResourcesCallback = (functionApp?: any) => FunctionService().fetchFunctionAppsFunctions(functionApp.id ?? '');
    const functionAppsLoadingText = intl.formatMessage({
      defaultMessage: 'Loading Function Apps...',
      id: 'LCXZLM',
      description: 'Text for loading function apps',
    });

    const functionAppsLabel = intl.formatMessage({
      defaultMessage: 'Select a function app function',
      id: 'Xkt2vD',
      description: 'Label for function app selection',
    });

    const getColumns = (functionApp: any) => [getResourceName(functionApp), functionApp?.properties?.resourceGroup, functionApp?.location];

    const getSubResourceName = (azureFunction: any) => getResourceName(azureFunction).split('/')?.[1] ?? azureFunction?.id;

    return {
      resourceType: 'functionApps',
      subResourceType: 'functionAppFunctions',
      titleText: functionAppsLabel,
      headers,
      getColumns,
      getResourcesCallback: functionAppsCallback,
      loadingText: functionAppsLoadingText,
      getSubResourceName,
      fetchSubResourcesCallback,
    };
  }
  if (manifest?.properties.connection?.type === ConnectionType.ApiManagement) {
    const apiInstancesCallback = () => ApiManagementService().fetchApiManagementInstances();
    const apisCallback = (apim?: any) => ApiManagementService().fetchApisInApiM(apim.id ?? '');
    const apimInstancesLoadingText = intl.formatMessage({
      defaultMessage: 'Loading Api Management service instances...',
      id: 'LV/BTE',
      description: 'Text for loading apim service instances',
    });

    const apisLabel = intl.formatMessage({
      defaultMessage: 'Select an API from an API Management instance',
      id: '27Nhhv',
      description: 'Label for API selection',
    });

    const getColumns = (apimInstance: any) => [apimInstance?.name, apimInstance?.id.split('/')[4], apimInstance?.location];

    return {
      resourceType: 'apimInstances',
      subResourceType: 'apimApis',
      titleText: apisLabel,
      headers,
      getColumns,
      getResourcesCallback: apiInstancesCallback,
      loadingText: apimInstancesLoadingText,
      getSubResourceName: (api: any) => api.name,
      fetchSubResourcesCallback: apisCallback,
    };
  }

  return undefined;
}

export async function getConnectionParametersForAzureConnection(
  connectionType?: ConnectionType,
  selectedSubResource?: any,
  parameterValues?: Record<string, any>
): Promise<any> {
  if (connectionType === ConnectionType.Function) {
    const functionId = selectedSubResource?.id;
    const triggerUrl = selectedSubResource?.properties?.invoke_url_template;
    // TODO - Should uncomment when MSI changes for functions are checked in in backend.
    const isQueryString = true; // equals(getObjectPropertyValue(parameterValues ?? {}, ['type']), 'querystring')

    if (isQueryString) {
      const authCodeValue = await FunctionService().fetchFunctionKey(functionId);
      /*return {
        function: { id: functionId },
        triggerUrl,
        ...parameterValues,
        value: authCodeValue,
<<<<<<< HEAD
      };*/
      return {
        function: { id: functionId },
        triggerUrl,
        authentication: {
          type: 'QueryString',
          name: 'Code',
          value: authCodeValue,
        },
        ...parameterValues,
      };
    } else {
      return {
        function: { id: functionId },
        triggerUrl,
        ...parameterValues,
      };
    }
  } else if (connectionType === ConnectionType.ApiManagement) {
=======
      },
    };
  }
  if (connectionType === ConnectionType.ApiManagement) {
>>>>>>> 544f8c88
    // TODO - Need to find apps which have authentication set, check with Alex.
    const apimApiId = selectedSubResource?.id;
    const { api } = await ApiManagementService().fetchApiMSwagger(apimApiId);
    const baseUrl = api.host ? (api.schemes?.length ? `${api.schemes.at(-1)}://${api.host}` : `http://${api.host}`) : 'NotFound';
    const fullUrl = api.basePath ? `${baseUrl}${api.basePath}` : baseUrl;
    const subscriptionKey = (api.securityDefinitions?.apiKeyHeader as any)?.name ?? 'NotFound';

    return {
      ...parameterValues,
      apiId: apimApiId,
      baseUrl: fullUrl,
      subscriptionKey,
    };
  }

  return parameterValues;
}

export function getSupportedParameterSets(
  parameterSets: ConnectionParameterSets | undefined,
  operationType: string,
  connectorCapabilities: string[] | undefined
): ConnectionParameterSets | undefined {
  if (!parameterSets) {
    return undefined;
  }

  const identity = WorkflowService().getAppIdentity?.();
  return {
    ...parameterSets,
    values: parameterSets.values.filter((parameterSet) => {
      return containsManagedIdentityParameter(parameterSet)
        ? isManagedIdentitySupported(operationType, connectorCapabilities, identity)
        : true;
    }),
  };
}

export function isIdentityPresentInLogicApp(identity: string, managedIdentity: ManagedIdentity | undefined): boolean {
  const identitiesInLogicApp = [];
  const type = managedIdentity?.type;
  if (equals(type, ResourceIdentityType.SYSTEM_ASSIGNED) || equals(type, ResourceIdentityType.SYSTEM_ASSIGNED_USER_ASSIGNED)) {
    identitiesInLogicApp.push(constants.SYSTEM_ASSIGNED_MANAGED_IDENTITY);
  }

  if (equals(type, ResourceIdentityType.USER_ASSIGNED) || equals(type, ResourceIdentityType.SYSTEM_ASSIGNED_USER_ASSIGNED)) {
    for (const identity of Object.keys(managedIdentity?.userAssignedIdentities ?? {})) {
      identitiesInLogicApp.push(identity);
    }
  }

  return identitiesInLogicApp.includes(identity);
}

// NOTE: This method is specifically for Multi-Auth type connectors.
export function isConnectionMultiAuthManagedIdentityType(connection: Connection | undefined, connector: Connector | undefined): boolean {
  const connectionParameterValueSet = (connection?.properties as any)?.parameterValueSet;
  const connectorConnectionParameterSets = connector?.properties?.connectionParameterSets;

  if (connectorConnectionParameterSets && connectionParameterValueSet) {
    /* NOTE: Look into the parameterValueSet from the connector manifest that has the same name as the parameterValueSet of the connection to see if
          it has a managedIdentity type parameter. */
    const parameterValueSetWithSameName = connectorConnectionParameterSets.values?.filter(
      (value) => value.name === connectionParameterValueSet.name
    )[0];
    const parameters = parameterValueSetWithSameName?.parameters || {};
    for (const parameter of Object.keys(parameters)) {
      if (parameters[parameter].type === ConnectionParameterTypes.managedIdentity) {
        return true;
      }
    }
  }
  return false;
}

const ALT_PARAMETER_VALUE_TYPE = 'Alternative';
// NOTE: This method is specifically for Single-Auth type connectors.
export function isConnectionSingleAuthManagedIdentityType(connection: Connection): boolean {
  return !!(connection?.properties?.parameterValueType === ALT_PARAMETER_VALUE_TYPE) && !isMultiAuthConnection(connection);
}

function isManagedIdentitySupported(operationType: string, connectorCapabilities: string[] = [], identity?: ManagedIdentity): boolean {
  if (isServiceProviderOperation(operationType)) {
    return (
      isUserAssignedIdentitySupportedForInApp(connectorCapabilities) ||
      !!identity?.type?.toLowerCase()?.includes(ResourceIdentityType.SYSTEM_ASSIGNED.toLowerCase())
    );
  }

  return true;
}

function isUserAssignedIdentitySupportedForInApp(connectorCapabilities: string[] = []) {
  return !!connectorCapabilities?.find((capability) => equals(capability, 'supportsUserAssignedIdentity'));
}

function isMultiAuthConnection(connection: Connection | undefined): boolean {
  return connection !== undefined && (connection.properties as any).parameterValueSet !== undefined;
}

function containsManagedIdentityParameter(parameterSet: ConnectionParameterSet): boolean {
  const { parameters } = parameterSet;
  return Object.keys(parameters).some(
    (parameter) =>
      parameters[parameter].type === ConnectionParameterTypes.managedIdentity ||
      equals(parameters[parameter].uiDefinition?.constraints?.default, 'managedserviceidentity')
  );
}<|MERGE_RESOLUTION|>--- conflicted
+++ resolved
@@ -17,7 +17,6 @@
   ConnectionType,
   getResourceName,
   getRecordEntry,
-  getObjectPropertyValue,
 } from '@microsoft/logic-apps-shared';
 import type { AssistedConnectionProps } from '@microsoft/designer-ui';
 import type {
@@ -161,7 +160,6 @@
         triggerUrl,
         ...parameterValues,
         value: authCodeValue,
-<<<<<<< HEAD
       };*/
       return {
         function: { id: functionId },
@@ -173,20 +171,15 @@
         },
         ...parameterValues,
       };
-    } else {
-      return {
-        function: { id: functionId },
-        triggerUrl,
-        ...parameterValues,
-      };
-    }
+    }
+
+    return {
+      function: { id: functionId },
+      triggerUrl,
+      ...parameterValues,
+    };
+    // biome-ignore lint/style/noUselessElse: needed for future implementation
   } else if (connectionType === ConnectionType.ApiManagement) {
-=======
-      },
-    };
-  }
-  if (connectionType === ConnectionType.ApiManagement) {
->>>>>>> 544f8c88
     // TODO - Need to find apps which have authentication set, check with Alex.
     const apimApiId = selectedSubResource?.id;
     const { api } = await ApiManagementService().fetchApiMSwagger(apimApiId);
