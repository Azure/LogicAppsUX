/* eslint-disable no-param-reassign */

/* eslint-disable no-case-declarations */
import Constants from '../../../common/constants';
import type { ConnectionReferences } from '../../../common/models/workflow';
import { getLegacyConnectionReferenceKey } from '../../actions/bjsworkflow/connections';
import { getInputDependencies } from '../../actions/bjsworkflow/initialize';
import type {
  NodeDataWithOperationMetadata,
  NodeInputsWithDependencies,
  NodeOutputsWithDependencies,
} from '../../actions/bjsworkflow/operationdeserializer';
import { getOperationSettings } from '../../actions/bjsworkflow/settings';
import { getConnectorWithSwagger } from '../../queries/connections';
import type { DependencyInfo, NodeInputs, NodeOperation, OutputInfo } from '../../state/operation/operationMetadataSlice';
import { DynamicLoadStatus, ErrorLevel, initializeOperationInfo, updateErrorDetails } from '../../state/operation/operationMetadataSlice';
import { addResultSchema } from '../../state/staticresultschema/staticresultsSlice';
import type { WorkflowKind } from '../../state/workflow/workflowInterfaces';
import { toOutputInfo, updateOutputsForBatchingTrigger } from '../outputs';
import {
  ParameterGroupKeys,
  addRecurrenceParametersInGroup,
  getDependentParameters,
  getParametersSortedByVisibility,
  loadParameterValuesFromDefault,
  toParameterInfoMap,
  updateParameterWithValues,
} from '../parameters/helper';
import { loadInputValuesFromDefinition } from './inputsbuilder';
import { LogEntryLevel, LoggerService, StaticResultService } from '@microsoft/designer-client-services-logic-apps';
<<<<<<< HEAD
import type { LAOperation, LogicAppsV2, OperationInfo, OutputParameter, SwaggerParser } from '@microsoft/logic-apps-shared';
=======
import type { LAOperation, OutputParameter, SwaggerParser, LogicAppsV2, OperationInfo } from '@microsoft/logic-apps-shared';
>>>>>>> 96e0fff7
import {
  ParameterLocations,
  RecurrenceType,
  copyArray,
  create,
  equals,
  getBrandColorFromConnector,
  getIconUriFromConnector,
  isDynamicSchemaExtension,
  isTemplateExpression,
<<<<<<< HEAD
  map,
  parsePathnameAndQueryKeyFromUri,
  removeConnectionPrefix,
=======
  copyArray,
  map,
  RecurrenceType,
  equals,
  parsePathnameAndQueryKeyFromUri,
>>>>>>> 96e0fff7
  startsWith,
  unmap,
} from '@microsoft/logic-apps-shared';
import type { Dispatch } from '@reduxjs/toolkit';

interface OperationInputInfo {
  method: string;
  path?: string;
  pathTemplate?: {
    template: string;
    parameters: Record<string, string>;
  };
}

export const initializeOperationDetailsForSwagger = async (
  nodeId: string,
  operation: LogicAppsV2.ActionDefinition | LogicAppsV2.TriggerDefinition,
  references: ConnectionReferences,
  isTrigger: boolean,
  workflowKind: WorkflowKind,
  forceEnableSplitOn: boolean,
  dispatch: Dispatch
): Promise<NodeDataWithOperationMetadata[] | undefined> => {
  try {
    const staticResultService = StaticResultService();
    const operationInfo = await getOperationInfo(nodeId, operation as LogicAppsV2.ApiConnectionAction, references);

    if (operationInfo) {
      const { connectorId, operationId } = operationInfo;

      const nodeOperationInfo = { ...operationInfo, type: operation.type, kind: operation.kind };
      dispatch(initializeOperationInfo({ id: nodeId, ...nodeOperationInfo }));
      const { connector, parsedSwagger } = await getConnectorWithSwagger(operationInfo.connectorId);

      const schemaService = staticResultService.getOperationResultSchema(connectorId, operationId, parsedSwagger);
      schemaService.then((schema) => {
        if (schema) {
          dispatch(addResultSchema({ id: `${connectorId}-${operationId}`, schema: schema }));
        }
      });

      const { inputs: nodeInputs, dependencies: inputDependencies } = getInputParametersFromSwagger(
        nodeId,
        isTrigger,
        parsedSwagger,
        nodeOperationInfo,
        operation
      );
      const { outputs: nodeOutputs, dependencies: outputDependencies } = getOutputParametersFromSwagger(
        isTrigger,
        parsedSwagger,
        nodeOperationInfo,
        nodeInputs,
        isTrigger ? (operation as LogicAppsV2.TriggerDefinition).splitOn : undefined
      );
      const nodeDependencies = { inputs: inputDependencies, outputs: outputDependencies };
      const settings = getOperationSettings(
        isTrigger,
        nodeOperationInfo,
        nodeOutputs,
        /* manifest */ undefined,
        parsedSwagger,
        operation,
        workflowKind,
        forceEnableSplitOn
      );

      return [
        {
          id: nodeId,
          nodeInputs,
          nodeOutputs,
          nodeDependencies,
          operationMetadata: { brandColor: getBrandColorFromConnector(connector), iconUri: getIconUriFromConnector(connector) },
          settings,
          staticResult: operation?.runtimeConfiguration?.staticResult,
        },
      ];
    }

    throw new Error('Operation info could not be found for a swagger operation');
  } catch (error: any) {
    let errorString = '';
    try {
      errorString = error?.toString() ?? error;
    } catch (_: any) {
      errorString = 'Could not convert error to string';
    }
    const message = `Unable to initialize operation details for swagger based operation - ${nodeId}. Error details - ${errorString}`;
    LoggerService().log({
      level: LogEntryLevel.Error,
      area: 'operation deserializer',
      message,
      error,
    });

    dispatch(updateErrorDetails({ id: nodeId, errorInfo: { level: ErrorLevel.Critical, error, message } }));
    return;
  }
};

export const getInputParametersFromSwagger = (
  nodeId: string,
  isTrigger: boolean,
  swagger: SwaggerParser,
  operationInfo: NodeOperation,
  stepDefinition?: any
): NodeInputsWithDependencies => {
  const { type, operationId } = operationInfo;
  const includeNotificationParameters = !equals(type, Constants.NODE.TYPE.API_CONNECTION);
  const isWebhookOperation = swagger.operationIsWebhook(operationId);
  let inputParametersByKey = swagger.getInputParameters(operationId, {
    excludeInternalParameters: false,
    includeNotificationParameters,
  }).byId;
  const operation = swagger.getOperationByOperationId(operationId);

  // Add the parameters based on the extensions at the operation level.
  if (operation?.operationHeadersExtension) {
    const operationParameters = unmap(inputParametersByKey);
    if (operationParameters.filter((parameter) => parameter.in === ParameterLocations.Header).length !== 0) {
      throw new Error('Invalid use of x-ms-header extension');
    }

    const key = create([ParameterLocations.Header, '$']) as string;
    inputParametersByKey[key] = {
      key,
      name: operation.operationHeadersExtension.name,
      in: ParameterLocations.Header,
      required: true,
      editor: Constants.EDITOR.DICTIONARY,
      editorOptions: {
        valueType: Constants.SWAGGER.TYPE.STRING,
      },
      summary: operation.operationHeadersExtension.summary,
      description: operation.operationHeadersExtension.description,
      type: Constants.SWAGGER.TYPE.OBJECT,
    };
  }

  if (stepDefinition) {
    if (stepDefinition.inputs) {
      if (includeNotificationParameters && equals(type, Constants.NODE.TYPE.API_CONNECTION_NOTIFICATION)) {
        const updatedStepDefinitionInputs = { ...stepDefinition.inputs, host: undefined, authentication: undefined };
        const loadedInputParameters = updateParameterWithValues(
          create(['inputs', '$']) as string,
          updatedStepDefinitionInputs,
          '' /* parameterLocation */,
          unmap(inputParametersByKey),
          true /* createInvisibleParameter */,
          false /* useDefault */
        );

        inputParametersByKey = map(loadedInputParameters, 'key');
      } else {
        const operationPath = removeConnectionPrefix(operation?.path || '');
        const basePath = swagger.api.basePath;
        const loadedInputParameters = loadInputValuesFromDefinition(
          stepDefinition.inputs,
          unmap(inputParametersByKey),
          operationPath,
          basePath as string,
          false /* shouldUsePathTemplateFormat */
        );
        inputParametersByKey = map(loadedInputParameters, 'key');
      }
    }
  } else {
    loadParameterValuesFromDefault(inputParametersByKey);
  }

  const inputParametersAsArray = unmap(inputParametersByKey);
  const allParametersAsArray = toParameterInfoMap(inputParametersAsArray, stepDefinition);

  const defaultParameterGroup = {
    id: ParameterGroupKeys.DEFAULT,
    description: '',
    parameters: allParametersAsArray,
  };
  const parameterGroups = { [ParameterGroupKeys.DEFAULT]: defaultParameterGroup };

  if (isTrigger && !isWebhookOperation && !(includeNotificationParameters && swagger.getRelatedNotificationOperationId(operationId))) {
    addRecurrenceParametersInGroup(parameterGroups, { type: RecurrenceType.Basic }, stepDefinition);
  }

  const dynamicInput = inputParametersAsArray.find((parameter) => parameter.dynamicSchema);

  defaultParameterGroup.parameters = getParametersSortedByVisibility(defaultParameterGroup.parameters);

  const nodeInputs = { dynamicLoadStatus: dynamicInput ? DynamicLoadStatus.NOTSTARTED : undefined, parameterGroups };
  return { inputs: nodeInputs, dependencies: getInputDependencies(nodeInputs, inputParametersAsArray, swagger) };
};

export const getOutputParametersFromSwagger = (
  isTrigger: boolean,
  swagger: SwaggerParser,
  operationInfo: NodeOperation,
  nodeInputs: NodeInputs,
  splitOnValue?: string
): NodeOutputsWithDependencies => {
  const { operationId, connectorId } = operationInfo;
  const operationOutputs = swagger.getOutputParameters(operationId, {
    expandArrayOutputsDepth: Constants.MAX_INTEGER_NUMBER,
    includeParentObject: true,
  });

  if (!operationOutputs) {
    throw new Error(`Failed to parse operation outputs from swagger for connector - ${connectorId}`);
  }

  let originalOutputs: Record<string, OutputInfo> | undefined;
  if (isTrigger) {
    originalOutputs = Object.values(operationOutputs).reduce((result: Record<string, OutputInfo>, output: OutputParameter) => {
      return {
        ...result,
        [output.key]: toOutputInfo(output),
      };
    }, {});
  }
  const updatedOutputs = updateOutputsForBatchingTrigger(operationOutputs, splitOnValue);
  const nodeOutputs: Record<string, OutputInfo> = {};
  let dynamicOutput: OutputParameter | undefined;
  for (const [key, output] of Object.entries(updatedOutputs)) {
    if (!output.dynamicSchema) {
      nodeOutputs[key] = toOutputInfo(output);
    } else if (!dynamicOutput) {
      dynamicOutput = output;
    }
  }

  const dependencies: Record<string, DependencyInfo> = {};
  if (dynamicOutput?.dynamicSchema) {
    if (isDynamicSchemaExtension(dynamicOutput.dynamicSchema)) {
      dependencies[dynamicOutput.key] = {
        definition: dynamicOutput.dynamicSchema,
        dependencyType: 'ApiSchema',
        dependentParameters: getDependentParameters(nodeInputs, dynamicOutput.dynamicSchema.extension.parameters ?? {}),
        parameter: dynamicOutput,
      };
    }
  }

  return {
    outputs: { dynamicLoadStatus: dynamicOutput ? DynamicLoadStatus.NOTSTARTED : undefined, outputs: nodeOutputs, originalOutputs },
    dependencies,
  };
};

const getOperationInfo = async (
  nodeId: string,
  operation: LogicAppsV2.ApiConnectionAction,
  references: ConnectionReferences
): Promise<OperationInfo> => {
  const { type } = operation;
  switch (type.toLowerCase()) {
    case Constants.NODE.TYPE.API_CONNECTION:
    case Constants.NODE.TYPE.API_CONNECTION_NOTIFICATION:
    case Constants.NODE.TYPE.API_CONNECTION_WEBHOOK:
      const reference = references[getLegacyConnectionReferenceKey(operation) ?? ''];
      if (!reference || !reference.api || !reference.api.id) {
        throw new Error(`Incomplete information for operation '${nodeId}'`);
      }
      const connectorId = reference.api.id;
      const { parsedSwagger } = await getConnectorWithSwagger(connectorId);
      if (!parsedSwagger) {
        throw new Error(`Could not fetch swagger for connector - ${connectorId}`);
      }

      const operationInputInfo = getOperationInputInfoFromDefinition(parsedSwagger, operation, type);
      if (!operationInputInfo) {
        throw new Error('Could not fetch operation input info from swagger and definition');
      }

      const operationId = getOperationIdFromDefinition(operationInputInfo, parsedSwagger);

      if (!operationId) {
        throw new Error('Operation Id cannot be determined from definition and swagger');
      }

      return { connectorId, operationId };

    default:
      throw new Error(`Operation type '${type}' does not support swagger`);
  }
};

export const getOperationIdFromDefinition = (operationInputInfo: OperationInputInfo, swagger: SwaggerParser): string | undefined => {
  const operations = unmap(swagger.getOperations());

  if (!operationInputInfo.path && (!operationInputInfo.pathTemplate || !operationInputInfo.pathTemplate.template)) {
    throw new Error('Invalid operationInputInfo');
  }

  const path = operationInputInfo.path ?? operationInputInfo?.pathTemplate?.template ?? '';
  return getOperationIdFromSwagger(operationInputInfo.method, path, operations);
};

function getOperationIdFromSwagger(operationMethod: string, operationPath: string, swaggerOperations: LAOperation[]): string | undefined {
  const operations = copyArray(swaggerOperations) as LAOperation[];
  let operationId: string | undefined;

  const filteredOperations: any = operations
    .filter((operation) => equals(operation.method, operationMethod))
    .map((operation) => {
      operation.path = removeConnectionPrefix(operation.path);

      const pathKeys = operation.path.match(/{(.*?)}/g);

      if (pathKeys) {
        pathKeys.forEach((key: string) => {
          operation.path = operation.path.replace(key, '.*');
        });
      }

      operation.path = escapeRegExSpecialCharacters(operation.path);
      operation.path = addStartAndEndMarkers(operation.path);

      return {
        operationId: operation.operationId,
        path: operation.path,
        method: operation.method,
      };
    });

  if (filteredOperations) {
    // Ignore unencoded newline characters in the operation path since
    // the regular expression used below does not match across
    // multiple lines.
    operationPath = operationPath.replace(/[\r\n]/g, '');

    // Sort the operations by path so that those with more specific regexes
    // will come first.
    // Example:
    //     \/datasets\/default\/files/.*
    //     \/datasets\/default\/files/.*/content
    // The second regex, with a longer path, should come first, as a path that
    // looked like /datasets/default/files/{parameter}/content would match both.
    filteredOperations.sort((operation1: any, operation2: any) => {
      return operation2.path.length - operation1.path.length;
    });

    for (const operation of filteredOperations) {
      const regExp = new RegExp(operation.path);

      if (regExp.test(operationPath)) {
        operationId = operation.operationId;
        break;
      }
    }
  }

  return operationId;
}

function getOperationInputInfoFromDefinition(swagger: SwaggerParser, operation: any, type: string): OperationInputInfo | null | undefined {
  const stepInputs = operation.inputs;
  if (!stepInputs) {
    return undefined;
  }

  switch (type.toLowerCase()) {
    case Constants.NODE.TYPE.API_CONNECTION:
      return { method: stepInputs.method, path: stepInputs.path };

    case Constants.NODE.TYPE.API_CONNECTION_NOTIFICATION:
      return { method: stepInputs.fetch.method, pathTemplate: stepInputs.fetch.pathTemplate };

    case Constants.NODE.TYPE.HTTP:
      // const swaggerEndpointUrl = operation.metadata['apiDefinitionUrl'];
      // TODO - Make the call to get the http swagger
      return { method: stepInputs.method, path: extractPathFromUri(stepInputs.uri, swagger.api.basePath as string) };

    case Constants.NODE.TYPE.API_CONNECTION_WEBHOOK:
      return { method: Constants.POST, path: stepInputs.path };

    default:
      return undefined;
  }
}

export function extractPathFromUri(baseUri: string, path: string): string {
  let basePath = path;
  let uri = baseUri;
  if (basePath && !startsWith(basePath, '/')) {
    throw new Error(`Basepath specified in swagger '${basePath}' is not according to swagger specs. It does not start with '/'`);
  }

  // Note: Protocol should always be added while saving HTTP+Swagger, some older workflows may not have had it. Backcompat.
  if (!/^\s*(?:https?|wss?):/i.test(uri)) {
    uri = `https://${uri}`;
  }

  basePath = basePath && !equals(basePath, '/') ? basePath : '';

  const pathname = parsePathnameFromUri(uri);

  if (basePath && !startsWith(pathname, basePath)) {
    throw new Error(`Basepath specified in swagger '${basePath}' not found in pathname '${pathname}'`);
  }

  return pathname.slice(basePath.length);
}

/**
 * Extracts the path from a URI which may contain a template expression
 * which may contain ? to denote optional properties.
 *
 * Question marks are reserved characters for URI parsing since they
 * mark the beginning of a query string.
 *
 * Template expression with optional property after function:
 * https://microsoft.com/api/invoke?id=@{triggerBody()?['ID']}
 *
 * Template expression with optional property after property:
 * https://microsoft.com/api/invoke?id=@{triggerBody()['value']?['nextLink']}
 *
 * @arg {string} uri - A string with the URI which may be a template expression
 * @return {string}
 */
function parsePathnameFromUri(uri: string): string {
  if (isTemplateExpression(uri)) {
    const { pathname } = parsePathnameAndQueryKeyFromUri(uri.replace(/\]\?\[/g, ']%3F[').replace(/\)\?\[/g, ')%3F['));
    return pathname.replace(/\]%3F\[/g, ']?[').replace(/\)%3F\[/g, ')?[');
  } else {
    const { pathname } = parsePathnameAndQueryKeyFromUri(uri);
    return pathname;
  }
}

/**
 * Adds regex characters to strict the start and end matches
 * @arg {string} pattern - The regular expression.
 * @return {string} - The regular expression stamped with start and end markers.
 */
function addStartAndEndMarkers(pattern: string): string {
  return `^${pattern}$`;
}

/**
 * Escapes all the special characters used by Regular Expression in a given pattern
 * @arg {string} pattern - The pattern whose special characters need to be escaped.
 * @return {string} - transformed value after escaping the special characters.
 */
function escapeRegExSpecialCharacters(pattern: string): string {
  return pattern.replace(/([+?^=!:${}()|[\]/\\])/g, '\\$1');
}<|MERGE_RESOLUTION|>--- conflicted
+++ resolved
@@ -28,11 +28,7 @@
 } from '../parameters/helper';
 import { loadInputValuesFromDefinition } from './inputsbuilder';
 import { LogEntryLevel, LoggerService, StaticResultService } from '@microsoft/designer-client-services-logic-apps';
-<<<<<<< HEAD
 import type { LAOperation, LogicAppsV2, OperationInfo, OutputParameter, SwaggerParser } from '@microsoft/logic-apps-shared';
-=======
-import type { LAOperation, OutputParameter, SwaggerParser, LogicAppsV2, OperationInfo } from '@microsoft/logic-apps-shared';
->>>>>>> 96e0fff7
 import {
   ParameterLocations,
   RecurrenceType,
@@ -43,17 +39,8 @@
   getIconUriFromConnector,
   isDynamicSchemaExtension,
   isTemplateExpression,
-<<<<<<< HEAD
   map,
   parsePathnameAndQueryKeyFromUri,
-  removeConnectionPrefix,
-=======
-  copyArray,
-  map,
-  RecurrenceType,
-  equals,
-  parsePathnameAndQueryKeyFromUri,
->>>>>>> 96e0fff7
   startsWith,
   unmap,
 } from '@microsoft/logic-apps-shared';
