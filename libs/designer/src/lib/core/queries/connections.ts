--- conflicted
+++ resolved
@@ -66,12 +66,8 @@
 };
 
 export const useConnectionsForConnector = (connectorId: string, shouldNotRefetch?: boolean) => {
-<<<<<<< HEAD
-  return useQuery([connectionKey, connectorId?.toLowerCase()], () => ConnectionService().getConnections(connectorId), {
-=======
   const queryClient = useQueryClient();
   return useQuery([connectionKey, connectorId?.toLowerCase()], () => ConnectionService().getConnections(connectorId, queryClient), {
->>>>>>> becf7d8d
     enabled: !!connectorId,
     refetchOnMount: !shouldNotRefetch && true,
     cacheTime: 0,
