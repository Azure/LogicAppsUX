--- conflicted
+++ resolved
@@ -39,13 +39,6 @@
 };
 
 export const useConnectionsForConnector = (connectorId: string) => {
-<<<<<<< HEAD
-  return useQuery([connectionKey, connectorId.toLowerCase()], () => {
-    const connectionService = ConnectionService();
-    return connectionService.getConnections(connectorId);
-  });
-};
-=======
   return useQuery(
     [connectionKey, connectorId?.toLowerCase()],
     () => {
@@ -54,5 +47,4 @@
     },
     { enabled: !!connectorId }
   );
-}
->>>>>>> fc5de47e
+};