--- conflicted
+++ resolved
@@ -47,7 +47,6 @@
 ): Promise<ListDynamicValue[]> => {
   const queryClient = getReactQueryClient();
   const service = ConnectorService();
-  const parameterKey = getParametersKey(parameters);
 
   return queryClient.fetchQuery(
     [
@@ -55,11 +54,7 @@
       (connectionId ?? '').toLowerCase(),
       connectorId.toLowerCase(),
       operationId.toLowerCase(),
-<<<<<<< HEAD
-      parameterKey ? parameterKey.toLowerCase() : parameterAlias,
-=======
       getParametersKey(parameters).toLowerCase(),
->>>>>>> b5308aff
     ],
     () => service.getListDynamicValues(connectionId, connectorId, operationId, parameterAlias, parameters, dynamicState, nodeMetadata)
   );
