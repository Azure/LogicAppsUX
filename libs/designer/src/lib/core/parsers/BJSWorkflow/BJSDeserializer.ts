/* eslint-disable @typescript-eslint/no-unused-vars */
import { UnsupportedException, UnsupportedExceptionCode } from '../../../common/exceptions/unsupported';
import type { Operations, NodesMetadata } from '../../state/workflow/workflowInterfaces';
import { createWorkflowNode, createWorkflowEdge } from '../../utils/graph';
import type { WorkflowNode, WorkflowEdge } from '../models/workflowNode';
import { getDurationString, getDurationStringPanelMode } from '@microsoft/designer-ui';
import { getIntl } from '@microsoft/intl-logic-apps';
import type { SubgraphType } from '@microsoft/utils-logic-apps';
import {
  WORKFLOW_NODE_TYPES,
  WORKFLOW_EDGE_TYPES,
  SUBGRAPH_TYPES,
  equals,
  isNullOrEmpty,
  isNullOrUndefined,
} from '@microsoft/utils-logic-apps';

const hasMultipleTriggers = (definition: LogicAppsV2.WorkflowDefinition): boolean => {
  return definition && definition.triggers ? Object.keys(definition.triggers).length > 1 : false;
};

export type DeserializedWorkflow = {
  graph: WorkflowNode;
  actionData: Operations;
  nodesMetadata: NodesMetadata;
};

export const Deserialize = (
  definition: LogicAppsV2.WorkflowDefinition,
  runInstance: LogicAppsV2.RunInstanceDefinition | null
): DeserializedWorkflow => {
  throwIfMultipleTriggers(definition);

  //process Trigger
  let triggerNode: WorkflowNode | null = null;
  let allActions: Operations = {};
  let nodesMetadata: NodesMetadata = {};
  if (definition.triggers && !isNullOrEmpty(definition.triggers)) {
    const [[tID, trigger]] = Object.entries(definition.triggers);
    triggerNode = createWorkflowNode(tID);
    allActions[tID] = { ...trigger };
    nodesMetadata[tID] = {
      graphId: 'root',
      isRoot: true,
      ...addTriggerInstanceMetaData(runInstance),
    };
  }

  const children = [];
  const rootEdges: WorkflowEdge[] = [];
  if (triggerNode) {
    children.push(triggerNode);
  }

  if (definition.actions) {
    const entries = Object.entries(definition.actions);
    const parentlessChildren = entries.filter(([, value]) => isNullOrEmpty(value.runAfter));
    for (const [key] of parentlessChildren) {
      rootEdges.push(createWorkflowEdge(triggerNode?.id ?? '', key));
    }
  }

  const [remainingChildren, edges, actions, actionNodesMetadata] = !isNullOrUndefined(definition.actions)
    ? buildGraphFromActions(definition.actions, 'root', undefined /* parentNodeId */)
    : [[], [], {}];
  allActions = { ...allActions, ...actions };
  nodesMetadata = { ...nodesMetadata, ...actionNodesMetadata };

  nodesMetadata = addActionsInstanceMetaData(nodesMetadata, runInstance);

  const graph: WorkflowNode = {
    id: 'root',
    children: [...children, ...remainingChildren],
    edges: [...rootEdges, ...edges],
    type: WORKFLOW_NODE_TYPES.GRAPH_NODE,
  };

  return { graph, actionData: allActions, nodesMetadata };
};

const isScopeAction = (action: LogicAppsV2.ActionDefinition): action is LogicAppsV2.ScopeAction => {
  return ['scope', 'foreach', 'until', 'if', 'switch'].includes(action.type.toLowerCase());
};

const isIfAction = (action: LogicAppsV2.ActionDefinition): action is LogicAppsV2.IfAction => {
  return equals(action.type, 'if');
};

const isSwitchAction = (action: LogicAppsV2.ActionDefinition): action is LogicAppsV2.SwitchAction => {
  return equals(action.type, 'switch');
};

const isUntilAction = (action: LogicAppsV2.ActionDefinition) => action.type.toLowerCase() === 'until';

const buildGraphFromActions = (
  actions: Record<string, LogicAppsV2.ActionDefinition>,
  graphId: string,
  parentNodeId: string | undefined
): [WorkflowNode[], WorkflowEdge[], Operations, NodesMetadata] => {
  const nodes: WorkflowNode[] = [];
  const edges: WorkflowEdge[] = [];
  let allActions: Operations = {};
  let nodesMetadata: NodesMetadata = {};
  for (const [actionName, action] of Object.entries(actions)) {
    const node = createWorkflowNode(
      actionName,
      isScopeAction(action) ? WORKFLOW_NODE_TYPES.GRAPH_NODE : WORKFLOW_NODE_TYPES.OPERATION_NODE
    );

    allActions[actionName] = { ...action };

    const isRoot = Object.keys(action.runAfter ?? {}).length === 0 && parentNodeId;
    nodesMetadata[actionName] = { graphId, parentNodeId };

    if (isScopeAction(action)) {
      const [scopeNodes, scopeEdges, scopeActions, scopeNodesMetadata] = processScopeActions(graphId, actionName, action);
      node.children = scopeNodes;
      node.edges = scopeEdges;
      allActions = { ...allActions, ...scopeActions };
      nodesMetadata = { ...nodesMetadata, ...scopeNodesMetadata };
    }

    // Assign root prop
    nodesMetadata[actionName] = { ...nodesMetadata[actionName], ...(isRoot && { isRoot: true }) };
    if (!isRoot) {
      for (const [runAfterAction] of Object.entries(action.runAfter ?? {})) {
        edges.push(createWorkflowEdge(runAfterAction, actionName));
      }
    }

    nodes.push(node);
  }
  return [nodes, edges, allActions, nodesMetadata];
};

const processScopeActions = (
  rootGraphId: string,
  actionName: string,
  action: LogicAppsV2.ScopeAction
): [WorkflowNode[], WorkflowEdge[], Operations, NodesMetadata] => {
  const nodes: WorkflowNode[] = [];
  const edges: WorkflowEdge[] = [];

  const headerId = `${actionName}-#scope`;
  const scopeCardNode = createWorkflowNode(headerId, WORKFLOW_NODE_TYPES.SCOPE_CARD_NODE);
  nodes.push(scopeCardNode);

  let allActions: Operations = {};
  let nodesMetadata: NodesMetadata = {};

  // For use on scope nodes with a single flow
  const applyActions = (graphId: string, actions?: LogicAppsV2.Actions) => {
    const [graph, operations, metadata] = processNestedActions(graphId, graphId, actions);

    nodes.push(...(graph.children as []));
    edges.push(...(graph.edges as []));
    allActions = { ...allActions, ...operations };
    nodesMetadata = {
      ...nodesMetadata,
      ...metadata,
      [graphId]: {
        graphId: rootGraphId,
        parentNodeId: rootGraphId === 'root' ? undefined : rootGraphId,
        actionCount:
          graph.children?.filter(
            (node) =>
              node.type === WORKFLOW_NODE_TYPES.OPERATION_NODE ||
              node.type === WORKFLOW_NODE_TYPES.GRAPH_NODE ||
              node.type === WORKFLOW_NODE_TYPES.SUBGRAPH_NODE
          )?.length ?? 0,
      },
    };

    // Connect graph header to all top level nodes
    for (const child of graph.children ?? []) {
      if (metadata[child.id]?.isRoot) edges.push(createWorkflowEdge(headerId, child.id, WORKFLOW_EDGE_TYPES.HEADING_EDGE));
    }
  };

  // For use on scope nodes with multiple flows
  const applySubgraphActions = (
    graphId: string,
    subgraphId: string,
    actions: LogicAppsV2.Actions | undefined,
    subgraphType: SubgraphType,
    subGraphLocation: string | undefined
  ) => {
    const [graph, operations, metadata] = processNestedActions(subgraphId, graphId, actions, true);
    if (!graph?.edges) graph.edges = [];

    graph.subGraphLocation = subGraphLocation;

    nodes.push(graph);
    allActions = { ...allActions, ...operations };
    nodesMetadata = { ...nodesMetadata, ...metadata };

    const rootId = `${subgraphId}-#subgraph`;
    const subgraphCardNode = createWorkflowNode(rootId, WORKFLOW_NODE_TYPES.SUBGRAPH_CARD_NODE);

    const isAddCase = subgraphType === SUBGRAPH_TYPES.SWITCH_ADD_CASE;
    if (isAddCase) graph.type = WORKFLOW_NODE_TYPES.HIDDEN_NODE;

    // Connect graph header to subgraph node
    edges.push(createWorkflowEdge(headerId, subgraphId, isAddCase ? WORKFLOW_EDGE_TYPES.HIDDEN_EDGE : WORKFLOW_EDGE_TYPES.ONLY_EDGE));
    // Connect subgraph node to all top level nodes
    for (const child of graph.children ?? []) {
      if (metadata[child.id]?.isRoot) graph.edges.push(createWorkflowEdge(rootId, child.id, WORKFLOW_EDGE_TYPES.HEADING_EDGE));
    }

    graph.children = [subgraphCardNode, ...(graph.children ?? [])];
    nodesMetadata = {
      ...nodesMetadata,
      [subgraphId]: {
        graphId: graphId,
        parentNodeId: graphId === 'root' ? undefined : graphId,
        subgraphType,
        actionCount: graph.children.filter((node) => !node.id.includes('-#'))?.length ?? -1,
      },
    };
  };

  // Do-Until nodes are set up very different from all other scope nodes,
  //   having the main node at the bottom and a subgraph node at the top,
  //   use this instead of complicating the other setup functions
  const applyUntilActions = (graphId: string, actions: LogicAppsV2.Actions | undefined) => {
    scopeCardNode.id = scopeCardNode.id.replace('#scope', '#subgraph');
    scopeCardNode.type = WORKFLOW_NODE_TYPES.SUBGRAPH_CARD_NODE;

    const [graph, operations, metadata] = processNestedActions(graphId, graphId, actions);

    nodes.push(...(graph?.children ?? []));
    edges.push(...(graph?.edges ?? []));
    allActions = { ...allActions, ...operations };
    nodesMetadata = {
      ...nodesMetadata,
      ...metadata,
      [graphId]: {
        graphId: rootGraphId,
        subgraphType: SUBGRAPH_TYPES.UNTIL_DO,
        parentNodeId: rootGraphId === 'root' ? undefined : rootGraphId,
        actionCount:
          graph.children?.filter(
            (node) =>
              node.type === WORKFLOW_NODE_TYPES.OPERATION_NODE ||
              node.type === WORKFLOW_NODE_TYPES.GRAPH_NODE ||
              node.type === WORKFLOW_NODE_TYPES.SUBGRAPH_NODE
          )?.length ?? 0,
      },
    };

    // Connect graph header to all top level nodes
    for (const child of graph.children ?? []) {
      if (metadata[child.id]?.isRoot) edges.push(createWorkflowEdge(scopeCardNode.id, child.id, WORKFLOW_EDGE_TYPES.HEADING_EDGE));
    }

    const footerId = `${graphId}-#footer`;
    const allEdgeSources = edges.map((edge) => edge.source);
    const leafNodes = nodes.filter((node) => !allEdgeSources.includes(node.id));
    leafNodes.forEach((node) => {
      edges.push(createWorkflowEdge(node.id, footerId, WORKFLOW_EDGE_TYPES.HIDDEN_EDGE));
    });
    nodes.push(createWorkflowNode(footerId, WORKFLOW_NODE_TYPES.SCOPE_CARD_NODE));
  };

  if (isSwitchAction(action)) {
    for (const [caseName, caseAction] of Object.entries(action.cases || {})) {
      applySubgraphActions(actionName, caseName, caseAction.actions, SUBGRAPH_TYPES.SWITCH_CASE, 'cases');
    }
    applySubgraphActions(actionName, `${actionName}-addCase`, undefined, SUBGRAPH_TYPES.SWITCH_ADD_CASE, undefined /* subGraphLocation */);
    applySubgraphActions(actionName, `${actionName}-defaultCase`, action.default?.actions, SUBGRAPH_TYPES.SWITCH_DEFAULT, 'default');
    nodesMetadata = {
      ...nodesMetadata,
      [actionName]: {
        graphId: rootGraphId,
        actionCount: Object.entries(action.cases || {}).length,
        parentNodeId: rootGraphId === 'root' ? undefined : rootGraphId,
      },
    };
  } else if (isIfAction(action)) {
    applySubgraphActions(actionName, `${actionName}-actions`, action.actions, SUBGRAPH_TYPES.CONDITIONAL_TRUE, 'actions');
    applySubgraphActions(actionName, `${actionName}-elseActions`, action.else?.actions, SUBGRAPH_TYPES.CONDITIONAL_FALSE, 'else');
    nodesMetadata = {
      ...nodesMetadata,
      [actionName]: {
        graphId: rootGraphId,
        actionCount: 2,
        parentNodeId: rootGraphId === 'root' ? undefined : rootGraphId,
      },
    };
  } else if (isUntilAction(action)) {
    applyUntilActions(actionName, action.actions);
  } else {
    applyActions(actionName, action.actions);
  }
  return [nodes, edges, allActions, nodesMetadata];
};

const processNestedActions = (
  graphId: string,
  parentNodeId: string | undefined,
  actions: LogicAppsV2.Actions | undefined,
  isSubgraph?: boolean
): [WorkflowNode, Operations, NodesMetadata] => {
  const [children, edges, scopeActions, scopeNodesMetadata] = !isNullOrUndefined(actions)
    ? buildGraphFromActions(actions, graphId, parentNodeId)
    : [[], [], {}, {}];
  return [
    {
      id: graphId,
      children,
      edges,
      type: isSubgraph ? WORKFLOW_NODE_TYPES.SUBGRAPH_NODE : WORKFLOW_NODE_TYPES.GRAPH_NODE,
    },
    scopeActions,
    scopeNodesMetadata,
  ];
};

const throwIfMultipleTriggers = (definition: LogicAppsV2.WorkflowDefinition) => {
  if (hasMultipleTriggers(definition)) {
    const triggerNames = Object.keys(definition.triggers ?? []);
    const intl = getIntl();
    throw new UnsupportedException(
      intl.formatMessage({
        defaultMessage: 'Cannot render designer due to multiple triggers in definition.',
        description:
          "This is an error message shown when a user tries to load a workflow defintion that contains Multiple entry points which isn't supported",
      }),
      UnsupportedExceptionCode.RENDER_MULTIPLE_TRIGGERS,
      {
        triggerNames,
      }
    );
  }
};

const addTriggerInstanceMetaData = (runInstance: LogicAppsV2.RunInstanceDefinition | null) => {
<<<<<<< HEAD
  if (!isNullOrUndefined(runInstance)) {
    const { trigger: runInstanceTrigger } = runInstance.properties;
    return {
      runData: {
        ...runInstanceTrigger,
        duration: getDurationStringPanelMode(
          Date.parse(runInstanceTrigger.endTime) - Date.parse(runInstanceTrigger.startTime),
          /* abbreviated */ true
        ),
      },
    };
  }
  return {};
};

const addActionsInstanceMetaData = (nodesMetadata: NodesMetadata, runInstance: LogicAppsV2.RunInstanceDefinition | null): NodesMetadata => {
  if (!isNullOrUndefined(runInstance)) {
    const { actions: runInstanceActions } = runInstance.properties;
    const updatedNodesData = { ...nodesMetadata };

    Object.entries(updatedNodesData).forEach(([key, node]) => {
      const nodeRunData = runInstanceActions[key];
      if (!isNullOrUndefined(nodeRunData)) {
        updatedNodesData[key] = {
          ...node,
          runData: {
            ...nodeRunData,
            duration: getDurationStringPanelMode(
              Date.parse(nodeRunData.endTime) - Date.parse(nodeRunData.startTime),
              /* abbreviated */ true
            ),
          },
        };
      }
    });

    return updatedNodesData;
  }

  return nodesMetadata;
=======
  if (isNullOrUndefined(runInstance)) {
    return {};
  }

  const { trigger: runInstanceTrigger } = runInstance.properties;
  return {
    runData: {
      ...runInstanceTrigger,
      duration: getDurationStringPanelMode(
        Date.parse(runInstanceTrigger.endTime) - Date.parse(runInstanceTrigger.startTime),
        /* abbreviated */ true
      ),
    },
  };
};

const addActionsInstanceMetaData = (nodesMetadata: NodesMetadata, runInstance: LogicAppsV2.RunInstanceDefinition | null): NodesMetadata => {
  if (isNullOrUndefined(runInstance)) {
    return nodesMetadata;
  }

  const { actions: runInstanceActions } = runInstance.properties;
  const updatedNodesData = { ...nodesMetadata };

  Object.entries(updatedNodesData).forEach(([key, node]) => {
    const nodeRunData = runInstanceActions[key];
    if (!isNullOrUndefined(nodeRunData)) {
      updatedNodesData[key] = {
        ...node,
        runData: {
          ...nodeRunData,
          duration: getDurationStringPanelMode(Date.parse(nodeRunData.endTime) - Date.parse(nodeRunData.startTime), /* abbreviated */ true),
        },
      };
    }
  });

  return updatedNodesData;
>>>>>>> 3ee9c2c7
};<|MERGE_RESOLUTION|>--- conflicted
+++ resolved
@@ -335,48 +335,6 @@
 };
 
 const addTriggerInstanceMetaData = (runInstance: LogicAppsV2.RunInstanceDefinition | null) => {
-<<<<<<< HEAD
-  if (!isNullOrUndefined(runInstance)) {
-    const { trigger: runInstanceTrigger } = runInstance.properties;
-    return {
-      runData: {
-        ...runInstanceTrigger,
-        duration: getDurationStringPanelMode(
-          Date.parse(runInstanceTrigger.endTime) - Date.parse(runInstanceTrigger.startTime),
-          /* abbreviated */ true
-        ),
-      },
-    };
-  }
-  return {};
-};
-
-const addActionsInstanceMetaData = (nodesMetadata: NodesMetadata, runInstance: LogicAppsV2.RunInstanceDefinition | null): NodesMetadata => {
-  if (!isNullOrUndefined(runInstance)) {
-    const { actions: runInstanceActions } = runInstance.properties;
-    const updatedNodesData = { ...nodesMetadata };
-
-    Object.entries(updatedNodesData).forEach(([key, node]) => {
-      const nodeRunData = runInstanceActions[key];
-      if (!isNullOrUndefined(nodeRunData)) {
-        updatedNodesData[key] = {
-          ...node,
-          runData: {
-            ...nodeRunData,
-            duration: getDurationStringPanelMode(
-              Date.parse(nodeRunData.endTime) - Date.parse(nodeRunData.startTime),
-              /* abbreviated */ true
-            ),
-          },
-        };
-      }
-    });
-
-    return updatedNodesData;
-  }
-
-  return nodesMetadata;
-=======
   if (isNullOrUndefined(runInstance)) {
     return {};
   }
@@ -415,5 +373,4 @@
   });
 
   return updatedNodesData;
->>>>>>> 3ee9c2c7
 };