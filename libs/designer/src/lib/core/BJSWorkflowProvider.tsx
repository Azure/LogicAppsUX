import type { Workflow } from '../common/models/workflow';
import { ProviderWrappedContext } from './ProviderWrappedContext';
import { initializeGraphState } from './parsers/ParseReduxAction';
import { initCustomCode } from './state/customcode/customcodeSlice';
import { useAreDesignerOptionsInitialized, useAreServicesInitialized } from './state/designerOptions/designerOptionsSelectors';
import { initializeServices } from './state/designerOptions/designerOptionsSlice';
import { initWorkflowKind, initRunInstance, initWorkflowSpec } from './state/workflow/workflowSlice';
import type { AppDispatch } from './store';
import { parseWorkflowKind } from './utils/workflow';
import type { LogicAppsV2 } from '@microsoft/logic-apps-shared';
import { useDeepCompareEffect } from '@react-hookz/web';
import React, { useContext, useEffect } from 'react';
import { useQuery } from 'react-query';
import { useDispatch } from 'react-redux';

export interface BJSWorkflowProviderProps {
  workflow: Workflow;
  customCode?: Record<string, string>;
  runInstance?: LogicAppsV2.RunInstanceDefinition | null;
  children?: React.ReactNode;
  appSettings?: Record<string, any>;
}

<<<<<<< HEAD
const DataProviderInner: React.FC<BJSWorkflowProviderProps> = ({ workflow, children, runInstance, customCode }) => {
=======
const DataProviderInner: React.FC<BJSWorkflowProviderProps> = ({ workflow, children, runInstance, appSettings }) => {
>>>>>>> a1b55625
  const dispatch = useDispatch<AppDispatch>();
  useDeepCompareEffect(() => {
    dispatch(initWorkflowSpec('BJS'));
    dispatch(initWorkflowKind(parseWorkflowKind(workflow?.kind)));
    dispatch(initRunInstance(runInstance ?? null));
    dispatch(initCustomCode(customCode));
    dispatch(initializeGraphState({ workflowDefinition: workflow, runInstance }));
  }, [runInstance, workflow, customCode]);

  // Store app settings in query to access outside of functional components
  useQuery({ queryKey: ['appSettings'], initialData: appSettings });

  return <>{children}</>;
};

export const BJSWorkflowProvider: React.FC<BJSWorkflowProviderProps> = (props) => {
  const wrapped = useContext(ProviderWrappedContext);
  const dispatch = useDispatch<AppDispatch>();
  const servicesInitialized = useAreServicesInitialized();
  const designerOptionsInitialized = useAreDesignerOptionsInitialized();

  if (!wrapped) {
    throw new Error('BJSWorkflowProvider must be used inside of a DesignerProvider');
  }

  useEffect(() => {
    if (!servicesInitialized) {
      dispatch(initializeServices(wrapped));
    }
  }, [dispatch, servicesInitialized, wrapped]);

  if (!designerOptionsInitialized || !servicesInitialized) {
    return null;
  }

  return <DataProviderInner {...props} />;
};<|MERGE_RESOLUTION|>--- conflicted
+++ resolved
@@ -21,11 +21,7 @@
   appSettings?: Record<string, any>;
 }
 
-<<<<<<< HEAD
-const DataProviderInner: React.FC<BJSWorkflowProviderProps> = ({ workflow, children, runInstance, customCode }) => {
-=======
-const DataProviderInner: React.FC<BJSWorkflowProviderProps> = ({ workflow, children, runInstance, appSettings }) => {
->>>>>>> a1b55625
+const DataProviderInner: React.FC<BJSWorkflowProviderProps> = ({ workflow, children, runInstance, customCode, appSettings }) => {
   const dispatch = useDispatch<AppDispatch>();
   useDeepCompareEffect(() => {
     dispatch(initWorkflowSpec('BJS'));
