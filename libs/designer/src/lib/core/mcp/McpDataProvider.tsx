--- conflicted
+++ resolved
@@ -1,25 +1,16 @@
 import type React from 'react';
 import { useContext, useEffect } from 'react';
-<<<<<<< HEAD
-import type { ResourceDetails } from '../state/mcp/workflowSlice';
 import { McpWrappedContext } from './McpWizardContext';
 import { useDispatch } from 'react-redux';
-import type { AppDispatch } from '../state/mcp/store';
 import { setInitialData } from '../state/mcp/workflowSlice';
 import type { ConnectionReferences } from '../../common/models/workflow';
 import { initializeServices } from '../state/mcp/mcpOptions/mcpOptionsSlice';
 import { useAreServicesInitialized } from '../state/mcp/mcpOptions/mcpOptionsSelector';
-=======
 import type { ResourceState } from '../state/mcp/resourceSlice';
-import { McpWrappedContext } from './McpWizardContext';
-import { useDispatch } from 'react-redux';
 import type { AppDispatch } from '../state/mcp/store';
-import { setInitialData } from '../state/mcp/resourceSlice';
->>>>>>> f498caa2
 
 export interface McpDataProviderProps {
   resourceDetails: ResourceState;
-  // services: any;  // TODO
   connectionReferences: ConnectionReferences;
   children?: React.ReactNode;
 }
@@ -31,31 +22,19 @@
 export const McpDataProvider = (props: McpDataProviderProps) => {
   const wrapped = useContext(McpWrappedContext);
   const dispatch = useDispatch<AppDispatch>();
-<<<<<<< HEAD
   const servicesInitialized = useAreServicesInitialized();
   const { resourceDetails, connectionReferences } = props;
-=======
-  const { resourceDetails } = props;
->>>>>>> f498caa2
 
   if (!wrapped) {
     throw new Error('McpDataProvider must be used inside of a McpWrappedContext');
   }
 
-<<<<<<< HEAD
   useEffect(() => {
     if (!servicesInitialized) {
       dispatch(initializeServices(wrapped));
     }
   }, [dispatch, servicesInitialized, wrapped]);
 
-=======
-  // TODO: initialize services in useEffect
-  //  then, uncomment below
-  // if (!servicesInitialized) {
-  //   return null;
-  // }
->>>>>>> f498caa2
   //TODO: add useEffect for onResourceChange
 
   useEffect(() => {
@@ -64,16 +43,10 @@
         subscriptionId: resourceDetails.subscriptionId,
         resourceGroup: resourceDetails.resourceGroup,
         location: resourceDetails.location,
-<<<<<<< HEAD
         references: connectionReferences,
       })
     );
   }, [connectionReferences, dispatch, resourceDetails]);
-=======
-      })
-    );
-  }, [dispatch, resourceDetails]);
->>>>>>> f498caa2
 
   return <DataProviderInner {...props} />;
 };