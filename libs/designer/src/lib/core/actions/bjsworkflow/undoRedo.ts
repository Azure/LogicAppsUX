import { LogEntryLevel, LoggerService } from '@microsoft/logic-apps-shared';
import { type AnyAction, createAsyncThunk } from '@reduxjs/toolkit';
import { default as CONSTANTS } from '../../../common/constants';
import { setStateAfterUndoRedo } from '../../state/global';
import { changePanelNode, setSelectedPanelActiveTab } from '../../state/panelV2/panelSlice';
import { saveStateToHistory, updateStateHistoryOnRedoClick, updateStateHistoryOnUndoClick } from '../../state/undoRedo/undoRedoSlice';
import type { RootState } from '../../store';
import {
  getCompressedStateFromRootState,
  getEditedPanelNode,
  getEditedPanelTab,
  getRootStateFromCompressedState,
  shouldSkipSavingStateToHistory,
} from '../../utils/undoredo';

export const storeStateToUndoRedoHistory = createAsyncThunk(
  'storeStateToUndoRedoHistory',
  async (action: AnyAction, { dispatch, getState }): Promise<void> => {
    const rootState = getState() as RootState;
    const stateHistoryLimit = rootState.designerOptions.hostOptions.maxStateHistorySize || CONSTANTS.DEFAULT_MAX_STATE_HISTORY_SIZE;

    if (shouldSkipSavingStateToHistory(action, stateHistoryLimit)) {
      return;
    }

    try {
      const editedPanelTab = getEditedPanelTab(action.type);
      const editedPanelNode = getEditedPanelNode(action.type, rootState);
      const compressedState = getCompressedStateFromRootState(rootState);
      dispatch(
        saveStateToHistory({
          stateHistoryItem: { compressedState, editedPanelTab, editedPanelNode },
          limit: stateHistoryLimit,
        })
      );
    } catch (error) {
      LoggerService().log({
        level: LogEntryLevel.Error,
        area: 'storeStateToUndoRedoHistory',
        error: error instanceof Error ? error : undefined,
        message: 'Failed to save state to history for undo/redo',
      });
    }
  }
);

export const onUndoClick = createAsyncThunk('onUndoClick', async (_, { dispatch, getState }): Promise<void> => {
  const currentRootState = getState() as RootState;
  const undoRedoState = currentRootState.undoRedo;
  if (undoRedoState.past.length < 1) {
    // Undo is not possible, button should not have been enabled
    LoggerService().log({
      level: LogEntryLevel.Error,
      area: 'onUndoClick',
      message: 'Failed to undo. Past array is empty. Undo button should not be enabled.',
    });
    return;
  }

  const previousStateHistoryItem = undoRedoState.past[undoRedoState.past.length - 1];
  const previousDecompressedState = getRootStateFromCompressedState(previousStateHistoryItem.compressedState);
  const currentCompressedRootState = getCompressedStateFromRootState(currentRootState);

  // Store current state to state history
  dispatch(
    updateStateHistoryOnUndoClick({
      compressedState: currentCompressedRootState,
      editedPanelTab: undoRedoState.currentEditedPanelTab,
      editedPanelNode: undoRedoState.currentEditedPanelNode,
    })
  );

  // Change current state to previous state
  dispatch(setStateAfterUndoRedo(previousDecompressedState));

  // If the updates were panel related, change panel node and tab to the changed ones
  const panelNode = previousStateHistoryItem.editedPanelNode;
  if (panelNode) {
    dispatch(changePanelNode(panelNode));
  }
  const panelTab = previousStateHistoryItem.editedPanelTab;
  if (panelTab) {
    dispatch(setSelectedPanelActiveTab(panelTab));
  }
});

export const onRedoClick = createAsyncThunk('onRedoClick', async (_, { dispatch, getState }): Promise<void> => {
  const currentRootState = getState() as RootState;
  const undoRedoState = currentRootState.undoRedo;
  if (undoRedoState.future.length < 1) {
    // Redo is not possible, button should not have been enabled.
    LoggerService().log({
      level: LogEntryLevel.Error,
      area: 'onRedoClick',
      message: 'Failed to redo. Future array is empty. Redo button should not be enabled.',
    });
    return;
  }

  const nextStateHistoryItem = undoRedoState.future[0];
  const nextDecompressedState = getRootStateFromCompressedState(nextStateHistoryItem.compressedState);
  const currentCompressedRootState = getCompressedStateFromRootState(currentRootState);

  // Store current state to state history
  dispatch(
    updateStateHistoryOnRedoClick({
      compressedState: currentCompressedRootState,
      editedPanelTab: undoRedoState.currentEditedPanelTab,
      editedPanelNode: undoRedoState.currentEditedPanelNode,
    })
  );

<<<<<<< HEAD
  // Change current state to next state
  dispatch(setStateAfterUndoRedo(nextDecompressedState));
=======
export const getCompressedStateFromRootState = (rootState: RootState) => {
  const partialRootState: UndoRedoPartialRootState = {
    connections: rootState.connections,
    customCode: rootState.customCode,
    operations: rootState.operations,
    panel: rootState.panel,
    settings: rootState.settings,
    staticResults: rootState.staticResults,
    tokens: rootState.tokens,
    workflow: rootState.workflow,
    workflowParameters: rootState.workflowParameters,
  };
  return deflate(JSON.stringify(partialRootState));
};
>>>>>>> 3122de94

  // If the updates were panel related, change panel node and tab to the changed ones
  const panelNode = undoRedoState.currentEditedPanelNode;
  if (panelNode) {
    dispatch(changePanelNode(panelNode));
  }
  const panelTab = undoRedoState.currentEditedPanelTab;
  if (panelTab) {
    dispatch(setSelectedPanelActiveTab(panelTab));
  }
});<|MERGE_RESOLUTION|>--- conflicted
+++ resolved
@@ -2,7 +2,7 @@
 import { type AnyAction, createAsyncThunk } from '@reduxjs/toolkit';
 import { default as CONSTANTS } from '../../../common/constants';
 import { setStateAfterUndoRedo } from '../../state/global';
-import { changePanelNode, setSelectedPanelActiveTab } from '../../state/panelV2/panelSlice';
+import { changePanelNode, setSelectedPanelActiveTab } from '../../state/panel/panelSlice';
 import { saveStateToHistory, updateStateHistoryOnRedoClick, updateStateHistoryOnUndoClick } from '../../state/undoRedo/undoRedoSlice';
 import type { RootState } from '../../store';
 import {
@@ -110,25 +110,8 @@
     })
   );
 
-<<<<<<< HEAD
   // Change current state to next state
   dispatch(setStateAfterUndoRedo(nextDecompressedState));
-=======
-export const getCompressedStateFromRootState = (rootState: RootState) => {
-  const partialRootState: UndoRedoPartialRootState = {
-    connections: rootState.connections,
-    customCode: rootState.customCode,
-    operations: rootState.operations,
-    panel: rootState.panel,
-    settings: rootState.settings,
-    staticResults: rootState.staticResults,
-    tokens: rootState.tokens,
-    workflow: rootState.workflow,
-    workflowParameters: rootState.workflowParameters,
-  };
-  return deflate(JSON.stringify(partialRootState));
-};
->>>>>>> 3122de94
 
   // If the updates were panel related, change panel node and tab to the changed ones
   const panelNode = undoRedoState.currentEditedPanelNode;
