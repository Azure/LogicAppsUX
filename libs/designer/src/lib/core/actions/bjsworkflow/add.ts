--- conflicted
+++ resolved
@@ -101,12 +101,10 @@
       dispatch
     );
   } else {
-<<<<<<< HEAD
-    await trySetDefaultConnectionForNode(nodeId, connectorId, dispatch);
-    const { connector, parsedSwagger } = await getConnectorWithSwagger(connectorId);
-=======
-    const [, { connector, parsedSwagger }] = await Promise.all([ setDefaultConnectionForNode(nodeId, connectorId, dispatch), getConnectorWithSwagger(connectorId) ]);
->>>>>>> d8d9f62e
+    const [, { connector, parsedSwagger }] = await Promise.all([
+      trySetDefaultConnectionForNode(nodeId, connectorId, dispatch),
+      getConnectorWithSwagger(connectorId),
+    ]);
     const iconUri = getIconUriFromConnector(connector);
     const brandColor = getBrandColorFromConnector(connector);
 
@@ -263,7 +261,7 @@
     ? (operation.properties as SomeKindOfAzureOperationDiscovery).isWebhook
       ? Constants.NODE.TYPE.API_CONNECTION_WEBHOOK
       : (operation.properties as SomeKindOfAzureOperationDiscovery).isNotification
-        ? Constants.NODE.TYPE.API_CONNECTION_NOTIFICATION
-        : Constants.NODE.TYPE.API_CONNECTION
+      ? Constants.NODE.TYPE.API_CONNECTION_NOTIFICATION
+      : Constants.NODE.TYPE.API_CONNECTION
     : operationType;
-}+};