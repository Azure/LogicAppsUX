--- conflicted
+++ resolved
@@ -17,14 +17,9 @@
 import { getInputParametersFromSwagger, getOutputParametersFromSwagger } from '../../utils/swagger/operation';
 import { getTokenNodeIds, getBuiltInTokens, convertOutputsToTokens } from '../../utils/tokens';
 import { setVariableMetadata, getVariableDeclarations } from '../../utils/variables';
-<<<<<<< HEAD
-import { getInputParametersFromManifest, getOutputParametersFromManifest, getParameterDependencies } from './initialize';
-import type { NodeDataWithManifest } from './operationdeserializer';
-=======
+import { getInputParametersFromManifest, getOutputParametersFromManifest } from './initialize';
 import { isConnectionRequiredForOperation } from './connections';
-import { getInputParametersFromManifest, getOutputParametersFromManifest } from './initialize';
 import type { NodeDataWithOperationMetadata } from './operationdeserializer';
->>>>>>> 78ec0727
 import { getOperationSettings } from './settings';
 import { ConnectionService, OperationManifestService } from '@microsoft-logic-apps/designer-client-services';
 import type { DiscoveryOperation, DiscoveryResultTypes } from '@microsoft-logic-apps/utils';
@@ -84,16 +79,11 @@
     const manifest = await getOperationManifest(operationInfo);
     const { iconUri, brandColor } = manifest.properties;
 
-<<<<<<< HEAD
-    trySetDefaultConnectionForNode(nodeId, operationInfo.connectorId, dispatch);
-    dispatch(switchToOperationPanel(nodeId));
-=======
     if (isConnectionRequiredForOperation(manifest)) {
-      setDefaultConnectionForNode(nodeId, connectorId, dispatch);
+      trySetDefaultConnectionForNode(nodeId, connectorId, dispatch);
     } else {
       dispatch(switchToOperationPanel(nodeId));
     }
->>>>>>> 78ec0727
 
     const settings = getOperationSettings(isTrigger, operationInfo, manifest, /* swagger */ undefined);
     const { inputs: nodeInputs, dependencies: inputDependencies } = getInputParametersFromManifest(nodeId, manifest);
@@ -114,12 +104,7 @@
       dispatch
     );
   } else {
-<<<<<<< HEAD
-    // TODO - swagger case here
-    trySetDefaultConnectionForNode(nodeId, operationInfo.connectorId, dispatch);
-    dispatch(switchToOperationPanel(nodeId));
-=======
-    setDefaultConnectionForNode(nodeId, connectorId, dispatch);
+    trySetDefaultConnectionForNode(nodeId, connectorId, dispatch);
     const { connector, parsedSwagger } = await getConnectorWithSwagger(connectorId);
     const iconUri = getIconUriFromConnector(connector);
     const brandColor = getBrandColorFromConnector(connector);
@@ -147,7 +132,6 @@
       workflowState,
       dispatch
     );
->>>>>>> 78ec0727
   }
 };
 
