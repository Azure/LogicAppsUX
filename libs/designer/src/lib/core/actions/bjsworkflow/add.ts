import { isCustomCode } from '@microsoft/designer-ui';
import Constants from '../../../common/constants';
import type { WorkflowNode } from '../../parsers/models/workflowNode';
import { getConnectionsForConnector, getConnectorWithSwagger } from '../../queries/connections';
import { getOperationManifest } from '../../queries/operation';
import { initEmptyConnectionMap } from '../../state/connection/connectionSlice';
import type { NodeData, NodeOperation, OperationMetadataState } from '../../state/operation/operationMetadataSlice';
import {
  ErrorLevel,
  initializeNodes,
  initializeOperationInfo,
  updateErrorDetails,
  updateNodeSettings,
} from '../../state/operation/operationMetadataSlice';
import type { RelationshipIds } from '../../state/panel/panelTypes';
import { changePanelNode, openPanel, setIsPanelLoading } from '../../state/panel/panelSlice';
import { addResultSchema } from '../../state/staticresultschema/staticresultsSlice';
import type { NodeTokens, VariableDeclaration } from '../../state/tokens/tokensSlice';
import { initializeTokensAndVariables } from '../../state/tokens/tokensSlice';
import type { NodesMetadata, WorkflowState } from '../../state/workflow/workflowInterfaces';
import { addNode, setFocusNode } from '../../state/workflow/workflowSlice';
import type { AppDispatch, RootState } from '../../store';
import { getBrandColorFromManifest, getIconUriFromManifest } from '../../utils/card';
import { getTriggerNodeId, isRootNodeInGraph } from '../../utils/graph';
import { getParameterFromName, updateDynamicDataInNode } from '../../utils/parameters/helper';
import { getInputParametersFromSwagger, getOutputParametersFromSwagger } from '../../utils/swagger/operation';
import { convertOutputsToTokens, getBuiltInTokens, getTokenNodeIds } from '../../utils/tokens';
import { getVariableDeclarations, setVariableMetadata } from '../../utils/variables';
import { isConnectionRequiredForOperation, updateNodeConnection } from './connections';
import {
  getInputParametersFromManifest,
  getOutputParametersFromManifest,
  initializeCustomCodeDataInInputs,
  updateAllUpstreamNodes,
  updateInvokerSettings,
} from './initialize';
import type { NodeDataWithOperationMetadata } from './operationdeserializer';
import type { Settings } from './settings';
import { getOperationSettings, getSplitOnValue } from './settings';
import {
  ConnectionService,
  OperationManifestService,
  StaticResultService,
  ManifestParser,
  equals,
  getBrandColorFromConnector,
  getIconUriFromConnector,
  getRecordEntry,
  isNumber,
  UserPreferenceService,
  LoggerService,
  LogEntryLevel,
} from '@microsoft/logic-apps-shared';
import type {
  Connection,
  Connector,
  DiscoveryOperation,
  DiscoveryResultTypes,
  OperationManifest,
  SomeKindOfAzureOperationDiscovery,
  SwaggerParser,
} from '@microsoft/logic-apps-shared';
import type { Dispatch } from '@reduxjs/toolkit';
import { createAsyncThunk } from '@reduxjs/toolkit';
import { batch } from 'react-redux';
import { operationSupportsSplitOn } from '../../utils/outputs';

type AddOperationPayload = {
  operation: DiscoveryOperation<DiscoveryResultTypes> | undefined;
  relationshipIds: RelationshipIds;
  nodeId: string;
  isParallelBranch?: boolean;
  isTrigger?: boolean;
  presetParameterValues?: Record<string, any>;
  actionMetadata?: Record<string, any>;
};

export const addOperation = createAsyncThunk('addOperation', async (payload: AddOperationPayload, { dispatch, getState }) => {
  batch(() => {
    const { operation, nodeId: actionId, presetParameterValues, actionMetadata } = payload;
    if (!operation) {
      throw new Error('Operation does not exist'); // Just an optional catch, should never happen
    }

    const workflowState = (getState() as RootState).workflow;
    const nodeId = getNonDuplicateNodeId(workflowState.nodesMetadata, actionId, workflowState.idReplacements);
    const newPayload = { ...payload, nodeId };

    dispatch(addNode(newPayload as any));

    const nodeOperationInfo = {
      connectorId: operation.properties.api.id, // 'api' could be different based on type, could be 'function' or 'config' see old designer 'connectionOperation.ts' this is still pending for danielle
      operationId: operation.name,
      type: getOperationType(operation),
      kind: operation.properties.operationKind,
    };

    dispatch(initializeOperationInfo({ id: nodeId, ...nodeOperationInfo }));
    initializeOperationDetails(nodeId, nodeOperationInfo, getState as () => RootState, dispatch, presetParameterValues, actionMetadata);

    // Update settings for children and parents

    dispatch(setFocusNode(nodeId));
  });
});

export const initializeOperationDetails = async (
  nodeId: string,
  operationInfo: NodeOperation,
  getState: () => RootState,
  dispatch: Dispatch,
  presetParameterValues?: Record<string, any>,
  actionMetadata?: Record<string, any>
): Promise<void> => {
  const state = getState();
  const isTrigger = isRootNodeInGraph(nodeId, 'root', state.workflow.nodesMetadata);
  const { type, kind, connectorId, operationId } = operationInfo;
  let isConnectionRequired = true;
  let connector: Connector | undefined;
  const operationManifestService = OperationManifestService();
  const staticResultService = StaticResultService();

  dispatch(setIsPanelLoading(true));
  dispatch(changePanelNode(nodeId));

  let initData: NodeData;
  let manifest: OperationManifest | undefined = undefined;
  let swagger: SwaggerParser | undefined = undefined;
  let parsedManifest: ManifestParser | undefined = undefined;
  if (operationManifestService.isSupported(type, kind)) {
    manifest = await getOperationManifest(operationInfo);
    isConnectionRequired = isConnectionRequiredForOperation(manifest);
    connector = manifest.properties?.connector;

    const iconUri = getIconUriFromManifest(manifest);
    const brandColor = getBrandColorFromManifest(manifest);
    const { inputs: nodeInputs, dependencies: inputDependencies } = getInputParametersFromManifest(
      nodeId,
      operationInfo,
      manifest,
      presetParameterValues
    );
    const customCodeParameter = getParameterFromName(nodeInputs, Constants.DEFAULT_CUSTOM_CODE_INPUT);
    if (customCodeParameter && isCustomCode(customCodeParameter?.editor, customCodeParameter?.editorOptions?.language)) {
      initializeCustomCodeDataInInputs(customCodeParameter, nodeId, dispatch);
    }
    const { outputs: nodeOutputs, dependencies: outputDependencies } = getOutputParametersFromManifest(
      nodeId,
      manifest,
      isTrigger,
      nodeInputs,
      operationInfo,
<<<<<<< HEAD
      isTrigger ? getSplitOnValue(manifest, undefined, undefined, undefined) : undefined,
      nodeId
=======
      dispatch,
      operationSupportsSplitOn(isTrigger) ? getSplitOnValue(manifest, undefined, undefined, undefined) : undefined
>>>>>>> becf7d8d
    );
    parsedManifest = new ManifestParser(manifest, operationManifestService.isAliasingSupported(type, kind));

    const nodeDependencies = { inputs: inputDependencies, outputs: outputDependencies };
    const settings = getOperationSettings(
      isTrigger,
      operationInfo,
      manifest,
      /* swagger */ undefined,
      /* operation */ undefined,
      state.workflow.workflowKind
    );

    // TODO: This seems redundant now since in line: 143 outputs are already updated with a splitOnExpression. Should remove it.
    // We should update the outputs when splitOn is enabled.
    let updatedOutputs = nodeOutputs;
    if (isTrigger && settings.splitOn?.value?.value) {
      updatedOutputs = getOutputParametersFromManifest(
        nodeId,
        manifest,
        isTrigger,
        nodeInputs,
        operationInfo,
<<<<<<< HEAD
        settings.splitOn?.value?.value,
        nodeId
=======
        dispatch,
        settings.splitOn?.value?.value
>>>>>>> becf7d8d
      ).outputs;
    }

    initData = {
      id: nodeId,
      nodeInputs,
      nodeOutputs: updatedOutputs,
      nodeDependencies,
      settings,
      operationMetadata: { iconUri, brandColor },
      actionMetadata,
    };
    dispatch(initializeNodes({ nodes: [initData] }));
    addTokensAndVariables(nodeId, type, { ...initData, manifest }, state, dispatch);
  } else {
    const { connector: swaggerConnector, parsedSwagger } = await getConnectorWithSwagger(connectorId);
    swagger = parsedSwagger;
    connector = swaggerConnector;
    const iconUri = getIconUriFromConnector(connector);
    const brandColor = getBrandColorFromConnector(connector);

    const { inputs: nodeInputs, dependencies: inputDependencies } = getInputParametersFromSwagger(
      nodeId,
      isTrigger,
      parsedSwagger,
      operationInfo
    );
    const { outputs: nodeOutputs, dependencies: outputDependencies } = getOutputParametersFromSwagger(
      isTrigger,
      parsedSwagger,
      operationInfo,
      nodeInputs
    );
    const nodeDependencies = { inputs: inputDependencies, outputs: outputDependencies };
    const settings = getOperationSettings(
      isTrigger,
      operationInfo,
      /* manifest */ undefined,
      parsedSwagger,
      /* operation */ undefined,
      state.workflow.workflowKind
    );

    // We should update the outputs when splitOn is enabled.
    let updatedOutputs = nodeOutputs;
    if (isTrigger && settings.splitOn?.value?.value) {
      updatedOutputs = getOutputParametersFromSwagger(
        isTrigger,
        swagger,
        operationInfo,
        nodeInputs,
        settings.splitOn?.value?.value
      ).outputs;
    }

    initData = {
      id: nodeId,
      nodeInputs,
      nodeOutputs: updatedOutputs,
      nodeDependencies,
      settings,
      operationMetadata: { iconUri, brandColor },
      actionMetadata,
    };
    dispatch(initializeNodes({ nodes: [initData] }));
    addTokensAndVariables(nodeId, type, initData, state, dispatch);
  }

  if (isConnectionRequired) {
    try {
      await trySetDefaultConnectionForNode(nodeId, connector as Connector, dispatch, isConnectionRequired);
    } catch (e: any) {
      dispatch(
        updateErrorDetails({
          id: nodeId,
          errorInfo: {
            level: ErrorLevel.Connection,
            message: e?.message,
          },
        })
      );
    }
  } else {
    updateDynamicDataInNode(nodeId, isTrigger, operationInfo, undefined, initData.nodeDependencies, dispatch, getState);
  }

  dispatch(setIsPanelLoading(false));

  staticResultService.getOperationResultSchema(connectorId, operationId, swagger || parsedManifest).then((schema) => {
    if (schema) {
      dispatch(addResultSchema({ id: `${connectorId}-${operationId}`, schema: schema }));
    }
  });

  const triggerNodeManifest = await getTriggerNodeManifest(state.workflow, state.operations);

  if (triggerNodeManifest) {
    updateInvokerSettings(isTrigger, triggerNodeManifest, initData.settings as Settings, (invokerSettings: Settings) =>
      dispatch(updateNodeSettings({ id: nodeId, settings: invokerSettings }))
    );
  }

  updateAllUpstreamNodes(getState() as RootState, dispatch);
};

export const initializeSwitchCaseFromManifest = async (id: string, manifest: OperationManifest, dispatch: Dispatch): Promise<void> => {
  const { inputs: nodeInputs, dependencies: inputDependencies } = getInputParametersFromManifest(
    id,
    { type: '', kind: '', connectorId: '', operationId: '' },
    manifest
  );
  const { outputs: nodeOutputs, dependencies: outputDependencies } = getOutputParametersFromManifest(
    id,
    manifest,
    false,
    nodeInputs,
    { type: '', kind: '', connectorId: '', operationId: '' },
<<<<<<< HEAD
    /* splitOnValue */ undefined,
    id
=======
    dispatch,
    /* splitOnValue */ undefined
>>>>>>> becf7d8d
  );
  const nodeDependencies = { inputs: inputDependencies, outputs: outputDependencies };
  const initData = {
    id,
    nodeInputs,
    nodeOutputs,
    nodeDependencies,
    operationMetadata: { iconUri: manifest.properties.iconUri ?? '', brandColor: '' },
  };
  dispatch(initializeNodes({ nodes: [initData] }));
};

export const trySetDefaultConnectionForNode = async (
  nodeId: string,
  connector: Connector,
  dispatch: AppDispatch,
  isConnectionRequired: boolean
) => {
  const connectorId = connector.id;
  const connections = (await getConnectionsForConnector(connectorId)).filter((c) => c.properties.overallStatus !== 'Error');
  if (connections.length > 0) {
    const connection = (await tryGetMostRecentlyUsedConnectionId(connectorId, connections)) ?? connections[0];
    await ConnectionService().setupConnectionIfNeeded(connection);
    dispatch(updateNodeConnection({ nodeId, connection, connector }));
  } else if (isConnectionRequired) {
    dispatch(initEmptyConnectionMap(nodeId));
    dispatch(openPanel({ nodeId, panelMode: 'Connection', referencePanelMode: 'Operation' }));
  }
};

export const addTokensAndVariables = (
  nodeId: string,
  operationType: string,
  nodeData: NodeDataWithOperationMetadata,
  state: RootState,
  dispatch: Dispatch
): void => {
  const { graph, nodesMetadata, operations } = state.workflow;
  const {
    nodeInputs,
    nodeOutputs,
    settings,
    operationMetadata: { iconUri, brandColor },
    manifest,
  } = nodeData;
  const nodeMap: Record<string, string> = { nodeId };
  for (const key of Object.keys(operations)) {
    nodeMap[key] = key;
  }

  const upstreamNodeIds = getTokenNodeIds(
    nodeId,
    graph as WorkflowNode,
    nodesMetadata,
    { [nodeId]: nodeData },
    state.operations.operationInfo,
    nodeMap
  );
  const tokensAndVariables = {
    outputTokens: {
      [nodeId]: { tokens: [], upstreamNodeIds } as NodeTokens,
    },
    variables: {} as Record<string, VariableDeclaration[]>,
  };

  const outputTokens = getRecordEntry(tokensAndVariables.outputTokens, nodeId)?.tokens ?? [];
  outputTokens.push(...getBuiltInTokens(manifest));
  outputTokens.push(
    ...convertOutputsToTokens(
      isRootNodeInGraph(nodeId, 'root', nodesMetadata) ? undefined : nodeId,
      operationType,
      nodeOutputs.outputs ?? {},
      { iconUri, brandColor },
      settings
    )
  );

  if (equals(operationType, Constants.NODE.TYPE.INITIALIZE_VARIABLE)) {
    setVariableMetadata(iconUri, brandColor);

    const variables = getVariableDeclarations(nodeInputs);
    if (variables.length) {
      tokensAndVariables.variables[nodeId] = variables;
    }
  }
  dispatch(initializeTokensAndVariables(tokensAndVariables));
};

const getOperationType = (operation: DiscoveryOperation<DiscoveryResultTypes>): string => {
  const operationType = operation.properties.operationType;
  return operationType
    ? operationType
    : (operation.properties as SomeKindOfAzureOperationDiscovery).isWebhook
      ? Constants.NODE.TYPE.API_CONNECTION_WEBHOOK
      : (operation.properties as SomeKindOfAzureOperationDiscovery).isNotification
        ? Constants.NODE.TYPE.API_CONNECTION_NOTIFICATION
        : Constants.NODE.TYPE.API_CONNECTION;
};

export const getTriggerNodeManifest = async (
  workflowState: WorkflowState,
  operations: OperationMetadataState
): Promise<OperationManifest | undefined> => {
  const triggerNodeId = getTriggerNodeId(workflowState);
  const operationInfo = operations.operationInfo[triggerNodeId];
  if (operationInfo && OperationManifestService().isSupported(operationInfo.type, operationInfo.kind)) {
    const { connectorId, operationId } = operationInfo;
    return getOperationManifest({ connectorId, operationId });
  }
  return undefined;
};

export const getNonDuplicateNodeId = (nodesMetadata: NodesMetadata, actionId: string, idReplacements: Record<string, string> = {}) => {
  let count = 1;
  let nodeId = actionId;

  // Note: This is a temporary fix for the issue where the node id is not unique
  // Because the workflow state isn't always up to date with action name changes unless flow is reloaded after saving
  // To account for this we use the idReplacements to check for duplicates/changes in the same session
  // This check should be once the workflow state is properly updated for all action name changes
  while (getRecordEntry(nodesMetadata, nodeId) || Object.values(idReplacements).includes(nodeId)) {
    nodeId = `${actionId}_${count}`;
    count++;
  }
  return nodeId;
};

export const getNonDuplicateId = (existingActionNames: Record<string, string>, actionId: string): string => {
  let newActionId = actionId.replaceAll(' ', '_');
  const splitActionId = newActionId.split('_');
  let nodeId = newActionId;
  let count = 1;
  if (isNumber(splitActionId[splitActionId.length - 1])) {
    splitActionId.pop();
    newActionId = splitActionId.join('_');
  }

  while (getRecordEntry(existingActionNames, nodeId)) {
    nodeId = `${newActionId}_${count}`;
    count++;
  }
  return nodeId;
};

export const tryGetMostRecentlyUsedConnectionId = async (
  connectorId: string,
  allConnections: Connection[]
): Promise<Connection | undefined> => {
  let connectionId: string | undefined;
  // NOTE: If no connection is available from local storage, first connection will be selected by default.
  try {
    connectionId = await UserPreferenceService()?.getMostRecentlyUsedConnectionId(connectorId);
  } catch (error: any) {
    LoggerService().log({
      level: LogEntryLevel.Warning,
      message: `Failed to get most recently used connection id for the specified connector ${connectorId}.`,
      area: 'OperationAddition',
      error,
    });
  }

  return connectionId ? allConnections.find((c) => equals(c.id, connectionId)) : undefined;
};<|MERGE_RESOLUTION|>--- conflicted
+++ resolved
@@ -150,13 +150,8 @@
       isTrigger,
       nodeInputs,
       operationInfo,
-<<<<<<< HEAD
-      isTrigger ? getSplitOnValue(manifest, undefined, undefined, undefined) : undefined,
-      nodeId
-=======
       dispatch,
       operationSupportsSplitOn(isTrigger) ? getSplitOnValue(manifest, undefined, undefined, undefined) : undefined
->>>>>>> becf7d8d
     );
     parsedManifest = new ManifestParser(manifest, operationManifestService.isAliasingSupported(type, kind));
 
@@ -180,13 +175,8 @@
         isTrigger,
         nodeInputs,
         operationInfo,
-<<<<<<< HEAD
-        settings.splitOn?.value?.value,
-        nodeId
-=======
         dispatch,
         settings.splitOn?.value?.value
->>>>>>> becf7d8d
       ).outputs;
     }
 
@@ -304,13 +294,8 @@
     false,
     nodeInputs,
     { type: '', kind: '', connectorId: '', operationId: '' },
-<<<<<<< HEAD
-    /* splitOnValue */ undefined,
-    id
-=======
     dispatch,
     /* splitOnValue */ undefined
->>>>>>> becf7d8d
   );
   const nodeDependencies = { inputs: inputDependencies, outputs: outputDependencies };
   const initData = {
