import { isCustomCode } from '@microsoft/designer-ui';
import Constants from '../../../common/constants';
import type { WorkflowNode } from '../../parsers/models/workflowNode';
import { getConnectionsForConnector, getConnectorWithSwagger } from '../../queries/connections';
import { getOperationManifest } from '../../queries/operation';
import { initEmptyConnectionMap } from '../../state/connection/connectionSlice';
import type { NodeData, NodeOperation, OperationMetadataState } from '../../state/operation/operationMetadataSlice';
import {
  ErrorLevel,
  initializeNodes,
  initializeOperationInfo,
  updateErrorDetails,
  updateNodeSettings,
} from '../../state/operation/operationMetadataSlice';
import type { RelationshipIds } from '../../state/panel/panelTypes';
import { changePanelNode, openPanel, setIsPanelLoading } from '../../state/panel/panelSlice';
import { addResultSchema } from '../../state/staticresultschema/staticresultsSlice';
import type { NodeTokens, VariableDeclaration } from '../../state/tokens/tokensSlice';
import { initializeTokensAndVariables } from '../../state/tokens/tokensSlice';
import type { NodesMetadata, WorkflowState } from '../../state/workflow/workflowInterfaces';
import { addNode, setFocusNode } from '../../state/workflow/workflowSlice';
import type { AppDispatch, RootState } from '../../store';
import { getBrandColorFromManifest, getIconUriFromManifest } from '../../utils/card';
import { getTriggerNodeId, isRootNodeInGraph } from '../../utils/graph';
import { getParameterFromName, updateDynamicDataInNode } from '../../utils/parameters/helper';
import { getInputParametersFromSwagger, getOutputParametersFromSwagger } from '../../utils/swagger/operation';
import { convertOutputsToTokens, getBuiltInTokens, getTokenNodeIds } from '../../utils/tokens';
import { getVariableDeclarations, setVariableMetadata } from '../../utils/variables';
import { isConnectionRequiredForOperation, updateNodeConnection } from './connections';
import {
  getInputParametersFromManifest,
  getOutputParametersFromManifest,
  initializeCustomCodeDataInInputs,
  updateAllUpstreamNodes,
  updateInvokerSettings,
} from './initialize';
import type { NodeDataWithOperationMetadata } from './operationdeserializer';
import type { Settings } from './settings';
import { getOperationSettings, getSplitOnValue } from './settings';
import {
  ConnectionService,
  OperationManifestService,
  StaticResultService,
  ManifestParser,
  equals,
  getBrandColorFromConnector,
  getIconUriFromConnector,
  getRecordEntry,
  isNumber,
  UserPreferenceService,
  LoggerService,
  LogEntryLevel,
} from '@microsoft/logic-apps-shared';
import type {
  Connection,
  Connector,
  DiscoveryOperation,
  DiscoveryResultTypes,
  OperationManifest,
  SomeKindOfAzureOperationDiscovery,
  SwaggerParser,
} from '@microsoft/logic-apps-shared';
import type { Dispatch } from '@reduxjs/toolkit';
import { createAsyncThunk } from '@reduxjs/toolkit';
import { batch } from 'react-redux';
import { operationSupportsSplitOn } from '../../utils/outputs';

type AddOperationPayload = {
  operation: DiscoveryOperation<DiscoveryResultTypes> | undefined;
  relationshipIds: RelationshipIds;
  nodeId: string;
  isParallelBranch?: boolean;
  isTrigger?: boolean;
  presetParameterValues?: Record<string, any>;
  actionMetadata?: Record<string, any>;
};

export const addOperation = createAsyncThunk('addOperation', async (payload: AddOperationPayload, { dispatch, getState }) => {
  batch(() => {
    const { operation, nodeId: actionId, presetParameterValues, actionMetadata } = payload;
    if (!operation) {
      throw new Error('Operation does not exist'); // Just an optional catch, should never happen
    }

    const workflowState = (getState() as RootState).workflow;
    const nodeId = getNonDuplicateNodeId(workflowState.nodesMetadata, actionId, workflowState.idReplacements);
    const newPayload = { ...payload, nodeId };

    dispatch(addNode(newPayload as any));

    const nodeOperationInfo = {
      connectorId: operation.properties.api.id, // 'api' could be different based on type, could be 'function' or 'config' see old designer 'connectionOperation.ts' this is still pending for danielle
      operationId: operation.name,
      type: getOperationType(operation),
      kind: operation.properties.operationKind,
    };

    dispatch(initializeOperationInfo({ id: nodeId, ...nodeOperationInfo }));
    initializeOperationDetails(nodeId, nodeOperationInfo, getState as () => RootState, dispatch, presetParameterValues, actionMetadata);

    // Update settings for children and parents

    dispatch(setFocusNode(nodeId));
  });
});

export const initializeOperationDetails = async (
  nodeId: string,
  operationInfo: NodeOperation,
  getState: () => RootState,
  dispatch: Dispatch,
  presetParameterValues?: Record<string, any>,
  actionMetadata?: Record<string, any>
): Promise<void> => {
  const state = getState();
  const isTrigger = isRootNodeInGraph(nodeId, 'root', state.workflow.nodesMetadata);
  const { type, kind, connectorId, operationId } = operationInfo;
  let isConnectionRequired = true;
  let connector: Connector | undefined;
  const operationManifestService = OperationManifestService();
  const staticResultService = StaticResultService();

  dispatch(setIsPanelLoading(true));
  dispatch(changePanelNode(nodeId));

  let initData: NodeData;
  let manifest: OperationManifest | undefined = undefined;
  let swagger: SwaggerParser | undefined = undefined;
  let parsedManifest: ManifestParser | undefined = undefined;
  if (operationManifestService.isSupported(type, kind)) {
    manifest = await getOperationManifest(operationInfo);
    isConnectionRequired = isConnectionRequiredForOperation(manifest);
    connector = manifest.properties?.connector;

    const iconUri = getIconUriFromManifest(manifest);
    const brandColor = getBrandColorFromManifest(manifest);
    const { inputs: nodeInputs, dependencies: inputDependencies } = getInputParametersFromManifest(
      nodeId,
      operationInfo,
      manifest,
      presetParameterValues
    );
    const customCodeParameter = getParameterFromName(nodeInputs, Constants.DEFAULT_CUSTOM_CODE_INPUT);
    if (customCodeParameter && isCustomCode(customCodeParameter?.editor, customCodeParameter?.editorOptions?.language)) {
      initializeCustomCodeDataInInputs(customCodeParameter, nodeId, dispatch);
    }
    const { outputs: nodeOutputs, dependencies: outputDependencies } = getOutputParametersFromManifest(
      nodeId,
      manifest,
      isTrigger,
      nodeInputs,
      operationInfo,
<<<<<<< HEAD
      isTrigger ? getSplitOnValue(manifest, undefined, undefined, undefined) : undefined,
      nodeId
=======
      dispatch,
      operationSupportsSplitOn(isTrigger) ? getSplitOnValue(manifest, undefined, undefined, undefined) : undefined
>>>>>>> f823f336
    );
    parsedManifest = new ManifestParser(manifest, operationManifestService.isAliasingSupported(type, kind));

    const nodeDependencies = { inputs: inputDependencies, outputs: outputDependencies };
    const settings = getOperationSettings(
      isTrigger,
      operationInfo,
      manifest,
      /* swagger */ undefined,
      /* operation */ undefined,
      state.workflow.workflowKind
    );

    // TODO: This seems redundant now since in line: 143 outputs are already updated with a splitOnExpression. Should remove it.
    // We should update the outputs when splitOn is enabled.
    let updatedOutputs = nodeOutputs;
    if (isTrigger && settings.splitOn?.value?.value) {
      updatedOutputs = getOutputParametersFromManifest(
        nodeId,
        manifest,
        isTrigger,
        nodeInputs,
        operationInfo,
<<<<<<< HEAD
        settings.splitOn?.value?.value,
        nodeId
=======
        dispatch,
        settings.splitOn?.value?.value
>>>>>>> f823f336
      ).outputs;
    }

    initData = {
      id: nodeId,
      nodeInputs,
      nodeOutputs: updatedOutputs,
      nodeDependencies,
      settings,
      operationMetadata: { iconUri, brandColor },
      actionMetadata,
    };
    dispatch(initializeNodes({ nodes: [initData] }));
    addTokensAndVariables(nodeId, type, { ...initData, manifest }, state, dispatch);
  } else {
    const { connector: swaggerConnector, parsedSwagger } = await getConnectorWithSwagger(connectorId);
    swagger = parsedSwagger;
    connector = swaggerConnector;
    const iconUri = getIconUriFromConnector(connector);
    const brandColor = getBrandColorFromConnector(connector);

    const { inputs: nodeInputs, dependencies: inputDependencies } = getInputParametersFromSwagger(
      nodeId,
      isTrigger,
      parsedSwagger,
      operationInfo
    );
    const { outputs: nodeOutputs, dependencies: outputDependencies } = getOutputParametersFromSwagger(
      isTrigger,
      parsedSwagger,
      operationInfo,
      nodeInputs
    );
    const nodeDependencies = { inputs: inputDependencies, outputs: outputDependencies };
    const settings = getOperationSettings(
      isTrigger,
      operationInfo,
      /* manifest */ undefined,
      parsedSwagger,
      /* operation */ undefined,
      state.workflow.workflowKind
    );

    // We should update the outputs when splitOn is enabled.
    let updatedOutputs = nodeOutputs;
    if (isTrigger && settings.splitOn?.value?.value) {
      updatedOutputs = getOutputParametersFromSwagger(
        isTrigger,
        swagger,
        operationInfo,
        nodeInputs,
        settings.splitOn?.value?.value
      ).outputs;
    }

    initData = {
      id: nodeId,
      nodeInputs,
      nodeOutputs: updatedOutputs,
      nodeDependencies,
      settings,
      operationMetadata: { iconUri, brandColor },
      actionMetadata,
    };
    dispatch(initializeNodes({ nodes: [initData] }));
    addTokensAndVariables(nodeId, type, initData, state, dispatch);
  }

  if (isConnectionRequired) {
    try {
      await trySetDefaultConnectionForNode(nodeId, connector as Connector, dispatch, isConnectionRequired);
    } catch (e: any) {
      dispatch(
        updateErrorDetails({
          id: nodeId,
          errorInfo: {
            level: ErrorLevel.Connection,
            message: e?.message,
          },
        })
      );
    }
  } else {
    updateDynamicDataInNode(nodeId, isTrigger, operationInfo, undefined, initData.nodeDependencies, dispatch, getState);
  }

  dispatch(setIsPanelLoading(false));

  staticResultService.getOperationResultSchema(connectorId, operationId, swagger || parsedManifest).then((schema) => {
    if (schema) {
      dispatch(addResultSchema({ id: `${connectorId}-${operationId}`, schema: schema }));
    }
  });

  const triggerNodeManifest = await getTriggerNodeManifest(state.workflow, state.operations);

  if (triggerNodeManifest) {
    updateInvokerSettings(isTrigger, triggerNodeManifest, initData.settings as Settings, (invokerSettings: Settings) =>
      dispatch(updateNodeSettings({ id: nodeId, settings: invokerSettings }))
    );
  }

  updateAllUpstreamNodes(getState() as RootState, dispatch);
};

export const initializeSwitchCaseFromManifest = async (id: string, manifest: OperationManifest, dispatch: Dispatch): Promise<void> => {
  const { inputs: nodeInputs, dependencies: inputDependencies } = getInputParametersFromManifest(
    id,
    { type: '', kind: '', connectorId: '', operationId: '' },
    manifest
  );
  const { outputs: nodeOutputs, dependencies: outputDependencies } = getOutputParametersFromManifest(
    id,
    manifest,
    false,
    nodeInputs,
    { type: '', kind: '', connectorId: '', operationId: '' },
<<<<<<< HEAD
    /* splitOnValue */ undefined,
    id
=======
    dispatch,
    /* splitOnValue */ undefined
>>>>>>> f823f336
  );
  const nodeDependencies = { inputs: inputDependencies, outputs: outputDependencies };
  const initData = {
    id,
    nodeInputs,
    nodeOutputs,
    nodeDependencies,
    operationMetadata: { iconUri: manifest.properties.iconUri ?? '', brandColor: '' },
  };
  dispatch(initializeNodes({ nodes: [initData] }));
};

export const trySetDefaultConnectionForNode = async (
  nodeId: string,
  connector: Connector,
  dispatch: AppDispatch,
  isConnectionRequired: boolean
) => {
  const connectorId = connector.id;
  const connections = (await getConnectionsForConnector(connectorId)).filter((c) => c.properties.overallStatus !== 'Error');
  if (connections.length > 0) {
    const connection = (await tryGetMostRecentlyUsedConnectionId(connectorId, connections)) ?? connections[0];
    await ConnectionService().setupConnectionIfNeeded(connection);
    dispatch(updateNodeConnection({ nodeId, connection, connector }));
  } else if (isConnectionRequired) {
    dispatch(initEmptyConnectionMap(nodeId));
    dispatch(openPanel({ nodeId, panelMode: 'Connection', referencePanelMode: 'Operation' }));
  }
};

export const addTokensAndVariables = (
  nodeId: string,
  operationType: string,
  nodeData: NodeDataWithOperationMetadata,
  state: RootState,
  dispatch: Dispatch
): void => {
  const { graph, nodesMetadata, operations } = state.workflow;
  const {
    nodeInputs,
    nodeOutputs,
    settings,
    operationMetadata: { iconUri, brandColor },
    manifest,
  } = nodeData;
  const nodeMap: Record<string, string> = { nodeId };
  for (const key of Object.keys(operations)) {
    nodeMap[key] = key;
  }

  const upstreamNodeIds = getTokenNodeIds(
    nodeId,
    graph as WorkflowNode,
    nodesMetadata,
    { [nodeId]: nodeData },
    state.operations.operationInfo,
    nodeMap
  );
  const tokensAndVariables = {
    outputTokens: {
      [nodeId]: { tokens: [], upstreamNodeIds } as NodeTokens,
    },
    variables: {} as Record<string, VariableDeclaration[]>,
  };

  const outputTokens = getRecordEntry(tokensAndVariables.outputTokens, nodeId)?.tokens ?? [];
  outputTokens.push(...getBuiltInTokens(manifest));
  outputTokens.push(
    ...convertOutputsToTokens(
      isRootNodeInGraph(nodeId, 'root', nodesMetadata) ? undefined : nodeId,
      operationType,
      nodeOutputs.outputs ?? {},
      { iconUri, brandColor },
      settings
    )
  );

  if (equals(operationType, Constants.NODE.TYPE.INITIALIZE_VARIABLE)) {
    setVariableMetadata(iconUri, brandColor);

    const variables = getVariableDeclarations(nodeInputs);
    if (variables.length) {
      tokensAndVariables.variables[nodeId] = variables;
    }
  }
  dispatch(initializeTokensAndVariables(tokensAndVariables));
};

const getOperationType = (operation: DiscoveryOperation<DiscoveryResultTypes>): string => {
  const operationType = operation.properties.operationType;
  return operationType
    ? operationType
    : (operation.properties as SomeKindOfAzureOperationDiscovery).isWebhook
      ? Constants.NODE.TYPE.API_CONNECTION_WEBHOOK
      : (operation.properties as SomeKindOfAzureOperationDiscovery).isNotification
        ? Constants.NODE.TYPE.API_CONNECTION_NOTIFICATION
        : Constants.NODE.TYPE.API_CONNECTION;
};

export const getTriggerNodeManifest = async (
  workflowState: WorkflowState,
  operations: OperationMetadataState
): Promise<OperationManifest | undefined> => {
  const triggerNodeId = getTriggerNodeId(workflowState);
  const operationInfo = operations.operationInfo[triggerNodeId];
  if (operationInfo && OperationManifestService().isSupported(operationInfo.type, operationInfo.kind)) {
    const { connectorId, operationId } = operationInfo;
    return getOperationManifest({ connectorId, operationId });
  }
  return undefined;
};

export const getNonDuplicateNodeId = (nodesMetadata: NodesMetadata, actionId: string, idReplacements: Record<string, string> = {}) => {
  let count = 1;
  let nodeId = actionId;

  // Note: This is a temporary fix for the issue where the node id is not unique
  // Because the workflow state isn't always up to date with action name changes unless flow is reloaded after saving
  // To account for this we use the idReplacements to check for duplicates/changes in the same session
  // This check should be once the workflow state is properly updated for all action name changes
  while (getRecordEntry(nodesMetadata, nodeId) || Object.values(idReplacements).includes(nodeId)) {
    nodeId = `${actionId}_${count}`;
    count++;
  }
  return nodeId;
};

export const getNonDuplicateId = (existingActionNames: Record<string, string>, actionId: string): string => {
  let newActionId = actionId.replaceAll(' ', '_');
  const splitActionId = newActionId.split('_');
  let nodeId = newActionId;
  let count = 1;
  if (isNumber(splitActionId[splitActionId.length - 1])) {
    splitActionId.pop();
    newActionId = splitActionId.join('_');
  }

  while (getRecordEntry(existingActionNames, nodeId)) {
    nodeId = `${newActionId}_${count}`;
    count++;
  }
  return nodeId;
};

export const tryGetMostRecentlyUsedConnectionId = async (
  connectorId: string,
  allConnections: Connection[]
): Promise<Connection | undefined> => {
  let connectionId: string | undefined;
  // NOTE: If no connection is available from local storage, first connection will be selected by default.
  try {
    connectionId = await UserPreferenceService()?.getMostRecentlyUsedConnectionId(connectorId);
  } catch (error: any) {
    LoggerService().log({
      level: LogEntryLevel.Warning,
      message: `Failed to get most recently used connection id for the specified connector ${connectorId}.`,
      area: 'OperationAddition',
      error,
    });
  }

  return connectionId ? allConnections.find((c) => equals(c.id, connectionId)) : undefined;
};<|MERGE_RESOLUTION|>--- conflicted
+++ resolved
@@ -150,13 +150,8 @@
       isTrigger,
       nodeInputs,
       operationInfo,
-<<<<<<< HEAD
-      isTrigger ? getSplitOnValue(manifest, undefined, undefined, undefined) : undefined,
-      nodeId
-=======
       dispatch,
       operationSupportsSplitOn(isTrigger) ? getSplitOnValue(manifest, undefined, undefined, undefined) : undefined
->>>>>>> f823f336
     );
     parsedManifest = new ManifestParser(manifest, operationManifestService.isAliasingSupported(type, kind));
 
@@ -180,13 +175,8 @@
         isTrigger,
         nodeInputs,
         operationInfo,
-<<<<<<< HEAD
-        settings.splitOn?.value?.value,
-        nodeId
-=======
         dispatch,
         settings.splitOn?.value?.value
->>>>>>> f823f336
       ).outputs;
     }
 
@@ -304,13 +294,8 @@
     false,
     nodeInputs,
     { type: '', kind: '', connectorId: '', operationId: '' },
-<<<<<<< HEAD
-    /* splitOnValue */ undefined,
-    id
-=======
     dispatch,
     /* splitOnValue */ undefined
->>>>>>> f823f336
   );
   const nodeDependencies = { inputs: inputDependencies, outputs: outputDependencies };
   const initData = {
