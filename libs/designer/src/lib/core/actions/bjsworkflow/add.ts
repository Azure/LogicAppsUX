import Constants from '../../../common/constants';
import type { WorkflowNode } from '../../parsers/models/workflowNode';
import { getConnectionsForConnector } from '../../queries/connections';
import { getOperationManifest } from '../../queries/operation';
import { changeConnectionMapping } from '../../state/connection/connectionSlice';
import type { AddNodeOperationPayload } from '../../state/operation/operationMetadataSlice';
import { initializeNodes, initializeOperationInfo } from '../../state/operation/operationMetadataSlice';
import type { IdsForDiscovery } from '../../state/panel/panelInterfaces';
import { switchToOperationPanel, isolateTab } from '../../state/panel/panelSlice';
import type { NodeTokens, VariableDeclaration } from '../../state/tokensSlice';
import { initializeTokensAndVariables } from '../../state/tokensSlice';
import type { WorkflowState } from '../../state/workflow/workflowInterfaces';
import { addNode, setFocusNode } from '../../state/workflow/workflowSlice';
import type { RootState } from '../../store';
import { isRootNodeInGraph } from '../../utils/graph';
import { getTokenNodeIds, getBuiltInTokens, convertOutputsToTokens } from '../../utils/tokens';
import { setVariableMetadata, getVariableDeclarations } from '../../utils/variables';
import { isConnectionRequiredForOperation } from './connections';
import { getInputParametersFromManifest, getOutputParametersFromManifest, getParameterDependencies } from './initialize';
import type { NodeDataWithManifest } from './operationdeserializer';
import { getOperationSettings } from './settings';
import { OperationManifestService } from '@microsoft-logic-apps/designer-client-services';
import type { DiscoveryOperation, DiscoveryResultTypes, OperationInfo } from '@microsoft-logic-apps/utils';
import { equals } from '@microsoft-logic-apps/utils';
import type { Dispatch } from '@reduxjs/toolkit';
import { createAsyncThunk } from '@reduxjs/toolkit';

type AddOperationPayload = {
  operation: DiscoveryOperation<DiscoveryResultTypes> | undefined;
  discoveryIds: IdsForDiscovery;
  nodeId: string;
  isParallelBranch?: boolean;
};
<<<<<<< HEAD
export const addOperation = createAsyncThunk(
  'addOperation',
  async ({ operation, discoveryIds, nodeId: id }: AddOperationPayload, { dispatch, getState }) => {
    if (!operation) throw new Error('Operation does not exist'); // Just an optional catch, should never happen
    let count = 1;
    let nodeId = id;
    while ((getState() as RootState).workflow.operations[nodeId]) {
      nodeId = `${id}_${count}`;
      count++;
    }

    const addPayload: AddNodePayload = {
      operation,
      id: nodeId,
      discoveryIds,
    };
    const connectorId = operation.properties.api.id; // 'api' could be different based on type, could be 'function' or 'config' see old designer 'connectionOperation.ts' this is still pending for danielle
    const operationId = operation.id;
    const operationType = operation.properties.operationType ?? '';
    const operationKind = operation.properties.operationKind ?? '';
    dispatch(addNode(addPayload));
    const operationPayload: AddNodeOperationPayload = {
      id: nodeId,
      type: operationType,
      connectorId,
      operationId,
    };

    dispatch(initializeOperationInfo(operationPayload));
    const newWorkflowState = (getState() as RootState).workflow;
    initializeOperationDetails(nodeId, { connectorId, operationId }, operationType, operationKind, newWorkflowState, dispatch);
=======
>>>>>>> ab2da343

export const addOperation = createAsyncThunk('addOperation', async (payload: AddOperationPayload, { dispatch, getState }) => {
  const { operation, nodeId: actionId } = payload;
  if (!operation) throw new Error('Operation does not exist'); // Just an optional catch, should never happen
  let count = 1;
  let nodeId = actionId;
  while ((getState() as RootState).workflow.operations[nodeId]) {
    nodeId = `${actionId}_${count}`;
    count++;
  }

  const newPayload = { ...payload, nodeId };

  const connectorId = operation.properties.api.id; // 'api' could be different based on type, could be 'function' or 'config' see old designer 'connectionOperation.ts' this is still pending for danielle
  const operationId = operation.id;
  const operationType = operation.properties.operationType ?? '';
  const operationKind = operation.properties.operationKind ?? '';
  dispatch(addNode(newPayload as any));
  const operationPayload: AddNodeOperationPayload = {
    id: nodeId,
    type: operationType,
    connectorId,
    operationId,
  };
  setDefaultConnectionForNode(nodeId, connectorId, dispatch);
  dispatch(initializeOperationInfo(operationPayload));
  const newWorkflowState = (getState() as RootState).workflow;
  initializeOperationDetails(nodeId, { connectorId, operationId }, operationType, operationKind, newWorkflowState, dispatch);

  getOperationManifest({ connectorId: operation.properties.api.id, operationId: operation.id });
  dispatch(setFocusNode(nodeId));
  return;
});

export const initializeOperationDetails = async (
  nodeId: string,
  operationInfo: OperationInfo,
  operationType: string,
  operationKind: string,
  workflowState: WorkflowState,
  dispatch: Dispatch
): Promise<void> => {
  const operationManifestService = OperationManifestService();
  if (operationManifestService.isSupported(operationType)) {
    const manifest = await getOperationManifest(operationInfo);

    if (isConnectionRequiredForOperation(manifest)) {
      setDefaultConnectionForNode(nodeId, operationInfo.connectorId, dispatch);
    } else {
      dispatch(switchToOperationPanel(nodeId));
    }

    // TODO(Danielle) - Please set the isTrigger correctly once we know the added operation is trigger or action.
    const settings = getOperationSettings(false /* isTrigger */, operationType, operationKind, manifest, workflowState.operations[nodeId]);
    const nodeInputs = getInputParametersFromManifest(nodeId, manifest);
    const { nodeOutputs, dynamicOutput } = getOutputParametersFromManifest(
      manifest,
      false /* isTrigger */,
      nodeInputs,
      settings.splitOn?.value?.value
    );
    const nodeDependencies = getParameterDependencies(manifest, nodeInputs, nodeOutputs, dynamicOutput);

    dispatch(initializeNodes([{ id: nodeId, nodeInputs, nodeOutputs, nodeDependencies, settings }]));

    // TODO(Danielle) - Please comment out the below part when state has updated graph and nodesMetadata.
    // We need the graph and nodesMetadata updated with the newly added node for token dependencies to be calculated.
    addTokensAndVariables(
      nodeId,
      operationType,
      { id: nodeId, nodeInputs, nodeOutputs, settings, manifest, nodeDependencies },
      workflowState,
      dispatch
    );
  } else {
    // TODO - swagger case here
    setDefaultConnectionForNode(nodeId, operationInfo.connectorId, dispatch);
  }
};

export const setDefaultConnectionForNode = async (nodeId: string, connectorId: string, dispatch: Dispatch) => {
  const connections = await getConnectionsForConnector(connectorId);
  if (connections.length !== 0) {
    dispatch(changeConnectionMapping({ nodeId, connectionId: connections[0].id }));
  } else {
    dispatch(isolateTab(Constants.PANEL_TAB_NAMES.CONNECTION_CREATE));
  }
  dispatch(switchToOperationPanel(nodeId));
};

export const addTokensAndVariables = (
  nodeId: string,
  operationType: string,
  nodeData: NodeDataWithManifest,
  workflowState: WorkflowState,
  dispatch: Dispatch
): void => {
  console.log('addTokensAndVariables', nodeId, operationType, nodeData, workflowState);
  const { graph, nodesMetadata, operations } = workflowState;
  const { nodeInputs, nodeOutputs, settings, manifest } = nodeData;
  const nodeMap = Object.keys(operations).reduce((actionNodes: Record<string, string>, id: string) => ({ ...actionNodes, [id]: id }), {
    [nodeId]: nodeId,
  });
  const upstreamNodeIds = getTokenNodeIds(nodeId, graph as WorkflowNode, nodesMetadata, { [nodeId]: nodeData }, nodeMap);
  const tokensAndVariables = {
    outputTokens: {
      [nodeId]: { tokens: [], upstreamNodeIds } as NodeTokens,
    },
    variables: {} as Record<string, VariableDeclaration[]>,
  };

  tokensAndVariables.outputTokens[nodeId].tokens.push(...getBuiltInTokens(manifest));
  tokensAndVariables.outputTokens[nodeId].tokens.push(
    ...convertOutputsToTokens(
      isRootNodeInGraph(nodeId, 'root', nodesMetadata) ? undefined : nodeId,
      operationType,
      nodeOutputs.outputs ?? {},
      manifest,
      settings
    )
  );

  if (equals(operationType, Constants.NODE.TYPE.INITIALIZE_VARIABLE)) {
    setVariableMetadata(manifest.properties.iconUri, manifest.properties.brandColor);

    const variables = getVariableDeclarations(nodeInputs);
    if (variables.length) {
      tokensAndVariables.variables[nodeId] = variables;
    }
  }

  dispatch(initializeTokensAndVariables(tokensAndVariables));
};<|MERGE_RESOLUTION|>--- conflicted
+++ resolved
@@ -31,40 +31,6 @@
   nodeId: string;
   isParallelBranch?: boolean;
 };
-<<<<<<< HEAD
-export const addOperation = createAsyncThunk(
-  'addOperation',
-  async ({ operation, discoveryIds, nodeId: id }: AddOperationPayload, { dispatch, getState }) => {
-    if (!operation) throw new Error('Operation does not exist'); // Just an optional catch, should never happen
-    let count = 1;
-    let nodeId = id;
-    while ((getState() as RootState).workflow.operations[nodeId]) {
-      nodeId = `${id}_${count}`;
-      count++;
-    }
-
-    const addPayload: AddNodePayload = {
-      operation,
-      id: nodeId,
-      discoveryIds,
-    };
-    const connectorId = operation.properties.api.id; // 'api' could be different based on type, could be 'function' or 'config' see old designer 'connectionOperation.ts' this is still pending for danielle
-    const operationId = operation.id;
-    const operationType = operation.properties.operationType ?? '';
-    const operationKind = operation.properties.operationKind ?? '';
-    dispatch(addNode(addPayload));
-    const operationPayload: AddNodeOperationPayload = {
-      id: nodeId,
-      type: operationType,
-      connectorId,
-      operationId,
-    };
-
-    dispatch(initializeOperationInfo(operationPayload));
-    const newWorkflowState = (getState() as RootState).workflow;
-    initializeOperationDetails(nodeId, { connectorId, operationId }, operationType, operationKind, newWorkflowState, dispatch);
-=======
->>>>>>> ab2da343
 
 export const addOperation = createAsyncThunk('addOperation', async (payload: AddOperationPayload, { dispatch, getState }) => {
   const { operation, nodeId: actionId } = payload;
@@ -89,7 +55,7 @@
     connectorId,
     operationId,
   };
-  setDefaultConnectionForNode(nodeId, connectorId, dispatch);
+
   dispatch(initializeOperationInfo(operationPayload));
   const newWorkflowState = (getState() as RootState).workflow;
   initializeOperationDetails(nodeId, { connectorId, operationId }, operationType, operationKind, newWorkflowState, dispatch);
