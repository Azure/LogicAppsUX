--- conflicted
+++ resolved
@@ -52,10 +52,7 @@
   errors: {
     workflow: string | undefined;
     kind?: string;
-<<<<<<< HEAD
     manifest?: Record<string, string | undefined>;
-=======
->>>>>>> 0820eb0d
     triggerDescription?: string;
   };
 }
@@ -279,13 +276,9 @@
         };
 
         if (requireDescription) {
-<<<<<<< HEAD
-          const triggerDescriptionError = await validateTriggerDescription(workflows[id]?.workflowDefinition.triggers?.[0]?.description);
-=======
           const triggerKey = Object.keys(workflows?.[id]?.workflowDefinition?.triggers ?? {})?.[0];
           const trigger = workflows?.[id]?.workflowDefinition?.triggers?.[triggerKey];
           const triggerDescriptionError = await validateTriggerDescription(trigger?.description);
->>>>>>> 0820eb0d
           if (triggerDescriptionError) {
             result[id] = {
               ...result[id],
