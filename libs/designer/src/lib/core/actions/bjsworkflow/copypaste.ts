import type { ConnectionReference, ReferenceKey } from '../../../common/models/workflow';
import { getTriggerNodeId, setFocusNode, type RootState } from '../..';
import { initCopiedConnectionMap, initScopeCopiedConnections } from '../../state/connection/connectionSlice';
import type { NodeData, NodeOperation } from '../../state/operation/operationMetadataSlice';
import { initializeNodes, initializeOperationInfo } from '../../state/operation/operationMetadataSlice';
import type { RelationshipIds } from '../../state/panel/panelTypes';
import { setIsPanelLoading } from '../../state/panel/panelSlice';
import { pasteNode, pasteScopeNode, setNodeDescription } from '../../state/workflow/workflowSlice';
import { getNonDuplicateId, getNonDuplicateNodeId, initializeOperationDetails } from './add';
import { createIdCopy, getRecordEntry, removeIdTag, type LogicAppsV2 } from '@microsoft/logic-apps-shared';
import { createAsyncThunk } from '@reduxjs/toolkit';
import { batch } from 'react-redux';
import { getNodeOperationData } from '../../state/operation/operationSelector';
import { serializeOperation } from './serializer';
import { buildGraphFromActions, getAllActionNames } from '../../parsers/BJSWorkflow/BJSDeserializer';
import type { ActionDefinition } from '@microsoft/logic-apps-shared/src/utils/src/lib/models/logicAppsV2';
import { initializeDynamicDataInNodes, initializeOperationMetadata } from './operationdeserializer';
import type { NodesMetadata } from '../../state/workflow/workflowInterfaces';
import { updateAllUpstreamNodes } from './initialize';
import type { NodeTokens } from '../../state/tokens/tokensSlice';
import { addDynamicTokens } from '../../state/tokens/tokensSlice';
import { getConnectionReferenceForNodeId } from '../../state/connection/connectionSelector';
import { getStaticResultForNodeId } from '../../state/staticresultschema/staitcresultsSelector';
import { initScopeCopiedStaticResultProperties } from '../../state/staticresultschema/staticresultsSlice';

type CopyOperationPayload = {
  nodeId: string;
};

export const copyOperation = createAsyncThunk('copyOperation', async (payload: CopyOperationPayload, { getState }) => {
  batch(() => {
    const { nodeId } = payload;
    if (!nodeId) {
      throw new Error('Node does not exist'); // Just an optional catch, should never happen
    }
    const state = getState() as RootState;
    const newNodeId = createIdCopy(nodeId);

    const nodeData = getNodeOperationData(state.operations, nodeId);
    const nodeOperationInfo = getRecordEntry(state.operations.operationInfo, nodeId);
    const nodeComment = getRecordEntry(state.workflow.operations, nodeId)?.description;
    const nodeConnectionData = getRecordEntry(state.connections.connectionsMapping, nodeId);
    const nodeTokenData = getRecordEntry(state.tokens.outputTokens, nodeId);

    const clipboardItem = JSON.stringify({
      nodeId: newNodeId,
      nodeData,
      nodeTokenData,
      nodeOperationInfo,
      nodeConnectionData,
      nodeComment,
      isScopeNode: false,
      mslaNode: true,
    });
    if (navigator.clipboard && typeof navigator.clipboard.readText === 'function') {
      navigator.clipboard.writeText(clipboardItem);
    } else {
      localStorage.setItem('msla-clipboard', clipboardItem);
    }
  });
});

export const copyScopeOperation = createAsyncThunk('copyScopeOperation', async (payload: CopyOperationPayload, { getState }) => {
  batch(async () => {
    let { nodeId: scopeNodeId } = payload;
    if (!scopeNodeId) {
      throw new Error('Scope Node does not exist');
    }
    const state = getState() as RootState;
    scopeNodeId = removeIdTag(scopeNodeId);
    const newNodeId = createIdCopy(scopeNodeId);

    const serializedOperation = await serializeOperation(state, scopeNodeId, {
      skipValidation: true,
      ignoreNonCriticalErrors: true,
    });

    const allActionNames = getAllActionNames({ [scopeNodeId]: serializedOperation as ActionDefinition });
    const allConnectionData: Record<string, { connectionReference: ConnectionReference; referenceKey: string }> = {};
    const staticResults: Record<string, any> = {};

    allActionNames.forEach((actionName) => {
      const connectionReference = getConnectionReferenceForNodeId(state.connections, actionName);
      if (connectionReference) {
        allConnectionData[actionName] = connectionReference;
      }

      const staticResult = getStaticResultForNodeId(state.staticResults, actionName);
      if (staticResult) {
        staticResults[actionName] = staticResult;
      }
    });
    const clipboardItem = JSON.stringify({
      nodeId: newNodeId,
      serializedOperation,
      allConnectionData,
      staticResults,
      isScopeNode: true,
      mslaNode: true,
    });
    if (navigator.clipboard && typeof navigator.clipboard.readText === 'function') {
      navigator.clipboard.writeText(clipboardItem);
    } else {
      localStorage.setItem('msla-clipboard', clipboardItem);
    }
  });
});

interface PasteOperationPayload {
  relationshipIds: RelationshipIds;
  nodeId: string;
  nodeData: NodeData;
  nodeTokenData: NodeTokens;
  operationInfo: NodeOperation;
  connectionData?: ReferenceKey;
  comment?: string;
<<<<<<< HEAD
}

export const pasteOperation = createAsyncThunk('pasteOperation', async (payload: PasteOperationPayload, { dispatch, getState }) => {
  const { nodeId: actionId, relationshipIds, nodeData, nodeTokenData, operationInfo, connectionData, comment } = payload;
=======
  isParallelBranch?: boolean;
}

export const pasteOperation = createAsyncThunk('pasteOperation', async (payload: PasteOperationPayload, { dispatch, getState }) => {
  const { nodeId: actionId, relationshipIds, nodeData, nodeTokenData, operationInfo, connectionData, comment, isParallelBranch } = payload;
>>>>>>> f823f336
  if (!actionId || !relationshipIds || !nodeData) {
    throw new Error('Operation does not exist');
  }

  const nodeId = getNonDuplicateNodeId((getState() as RootState).workflow.nodesMetadata, actionId);

  dispatch(setIsPanelLoading(true));

  // update workflow
  dispatch(
    pasteNode({
      nodeId: nodeId,
      relationshipIds: relationshipIds,
      operation: operationInfo,
      isParallelBranch,
    })
  );

  dispatch(setFocusNode(nodeId));
  dispatch(initializeOperationInfo({ id: nodeId, ...operationInfo }));
  await initializeOperationDetails(nodeId, operationInfo, getState as () => RootState, dispatch);

  // replace new nodeId if there exists a copy of the copied node
<<<<<<< HEAD
  dispatch(initializeNodes([{ ...nodeData, id: nodeId }]));
=======
  dispatch(initializeNodes({ nodes: [{ ...nodeData, id: nodeId }] }));
>>>>>>> f823f336

  const updatedTokens = nodeTokenData.tokens.map((token) => {
    // Modify the actionName to a unique value
    return {
      ...token,
      outputInfo: {
        ...token.outputInfo,
        actionName: nodeId,
      },
    };
  });

  dispatch(
    addDynamicTokens({
      nodeId,
      tokens: updatedTokens,
    })
  );

  if (connectionData) {
    dispatch(initCopiedConnectionMap({ connectionReferences: { [nodeId]: connectionData } }));
  }
  if (comment) {
    dispatch(setNodeDescription({ nodeId, description: comment }));
  }

  dispatch(setIsPanelLoading(false));
});

interface PasteScopeOperationPayload {
  relationshipIds: RelationshipIds;
  nodeId: string;
  serializedValue: LogicAppsV2.OperationDefinition | null;
  allConnectionData: Record<string, { connectionReference: ConnectionReference; referenceKey: string }>;
  staticResults: Record<string, any>;
  upstreamNodeIds: string[];
  isParallelBranch?: boolean;
}

export const pasteScopeOperation = createAsyncThunk(
  'pasteScopeOperation',
  async (payload: PasteScopeOperationPayload, { dispatch, getState }) => {
    const {
      nodeId: actionId,
      relationshipIds,
      serializedValue,
      upstreamNodeIds,
      allConnectionData,
      staticResults,
      isParallelBranch,
    } = payload;
    if (!actionId || !relationshipIds || !serializedValue) {
      throw new Error('Operation does not exist');
    }
    const { graphId, parentId } = relationshipIds;
    const state = getState() as RootState;
    const idReplacements = state.workflow.idReplacements;
    const existingNodesMetadata = replaceIdsOfExistingNodes(state.workflow.nodesMetadata, idReplacements);
    const nodeId = getNonDuplicateNodeId(existingNodesMetadata, actionId);

    const workflowActions = { [nodeId]: { ...serializedValue } as ActionDefinition };
    const allActionNames = getAllActionNames(workflowActions, [], true);

    const pasteParams = buildScopeParams(existingNodesMetadata, allActionNames);
    const [nodes, _edges, actions, actionNodesMetadata] = buildGraphFromActions(
      workflowActions,
      graphId,
      parentId,
      Object.keys(existingNodesMetadata),
      pasteParams
    );
    actionNodesMetadata[nodeId] = { ...actionNodesMetadata[actionId], isRoot: false, parentNodeId: parentId, graphId };
    if (Object.keys(allConnectionData).length > 0) {
      dispatch(initScopeCopiedConnections(replaceIdsOfExistingNodes(allConnectionData, pasteParams.renamedNodes)));
    }
    if (Object.keys(staticResults).length > 0) {
      dispatch(initScopeCopiedStaticResultProperties(replaceIdsOfExistingNodes(staticResults, pasteParams.renamedNodes)));
    }
    dispatch(
      pasteScopeNode({
        relationshipIds,
        scopeNode: nodes[0],
        operations: actions,
        nodesMetadata: actionNodesMetadata,
        allActions: allActionNames,
        isParallelBranch,
      })
    );

    dispatch(setIsPanelLoading(true));

    dispatch(setFocusNode(nodeId));

    const connectionReference = (getState() as RootState).connections.connectionReferences;
    const workflowParameters = state.workflowParameters.definitions;
    const workflowKind = state.workflow.workflowKind;
    const operations = state.workflow.operations;
    const nodeMap: Record<string, string> = {};
    for (const id of Object.keys(operations)) {
      nodeMap[id] = id;
    }
    const upstreamOutputTokens = replaceIdsOfExistingNodes(filterRecordByArray(state.tokens.outputTokens, upstreamNodeIds), idReplacements);
    const triggerId = getTriggerNodeId(state.workflow);

    await Promise.all([
      initializeOperationMetadata(
        {
          graph: nodes[0],
          actionData: actions,
          nodesMetadata: actionNodesMetadata,
          staticResults: staticResults,
        },
        connectionReference,
        workflowParameters,
        {},
        workflowKind,
        dispatch,
        { ...pasteParams, existingOutputTokens: upstreamOutputTokens, rootTriggerId: triggerId }
      ),
    ]);
    await initializeDynamicDataInNodes(getState as () => RootState, dispatch, pasteParams.pasteActionNames);

    updateAllUpstreamNodes(getState() as RootState, dispatch);
    dispatch(setIsPanelLoading(false));
  }
);

const replaceIdsOfExistingNodes = (nodesMetadata: Record<string, any>, idReplacements: Record<string, string>): Record<string, any> => {
  const newNodesMetadata: NodesMetadata = {};
  Object.keys(nodesMetadata).forEach((key) => {
    const nodeMetadata = nodesMetadata[key];
    const newNodeId = idReplacements[key] ?? key;
    newNodesMetadata[newNodeId] = nodeMetadata;
  });
  return newNodesMetadata;
};

export interface PasteScopeParams {
  pasteActionNames: string[];
  // Mapping of nodes added in paste with oldId as key and newId as value
  renamedNodes: Record<string, string>;
}

// creates a mapping of nodeIds with a 1:1 mapping of the new NodeIds to the old NodeIds
const buildScopeParams = (existingNodesMetdata: NodesMetadata, newActionNodes: string[]): PasteScopeParams => {
  // temporary mapping to make sure we don't have any repeat nodeIds from both the existing workflow nodes and new paste nodes
  const allActionNames: Record<string, string> = Object.fromEntries(
    Object.keys(existingNodesMetdata).map((key) => {
      return [key, key];
    })
  );
  const pasteActionNames: string[] = [];
  const renamedNodes: Record<string, string> = {};

  newActionNodes.forEach((nodeId) => {
    const newNodeId = getNonDuplicateId(allActionNames, nodeId);
    renamedNodes[nodeId] = newNodeId;
    allActionNames[newNodeId] = nodeId;
    pasteActionNames.push(newNodeId);
  });

  return { pasteActionNames, renamedNodes };
};

const filterRecordByArray = (record: Record<string, NodeTokens>, upstreamNodeIds: string[]) => {
  const filteredRecord: Record<string, NodeTokens> = {};
  for (const key of upstreamNodeIds) {
    if (key in record) {
      filteredRecord[key] = record[key];
    }
  }
  return filteredRecord;
};<|MERGE_RESOLUTION|>--- conflicted
+++ resolved
@@ -114,18 +114,11 @@
   operationInfo: NodeOperation;
   connectionData?: ReferenceKey;
   comment?: string;
-<<<<<<< HEAD
-}
-
-export const pasteOperation = createAsyncThunk('pasteOperation', async (payload: PasteOperationPayload, { dispatch, getState }) => {
-  const { nodeId: actionId, relationshipIds, nodeData, nodeTokenData, operationInfo, connectionData, comment } = payload;
-=======
   isParallelBranch?: boolean;
 }
 
 export const pasteOperation = createAsyncThunk('pasteOperation', async (payload: PasteOperationPayload, { dispatch, getState }) => {
   const { nodeId: actionId, relationshipIds, nodeData, nodeTokenData, operationInfo, connectionData, comment, isParallelBranch } = payload;
->>>>>>> f823f336
   if (!actionId || !relationshipIds || !nodeData) {
     throw new Error('Operation does not exist');
   }
@@ -149,11 +142,7 @@
   await initializeOperationDetails(nodeId, operationInfo, getState as () => RootState, dispatch);
 
   // replace new nodeId if there exists a copy of the copied node
-<<<<<<< HEAD
-  dispatch(initializeNodes([{ ...nodeData, id: nodeId }]));
-=======
   dispatch(initializeNodes({ nodes: [{ ...nodeData, id: nodeId }] }));
->>>>>>> f823f336
 
   const updatedTokens = nodeTokenData.tokens.map((token) => {
     // Modify the actionName to a unique value
