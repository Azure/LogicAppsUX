--- conflicted
+++ resolved
@@ -852,16 +852,4 @@
     (!operationManifestSetting.scopes ||
       operationManifestSetting.scopes.findIndex((scope) => equals(scope, isTrigger ? SettingScope.Trigger : SettingScope.Action)) >= 0)
   );
-<<<<<<< HEAD
-};
-
-const isInvokerConnectionSupported = (isTrigger: boolean, nodeType: string, rootNodeId: string | undefined): boolean => {
-  if (!isTrigger && rootNodeId === Constants.INVOKER_CONNECTION.DATAVERSE_CUD_TRIGGER) {
-    const supportedTypes = [Constants.NODE.TYPE.OPEN_API_CONNECTION];
-    return supportedTypes.indexOf(nodeType.toLowerCase()) > -1;
-  } else {
-    return false;
-  }
-=======
->>>>>>> 5748ceec
 };