--- conflicted
+++ resolved
@@ -56,17 +56,15 @@
   uploadChunkSize?: number;
 }
 
-<<<<<<< HEAD
 export interface GraphEdge {
   predecessorId: string;
   successorId?: string;
   metadata?: string;
   statuses?: string[];
-=======
+}
 interface SettingData<T> {
   isSupported: boolean;
   value?: T;
->>>>>>> e4703d7f
 }
 
 export interface Settings {
@@ -83,18 +81,6 @@
   sequential?: boolean; // NOTE: This should be removed when logs indicate that none has the definition in the old format.
   singleInstance?: boolean; // NOTE: This should be removed when logs indicate that none has the definition in the old format.
   splitOnConfiguration?: SplitOnConfiguration;
-<<<<<<< HEAD
-  suppressWorkflowHeaders?: boolean;
-  suppressWorkflowHeadersOnResponse?: boolean;
-  timeout?: string;
-  paging?: SimpleSetting<number>;
-  trackedProperties?: any;
-  requestSchemaValidation?: boolean;
-  conditionExpressions?: string[];
-  uploadChunk?: UploadChunk;
-  downloadChunkSize?: number;
-  graphEdges?: GraphEdge[];
-=======
   suppressWorkflowHeaders?: SettingData<boolean>;
   suppressWorkflowHeadersOnResponse?: SettingData<boolean>;
   timeout?: SettingData<string>;
@@ -104,7 +90,7 @@
   conditionExpressions?: SettingData<string[]>;
   uploadChunk?: SettingData<UploadChunk>;
   downloadChunkSize?: SettingData<number>;
->>>>>>> e4703d7f
+  runAfter?: SettingData<GraphEdge[]>;
 }
 
 /**
@@ -161,16 +147,6 @@
     },
     singleInstance: getSingleInstance(operation),
     splitOnConfiguration: getSplitOnConfiguration(operation),
-<<<<<<< HEAD
-    timeout: getTimeout(operation, isTrigger, manifest),
-    paging: getPaging(operation),
-    uploadChunk: getUploadChunk(operation, isTrigger, nodeType, manifest),
-    downloadChunkSize: getDownloadChunkSize(operation),
-    trackedProperties: getTrackedProperties(operation, isTrigger, manifest),
-    requestSchemaValidation: getRequestSchemaValidation(operation),
-    conditionExpressions: getConditionExpressions(operation),
-    graphEdges: getRunAfter(operation),
-=======
     timeout: { isSupported: isTimeoutSupported(isTrigger, operation, manifest), value: getTimeout(operation, isTrigger, manifest) },
     paging: { isSupported: isPagingSupported(isTrigger, nodeType, manifest), value: getPaging(operation) },
     uploadChunk: {
@@ -190,7 +166,10 @@
       value: getRequestSchemaValidation(operation),
     },
     conditionExpressions: { isSupported: isTrigger, value: getConditionExpressions(operation) },
->>>>>>> e4703d7f
+    runAfter: {
+      isSupported: getRunAfter(operation).length > 0,
+      value: getRunAfter(operation),
+    },
   };
 };
 
@@ -851,7 +830,6 @@
   return conditions.map((condition) => condition.expression as string);
 };
 
-<<<<<<< HEAD
 const getRunAfter = (definition: LogicAppsV2.ActionDefinition | undefined): GraphEdge[] => {
   const graphEdges = [];
   if (definition?.runAfter) {
@@ -862,12 +840,10 @@
   return graphEdges;
 };
 
-const getOperationOptionsSettingFromManifest = (manifest: OperationManifest): OperationManifestSetting<OperationOptions[]> | undefined => {
-  return manifest && manifest.properties.settings ? manifest.properties.settings.operationOptions : undefined;
-};
-
-=======
->>>>>>> e4703d7f
+// const getOperationOptionsSettingFromManifest = (manifest: OperationManifest): OperationManifestSetting<OperationOptions[]> | undefined => {
+//   return manifest && manifest.properties.settings ? manifest.properties.settings.operationOptions : undefined;
+// };
+
 const getRuntimeConfiguration = (definition: LogicAppsV2.OperationDefinition) => {
   return getObjectPropertyValue(definition as any, [Constants.SETTINGS.PROPERTY_NAMES.RUNTIME_CONFIGURATION]);
 };
