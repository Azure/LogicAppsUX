--- conflicted
+++ resolved
@@ -792,13 +792,9 @@
 
   return {
     ...optional('correlation', settings.correlation?.value),
-<<<<<<< HEAD
-    ...optional('isInvokerConnectionEnabled', settings.invokerConnection?.value?.enabled),
-=======
     ...(settings.invokerConnection?.value?.enabled
       ? optional('isInvokerConnectionEnabled', settings.invokerConnection?.value?.enabled)
       : {}),
->>>>>>> e2fe2501
     ...optional('conditions', conditions),
     ...optional('limit', timeout),
     ...optional('operationOptions', getSerializedOperationOptions(operationId, settings, rootState)),
