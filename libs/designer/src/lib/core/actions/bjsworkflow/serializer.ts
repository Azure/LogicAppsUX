--- conflicted
+++ resolved
@@ -233,11 +233,7 @@
     : getRunAfter(operationFromWorkflow, idReplacements);
   const recurrence =
     isTrigger && manifest.properties.recurrence && manifest.properties.recurrence.type !== RecurrenceType.None
-<<<<<<< HEAD
-      ? constructInputValues('recurrence.$', inputsToSerialize, { encodePathComponents: false })
-=======
-      ? constructInputValues('recurrence.$.recurrence', inputsToSerialize, false /* encodePathComponents */)
->>>>>>> 1fc7df5c
+      ? constructInputValues('recurrence.$.recurrence', inputsToSerialize, { encodePathComponents: false })
       : undefined;
   const childOperations = manifest.properties.allowChildOperations
     ? await serializeNestedOperations(operationId, manifest, rootState)
@@ -274,11 +270,7 @@
   const runAfter = isTrigger ? undefined : getRunAfter(operationFromWorkflow, idReplacements);
   const recurrence =
     isTrigger && equals(type, Constants.NODE.TYPE.API_CONNECTION)
-<<<<<<< HEAD
-      ? constructInputValues('recurrence.$', inputsToSerialize, { encodePathComponents: false })
-=======
-      ? constructInputValues('recurrence.$.recurrence', inputsToSerialize, false /* encodePathComponents */)
->>>>>>> 1fc7df5c
+      ? constructInputValues('recurrence.$.recurrence', inputsToSerialize, { encodePathComponents: false })
       : undefined;
   const retryPolicy = getRetryPolicy(nodeSettings);
   const inputPathValue = await serializeParametersFromSwagger(inputsToSerialize, operationInfo);
