import {
  ConnectionService,
  DevLogger,
  type IConnectionParameterEditorService,
  type IConnectionService,
  type IConnectorService,
  type IGatewayService,
  type ILoggerService,
  InitConnectionParameterEditorService,
  InitConnectionService,
  InitConnectorService,
  InitGatewayService,
  InitHostService,
  InitLoggerService,
  InitOAuthService,
  InitResourceService,
  InitSearchService,
  InitTenantService,
  InitWorkflowService,
  type IOAuthService,
  type IResourceService,
  type ISearchService,
  type ITenantService,
  type IWorkflowService,
  LogEntryLevel,
  LoggerService,
} from '@microsoft/logic-apps-shared';
import { createAsyncThunk } from '@reduxjs/toolkit';
import { clearConnectionCaches, getConnectionsForConnector } from '../../queries/connections';
import type { RootState } from '../../state/mcp/store';
import { getConnectionsInWorkflowApp } from '../../configuretemplate/utils/queries';
import { getReactQueryClient } from '../../ReactQueryProvider';
import { convertConnectionsDataToReferences, initializeOperationDetails } from '../../mcp/utils/helper';
import {
  initEmptyConnectionMap,
  initializeConnectionReferences,
  initializeConnectionsMappings,
} from '../../state/connection/connectionSlice';
import {
  deinitializeNodes,
  deinitializeOperationInfos,
  initializeNodeOperationInputsData,
  type NodeOperation,
  type NodeOperationInputsData,
} from '../../state/operation/operationMetadataSlice';
import { tryGetMostRecentlyUsedConnectionId } from './add';
import { isConnectionValid } from '../../utils/connectors/connections';
import { updateMcpConnection } from './connections';
import { getConnector } from '../../queries/operation';

export interface McpServiceOptions {
  connectionService: IConnectionService;
  gatewayService?: IGatewayService;
  tenantService?: ITenantService;
  oAuthService: IOAuthService;
  connectionParameterEditorService?: IConnectionParameterEditorService;
  connectorService: IConnectorService;
  resourceService: IResourceService;
  searchService?: ISearchService;
  loggerService?: ILoggerService;
  workflowService?: IWorkflowService;
  hostService?: any; // Placeholder for IHostService, not used in this context
}

export const initializeMcpServices = createAsyncThunk('initializeMcpServices', async (services: McpServiceOptions) => {
  initializeServices(services);
  const loggerServices: ILoggerService[] = [];
  if (services.loggerService) {
    loggerServices.push(services.loggerService);
  }
  if (process.env.NODE_ENV !== 'production') {
    loggerServices.push(new DevLogger());
  }
  InitLoggerService(loggerServices);
  InitHostService(services.hostService);
  return true;
});

export const resetMcpStateOnResourceChange = createAsyncThunk(
  'resetMcpStateOnResourceChange',
  async (services: Partial<McpServiceOptions>, { dispatch, getState }) => {
    clearConnectionCaches();
    initializeServices(services);

    const {
      resource: { subscriptionId, resourceGroup, logicAppName },
    } = getState() as RootState;
    const connectionsData = await getConnectionsInWorkflowApp(subscriptionId, resourceGroup, logicAppName as string, getReactQueryClient());
    const references = convertConnectionsDataToReferences(connectionsData);
    dispatch(initializeConnectionReferences(references));
    dispatch(initializeConnectionsMappings({}));
    return true;
  }
);

const initializeServices = ({
  connectionService,
  connectorService,
  workflowService,
  oAuthService,
  gatewayService,
  tenantService,
  connectionParameterEditorService,
  resourceService,
  searchService,
}: Partial<McpServiceOptions>) => {
  if (connectionService) {
    InitConnectionService(connectionService);
  }

  if (oAuthService) {
    InitOAuthService(oAuthService);
  }

  if (workflowService) {
    InitWorkflowService(workflowService);
  }

  if (searchService) {
    InitSearchService(searchService);
  }

  if (connectorService) {
    InitConnectorService(connectorService);
  }

  if (gatewayService) {
    InitGatewayService(gatewayService);
  }

  if (tenantService) {
    InitTenantService(tenantService);
  }

  if (connectionParameterEditorService) {
    InitConnectionParameterEditorService(connectionParameterEditorService);
  }

  if (resourceService) {
    InitResourceService(resourceService);
  }
};

export const initializeOperationsMetadata = createAsyncThunk(
  'initializeOperationsMetadata',
<<<<<<< HEAD
  async ({ operations, area }: { operations: NodeOperation[]; area: string }, { dispatch }): Promise<void> => {
    const intl = getIntl();
=======
  async ({ operations }: { operations: NodeOperation[] }, { dispatch }): Promise<void> => {
>>>>>>> b9818d4b
    const promises: Promise<NodeOperationInputsData | undefined>[] = operations.map((operation) =>
      initializeOperationDetails(operation.operationId, operation, area)
    );

    const results = await Promise.allSettled(promises);
    const failedResults = results.filter((result) => result.status === 'rejected');
    if (failedResults.length > 0) {
      const errorMessage = failedResults.map((result) => (result as PromiseRejectedResult).reason.message).join('\n');
      throw new Error(errorMessage);
    }

    const allNodeData = results
      .filter((result) => result.status === 'fulfilled' && !!result.value)
      .map((result) => (result as PromiseFulfilledResult<any>).value) as NodeOperationInputsData[];
<<<<<<< HEAD

    //TODO: This code can be removed once we confirm there are no more unsupported operations in the MCP
    const unsupportedOperations = getUnsupportedOperations(allNodeData);
=======
    /* const unsupportedOperations = getUnsupportedOperations(allNodeData);
>>>>>>> b9818d4b
    if (unsupportedOperations.length > 0) {
      const errorMessage = intl.formatMessage(
        {
          defaultMessage:
            'The following operations: "{operations}", are unsupported currently, so please unselect these operations and continue with save.',
          id: 'vXgDEY',
          description: 'Error message when unsupported operations are selected during initialization.',
        },
        {
          operations: unsupportedOperations.join(', '),
        }
      );

      LoggerService().log({
        level: LogEntryLevel.Error,
        area: `MCP.${area}.initializeOperationsMetadata`,
        message: errorMessage,
        args: [`operationIds:${unsupportedOperations.join(',')}`],
      });
<<<<<<< HEAD
      // throw new Error(errorMessage);
    }
=======

      throw new Error(errorMessage);
    } */
>>>>>>> b9818d4b

    dispatch(initializeNodeOperationInputsData(allNodeData));

    // TODO: Initialize dynamic data without user inputs in this section.
  }
);

export const initializeConnectionMappings = createAsyncThunk(
  'initializeConnectionMappings',
  async ({ operations, connectorId, area }: { operations: string[]; connectorId: string; area: string }, { dispatch }): Promise<void> => {
    try {
      const connector = await getConnector(connectorId, /* useCachedData */ true);
      const connections = (await getConnectionsForConnector(connectorId)).filter(isConnectionValid);
      if (connector && connections.length > 0) {
        const connection = (await tryGetMostRecentlyUsedConnectionId(connectorId, connections)) ?? connections[0];
        await ConnectionService().setupConnectionIfNeeded(connection);
        dispatch(updateMcpConnection({ nodeIds: operations, connection, connector, reset: true }));
      } else {
        dispatch(initEmptyConnectionMap(operations));
      }
    } catch (error: any) {
      LoggerService().log({
        level: LogEntryLevel.Error,
        area: `MCP.${area}.initializeConnectionMappings`,
        message: `Cannot initialize connection mappings for connector: ${connectorId}`,
        error: error instanceof Error ? error : undefined,
        args: [`operationIds:${operations.join(',')}`, `connectorId:${connectorId}`],
      });

      dispatch(initEmptyConnectionMap(operations));
    }
  }
);

export const deinitializeOperations = createAsyncThunk(
  'deinitializeOperations',
  async ({ operationIds }: { operationIds: string[] }, { dispatch }) => {
    dispatch(deinitializeOperationInfos({ ids: operationIds }));
    dispatch(deinitializeNodes(operationIds));
    return operationIds;
  }
);<|MERGE_RESOLUTION|>--- conflicted
+++ resolved
@@ -143,12 +143,7 @@
 
 export const initializeOperationsMetadata = createAsyncThunk(
   'initializeOperationsMetadata',
-<<<<<<< HEAD
   async ({ operations, area }: { operations: NodeOperation[]; area: string }, { dispatch }): Promise<void> => {
-    const intl = getIntl();
-=======
-  async ({ operations }: { operations: NodeOperation[] }, { dispatch }): Promise<void> => {
->>>>>>> b9818d4b
     const promises: Promise<NodeOperationInputsData | undefined>[] = operations.map((operation) =>
       initializeOperationDetails(operation.operationId, operation, area)
     );
@@ -163,13 +158,7 @@
     const allNodeData = results
       .filter((result) => result.status === 'fulfilled' && !!result.value)
       .map((result) => (result as PromiseFulfilledResult<any>).value) as NodeOperationInputsData[];
-<<<<<<< HEAD
-
-    //TODO: This code can be removed once we confirm there are no more unsupported operations in the MCP
-    const unsupportedOperations = getUnsupportedOperations(allNodeData);
-=======
     /* const unsupportedOperations = getUnsupportedOperations(allNodeData);
->>>>>>> b9818d4b
     if (unsupportedOperations.length > 0) {
       const errorMessage = intl.formatMessage(
         {
@@ -189,14 +178,9 @@
         message: errorMessage,
         args: [`operationIds:${unsupportedOperations.join(',')}`],
       });
-<<<<<<< HEAD
-      // throw new Error(errorMessage);
-    }
-=======
 
       throw new Error(errorMessage);
     } */
->>>>>>> b9818d4b
 
     dispatch(initializeNodeOperationInputsData(allNodeData));
 
