--- conflicted
+++ resolved
@@ -85,12 +85,7 @@
 
   const allNodeData = aggregate((await Promise.all(promises)).filter((data) => !!data) as NodeDataWithOperationMetadata[][]);
 
-<<<<<<< HEAD
   updateTokenMetadataInParameters(allNodeData, operations, workflowParameters, triggerNodeId);
-  dispatch(clearPanel());
-=======
-  updateTokenMetadataInParameters(allNodeData, operations, triggerNodeId);
->>>>>>> e210153b
   dispatch(
     initializeNodes(
       allNodeData.map((data) => {
