--- conflicted
+++ resolved
@@ -4,13 +4,9 @@
 import { isRootNode } from '../../parsers/models/workflowNode';
 import { getOperationInfo, getOperationManifest } from '../../queries/operation';
 import type { NodeData, NodeInputs, NodeOutputs, OutputInfo } from '../../state/operationMetadataSlice';
-<<<<<<< HEAD
-import { initializeNodes } from '../../state/operationMetadataSlice';
-=======
 import { initializeOperationInfo, initializeNodes } from '../../state/operationMetadataSlice';
+import { clearPanel } from '../../state/panelSlice';
 import type { Operations } from '../../state/workflowSlice';
->>>>>>> 6858fbb3
-import { clearPanel } from '../../state/panelSlice';
 import {
   loadParameterValuesFromDefault,
   ParameterGroupKeys,
@@ -49,10 +45,6 @@
       // swagger case here
     }
   }
-<<<<<<< HEAD
-  dispatch(clearPanel());
-  dispatch(initializeNodes(await Promise.all(promises)));
-=======
 
   const allNodeData = (await Promise.all(promises)).filter((node) => !!node) as NodeDataWithManifest[];
 
@@ -66,7 +58,6 @@
       })
     )
   );
->>>>>>> 6858fbb3
 };
 
 const initializeOperationDetailsForManifest = async (
