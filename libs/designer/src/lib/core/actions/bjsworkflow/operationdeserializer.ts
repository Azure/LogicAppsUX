--- conflicted
+++ resolved
@@ -100,11 +100,7 @@
       triggerNodeId = operationId;
     }
     if (operationManifestService.isSupported(operation.type, operation.kind)) {
-<<<<<<< HEAD
-      promises.push(initializeOperationDetailsForManifest(operationId, operation, !!isTrigger, dispatch, graph));
-=======
       promises.push(initializeOperationDetailsForManifest(operationId, operation, !!isTrigger, dispatch));
->>>>>>> e2fe2501
     } else {
       promises.push(initializeOperationDetailsForSwagger(operationId, operation, references, !!isTrigger, dispatch) as any);
     }
@@ -174,12 +170,7 @@
   nodeId: string,
   _operation: LogicAppsV2.ActionDefinition | LogicAppsV2.TriggerDefinition,
   isTrigger: boolean,
-<<<<<<< HEAD
-  dispatch: Dispatch,
-  graph?: WorkflowNode
-=======
   dispatch: Dispatch
->>>>>>> e2fe2501
 ): Promise<NodeDataWithOperationMetadata[] | undefined> => {
   const operation = { ..._operation };
   try {
@@ -221,24 +212,8 @@
         isTrigger ? (operation as LogicAppsV2.TriggerDefinition).splitOn : undefined
       );
       const nodeDependencies = { inputs: inputDependencies, outputs: outputDependencies };
-<<<<<<< HEAD
-      let rootNodeId = '';
-      if (graph?.children) {
-        rootNodeId = graph?.children[0].id;
-      }
-      const settings = getOperationSettings(
-        isTrigger,
-        nodeOperationInfo,
-        nodeOutputs,
-        manifest,
-        undefined /* swagger */,
-        operation,
-        rootNodeId
-      );
-=======
 
       const settings = getOperationSettings(isTrigger, nodeOperationInfo, nodeOutputs, manifest, undefined /* swagger */, operation);
->>>>>>> e2fe2501
 
       const childGraphInputs = processChildGraphAndItsInputs(manifest, operation);
 
