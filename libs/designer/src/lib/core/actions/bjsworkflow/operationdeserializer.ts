/* eslint-disable no-param-reassign */
import { isCustomCode } from '@microsoft/designer-ui';
import type { CustomCodeFileNameMapping } from '../../..';
import Constants from '../../../common/constants';
import type { ConnectionReference, ConnectionReferences, WorkflowParameter } from '../../../common/models/workflow';
import type { DeserializedWorkflow } from '../../parsers/BJSWorkflow/BJSDeserializer';
import type { WorkflowNode } from '../../parsers/models/workflowNode';
import type { ConnectorWithParsedSwagger } from '../../queries/connections';
import { getConnectorWithSwagger } from '../../queries/connections';
import { getOperationInfo, getOperationManifest } from '../../queries/operation';
import type {
  DependencyInfo,
  NodeData,
  NodeDependencies,
  NodeInputs,
  NodeOperation,
  NodeOutputs,
} from '../../state/operation/operationMetadataSlice';
import {
  ErrorLevel,
  updateErrorDetails,
  initializeOperationInfo,
  initializeNodes,
  updateDynamicDataLoadStatus,
} from '../../state/operation/operationMetadataSlice';
import { addResultSchema } from '../../state/staticresultschema/staticresultsSlice';
import type { NodeTokens, VariableDeclaration } from '../../state/tokens/tokensSlice';
import { initializeTokensAndVariables } from '../../state/tokens/tokensSlice';
import type { NodesMetadata, Operations, WorkflowKind } from '../../state/workflow/workflowInterfaces';
import type { RootState } from '../../store';
import { getConnectionReference, isConnectionReferenceValid } from '../../utils/connectors/connections';
import { isRootNodeInGraph } from '../../utils/graph';
import { getRepetitionContext } from '../../utils/loops';
import type { RepetitionContext } from '../../utils/parameters/helper';
import {
  flattenAndUpdateViewModel,
  getAllInputParameters,
  getParameterFromName,
  shouldIncludeSelfForRepetitionReference,
  updateDynamicDataInNode,
  updateScopePasteTokenMetadata,
  updateTokenMetadata,
} from '../../utils/parameters/helper';
import { isTokenValueSegment } from '../../utils/parameters/segment';
import { initializeOperationDetailsForSwagger } from '../../utils/swagger/operation';
import { convertOutputsToTokens, getBuiltInTokens, getTokenNodeIds } from '../../utils/tokens';
import { getVariableDeclarations, setVariableMetadata } from '../../utils/variables';
import type { PasteScopeParams } from './copypaste';
import {
  getCustomSwaggerIfNeeded,
  getInputParametersFromManifest,
  getOutputParametersFromManifest,
  updateCallbackUrlInInputs,
  updateCustomCodeInInputs,
  updateInvokerSettings,
} from './initialize';
import { getOperationSettings, getSplitOnValue } from './settings';
import type { Settings } from './settings';
import {
  LogEntryLevel,
  LoggerService,
  OperationManifestService,
  StaticResultService,
  getIntl,
  ManifestParser,
  isArmResourceId,
  uniqueArray,
  getPropertyValue,
  map,
  aggregate,
  equals,
  getRecordEntry,
  parseErrorMessage,
  cleanResourceId,
} from '@microsoft/logic-apps-shared';
import type { InputParameter, OutputParameter, LogicAppsV2, OperationManifest } from '@microsoft/logic-apps-shared';
import type { Dispatch } from '@reduxjs/toolkit';
import { operationSupportsSplitOn } from '../../utils/outputs';

export interface NodeDataWithOperationMetadata extends NodeData {
  manifest?: OperationManifest;
  operationInfo?: NodeOperation;
}

export interface NodeInputsWithDependencies {
  inputs: NodeInputs;
  dependencies: Record<string, DependencyInfo>;
  dynamicInput?: InputParameter;
}

export interface NodeOutputsWithDependencies {
  outputs: NodeOutputs;
  dependencies: Record<string, DependencyInfo>;
  dynamicOutput?: OutputParameter;
}

export interface OperationMetadata {
  iconUri: string;
  brandColor: string;
}

export interface PasteScopeAdditionalParams extends PasteScopeParams {
  existingOutputTokens: Record<string, NodeTokens>;
  rootTriggerId: string;
}

export const initializeOperationMetadata = async (
  deserializedWorkflow: DeserializedWorkflow,
  references: ConnectionReferences,
  workflowParameters: Record<string, WorkflowParameter>,
  customCode: CustomCodeFileNameMapping,
  workflowKind: WorkflowKind,
  dispatch: Dispatch,
  pasteParams?: PasteScopeAdditionalParams
): Promise<void> => {
  initializeConnectorsForReferences(references);

  const promises: Promise<NodeDataWithOperationMetadata[] | undefined>[] = [];
  const { actionData: operations, graph, nodesMetadata } = deserializedWorkflow;
  const operationManifestService = OperationManifestService();

  let triggerNodeId = '';

  for (const [operationId, operation] of Object.entries(operations)) {
    if (operationId === Constants.NODE.TYPE.PLACEHOLDER_TRIGGER) {
      continue;
    }
    const isTrigger = isRootNodeInGraph(operationId, 'root', nodesMetadata);

    if (isTrigger) {
      triggerNodeId = operationId;
    }
    if (operationManifestService.isSupported(operation.type, operation.kind)) {
      promises.push(initializeOperationDetailsForManifest(operationId, operation, customCode, !!isTrigger, workflowKind, dispatch));
    } else {
      promises.push(initializeOperationDetailsForSwagger(operationId, operation, references, !!isTrigger, workflowKind, dispatch));
    }
  }

  const allNodeData = aggregate((await Promise.all(promises)).filter((data) => !!data) as NodeDataWithOperationMetadata[][]);
  const repetitionInfos = await initializeRepetitionInfos(triggerNodeId, operations, allNodeData, nodesMetadata);
  updateTokenMetadataInParameters(allNodeData, operations, workflowParameters, nodesMetadata, triggerNodeId, repetitionInfos, pasteParams);

  const triggerNodeManifest = allNodeData.find((nodeData) => nodeData.id === triggerNodeId)?.manifest;
  if (triggerNodeManifest) {
    for (const nodeData of allNodeData) {
      const { id, settings } = nodeData;
      if (settings) {
        updateInvokerSettings(
          id === triggerNodeId,
          triggerNodeManifest,
          settings,
          (invokerSettings: Settings) => (nodeData.settings = { ...settings, ...invokerSettings }),
          references
        );
      }
    }
  }

  dispatch(
    initializeNodes({
      nodes: allNodeData.map((data) => {
        const { id, nodeInputs, nodeOutputs, nodeDependencies, settings, operationMetadata, staticResult } = data;
        return {
          id,
          nodeInputs,
          nodeOutputs,
          nodeDependencies,
          settings,
          operationMetadata,
          staticResult,
          actionMetadata: getRecordEntry(nodesMetadata, id)?.actionMetadata,
          repetitionInfo: getRecordEntry(repetitionInfos, id),
        };
      }),
      clearExisting: !pasteParams,
    })
  );

  const variables = initializeVariables(operations, allNodeData);
  dispatch(
    initializeTokensAndVariables({
      outputTokens: initializeOutputTokensForOperations(allNodeData, operations, graph, nodesMetadata),
      variables,
    })
  );

  LoggerService().log({
    level: LogEntryLevel.Verbose,
    area: 'initializeOperationMetadata',
    message: 'Workflow Operation Metadata initialized',
  });
};

const initializeConnectorsForReferences = async (references: ConnectionReferences): Promise<ConnectorWithParsedSwagger[]> => {
  const connectorIds = uniqueArray(Object.keys(references || {}).map((key) => cleanResourceId(references[key].api.id)));
  const connectorPromises: Promise<ConnectorWithParsedSwagger | undefined>[] = [];

  for (const connectorId of connectorIds) {
    if (isArmResourceId(connectorId)) {
      connectorPromises.push(
        getConnectorWithSwagger(connectorId).catch(() =>
          // NOTE: Attempt to fetch all connectors even if some fail.
          Promise.resolve(undefined)
        )
      );
    }
  }

  return (await Promise.all(connectorPromises)).filter((result) => !!result) as ConnectorWithParsedSwagger[];
};

export const initializeOperationDetailsForManifest = async (
  nodeId: string,
  _operation: LogicAppsV2.ActionDefinition | LogicAppsV2.TriggerDefinition,
  customCode: CustomCodeFileNameMapping,
  isTrigger: boolean,
  workflowKind: WorkflowKind,
  dispatch: Dispatch
): Promise<NodeDataWithOperationMetadata[] | undefined> => {
  const operation = { ..._operation };
  try {
    const staticResultService = StaticResultService();
    const operationInfo = await getOperationInfo(nodeId, operation, isTrigger);

    if (!operationInfo) {
      return;
    }
    const nodeOperationInfo = { ...operationInfo, type: operation.type, kind: operation.kind };
    const manifest = await getOperationManifest(operationInfo);
    const { iconUri, brandColor } = manifest.properties;

    dispatch(initializeOperationInfo({ id: nodeId, ...nodeOperationInfo }));

    const { connectorId, operationId } = nodeOperationInfo;
    const parsedManifest = new ManifestParser(manifest, OperationManifestService().isAliasingSupported(operation.type, operation.kind));
    const schema = staticResultService.getOperationResultSchema(connectorId, operationId, parsedManifest);
    schema.then((schema) => {
      if (schema) {
        dispatch(addResultSchema({ id: `${connectorId}-${operationId}`, schema }));
      }
    });

    const customSwagger = await getCustomSwaggerIfNeeded(manifest.properties, operation);
    const { inputs: nodeInputs, dependencies: inputDependencies } = getInputParametersFromManifest(
      nodeId,
      nodeOperationInfo,
      manifest,
      /* presetParameterValues */ undefined,
      customSwagger,
      operation
    );

    if (isTrigger) {
      await updateCallbackUrlInInputs(nodeId, nodeOperationInfo, nodeInputs);
    }

    const customCodeParameter = getParameterFromName(nodeInputs, Constants.DEFAULT_CUSTOM_CODE_INPUT);
    // Populate Customcode with values gotten from file system
    if (customCodeParameter && isCustomCode(customCodeParameter?.editor, customCodeParameter?.editorOptions?.language)) {
      updateCustomCodeInInputs(customCodeParameter, customCode);
    }

    const { outputs: nodeOutputs, dependencies: outputDependencies } = getOutputParametersFromManifest(
      nodeId,
      manifest,
      isTrigger,
      nodeInputs,
      nodeOperationInfo,
      dispatch,
      operationSupportsSplitOn(isTrigger) ? getSplitOnValue(manifest, undefined, undefined, operation) : undefined
    );
    const nodeDependencies = { inputs: inputDependencies, outputs: outputDependencies };

    const settings = getOperationSettings(isTrigger, nodeOperationInfo, manifest, undefined /* swagger */, operation, workflowKind);

    const childGraphInputs = processChildGraphAndItsInputs(manifest, operation);

    return [
      {
        id: nodeId,
        nodeInputs,
        nodeOutputs,
        nodeDependencies,
        settings,
        operationInfo: nodeOperationInfo,
        manifest,
        operationMetadata: { iconUri, brandColor },
        staticResult: operation?.runtimeConfiguration?.staticResult,
      },
      ...childGraphInputs,
    ];
  } catch (error: any) {
    const errorMessage = parseErrorMessage(error);
    const message = `Unable to initialize operation details for operation - ${nodeId}. Error details - ${errorMessage}`;
    LoggerService().log({
      level: LogEntryLevel.Error,
      area: 'operation deserializer',
      message,
      error,
    });

    dispatch(updateErrorDetails({ id: nodeId, errorInfo: { level: ErrorLevel.Critical, error, message } }));
    return;
  }
};

const processChildGraphAndItsInputs = (
  manifest: OperationManifest,
  operation: LogicAppsV2.ActionDefinition | LogicAppsV2.TriggerDefinition
): NodeDataWithOperationMetadata[] => {
  const { subGraphDetails } = manifest.properties;
  const nodesData: NodeDataWithOperationMetadata[] = [];

  if (subGraphDetails) {
    for (const subGraphKey of Object.keys(subGraphDetails)) {
      const { inputs, inputsLocation, isAdditive } = subGraphDetails[subGraphKey];
      const subOperation = getPropertyValue(operation, subGraphKey) ?? {};
      if (inputs) {
        const subManifest = { properties: { inputs, inputsLocation } } as any;
        if (isAdditive) {
          for (const subNodeKey of Object.keys(subOperation)) {
            const { inputs: subNodeInputs, dependencies: subNodeInputDependencies } = getInputParametersFromManifest(
              subNodeKey,
              { type: '', kind: '', connectorId: '', operationId: '' },
              subManifest,
              /* presetParameterValues */ undefined,
              /* customSwagger */ undefined,
              subOperation[subNodeKey]
            );
            const subNodeOutputs = { outputs: {} };
            nodesData.push({
              id: subNodeKey,
              nodeInputs: subNodeInputs,
              nodeOutputs: subNodeOutputs,
              nodeDependencies: { inputs: subNodeInputDependencies, outputs: {} },
              operationInfo: { type: '', kind: '', connectorId: '', operationId: '' },
              manifest: subManifest,
              operationMetadata: { iconUri: manifest?.properties?.iconUri ?? '', brandColor: '' },
            });
          }
        }
      }
    }
  }
  return nodesData;
};

const updateTokenMetadataInParameters = (
  nodes: NodeDataWithOperationMetadata[],
  operations: Operations,
  workflowParameters: Record<string, WorkflowParameter>,
  nodesMetadata: NodesMetadata,
  triggerNodeId: string,
  repetitionInfos: Record<string, RepetitionContext>,
  pasteParams?: PasteScopeAdditionalParams
) => {
  const nodesData = map(nodes, 'id');
  const actionNodesArray = nodes.map((node) => node.id).filter((nodeId) => nodeId !== triggerNodeId);
  const actionNodes: Record<string, string> = {};
  for (const id of actionNodesArray) {
    actionNodes[id] = id;
  }

  for (const nodeData of nodes) {
    const { id, nodeInputs } = nodeData;
    const allParameters = getAllInputParameters(nodeInputs);
    const repetitionInfo = getRecordEntry(repetitionInfos, id) ?? { repetitionReferences: [] };
    for (const parameter of allParameters) {
      const { value: segments, editorViewModel, type } = parameter;
      let error = '';
      let hasToken = false;
      if (segments && segments.length) {
        parameter.value = segments.map((segment) => {
          let updatedSegment = segment;

          if (isTokenValueSegment(segment)) {
            updatedSegment = updateTokenMetadata(
              updatedSegment,
              repetitionInfo,
              actionNodes,
              pasteParams ? pasteParams.rootTriggerId : triggerNodeId,
              nodesData,
              operations,
              workflowParameters,
              nodesMetadata,
              type
            );

            if (pasteParams) {
              const { updatedTokenSegment, tokenError } = updateScopePasteTokenMetadata(updatedSegment, pasteParams);
              updatedSegment = updatedTokenSegment;
              error = tokenError;
              hasToken = true;
            }
          }
          return updatedSegment;
        });
      }
      if (pasteParams) {
        if (hasToken) {
          parameter.preservedValue = undefined;
        }
        if (error) {
          parameter.validationErrors = [error];
        }
      }
      if (editorViewModel) {
        flattenAndUpdateViewModel(
          repetitionInfo,
          editorViewModel,
          actionNodes,
          triggerNodeId,
          nodesData,
          operations,
          workflowParameters,
          nodesMetadata,
          parameter.type
        );
      }
    }
  }
};

const initializeOutputTokensForOperations = (
  allNodesData: NodeDataWithOperationMetadata[],
  operations: Operations,
  graph: WorkflowNode,
  nodesMetadata: NodesMetadata,
  existingOutputTokens: string[] = []
): Record<string, NodeTokens> => {
  const nodeMap: Record<string, string> = {};
  for (const id of Object.keys(operations)) {
    nodeMap[id] = id;
  }
  const nodesWithData: Record<string, NodeDataWithOperationMetadata> = {};
  for (const nodeData of allNodesData) {
    nodesWithData[nodeData.id] = nodeData;
  }
  const operationInfos: Record<string, NodeOperation> = {};
  for (const nodeData of allNodesData) {
    operationInfos[nodeData.id] = nodeData.operationInfo as NodeOperation;
  }

  const result: Record<string, NodeTokens> = {};

  for (const operationId of Object.keys(operations)) {
    const upstreamNodeIds = getTokenNodeIds(operationId, graph, nodesMetadata, nodesWithData, operationInfos, nodeMap);
    const nodeTokens: NodeTokens = { tokens: [], upstreamNodeIds: [...upstreamNodeIds, ...existingOutputTokens] };

    try {
      const nodeData = nodesWithData[operationId];
      const {
        manifest,
        nodeOutputs,
        operationMetadata: { iconUri, brandColor },
      } = nodeData;

      nodeTokens.tokens.push(...getBuiltInTokens(manifest));
      nodeTokens.tokens.push(
        ...convertOutputsToTokens(
          isRootNodeInGraph(operationId, 'root', nodesMetadata) ? undefined : operationId,
          operations[operationId]?.type,
          nodeOutputs.outputs ?? {},
          { iconUri, brandColor },
          nodesWithData[operationId]?.settings
        )
      );
<<<<<<< HEAD
    } catch (_e) {
=======
    } catch (error: any) {
>>>>>>> 8043dc88
      // No tokens will be added if there is an exception. This will allow continuining loading other operations.
      const errorMessage = parseErrorMessage(error);
      LoggerService().log({
        level: LogEntryLevel.Warning,
        area: 'OperationDeserializer:InitializeOutputTokens',
        message: `Error initializing output tokens for operation - ${operationId}. Error details - ${errorMessage}`,
      });
    }

    result[operationId] = nodeTokens;
  }

  return result;
};

const initializeVariables = (
  operations: Operations,
  allNodesData: NodeDataWithOperationMetadata[]
): Record<string, VariableDeclaration[]> => {
  const declarations: Record<string, VariableDeclaration[]> = {};
  let detailsInitialized = false;

  for (const nodeData of allNodesData) {
    const { id, nodeInputs, manifest } = nodeData;
    if (equals(getRecordEntry(operations, id)?.type, Constants.NODE.TYPE.INITIALIZE_VARIABLE)) {
      if (!detailsInitialized && manifest) {
        setVariableMetadata(manifest.properties.iconUri, manifest.properties.brandColor);
        detailsInitialized = true;
      }

      const variables = getVariableDeclarations(nodeInputs);
      if (variables.length) {
        declarations[id] = variables;
      }
    }
  }

  return declarations;
};

const initializeRepetitionInfos = async (
  triggerNodeId: string,
  allOperations: Operations,
  nodesData: NodeDataWithOperationMetadata[],
  nodesMetadata: NodesMetadata
): Promise<Record<string, RepetitionContext>> => {
  const promises: Promise<{ id: string; repetition: RepetitionContext }>[] = [];
  const operationInfos: Record<string, any> = {};
  const inputs: Record<string, any> = {};
  const settings: Record<string, any> = {};
  for (const nodeData of nodesData) {
    const { id, nodeInputs, operationInfo, settings: _settings } = nodeData;
    operationInfos[id] = operationInfo as NodeOperation;
    inputs[id] = nodeInputs;
    settings[id] = _settings;
  }

  const splitOn = settings[triggerNodeId]
    ? settings[triggerNodeId].splitOn?.value?.enabled
      ? (settings[triggerNodeId].splitOn?.value?.value as string)
      : undefined
    : (allOperations[triggerNodeId] as LogicAppsV2.Trigger)?.splitOn;

  const getNodeRepetition = async (nodeId: string, includeSelf: boolean): Promise<{ id: string; repetition: RepetitionContext }> => {
    const repetition = await getRepetitionContext(nodeId, operationInfos, inputs, nodesMetadata, includeSelf, splitOn);
    return { id: nodeId, repetition };
  };

  for (const nodeData of nodesData) {
    const { id, manifest } = nodeData;
    const includeSelf = manifest ? shouldIncludeSelfForRepetitionReference(manifest) : false;
    promises.push(getNodeRepetition(id, includeSelf));
  }

  const allRepetitions = (await Promise.all(promises)).filter((data) => !!data);
  const mappedRepitions: Record<string, RepetitionContext> = {};
  for (const { id, repetition } of allRepetitions) {
    mappedRepitions[id] = repetition;
  }
  return mappedRepitions;
};

export const initializeDynamicDataInNodes = async (
  getState: () => RootState,
  dispatch: Dispatch,
  operationsToInitialize?: string[]
): Promise<void> => {
  const rootState = getState();
  const {
    workflow: { nodesMetadata, operations },
    operations: { dependencies, operationInfo, errors },
    connections,
  } = rootState;
  await Promise.all(
    Object.entries(operations).map(([nodeId, operation]) => {
      if (operationsToInitialize && !operationsToInitialize.includes(nodeId)) {
        return;
      }
      if (nodeId === Constants.NODE.TYPE.PLACEHOLDER_TRIGGER) {
        return;
      }
      if (getRecordEntry(errors, nodeId)?.[ErrorLevel.Critical]) {
        return;
      }

      const nodeOperationInfo = getRecordEntry(operationInfo, nodeId);
      const nodeDependencies = getRecordEntry(dependencies, nodeId);
      if (!nodeOperationInfo || !nodeDependencies) {
        return;
      }

      const isTrigger = isRootNodeInGraph(nodeId, 'root', nodesMetadata);
      const connectionReference = getConnectionReference(connections, nodeId);

      return updateDynamicDataForValidConnection(
        nodeId,
        isTrigger,
        nodeOperationInfo,
        connectionReference,
        nodeDependencies,
        dispatch,
        getState,
        operation
      );
    })
  );

  dispatch(updateDynamicDataLoadStatus(true));
};

const updateDynamicDataForValidConnection = async (
  nodeId: string,
  isTrigger: boolean,
  operationInfo: NodeOperation,
  reference: ConnectionReference | undefined,
  dependencies: NodeDependencies,
  dispatch: Dispatch,
  getState: () => RootState,
  operation: LogicAppsV2.ActionDefinition | LogicAppsV2.TriggerDefinition
): Promise<void> => {
  const isValidConnection = await isConnectionReferenceValid(operationInfo, reference);

  if (isValidConnection) {
    await updateDynamicDataInNode(nodeId, isTrigger, operationInfo, reference, dependencies, dispatch, getState, operation);
  } else {
    LoggerService().log({
      level: LogEntryLevel.Warning,
      area: 'OperationDeserializer:UpdateDynamicData',
      message: 'Invalid connection message shown on the card.',
    });

    const intl = getIntl();
    dispatch(
      updateErrorDetails({
        id: nodeId,
        errorInfo: {
          level: ErrorLevel.Connection,
          message: intl.formatMessage({
            defaultMessage: 'Invalid connection, please update your connection to load complete details',
            id: 'tMdcE1',
            description: 'Error message to show on connection error during deserialization',
          }),
        },
      })
    );
  }
};<|MERGE_RESOLUTION|>--- conflicted
+++ resolved
@@ -466,11 +466,7 @@
           nodesWithData[operationId]?.settings
         )
       );
-<<<<<<< HEAD
-    } catch (_e) {
-=======
     } catch (error: any) {
->>>>>>> 8043dc88
       // No tokens will be added if there is an exception. This will allow continuining loading other operations.
       const errorMessage = parseErrorMessage(error);
       LoggerService().log({
