/* eslint-disable no-param-reassign */
import Constants from '../../../common/constants';
import type { DeserializedWorkflow } from '../../parsers/BJSWorkflow/BJSDeserializer';
import { isRootNode } from '../../parsers/models/workflowNode';
import { getOperationInfo, getOperationManifest } from '../../queries/operation';
import type { NodeData, NodeInputs, NodeOutputs, OutputInfo } from '../../state/operationMetadataSlice';
<<<<<<< HEAD
import { initializeOperationInfo, initializeNodes } from '../../state/operationMetadataSlice';
import type { Operations } from '../../state/workflowSlice';
=======
import { initializeNodes } from '../../state/operationMetadataSlice';
import { clearPanel } from '../../state/panelSlice';
>>>>>>> a1f6ef1a
import {
  loadParameterValuesFromDefault,
  ParameterGroupKeys,
  toParameterInfoMap,
  updateParameterWithValues,
  updateTokenMetadata,
} from '../../utils/parameters/helper';
import { isTokenValueSegment } from '../../utils/parameters/segment';
import { getOperationSettings } from './settings';
import { OperationManifestService } from '@microsoft-logic-apps/designer-client-services';
import { ManifestParser, PropertyName, Visibility } from '@microsoft-logic-apps/parsers';
import type { OperationManifest } from '@microsoft-logic-apps/utils';
import { map, aggregate, ConnectionReferenceKeyFormat, equals, getObjectPropertyValue, unmap } from '@microsoft-logic-apps/utils';
import type { ParameterInfo } from '@microsoft/designer-ui';
import type { Dispatch } from '@reduxjs/toolkit';

export interface NodeDataWithManifest extends NodeData {
  manifest: OperationManifest;
}

export const initializeOperationMetadata = async (deserializedWorkflow: DeserializedWorkflow, dispatch: Dispatch): Promise<void> => {
  const promises: Promise<NodeDataWithManifest | undefined>[] = [];
  const { actionData: operations, graph } = deserializedWorkflow;
  const operationManifestService = OperationManifestService();
  let triggerNodeId = '';

  for (const [operationId, operation] of Object.entries(operations)) {
    const isTrigger = isRootNode(graph, operationId);

    if (isTrigger) {
      triggerNodeId = operationId;
    }
    if (operationManifestService.isSupported(operation.type)) {
      promises.push(initializeOperationDetailsForManifest(operationId, operation, isTrigger, dispatch));
    } else {
      // swagger case here
    }
  }
<<<<<<< HEAD

  const allNodeData = (await Promise.all(promises)).filter((node) => !!node) as NodeDataWithManifest[];

  updateTokenMetadataInParameters(allNodeData, operations, triggerNodeId);
  dispatch(
    initializeNodes(
      allNodeData.map((data) => {
        const { id, nodeInputs, nodeOutputs, settings } = data;
        return { id, nodeInputs, nodeOutputs, settings };
      })
    )
  );
=======
  dispatch(clearPanel());
  dispatch(initializeNodes(await Promise.all(promises)));
>>>>>>> a1f6ef1a
};

const initializeOperationDetailsForManifest = async (
  nodeId: string,
  operation: LogicAppsV2.ActionDefinition | LogicAppsV2.TriggerDefinition,
  isTrigger: boolean,
  dispatch: Dispatch
): Promise<NodeDataWithManifest | undefined> => {
  const operationInfo = await getOperationInfo(nodeId, operation);

  if (operationInfo) {
    const manifest = await getOperationManifest(operationInfo);

    dispatch(initializeOperationInfo({ id: nodeId, ...operationInfo }));

    const nodeInputs = getInputParametersFromManifest(nodeId, manifest, operation);
    const nodeOutputs = getOutputParametersFromManifest(nodeId, manifest);
    const settings = getOperationSettings(operation, isTrigger, operation.type, manifest);
    return { id: nodeId, nodeInputs, nodeOutputs, settings, manifest };
  }
  return;
};

const getInputParametersFromManifest = (nodeId: string, manifest: OperationManifest, stepDefinition: any): NodeInputs => {
  const primaryInputParameters = new ManifestParser(manifest).getInputParameters(
    false /* includeParentObject */,
    0 /* expandArrayPropertiesDepth */
  );
  let nodeType = '';
  let primaryInputParametersInArray = unmap(primaryInputParameters);

  if (stepDefinition) {
    nodeType = stepDefinition.type;
    const { inputsLocation } = manifest.properties;

    // In the case of retry policy, it is treated as an input
    // avoid pushing a parameter for it as it is already being
    // handled in the settings store.
    // NOTE: this could be expanded to more settings that are treated as inputs.
    if (
      manifest.properties.settings &&
      manifest.properties.settings.retryPolicy &&
      stepDefinition.inputs &&
      stepDefinition.inputs[PropertyName.RETRYPOLICY]
    ) {
      delete stepDefinition.inputs.retryPolicy;
    }

    if (
      manifest.properties.connectionReference &&
      manifest.properties.connectionReference.referenceKeyFormat === ConnectionReferenceKeyFormat.Function
    ) {
      delete stepDefinition.inputs.function;
    }

    primaryInputParametersInArray = updateParameterWithValues(
      'inputs.$',
      inputsLocation ? getObjectPropertyValue(stepDefinition, inputsLocation) : stepDefinition.inputs,
      '',
      primaryInputParametersInArray,
      true /* createInvisibleParameter */,
      false /* useDefault */
    );
  } else {
    loadParameterValuesFromDefault(primaryInputParameters);
  }

  const allParametersAsArray = toParameterInfoMap(nodeType, primaryInputParametersInArray, stepDefinition, nodeId);

  // TODO(14490585)- Initialize editor view models

  const defaultParameterGroup = {
    id: ParameterGroupKeys.DEFAULT,
    description: '',
    parameters: allParametersAsArray,
  };
  const parameterGroups = {
    [ParameterGroupKeys.DEFAULT]: defaultParameterGroup,
  };

  // TODO(14490585)- Add enum parameters
  // TODO(14490747)- Add recurrence parameters
  // TODO(14490691)- Initialize dynamic inputs.

  defaultParameterGroup.parameters = _getParametersSortedByVisibility(defaultParameterGroup.parameters);

  return { parameterGroups };
};

const getOutputParametersFromManifest = (nodeId: string, manifest: OperationManifest): NodeOutputs => {
  // TODO(14490747) - Update operation manifest for triggers with split on.

  const operationOutputs = new ManifestParser(manifest).getOutputParameters(
    true /* includeParentObject */,
    Constants.MAX_INTEGER_NUMBER /* expandArrayOutputsDepth */,
    false /* expandOneOf */,
    undefined /* data */,
    true /* selectAllOneOfSchemas */
  );

  // TODO(14490691) - Get dynamic schema output

  const nodeOutputs: Record<string, OutputInfo> = {};
  for (const [key, output] of Object.entries(operationOutputs)) {
    const {
      format,
      type,
      isDynamic,
      isInsideArray,
      name,
      itemSchema,
      parentArray,
      title,
      summary,
      description,
      source,
      required,
      visibility,
    } = output;

    nodeOutputs[key] = {
      key,
      type,
      format,
      isAdvanced: equals(visibility, Constants.VISIBILITY.ADVANCED),
      name,
      isDynamic,
      isInsideArray,
      itemSchema,
      parentArray,
      title: title ?? summary ?? description ?? name,
      source,
      required,
      description,
    };
  }

  return { outputs: nodeOutputs };
};

const updateTokenMetadataInParameters = (nodes: NodeDataWithManifest[], operations: Operations, triggerNodeId: string) => {
  const nodesData = map(nodes, 'id');
  const actionNodes = nodes
    .map((node) => node.id)
    .filter((nodeId) => nodeId !== triggerNodeId)
    .reduce((actionNodes: Record<string, string>, id: string) => ({ ...actionNodes, [id]: id }), {});

  for (const nodeData of nodes) {
    const {
      nodeInputs: { parameterGroups },
    } = nodeData;
    const allParameters = aggregate(Object.keys(parameterGroups).map((groupKey) => parameterGroups[groupKey].parameters));
    for (const parameter of allParameters) {
      const segments = parameter.value;

      if (segments && segments.length) {
        parameter.value = segments.map((segment) => {
          if (isTokenValueSegment(segment)) {
            segment = updateTokenMetadata(segment, actionNodes, triggerNodeId, nodesData, operations, parameter.type);
          }

          return segment;
        });
      }
    }
  }
};

const _getParametersSortedByVisibility = (parameters: ParameterInfo[]): ParameterInfo[] => {
  const sortedParameters: ParameterInfo[] = parameters.filter((parameter) => parameter.required);

  for (const parameter of parameters) {
    if (!parameter.required && equals(parameter.visibility, Visibility.Important)) {
      sortedParameters.push(parameter);
    }
  }

  parameters.forEach((parameter) => {
    if (!parameter.required && !equals(parameter.visibility, Visibility.Important) && !equals(parameter.visibility, Visibility.Advanced)) {
      sortedParameters.push(parameter);
    }
  });

  parameters.forEach((parameter) => {
    if (!parameter.required && equals(parameter.visibility, Visibility.Advanced)) {
      sortedParameters.push(parameter);
    }
  });

  return sortedParameters;
};<|MERGE_RESOLUTION|>--- conflicted
+++ resolved
@@ -4,13 +4,9 @@
 import { isRootNode } from '../../parsers/models/workflowNode';
 import { getOperationInfo, getOperationManifest } from '../../queries/operation';
 import type { NodeData, NodeInputs, NodeOutputs, OutputInfo } from '../../state/operationMetadataSlice';
-<<<<<<< HEAD
 import { initializeOperationInfo, initializeNodes } from '../../state/operationMetadataSlice';
 import type { Operations } from '../../state/workflowSlice';
-=======
-import { initializeNodes } from '../../state/operationMetadataSlice';
 import { clearPanel } from '../../state/panelSlice';
->>>>>>> a1f6ef1a
 import {
   loadParameterValuesFromDefault,
   ParameterGroupKeys,
@@ -49,11 +45,11 @@
       // swagger case here
     }
   }
-<<<<<<< HEAD
 
   const allNodeData = (await Promise.all(promises)).filter((node) => !!node) as NodeDataWithManifest[];
 
   updateTokenMetadataInParameters(allNodeData, operations, triggerNodeId);
+  dispatch(clearPanel());
   dispatch(
     initializeNodes(
       allNodeData.map((data) => {
@@ -62,10 +58,6 @@
       })
     )
   );
-=======
-  dispatch(clearPanel());
-  dispatch(initializeNodes(await Promise.all(promises)));
->>>>>>> a1f6ef1a
 };
 
 const initializeOperationDetailsForManifest = async (
