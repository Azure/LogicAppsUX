--- conflicted
+++ resolved
@@ -8,11 +8,8 @@
   ITenantService,
   ILoggerService,
   IOAuthService,
-<<<<<<< HEAD
   ITemplateService,
-=======
   IWorkflowService,
->>>>>>> 81cc703f
 } from '@microsoft/logic-apps-shared';
 import { createContext } from 'react';
 
