import { type TemplateServiceOptions, TemplatesWrappedContext } from './TemplatesDesignerContext';
import type React from 'react';
import { useContext, useEffect } from 'react';
import { useDispatch, useSelector } from 'react-redux';
import type { AppDispatch, RootState } from '../state/templates/store';
<<<<<<< HEAD
import {
  lazyLoadManifests,
  loadManifestNames,
  loadManifests,
  setFilteredTemplateNames,
  templatesCountPerPage,
} from '../state/templates/manifestSlice';
=======
import type { ViewTemplateDetails } from '../state/templates/manifestSlice';
>>>>>>> 748d50df
import {
  loadGithubManifestNames,
  loadGithubManifests,
  setCustomTemplates,
  setFilteredTemplateNames,
  setViewTemplateDetails,
} from '../state/templates/manifestSlice';
import { type ResourceDetails, setInitialData } from '../state/templates/workflowSlice';
import { useAreServicesInitialized } from '../state/templates/templateselectors';
import type { ConnectionReferences } from '../../common/models/workflow';
import { getFilteredTemplates } from './utils/helper';
import { initializeTemplateServices } from '../actions/bjsworkflow/templates';
import type { Template } from '@microsoft/logic-apps-shared';
import { changeCurrentTemplateName } from '../state/templates/templateSlice';

export interface TemplatesDataProviderProps {
  isConsumption: boolean | undefined;
  isCreateView: boolean;
  existingWorkflowName?: string;
  resourceDetails: ResourceDetails;
  services: TemplateServiceOptions;
  connectionReferences: ConnectionReferences;
  customTemplates?: Record<string, Template.Manifest>;
  viewTemplate?: ViewTemplateDetails;
  children?: React.ReactNode;
}

const DataProviderInner = ({ isConsumption, children }: TemplatesDataProviderProps) => {
  const dispatch = useDispatch<AppDispatch>();
  const { githubTemplateNames, availableTemplates, filters } = useSelector((state: RootState) => state?.manifest);

  useEffect(() => {
<<<<<<< HEAD
    if (!availableTemplateNames) {
      dispatch(loadManifestNames());
    }
  }, [dispatch, availableTemplateNames]);

  useEffect(() => {
    if (availableTemplateNames) {
      dispatch(loadManifests(templatesCountPerPage));

      if (availableTemplateNames.length > templatesCountPerPage) {
        dispatch(lazyLoadManifests(templatesCountPerPage));
      }
=======
    dispatch(loadGithubManifestNames());
  }, [dispatch]);

  useEffect(() => {
    if (githubTemplateNames) {
      dispatch(loadGithubManifests());
>>>>>>> 748d50df
    }
  }, [dispatch, githubTemplateNames]);

  useEffect(() => {
    if (!availableTemplates) {
      dispatch(setFilteredTemplateNames(undefined));
      return;
    }
    const filteredTemplateNames = getFilteredTemplates(availableTemplates, filters, !!isConsumption);
    dispatch(setFilteredTemplateNames(filteredTemplateNames));
  }, [dispatch, availableTemplates, filters, isConsumption]);

  return <>{children}</>;
};

export const TemplatesDataProvider = (props: TemplatesDataProviderProps) => {
  const wrapped = useContext(TemplatesWrappedContext);
  const dispatch = useDispatch<AppDispatch>();
  const servicesInitialized = useAreServicesInitialized();

  if (!wrapped) {
    throw new Error('TemplatesDataProvider must be used inside of a TemplatesWrappedContext');
  }

  useEffect(() => {
    if (!servicesInitialized) {
      dispatch(initializeTemplateServices(props.services));
    }

<<<<<<< HEAD
    dispatch(setResourceDetails(props.resourceDetails));
    dispatch(initializeConnectionReferences(props.connectionReferences));
    dispatch(setConsumption(!!props.isConsumption));

    if (props.existingWorkflowName) {
      dispatch(setExistingWorkflowName(props.existingWorkflowName));
    }
=======
    dispatch(
      setInitialData({
        existingWorkflowName: props.existingWorkflowName,
        isConsumption: !!props.isConsumption,
        subscriptionId: props.resourceDetails.subscriptionId,
        resourceGroup: props.resourceDetails.resourceGroup,
        location: props.resourceDetails.location,
        workflowAppName: props.resourceDetails.workflowAppName,
        references: props.connectionReferences,
        isCreateView: props.isCreateView,
      })
    );
>>>>>>> 748d50df
  }, [
    dispatch,
    servicesInitialized,
    props.services,
    props.resourceDetails,
    props.connectionReferences,
    props.existingWorkflowName,
    props.isConsumption,
<<<<<<< HEAD
  ]);
=======
    props.isCreateView,
    props.viewTemplate,
    props.customTemplates,
  ]);

  useEffect(() => {
    if (props.viewTemplate) {
      dispatch(changeCurrentTemplateName(props.viewTemplate.id));
      dispatch(setViewTemplateDetails(props.viewTemplate));
    }
  }, [dispatch, props.viewTemplate]);

  useEffect(() => {
    if (props.customTemplates) {
      dispatch(setCustomTemplates(props.customTemplates));
    }
  }, [dispatch, props.customTemplates]);
>>>>>>> 748d50df

  if (!servicesInitialized) {
    return null;
  }

  return props.viewTemplate ? <>{props.children}</> : <DataProviderInner {...props} />;
};<|MERGE_RESOLUTION|>--- conflicted
+++ resolved
@@ -3,23 +3,15 @@
 import { useContext, useEffect } from 'react';
 import { useDispatch, useSelector } from 'react-redux';
 import type { AppDispatch, RootState } from '../state/templates/store';
-<<<<<<< HEAD
-import {
-  lazyLoadManifests,
-  loadManifestNames,
-  loadManifests,
-  setFilteredTemplateNames,
-  templatesCountPerPage,
-} from '../state/templates/manifestSlice';
-=======
 import type { ViewTemplateDetails } from '../state/templates/manifestSlice';
->>>>>>> 748d50df
 import {
   loadGithubManifestNames,
-  loadGithubManifests,
+  loadManifests,
   setCustomTemplates,
   setFilteredTemplateNames,
   setViewTemplateDetails,
+  templatesCountPerPage,
+  lazyLoadManifests,
 } from '../state/templates/manifestSlice';
 import { type ResourceDetails, setInitialData } from '../state/templates/workflowSlice';
 import { useAreServicesInitialized } from '../state/templates/templateselectors';
@@ -46,28 +38,18 @@
   const { githubTemplateNames, availableTemplates, filters } = useSelector((state: RootState) => state?.manifest);
 
   useEffect(() => {
-<<<<<<< HEAD
-    if (!availableTemplateNames) {
-      dispatch(loadManifestNames());
-    }
-  }, [dispatch, availableTemplateNames]);
-
-  useEffect(() => {
-    if (availableTemplateNames) {
-      dispatch(loadManifests(templatesCountPerPage));
-
-      if (availableTemplateNames.length > templatesCountPerPage) {
-        dispatch(lazyLoadManifests(templatesCountPerPage));
-      }
-=======
     dispatch(loadGithubManifestNames());
   }, [dispatch]);
 
   useEffect(() => {
     if (githubTemplateNames) {
-      dispatch(loadGithubManifests());
->>>>>>> 748d50df
+      dispatch(loadManifests(templatesCountPerPage));
+
+      if (githubTemplateNames.length > templatesCountPerPage) {
+        dispatch(lazyLoadManifests(templatesCountPerPage));
+      }
     }
+    
   }, [dispatch, githubTemplateNames]);
 
   useEffect(() => {
@@ -96,15 +78,6 @@
       dispatch(initializeTemplateServices(props.services));
     }
 
-<<<<<<< HEAD
-    dispatch(setResourceDetails(props.resourceDetails));
-    dispatch(initializeConnectionReferences(props.connectionReferences));
-    dispatch(setConsumption(!!props.isConsumption));
-
-    if (props.existingWorkflowName) {
-      dispatch(setExistingWorkflowName(props.existingWorkflowName));
-    }
-=======
     dispatch(
       setInitialData({
         existingWorkflowName: props.existingWorkflowName,
@@ -117,7 +90,6 @@
         isCreateView: props.isCreateView,
       })
     );
->>>>>>> 748d50df
   }, [
     dispatch,
     servicesInitialized,
@@ -126,9 +98,6 @@
     props.connectionReferences,
     props.existingWorkflowName,
     props.isConsumption,
-<<<<<<< HEAD
-  ]);
-=======
     props.isCreateView,
     props.viewTemplate,
     props.customTemplates,
@@ -146,7 +115,6 @@
       dispatch(setCustomTemplates(props.customTemplates));
     }
   }, [dispatch, props.customTemplates]);
->>>>>>> 748d50df
 
   if (!servicesInitialized) {
     return null;
