import { getIntl, Template } from '@microsoft/logic-apps-shared';
import { describe, expect, test } from 'vitest';
import { checkWorkflowNameWithRegex, validateTemplateManifestValue, validateWorkflowData } from '../helper';

describe('Template Validation Tests', () => {
  const intl = getIntl();
  describe('checkWorkflowNameWithRegex', () => {
    test('Acceptable names for workflow should pass with undefined', async () => {
      expect(checkWorkflowNameWithRegex(intl, 'workflowName1')).toBe(undefined);
      expect(checkWorkflowNameWithRegex(intl, 'workflowName-1')).toBe(undefined);
      expect(checkWorkflowNameWithRegex(intl, 'workflowName_1')).toBe(undefined);
      expect(checkWorkflowNameWithRegex(intl, 'workflow_Name-1')).toBe(undefined);
      expect(checkWorkflowNameWithRegex(intl, 'workflow0_Name-999')).toBe(undefined);
    });

    test('Acceptable names for workflow should pass with undefined', async () => {
      const nameDoesNotMath = intl.formatMessage({
        defaultMessage: "Name can only contain letters, numbers, and '-', '(', ')', '_' or '.",
        id: 'zMKxg9',
        description: 'Error message when the workflow name is invalid regex.',
      });
      expect(checkWorkflowNameWithRegex(intl, 'workflow name')).toBe(nameDoesNotMath);
      expect(checkWorkflowNameWithRegex(intl, '1workflowName')).toBe(nameDoesNotMath);
      expect(checkWorkflowNameWithRegex(intl, '1_workflowName_1')).toBe(nameDoesNotMath);
      expect(checkWorkflowNameWithRegex(intl, 'workflow_Name space')).toBe(nameDoesNotMath);
      expect(checkWorkflowNameWithRegex(intl, 'workflow_%7')).toBe(nameDoesNotMath);
    });
  });

  describe('validateWorkflowData', () => {
    test('Missing all data with accelearator case', async () => {
      expect(validateWorkflowData({}, true)).toStrictEqual({
        title: intl.formatMessage({
          defaultMessage: 'Workflow display name (title) is required.',
          id: 'WnHWrD',
          description: 'Error message when the workflow display name field which is title is empty',
        }),
        summary: intl.formatMessage({
          defaultMessage: 'Workflow summary is required.',
          id: 'erGyZT',
          description: 'Error message when the workflow description is empty',
        }),
        kinds: intl.formatMessage({
          defaultMessage: 'At least one state type is required.',
          id: '3+Xsk7',
          description: 'Error shown when the State type list is missing or empty',
        }),
        'images.light': intl.formatMessage({
          defaultMessage: 'Workflow light image is required.',
          id: '1Cds91',
          description: 'Error message when the workflow light image is empty',
        }),
        'images.dark': intl.formatMessage({
          defaultMessage: 'Workflow dark image is required.',
          id: 'k194gz',
          description: 'Error message when the workflow dark image is empty',
        }),
<<<<<<< HEAD
=======
        manifest: {
          title: intl.formatMessage({
            defaultMessage: 'Workflow display name (title) is required.',
            id: 'WnHWrD',
            description: 'Error message when the workflow display name field which is title is empty',
          }),
          summary: intl.formatMessage({
            defaultMessage: 'Workflow summary is required.',
            id: 'erGyZT',
            description: 'Error message when the workflow description is empty',
          }),
          kinds: intl.formatMessage({
            defaultMessage: 'At least one state type is required.',
            id: '3+Xsk7',
            description: 'Error shown when the State type list is missing or empty',
          }),
          'images.light': intl.formatMessage({
            defaultMessage: 'The light image version of the workflow is required.',
            id: 'JhJ8qX',
            description: 'Error message when the workflow light image is empty',
          }),
          'images.dark': intl.formatMessage({
            defaultMessage: 'The dark image version of the workflow is required.',
            id: '7xiCnC',
            description: 'Error message when the workflow dark image is empty',
          }),
        },
>>>>>>> 39c08952
      });
    });

    test('Missing all data with single template case', async () => {
      expect(validateWorkflowData({}, false)).toStrictEqual({
        title: undefined,
        summary: undefined,
        kinds: intl.formatMessage({
          defaultMessage: 'At least one state type is required.',
          id: '3+Xsk7',
          description: 'Error shown when the State type list is missing or empty',
        }),
        'images.light': intl.formatMessage({
          defaultMessage: 'Workflow light image is required.',
          id: '1Cds91',
          description: 'Error message when the workflow light image is empty',
        }),
        'images.dark': intl.formatMessage({
          defaultMessage: 'Workflow dark image is required.',
          id: 'k194gz',
          description: 'Error message when the workflow dark image is empty',
        }),
<<<<<<< HEAD
=======
        manifest: {
          title: undefined,
          summary: undefined,
          kinds: intl.formatMessage({
            defaultMessage: 'At least one state type is required.',
            id: '3+Xsk7',
            description: 'Error shown when the State type list is missing or empty',
          }),
          'images.light': intl.formatMessage({
            defaultMessage: 'The light image version of the workflow is required.',
            id: 'JhJ8qX',
            description: 'Error message when the workflow light image is empty',
          }),
          'images.dark': intl.formatMessage({
            defaultMessage: 'The dark image version of the workflow is required.',
            id: '7xiCnC',
            description: 'Error message when the workflow dark image is empty',
          }),
        },
>>>>>>> 39c08952
      });
    });
  });

  describe('validateTemplateManifestValue', () => {
    test('Missing all data', async () => {
      expect(validateTemplateManifestValue({} as Template.TemplateManifest)).toStrictEqual({
        title: intl.formatMessage({
          defaultMessage: 'Title is required.',
          id: 'oF5+jB',
          description: 'Error shown when the template title is missing or empty',
        }),
        summary: intl.formatMessage({
          defaultMessage: 'Summary is required.',
          id: 'h4OHMi',
          description: 'Error shown when the template summary is missing or empty',
        }),
        featuredConnectors: intl.formatMessage({
          defaultMessage: 'At least one featured connector is required.',
          id: 'l9sKzI',
          description: 'Error shown when the feature connector field is missing',
        }),
        'details.By': intl.formatMessage({
          defaultMessage: 'By field is required.',
          id: 'JSWwJH',
          description: 'Error shown when the author (By) field is missing',
        }),
      });
    });
  });
});<|MERGE_RESOLUTION|>--- conflicted
+++ resolved
@@ -55,8 +55,6 @@
           id: 'k194gz',
           description: 'Error message when the workflow dark image is empty',
         }),
-<<<<<<< HEAD
-=======
         manifest: {
           title: intl.formatMessage({
             defaultMessage: 'Workflow display name (title) is required.',
@@ -84,7 +82,6 @@
             description: 'Error message when the workflow dark image is empty',
           }),
         },
->>>>>>> 39c08952
       });
     });
 
@@ -107,8 +104,6 @@
           id: 'k194gz',
           description: 'Error message when the workflow dark image is empty',
         }),
-<<<<<<< HEAD
-=======
         manifest: {
           title: undefined,
           summary: undefined,
@@ -128,7 +123,6 @@
             description: 'Error message when the workflow dark image is empty',
           }),
         },
->>>>>>> 39c08952
       });
     });
   });
