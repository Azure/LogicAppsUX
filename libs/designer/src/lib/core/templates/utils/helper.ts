import { type Template, isArmResourceId, isUndefinedOrEmptyString } from '@microsoft/logic-apps-shared';
import type { AppDispatch } from '../../../core';
import { overviewTab } from '../../../ui/panel/templatePanel/quickViewPanel/tabs/overviewTab';
import { workflowTab } from '../../../ui/panel/templatePanel/quickViewPanel/tabs/workflowTab';
import type { IntlShape } from 'react-intl';
import type { FilterObject } from '@microsoft/designer-ui';

export const getQuickViewTabs = (intl: IntlShape, dispatch: AppDispatch) => {
  return [workflowTab(intl, dispatch), overviewTab(intl, dispatch)];
};

export const getUniqueConnectors = (
  connections: Record<string, Template.Connection>,
  subscriptionId: string,
  location: string
): Template.Connection[] => {
  const result: Template.Connection[] = [];
  const finalConnectorIds: string[] = [];
  const allConnections = Object.values(connections);

  while (allConnections.length > 0) {
    const connection = allConnections.shift() as Template.Connection;
    const normalizedConnectorId = normalizeConnectorId(connection.connectorId, subscriptionId, location).toLowerCase();
    if (!finalConnectorIds.includes(normalizedConnectorId)) {
      result.push({ ...connection, connectorId: normalizedConnectorId });
    }
  }

  return result;
};

export const normalizeConnectorId = (connectorId: string, subscriptionId: string, location: string) => {
  if (!isArmResourceId(connectorId)) {
    return connectorId;
  }

  const result = connectorId.replaceAll('#subscription#', subscriptionId);
  return result.replaceAll('#location#', location);
};

<<<<<<< HEAD
export const getFilteredTemplates = (
  templates: Record<string, Template.Manifest>,
  filters: {
    keyword?: string;
    connectors?: FilterObject[];
    detailFilters: Record<string, FilterObject[]>;
  },
  isConsumption: boolean
): string[] => {
  return Object.keys(templates).filter((templateName) => {
    const templateManifest = templates[templateName];

    if (!templateManifest.skus.includes(isConsumption ? 'consumption' : 'standard')) {
      return false;
    }

    const hasKeyword =
      !filters.keyword ||
      (!isUndefinedOrEmptyString(filters.keyword) &&
        (templateManifest.title.includes(filters.keyword) || templateManifest.description.includes(filters.keyword)));

    if (!hasKeyword) {
      return false;
    }

    const hasConnectors =
      filters?.connectors?.some((connector) =>
        Object.values(templateManifest.connections)?.some((connection) => {
          const connectiorIdArray = connection.connectorId.split('/');
          return connector.value === connectiorIdArray[connectiorIdArray.length - 1];
        })
      ) ?? true;

    if (!hasConnectors) {
      return false;
    }

    const hasDetailFilters = Object.entries(filters.detailFilters).every(([filterName, filterItems]) => {
      const templateManifestDetailValue = templateManifest.details?.[filterName];
      if (!templateManifestDetailValue) {
        return false;
      }
      return filterItems.some((filterItem) => filterItem.value === templateManifestDetailValue);
    });
    return hasDetailFilters;
  });
=======
export const getConnectorResources = (intl: IntlShape) => {
  return {
    connected: intl.formatMessage({
      defaultMessage: 'Connected',
      id: 'oOGTSo',
      description: 'Connected text',
    }),
    notConnected: intl.formatMessage({
      defaultMessage: 'Not Connected',
      id: '3HrFPS',
      description: 'Not Connected text',
    }),
  };
>>>>>>> ea3d271b
};<|MERGE_RESOLUTION|>--- conflicted
+++ resolved
@@ -38,7 +38,6 @@
   return result.replaceAll('#location#', location);
 };
 
-<<<<<<< HEAD
 export const getFilteredTemplates = (
   templates: Record<string, Template.Manifest>,
   filters: {
@@ -85,7 +84,8 @@
     });
     return hasDetailFilters;
   });
-=======
+}
+
 export const getConnectorResources = (intl: IntlShape) => {
   return {
     connected: intl.formatMessage({
@@ -99,5 +99,4 @@
       description: 'Not Connected text',
     }),
   };
->>>>>>> ea3d271b
 };