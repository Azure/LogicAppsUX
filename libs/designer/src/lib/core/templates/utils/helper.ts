<<<<<<< HEAD
import { type Template, isArmResourceId, TemplateService } from '@microsoft/logic-apps-shared';
=======
import { type Template, isArmResourceId, isUndefinedOrEmptyString } from '@microsoft/logic-apps-shared';
>>>>>>> b843710e
import type { AppDispatch } from '../../../core';
import { overviewTab } from '../../../ui/panel/templatePanel/quickViewPanel/tabs/overviewTab';
import { workflowTab } from '../../../ui/panel/templatePanel/quickViewPanel/tabs/workflowTab';
import type { IntlShape } from 'react-intl';
<<<<<<< HEAD
import { useQuery } from '@tanstack/react-query';
=======
import type { FilterObject } from '@microsoft/designer-ui';
>>>>>>> b843710e

export const getQuickViewTabs = (intl: IntlShape, dispatch: AppDispatch) => {
  return [workflowTab(intl, dispatch), overviewTab(intl, dispatch)];
};

export const getUniqueConnectors = (
  connections: Record<string, Template.Connection>,
  subscriptionId: string,
  location: string
): Template.Connection[] => {
  const result: Template.Connection[] = [];
  const finalConnectorIds: string[] = [];
  const allConnections = Object.values(connections);

  while (allConnections.length > 0) {
    const connection = allConnections.shift() as Template.Connection;
    const normalizedConnectorId = normalizeConnectorId(connection.connectorId, subscriptionId, location).toLowerCase();
    if (!finalConnectorIds.includes(normalizedConnectorId)) {
      result.push({ ...connection, connectorId: normalizedConnectorId });
    }
  }

  return result;
};

export const normalizeConnectorId = (connectorId: string, subscriptionId: string, location: string) => {
  if (!isArmResourceId(connectorId)) {
    return connectorId;
  }

  const result = connectorId.replaceAll('#subscription#', subscriptionId);
  return result.replaceAll('#location#', location);
};

export const getFilteredTemplates = (
  templates: Record<string, Template.Manifest>,
  filters: {
    keyword?: string;
    connectors?: FilterObject[];
    detailFilters: Record<string, FilterObject[]>;
  },
  isConsumption: boolean
): string[] => {
  return Object.keys(templates).filter((templateName) => {
    const templateManifest = templates[templateName];

    if (!templateManifest.skus.includes(isConsumption ? 'consumption' : 'standard')) {
      return false;
    }

    const hasKeyword =
      !filters.keyword ||
      (!isUndefinedOrEmptyString(filters.keyword) &&
        (templateManifest.title.includes(filters.keyword) || templateManifest.description.includes(filters.keyword)));

    if (!hasKeyword) {
      return false;
    }

    const hasConnectors =
      filters?.connectors?.some((connector) =>
        Object.values(templateManifest.connections)?.some((connection) => {
          const connectiorIdArray = connection.connectorId.split('/');
          return connector.value === connectiorIdArray[connectiorIdArray.length - 1];
        })
      ) ?? true;

    if (!hasConnectors) {
      return false;
    }

    const hasDetailFilters = Object.entries(filters.detailFilters).every(([filterName, filterItems]) => {
      const templateManifestDetailValue = templateManifest.details?.[filterName];
      if (!templateManifestDetailValue) {
        return false;
      }
      return filterItems.some((filterItem) => filterItem.value === templateManifestDetailValue);
    });
    return hasDetailFilters;
  });
}

export const getConnectorResources = (intl: IntlShape) => {
  return {
    connected: intl.formatMessage({
      defaultMessage: 'Connected',
      id: 'oOGTSo',
      description: 'Connected text',
    }),
    notConnected: intl.formatMessage({
      defaultMessage: 'Not Connected',
      id: '3HrFPS',
      description: 'Not Connected text',
    }),
  };
};

export const useExistingWorkflowNames = () => {
  return useQuery(['getExistingWorkflowNames'], async () => {
    return await TemplateService()?.getExistingWorkflowNames();
  });
};<|MERGE_RESOLUTION|>--- conflicted
+++ resolved
@@ -1,17 +1,10 @@
-<<<<<<< HEAD
-import { type Template, isArmResourceId, TemplateService } from '@microsoft/logic-apps-shared';
-=======
-import { type Template, isArmResourceId, isUndefinedOrEmptyString } from '@microsoft/logic-apps-shared';
->>>>>>> b843710e
+import { type Template, isArmResourceId, isUndefinedOrEmptyString, TemplateService } from '@microsoft/logic-apps-shared';
 import type { AppDispatch } from '../../../core';
 import { overviewTab } from '../../../ui/panel/templatePanel/quickViewPanel/tabs/overviewTab';
 import { workflowTab } from '../../../ui/panel/templatePanel/quickViewPanel/tabs/workflowTab';
 import type { IntlShape } from 'react-intl';
-<<<<<<< HEAD
 import { useQuery } from '@tanstack/react-query';
-=======
 import type { FilterObject } from '@microsoft/designer-ui';
->>>>>>> b843710e
 
 export const getQuickViewTabs = (intl: IntlShape, dispatch: AppDispatch) => {
   return [workflowTab(intl, dispatch), overviewTab(intl, dispatch)];
@@ -92,7 +85,7 @@
     });
     return hasDetailFilters;
   });
-}
+};
 
 export const getConnectorResources = (intl: IntlShape) => {
   return {
