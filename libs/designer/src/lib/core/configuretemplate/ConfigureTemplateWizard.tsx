--- conflicted
+++ resolved
@@ -7,13 +7,10 @@
 import { Button, Checkbox } from '@fluentui/react-components';
 import { initializeWorkflowsData } from '../actions/bjsworkflow/configuretemplate';
 import { updateAllWorkflowsData, updateWorkflowData } from '../state/templates/templateSlice';
-<<<<<<< HEAD
 import { TemplateContent, TemplatesPanelFooter, type TemplateTabProps } from '@microsoft/designer-ui';
 import { useConfigureTemplateWizardTabs } from '../../ui/configuretemplate/tabs/useWizardTabs';
 import { selectWizardTab } from '../state/templates/tabSlice';
-=======
 import { FeaturedConnectors } from '../../ui/configuretemplate/templateprofile/connectors';
->>>>>>> a01b406f
 
 export const ConfigureTemplateWizard = () => {
   const dispatch = useDispatch<AppDispatch>();
@@ -85,19 +82,17 @@
       <div>
         <Button onClick={onInitializeWorkflows}>{'Initialize Workflows'}</Button>
       </div>
-<<<<<<< HEAD
+
+      <p>
+        {'Featured Connectors'}
+        <br />
+        {showFeaturedConnectors ? <FeaturedConnectors /> : 'Click "Initialize Workflows" to show featured connectors'}
+      </p>
 
       <TemplateContent className="msla-template-quickview-tabs" tabs={panelTabs} selectedTab={selectedTabId} selectTab={handleSelectTab} />
       <div className="msla-template-overview-footer">
         {selectedTabProps?.footerContent ? <TemplatesPanelFooter showPrimaryButton={true} {...selectedTabProps?.footerContent} /> : null}
       </div>
-=======
-      <p>
-        {'Featured Connectors'}
-        <br />
-        {showFeaturedConnectors ? <FeaturedConnectors /> : 'Click "Initialize Workflows" to show featured connectors'}
-      </p>
->>>>>>> a01b406f
     </div>
   );
 };