--- conflicted
+++ resolved
@@ -2,8 +2,5 @@
 export * from './copyMenuItem';
 export * from './deleteMenuItem';
 export * from './resubmitMenuItem';
-<<<<<<< HEAD
 export * from './collapseMenuItem';
-=======
-export * from './expandCollapseMenuItem';
->>>>>>> d7e9bb4b
+export * from './expandCollapseMenuItem';