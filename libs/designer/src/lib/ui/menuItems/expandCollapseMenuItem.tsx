--- conflicted
+++ resolved
@@ -17,20 +17,12 @@
 const ExpandIcon = bundleIcon(AddSquareMultipleFilled, AddSquareMultipleRegular);
 
 export interface ExpandCollapseMenuItemProps {
-<<<<<<< HEAD
-  id: string;
-=======
   menuKey: string;
->>>>>>> 9a973d80
   nodeId: string;
 }
 
 export const ExpandCollapseMenuItem = (props: ExpandCollapseMenuItemProps) => {
-<<<<<<< HEAD
-  const { id, nodeId } = props;
-=======
   const { menuKey, nodeId } = props;
->>>>>>> 9a973d80
 
   const graphId = useMemo(() => removeIdTag(nodeId), [nodeId]);
   const expanded = !useIsGraphCollapsed(graphId);
@@ -55,11 +47,7 @@
   }, [dispatch, nodeId]);
 
   return (
-<<<<<<< HEAD
-    <MenuItem key={id} icon={expanded ? <CollapseIcon /> : <ExpandIcon />} onClick={onClick}>
-=======
     <MenuItem key={menuKey} icon={expanded ? <CollapseIcon /> : <ExpandIcon />} onClick={onClick}>
->>>>>>> 9a973d80
       {expanded ? collapseText : expandText}
     </MenuItem>
   );
