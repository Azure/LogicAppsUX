import { openPanel } from '../core';
import { useShowMinimap } from '../core/state/designerView/designerViewSelectors';
import { toggleMinimap } from '../core/state/designerView/designerViewSlice';
import { Icon, useTheme } from '@fluentui/react';
import { useIntl } from 'react-intl';
import { useDispatch } from 'react-redux';
import { ControlButton, Controls } from 'reactflow';

const CustomControls = () => {
  const intl = useIntl();
  const dispatch = useDispatch();
  const showMinimap = useShowMinimap();
  const { isInverted } = useTheme();
  const searchId = 'control-search-button';

  const minimapToggleClick = () => {
    dispatch(toggleMinimap());
  };

  const searchToggleClick = () => {
    dispatch(openPanel({ panelMode: 'NodeSearch', focusReturnElementId: searchId }));
  };

  const minimapAria = intl.formatMessage({
    defaultMessage: 'Toggle Minimap',
    description: 'Turn the minimap on or off',
  });

  const searchAria = intl.formatMessage({
    defaultMessage: 'Search Workflow Actions',
    description: 'Aria label for a button that opens a search panel to search the actions in the users workflow',
  });

  const iconStyles = { root: { color: showMinimap ? '#1F85FF' : isInverted ? '#FFFFFF' : '#000000' } };

  return (
    <Controls showInteractive={false}>
      <ControlButton id={searchId} aria-label={searchAria} title={searchAria} onClick={searchToggleClick}>
<<<<<<< HEAD
        <Icon iconName={'Search'} styles={iconStyles} />
=======
        <Icon iconName={'Search'} />
>>>>>>> 19473ee3
      </ControlButton>
      <ControlButton aria-label={minimapAria} title={minimapAria} onClick={minimapToggleClick}>
        <Icon iconName={'Nav2DMapView'} styles={iconStyles} />
      </ControlButton>
    </Controls>
  );
};

export default CustomControls;<|MERGE_RESOLUTION|>--- conflicted
+++ resolved
@@ -36,11 +36,7 @@
   return (
     <Controls showInteractive={false}>
       <ControlButton id={searchId} aria-label={searchAria} title={searchAria} onClick={searchToggleClick}>
-<<<<<<< HEAD
-        <Icon iconName={'Search'} styles={iconStyles} />
-=======
         <Icon iconName={'Search'} />
->>>>>>> 19473ee3
       </ControlButton>
       <ControlButton aria-label={minimapAria} title={minimapAria} onClick={minimapToggleClick}>
         <Icon iconName={'Nav2DMapView'} styles={iconStyles} />
