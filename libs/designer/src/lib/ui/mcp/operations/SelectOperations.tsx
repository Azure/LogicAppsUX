import { useCallback, useMemo } from 'react';
import { Text, Spinner } from '@fluentui/react-components';
import { useIntl } from 'react-intl';
import { useSelector, useDispatch } from 'react-redux';
import { useAllConnectors } from '../../../core/queries/browse';
import type { RootState, AppDispatch } from '../../../core/state/mcp/store';
import { useOperationsByConnectorQuery } from '../../../core/mcp/utils/queries';
import { OperationSelectionGrid } from './OperationSelectionGrid';
import { useOperationsStyles } from './styles';
<<<<<<< HEAD
import { selectOperations } from '../../../core/state/mcp/connector/connectorSlice';
=======
import { getResourceNameFromId } from '@microsoft/logic-apps-shared';
>>>>>>> 84d0edf5

export const SelectOperations = () => {
  const intl = useIntl();
  const dispatch = useDispatch<AppDispatch>();
  const styles = useOperationsStyles();

  const { selectedConnectorId, selectedOperations } = useSelector((state: RootState) => ({
    selectedConnectorId: state.connector.selectedConnectorId,
    selectedOperations: state.connector.selectedOperations || [],
  }));

  const selectedOperationsSet = useMemo(() => new Set(selectedOperations), [selectedOperations]);

  const { data: allConnectors } = useAllConnectors();
  const {
    data: allOperations,
    isLoading: isLoadingOperations,
    error: operationsError,
  } = useOperationsByConnectorQuery(selectedConnectorId ? selectedConnectorId : '');

  const selectedConnector = useMemo(() => allConnectors?.find((c) => c.id === selectedConnectorId), [allConnectors, selectedConnectorId]);

  const operations = useMemo(() => {
    return allOperations || [];
  }, [allOperations]);

  const handleOperationToggle = useCallback(
    (operationId: string, isSelected: boolean) => {
      const newSelection = new Set(selectedOperations);
      const operationName = getResourceNameFromId(operationId);
      if (isSelected) {
        newSelection.add(operationName);
      } else {
        newSelection.delete(operationName);
      }
      dispatch(selectOperations(Array.from(newSelection)));
    },
    [selectedOperations, dispatch]
  );

  const handleSelectAll = useCallback(
    (isSelected: boolean) => {
<<<<<<< HEAD
      const newSelection = isSelected ? operations.map((op) => op.id) : [];
      dispatch(selectOperations(newSelection));
=======
      const newSelection = isSelected ? operations.map((op) => op.name) : [];
      dispatch(setSelectedOperations(newSelection));
>>>>>>> 84d0edf5
    },
    [operations, dispatch]
  );

  const INTL_TEXT = {
    loadingOperations: intl.formatMessage({
      id: 'VFaFVs',
      defaultMessage: 'Loading operations...',
      description: 'Loading message for operations',
    }),
    errorLoadingOperations: intl.formatMessage({
      id: 'gUF6uV',
      defaultMessage: 'Error loading operations',
      description: 'Error message when operations fail to load',
    }),
    noConnectorSelected: intl.formatMessage({
      id: 'P2JpFk',
      defaultMessage: 'Please select a connector first',
      description: 'Message when no connector is selected',
    }),
  };

  // No connector selected
  if (!selectedConnectorId || !selectedConnector) {
    return (
      <div className={styles.container}>
        <div className={styles.content}>
          <div
            style={{
              display: 'flex',
              flexDirection: 'column',
              alignItems: 'center',
              justifyContent: 'center',
              height: '100%',
            }}
          >
            <Text>{INTL_TEXT.noConnectorSelected}</Text>
          </div>
        </div>
      </div>
    );
  }

  // Error state
  if (operationsError) {
    const errorMessage = operationsError instanceof Error ? operationsError.message : 'An unknown error occurred';

    return (
      <div className={styles.container}>
        <div className={styles.content}>
          <div
            style={{
              display: 'flex',
              flexDirection: 'column',
              alignItems: 'center',
              justifyContent: 'center',
              height: '100%',
              gap: '8px',
            }}
          >
            <Text>{INTL_TEXT.errorLoadingOperations}</Text>
            <Text size={200}>{errorMessage}</Text>
          </div>
        </div>
      </div>
    );
  }

  // Loading state
  if (isLoadingOperations) {
    return (
      <div className={styles.container}>
        <div className={styles.content}>
          <div
            style={{
              display: 'flex',
              flexDirection: 'column',
              alignItems: 'center',
              justifyContent: 'center',
              height: '100%',
            }}
          >
            <Spinner size="medium" label={INTL_TEXT.loadingOperations} />
          </div>
        </div>
      </div>
    );
  }

  // Main content
  return (
    <div className={styles.container}>
      <div className={styles.content}>
        <OperationSelectionGrid
          operationsData={operations}
          selectedOperations={selectedOperationsSet}
          onOperationToggle={handleOperationToggle}
          onSelectAll={handleSelectAll}
          isLoading={false}
          showConnectorName={false}
          hideNoResultsText={false}
          allowSelectAll={true}
        />
      </div>
    </div>
  );
};<|MERGE_RESOLUTION|>--- conflicted
+++ resolved
@@ -7,11 +7,8 @@
 import { useOperationsByConnectorQuery } from '../../../core/mcp/utils/queries';
 import { OperationSelectionGrid } from './OperationSelectionGrid';
 import { useOperationsStyles } from './styles';
-<<<<<<< HEAD
+import { getResourceNameFromId } from '@microsoft/logic-apps-shared';
 import { selectOperations } from '../../../core/state/mcp/connector/connectorSlice';
-=======
-import { getResourceNameFromId } from '@microsoft/logic-apps-shared';
->>>>>>> 84d0edf5
 
 export const SelectOperations = () => {
   const intl = useIntl();
@@ -54,13 +51,8 @@
 
   const handleSelectAll = useCallback(
     (isSelected: boolean) => {
-<<<<<<< HEAD
-      const newSelection = isSelected ? operations.map((op) => op.id) : [];
+      const newSelection = isSelected ? operations.map((op) => op.name) : [];
       dispatch(selectOperations(newSelection));
-=======
-      const newSelection = isSelected ? operations.map((op) => op.name) : [];
-      dispatch(setSelectedOperations(newSelection));
->>>>>>> 84d0edf5
     },
     [operations, dispatch]
   );
