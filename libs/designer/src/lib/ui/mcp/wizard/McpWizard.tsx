import { Text, Button, MessageBar, MessageBarBody, MessageBarTitle } from '@fluentui/react-components';
import { Add16Regular } from '@fluentui/react-icons';
import { useMcpWizardStyles } from './styles';
import { useIntl } from 'react-intl';
import { McpPanelView, openConnectorPanelView } from '../../../core/state/mcp/panel/mcpPanelSlice';
import { useDispatch, useSelector } from 'react-redux';
import type { AppDispatch, RootState } from '../../../core/state/mcp/store';
import { McpPanelRoot } from '../panel/mcpPanelRoot';
import { type McpServerCreateData, serializeMcpWorkflows } from '../../../core/mcp/utils/serializer';
import { resetQueriesOnRegisterMcpServer } from '../../../core/mcp/utils/queries';
import { LogicAppSelector } from '../details/logicAppSelector';
import { useMemo, useCallback } from 'react';
import type { TemplatePanelFooterProps } from '@microsoft/designer-ui';
import { TemplatesPanelFooter } from '@microsoft/designer-ui';
import { ListOperations } from '../operations/ListOperations';
import { ListConnectors } from '../connectors/ListConnectors';
import { DescriptionWithLink } from '../../configuretemplate/common';
import { operationHasEmptyStaticDependencies } from '../../../core/mcp/utils/helper';
<<<<<<< HEAD
import { LogEntryLevel, LoggerService } from '@microsoft/logic-apps-shared';
=======
import { selectConnectorId, selectOperations } from '../../../core/state/mcp/mcpselectionslice';
>>>>>>> e861d2b4

export type RegisterMcpServerHandler = (workflowsData: McpServerCreateData, onCompleted?: () => void) => Promise<void>;

export const McpWizard = ({ registerMcpServer, onClose }: { registerMcpServer: RegisterMcpServerHandler; onClose: () => void }) => {
  const dispatch = useDispatch<AppDispatch>();
  const intl = useIntl();
  const styles = useMcpWizardStyles();
  const {
    connection,
    operations,
    resource: { subscriptionId, resourceGroup, logicAppName },
  } = useSelector((state: RootState) => state);

  const disableConfiguration = useMemo(() => !logicAppName, [logicAppName]);
  const connectorExists = useMemo(() => Object.keys(operations.operationInfo).length > 0, [operations.operationInfo]);
  const hasIncompleteOperationConfiguration = useMemo(() => {
    return Object.entries(operations.inputParameters).some(([operationId, nodeInputs]) =>
      operationHasEmptyStaticDependencies(nodeInputs, operations.dependencies[operationId]?.inputs ?? {})
    );
  }, [operations.dependencies, operations.inputParameters]);

  const handleAddConnectors = useCallback(() => {
    dispatch(
      openConnectorPanelView({
        panelView: McpPanelView.SelectConnector,
      })
    );

<<<<<<< HEAD
    LoggerService().log({
      level: LogEntryLevel.Trace,
      area: 'MCP.McpWizard',
      message: 'Add connector button clicked',
      args: [`subscriptionId:${subscriptionId}`, `resourceGroup:${resourceGroup}`, `logicAppName:${logicAppName}`],
    });
  }, [dispatch, logicAppName, resourceGroup, subscriptionId]);

  const onRegisterCompleted = useCallback(
    (workflowNames: string[]) => {
      resetQueriesOnRegisterMcpServer(subscriptionId, resourceGroup, logicAppName as string);

      LoggerService().log({
        level: LogEntryLevel.Trace,
        area: 'MCP.McpWizard',
        message: 'Successfully registered MCP server',
        args: [
          `subscriptionId:${subscriptionId}`,
          `resourceGroup:${resourceGroup}`,
          `logicAppName:${logicAppName}`,
          `workflowNames:${workflowNames.join(',')}`,
          'isExistingLogicApp:false', // TODO: When we support create logic apps, this will need to be dynamic
        ],
      });
    },
    [logicAppName, resourceGroup, subscriptionId]
  );
=======
  const handleAddOperations = useCallback(() => {
    // Get all operations for this specific connector
    const selectedOperations: string[] = [];
    let selectedConnectorId: string | undefined;
    for (const { connectorId, operationId } of Object.values(operations.operationInfo)) {
      if (!selectedConnectorId) {
        selectedConnectorId = connectorId;
      }

      selectedOperations.push(operationId);
    }

    dispatch(selectConnectorId(selectedConnectorId));
    dispatch(selectOperations(selectedOperations));
    dispatch(
      openConnectorPanelView({
        panelView: McpPanelView.UpdateOperation,
      })
    );
  }, [dispatch, operations.operationInfo]);

  const onRegisterCompleted = useCallback(() => {
    resetQueriesOnRegisterMcpServer(subscriptionId, resourceGroup, logicAppName as string);
  }, [logicAppName, resourceGroup, subscriptionId]);
>>>>>>> e861d2b4

  const handleRegisterMcpServer = useCallback(async () => {
    try {
      const workflowsData = await serializeMcpWorkflows(
        {
          subscriptionId,
          resourceGroup,
          logicAppName: logicAppName as string,
        },
        connection,
        operations
      );
      const workflowNames = Object.keys(workflowsData.workflows);
      await registerMcpServer(workflowsData, () => onRegisterCompleted(workflowNames));
    } catch (error: any) {
      LoggerService().log({
        level: LogEntryLevel.Error,
        area: 'MCP.McpWizard',
        message: 'Failed to register MCP server',
        error: error instanceof Error ? error : undefined,
        args: [
          `subscriptionId:${subscriptionId}`,
          `resourceGroup:${resourceGroup}`,
          `logicAppName:${logicAppName}`,
          'isExistingLogicApp:false', // TODO: When we support create logic apps, this will need to be dynamic
        ],
      });
    }
  }, [connection, logicAppName, operations, registerMcpServer, resourceGroup, subscriptionId, onRegisterCompleted]);

  const INTL_TEXT = {
    title: intl.formatMessage({
      id: 'EjYF8U',
      defaultMessage: 'Register an MCP server with Azure Logic Apps',
      description: 'Title for the MCP server registration wizard',
    }),
    description: intl.formatMessage({
      id: 'xPO/1M',
      defaultMessage:
        'Register an MCP server that you create, starting with an empty logic app. Create tools that run connector actions so your server can perform tasks. Available logic apps depend on the Azure subscription for your API Center resource.',
      description: 'Description for the MCP server registration wizard',
    }),
    learnMore: intl.formatMessage({
      id: 'JJGVdl',
      defaultMessage: 'Learn more',
      description: 'Learn more link text.',
    }),
    howToSetup: intl.formatMessage({
      id: 'ZyZK46',
      defaultMessage: 'How to set up a logic app.',
      description: 'Title for the setup instructions link',
    }),
    howToSetupConnectors: intl.formatMessage({
      id: '7p0pJS',
      defaultMessage: 'What are connectors?',
      description: 'Text for connectors link',
    }),
    connectorsTitle: intl.formatMessage({
      id: 'rCjtl8',
      defaultMessage: 'Connectors',
      description: 'Title for the connectors section',
    }),
    connectorsDescription: intl.formatMessage({
      id: 'HRXRwg',
      defaultMessage:
        'Connectors provide actions for you to create tools. Select a connector and the actions you want. Finish by creating any needed connections.',
      description: 'Description for the connectors section',
    }),
    resourcesTitle: intl.formatMessage({
      id: 'CaiUX0',
      defaultMessage: 'Resources',
      description: 'Title for the resources section',
    }),
    resourcesDescription: intl.formatMessage({
      id: 'x2Osbf',
      defaultMessage: 'Select an empty logic app.',
      description: 'Description for the resources section',
    }),
    mainSectionTitle: intl.formatMessage({
      id: 'nvkl5y',
      defaultMessage: 'Toolbox',
      description: 'Title for the main section',
    }),
    mainSectionDescription: intl.formatMessage({
      id: 'qif1I+',
      defaultMessage: 'Build tools for your MCP server by selecting connectors and their actions.',
      description: 'Description for the main section',
    }),
    toolsTitle: intl.formatMessage({
      id: 'q25VR+',
      defaultMessage: 'Tools',
      description: 'Title for the tools section',
    }),
    toolsDescription: intl.formatMessage({
      id: 'blSUye',
      defaultMessage:
        'Each tool uses an action and has parameters that accept input. Check the default input sources and make any necessary changes to meet your scenario.',
      description: 'Description for the tools section',
    }),
    toolsInfoTitle: intl.formatMessage({
      id: 'yI/bxz',
      defaultMessage: 'Tool parameters',
      description: 'The title for the tool information section',
    }),
    toolsInfoDescription: intl.formatMessage({
      id: 'q7EhS4',
      defaultMessage: 'Some parameters might need configuration. Review before you continue.',
      description: 'The description for the tool information section',
    }),
    addToolsButton: intl.formatMessage({
      id: 'H1XCOk',
      defaultMessage: 'Add tools',
      description: 'Button text to add tools',
    }),
    addConnectorsButton: intl.formatMessage({
      id: 'RcyaI2',
      defaultMessage: 'Add connector',
      description: 'Button text to add connector',
    }),
    loadingConnectorsText: intl.formatMessage({
      id: 'TWeskw',
      defaultMessage: 'Loading connectors...',
      description: 'Loading message for connectors',
    }),
  };

  const footerContent: TemplatePanelFooterProps = useMemo(() => {
    return {
      buttonContents: [
        {
          type: 'action',
          text: intl.formatMessage({
            defaultMessage: 'Register',
            id: 'YZaLxg',
            description: 'Button text for registering the MCP server',
          }),
          appearance: 'primary',
          onClick: () => {
            handleRegisterMcpServer();
          },
          disabled:
            !logicAppName ||
            !subscriptionId ||
            !resourceGroup ||
            !connectorExists ||
            !connection ||
            !operations ||
            hasIncompleteOperationConfiguration,
        },
        {
          type: 'action',
          text: intl.formatMessage({
            defaultMessage: 'Cancel',
            id: 'OA8qkc',
            description: 'Button text for closing the wizard without saving',
          }),
          onClick: onClose,
        },
      ],
    };
  }, [
    intl,
    logicAppName,
    subscriptionId,
    resourceGroup,
    connectorExists,
    connection,
    operations,
    hasIncompleteOperationConfiguration,
    onClose,
    handleRegisterMcpServer,
  ]);

  return (
    <div className={styles.wizardContainer}>
      <McpPanelRoot />

      <Text size={700} weight="bold">
        {INTL_TEXT.title}
      </Text>
      <DescriptionWithLink
        text={INTL_TEXT.description}
        linkUrl="https://go.microsoft.com/fwlink/?linkid=2330611"
        linkText={INTL_TEXT.learnMore}
      />

      <div className={styles.scrollableContent}>
        {/* Details Section */}
        <div className={styles.mainSection}>
          <div className={styles.header}>
            <Text size={400} weight="bold">
              {INTL_TEXT.resourcesTitle}
            </Text>
          </div>

          <DescriptionWithLink
            text={INTL_TEXT.resourcesDescription}
            linkUrl="https://go.microsoft.com/fwlink/?linkid=2330610"
            linkText={INTL_TEXT.howToSetup}
          />
          <div className={styles.section}>
            <LogicAppSelector />
          </div>
        </div>

        {/* Main Section */}
        <div className={styles.mainSection}>
          <div className={styles.header}>
            <Text size={400} weight="bold">
              {INTL_TEXT.mainSectionTitle}
            </Text>
          </div>
          <DescriptionWithLink
            text={INTL_TEXT.mainSectionDescription}
            linkUrl="https://go.microsoft.com/fwlink/?linkid=2330612"
            linkText={INTL_TEXT.howToSetupConnectors}
          />

          <div className={styles.section}>
            <div className={styles.header}>
              <Text size={400} weight="semibold">
                {INTL_TEXT.connectorsTitle}
              </Text>
              <Button
                appearance="secondary"
                icon={<Add16Regular />}
                onClick={handleAddConnectors}
                size="small"
                disabled={disableConfiguration || connectorExists}
              >
                {INTL_TEXT.addConnectorsButton}
              </Button>
            </div>
            <DescriptionWithLink text={INTL_TEXT.connectorsDescription} />
            <ListConnectors addConnectors={handleAddConnectors} addDisabled={disableConfiguration} />
          </div>

          {connectorExists ? (
            <div className={styles.content}>
              {/* Operations Section */}
              <div className={styles.section}>
                <div className={styles.header}>
                  <Text size={400} weight="semibold">
                    {INTL_TEXT.toolsTitle}
                  </Text>
                  <Button appearance="secondary" icon={<Add16Regular />} onClick={handleAddOperations} size="small">
                    {INTL_TEXT.addToolsButton}
                  </Button>
                </div>
                <DescriptionWithLink text={INTL_TEXT.toolsDescription} />

                {hasIncompleteOperationConfiguration ? (
                  <MessageBar intent="info" className="msla-templates-error-message-bar">
                    <MessageBarBody>
                      <MessageBarTitle>{INTL_TEXT.toolsInfoTitle}</MessageBarTitle>
                      <Text>{INTL_TEXT.toolsInfoDescription}</Text>
                    </MessageBarBody>
                  </MessageBar>
                ) : null}

                <ListOperations />
              </div>
            </div>
          ) : null}
        </div>
      </div>
      <div className={styles.footer}>
        <TemplatesPanelFooter {...footerContent} />
      </div>
    </div>
  );
};<|MERGE_RESOLUTION|>--- conflicted
+++ resolved
@@ -16,11 +16,8 @@
 import { ListConnectors } from '../connectors/ListConnectors';
 import { DescriptionWithLink } from '../../configuretemplate/common';
 import { operationHasEmptyStaticDependencies } from '../../../core/mcp/utils/helper';
-<<<<<<< HEAD
 import { LogEntryLevel, LoggerService } from '@microsoft/logic-apps-shared';
-=======
 import { selectConnectorId, selectOperations } from '../../../core/state/mcp/mcpselectionslice';
->>>>>>> e861d2b4
 
 export type RegisterMcpServerHandler = (workflowsData: McpServerCreateData, onCompleted?: () => void) => Promise<void>;
 
@@ -49,7 +46,6 @@
       })
     );
 
-<<<<<<< HEAD
     LoggerService().log({
       level: LogEntryLevel.Trace,
       area: 'MCP.McpWizard',
@@ -77,7 +73,6 @@
     },
     [logicAppName, resourceGroup, subscriptionId]
   );
-=======
   const handleAddOperations = useCallback(() => {
     // Get all operations for this specific connector
     const selectedOperations: string[] = [];
@@ -98,11 +93,6 @@
       })
     );
   }, [dispatch, operations.operationInfo]);
-
-  const onRegisterCompleted = useCallback(() => {
-    resetQueriesOnRegisterMcpServer(subscriptionId, resourceGroup, logicAppName as string);
-  }, [logicAppName, resourceGroup, subscriptionId]);
->>>>>>> e861d2b4
 
   const handleRegisterMcpServer = useCallback(async () => {
     try {
