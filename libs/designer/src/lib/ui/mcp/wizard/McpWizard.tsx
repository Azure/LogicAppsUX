import { Text, Button } from '@fluentui/react-components';
import { Add24Regular, ConnectorFilled } from '@fluentui/react-icons';
import { useMcpWizardStyles } from './styles';
import { useIntl } from 'react-intl';
import { McpPanelView, openPanelView } from '../../../core/state/mcp/panel/mcpPanelSlice';
import { useDispatch } from 'react-redux';
import type { AppDispatch } from '../../../core/state/mcp/store';
import { McpPanelRoot } from '../panel/mcpPanelRoot';
<<<<<<< HEAD
=======
import { useRef } from 'react';
import { initializeOperationsMetadata } from '../../../core/actions/bjsworkflow/mcp';
>>>>>>> 34b95101

export const McpWizard = () => {
  const dispatch = useDispatch<AppDispatch>();
  const intl = useIntl();
  const styles = useMcpWizardStyles();
  const connectors = [];

  const handleAddConnectors = () => {
    dispatch(
      openPanelView({
        panelView: McpPanelView.SelectConnector,
        selectedConnectorId: undefined,
      })
    );
  };

  const handleLoadOperations = () => {
    dispatch(
      initializeOperationsMetadata({
        connectorId: '',
        operations: [],
      })
    );
  };

  const INTL_TEXT = {
    title: intl.formatMessage({ id: 'rCjtl8', defaultMessage: 'Connectors', description: 'Title for the connectors section' }),
    noConnectors: intl.formatMessage({
      id: 'xyhnsP',
      defaultMessage: 'No connectors added yet',
      description: 'Message displayed when no connectors are available',
    }),
    addFirstConnector: intl.formatMessage({
      id: 'i/0DrA',
      defaultMessage: 'Add your first connector to get started',
      description: 'Message prompting the user to add their first connector',
    }),
    addConnectorsButton: intl.formatMessage({
      id: 'Q54uLy',
      defaultMessage: 'Add Connectors',
      description: 'Button text to add connectors',
    }),
  };

  return (
    <div className={styles.wizardContainer}>
      <div className={styles.header}>
        <Text size={600} weight="semibold">
          {INTL_TEXT.title}
        </Text>
        <Button appearance="primary" icon={<Add24Regular />} onClick={handleAddConnectors}>
          {INTL_TEXT.addConnectorsButton}
        </Button>
      </div>

      <div className={styles.content}>
        {connectors.length === 0 ? (
          <div className={styles.emptyState}>
            <div className={styles.emptyStateIcon}>
              <ConnectorFilled />
            </div>
            <Text size={500} weight="semibold" style={{ marginBottom: '8px' }}>
              {INTL_TEXT.noConnectors}
            </Text>
            <Text size={300} style={{ opacity: 0.7, marginBottom: '24px' }}>
              {INTL_TEXT.addFirstConnector}
            </Text>
            <Button appearance="primary" icon={<Add24Regular />} onClick={handleAddConnectors} size="large">
              {INTL_TEXT.addConnectorsButton}
            </Button>
          </div>
        ) : (
          <div className={styles.connectorsList}>{/* Connector items will go here */}</div>
        )}
      </div>
<<<<<<< HEAD
      <McpPanelRoot />
=======
      <Text size={600} weight="semibold">
        {'Test section'}
      </Text>
      <Button icon={<Add24Regular />} onClick={handleLoadOperations}>
        {'Load operations'}
      </Button>
      <McpPanelRoot panelContainerRef={panelContainerRef} />
>>>>>>> 34b95101
    </div>
  );
};<|MERGE_RESOLUTION|>--- conflicted
+++ resolved
@@ -6,11 +6,7 @@
 import { useDispatch } from 'react-redux';
 import type { AppDispatch } from '../../../core/state/mcp/store';
 import { McpPanelRoot } from '../panel/mcpPanelRoot';
-<<<<<<< HEAD
-=======
-import { useRef } from 'react';
 import { initializeOperationsMetadata } from '../../../core/actions/bjsworkflow/mcp';
->>>>>>> 34b95101
 
 export const McpWizard = () => {
   const dispatch = useDispatch<AppDispatch>();
@@ -86,17 +82,13 @@
           <div className={styles.connectorsList}>{/* Connector items will go here */}</div>
         )}
       </div>
-<<<<<<< HEAD
-      <McpPanelRoot />
-=======
       <Text size={600} weight="semibold">
         {'Test section'}
       </Text>
       <Button icon={<Add24Regular />} onClick={handleLoadOperations}>
         {'Load operations'}
       </Button>
-      <McpPanelRoot panelContainerRef={panelContainerRef} />
->>>>>>> 34b95101
+      <McpPanelRoot />
     </div>
   );
 };