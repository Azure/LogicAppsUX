import { Text, Button, Spinner } from '@fluentui/react-components';
import { ConnectorFilled, AppGeneric24Regular, Add16Regular } from '@fluentui/react-icons';
import { useMcpWizardStyles } from './styles';
import { useIntl } from 'react-intl';
import { McpPanelView, openConnectorPanelView, openOperationPanelView } from '../../../core/state/mcp/panel/mcpPanelSlice';
import { useDispatch, useSelector } from 'react-redux';
import type { AppDispatch, RootState } from '../../../core/state/mcp/store';
import { McpPanelRoot } from '../panel/mcpPanelRoot';
import { type McpWorkflowsData, serializeMcpWorkflows } from '../../../core/mcp/utils/serializer';
import { resetQueriesOnRegisterMcpServer } from '../../../core/mcp/utils/queries';
import { LogicAppSelector } from '../details/logicAppSelector';
import { ConnectorItem } from './ConnectorItem';
import { OperationItem } from './OperationItem';
import { useMemo, useCallback } from 'react';
<<<<<<< HEAD
import { selectConnectorId, selectOperationIdToEdit, selectOperations } from '../../../core/state/mcp/connector/connectorSlice';
=======
import { selectConnectorId, selectOperations } from '../../../core/state/mcp/connector/connectorSlice';
>>>>>>> 63eaba05
import {
  deinitializeNodes,
  deinitializeOperationInfo,
  deinitializeOperationInfos,
} from '../../../core/state/operation/operationMetadataSlice';
import type { TemplatePanelFooterProps } from '@microsoft/designer-ui';
import { TemplatesPanelFooter } from '@microsoft/designer-ui';
import { getResourceNameFromId } from '@microsoft/logic-apps-shared';
<<<<<<< HEAD
import constants from '../../../common/constants';
=======
>>>>>>> 63eaba05

export type RegisterMcpServerHandler = (workflowsData: McpWorkflowsData, onCompleted?: () => void) => Promise<void>;

export const McpWizard = ({ registerMcpServer }: { registerMcpServer: RegisterMcpServerHandler }) => {
  const dispatch = useDispatch<AppDispatch>();
  const intl = useIntl();
  const styles = useMcpWizardStyles();
  const {
    connection,
    operation,
    resource: { subscriptionId, resourceGroup, logicAppName },
  } = useSelector((state: RootState) => state);

  const { operationInfos, isInitializingOperations, operationMetadata, connectionsMapping, connectionReferences } = useSelector(
    (state: RootState) => ({
      operationInfos: state.operation.operationInfo,
      isInitializingOperations: state.operation.loadStatus.isInitializingOperations,
      operationMetadata: state.operation.operationMetadata,
      connectionsMapping: state.connection.connectionsMapping,
      connectionReferences: state.connection.connectionReferences,
    })
  );

  const disableConfiguration = useMemo(() => !logicAppName, [logicAppName]);

  const connectorIds = useMemo(() => {
    const ids = Object.values(operationInfos)
      .map((info) => info?.connectorId)
      .filter((id): id is string => Boolean(id));
    return [...new Set(ids)];
  }, [operationInfos]);

  const allOperations = useMemo(() => {
    return Object.values(operationInfos).filter((info) => Boolean(info?.operationId));
  }, [operationInfos]);

  const connectorsDisplayInfo = useMemo(() => {
    const map: Record<
      string,
      {
<<<<<<< HEAD
=======
        displayName?: string;
>>>>>>> 63eaba05
        iconUri?: string;
        connectionName?: string;
        connectionStatus: 'connected' | 'disconnected';
      }
    > = {};

    for (const info of Object.values(operationInfos)) {
      const connectorId = info?.connectorId;
      if (!connectorId || map[connectorId]) {
        continue;
      }

      const metadata = operationMetadata[info.operationId];
      const referenceKey = connectionsMapping[info.operationId];
      const reference = referenceKey ? connectionReferences[referenceKey] : null;

      const isConnected = !!reference;
      const connectionStatus = isConnected ? 'connected' : 'disconnected';
      const connectionName = isConnected
        ? (reference.connectionName ?? getResourceNameFromId(reference.connection?.id) ?? 'Default Connection')
        : referenceKey === null
          ? 'No Connection'
          : 'Default Connection';

      map[connectorId] = {
<<<<<<< HEAD
=======
        displayName: metadata?.connectorTitle,
>>>>>>> 63eaba05
        iconUri: metadata?.iconUri,
        connectionName,
        connectionStatus,
      };
    }

    return map;
  }, [connectionReferences, connectionsMapping, operationInfos, operationMetadata]);

  const hasConnectors = connectorIds.length > 0;
  const hasOperations = allOperations.length > 0;
  const isLoadingOperations = isInitializingOperations || (connectorIds.length > 0 && allOperations.length === 0);

  const handleAddConnectors = useCallback(() => {
    dispatch(
      openConnectorPanelView({
        panelView: McpPanelView.SelectConnector,
      })
    );
  }, [dispatch]);

  const handleEditConnector = useCallback(
    (connectorId: string) => {
      dispatch(selectConnectorId(connectorId));
      const connectorOperations = allOperations.filter((op) => op.connectorId === connectorId);
      dispatch(selectOperations(connectorOperations.map((op) => op.operationId)));
      dispatch(
        openConnectorPanelView({
          panelView: McpPanelView.SelectConnector,
          selectedTabId: constants.MCP_PANEL_TAB_NAMES.OPERATIONS,
        })
      );
    },
    [allOperations, dispatch]
  );

  const handleDeleteConnector = useCallback(
    (connectorId: string) => {
      const operationIdsToDelete = Object.entries(operationInfos)
        .filter(([_, info]) => info?.connectorId === connectorId)
        .map(([operationId, _]) => operationId);

      if (operationIdsToDelete.length > 0) {
        dispatch(deinitializeNodes(operationIdsToDelete));
        dispatch(deinitializeOperationInfos({ ids: operationIdsToDelete }));
      }
    },
    [operationInfos, dispatch]
  );

  const handleEditOperation = useCallback(
    (operationId: string) => {
      dispatch(openOperationPanelView());
      dispatch(selectOperationIdToEdit(operationId));
    },
    [dispatch]
  );

  const handleDeleteOperation = useCallback(
    (operationId: string) => {
      dispatch(deinitializeOperationInfo({ id: operationId }));
      dispatch(deinitializeNodes([operationId]));
    },
    [dispatch]
  );

  const onRegisterCompleted = useCallback(() => {
    resetQueriesOnRegisterMcpServer(subscriptionId, resourceGroup, logicAppName as string);
  }, [logicAppName, resourceGroup, subscriptionId]);

  const handleRegisterMcpServer = useCallback(async () => {
    const workflowsData = await serializeMcpWorkflows(
      {
        subscriptionId,
        resourceGroup,
        logicAppName: logicAppName as string,
      },
      connection,
      operation
    );
    console.log('Generated workflows:', workflowsData);
    await registerMcpServer(workflowsData, onRegisterCompleted);
  }, [connection, logicAppName, operation, registerMcpServer, resourceGroup, subscriptionId, onRegisterCompleted]);

  const handleCancel = useCallback(() => {
    // TODO: Implement cancel logic
    console.log('Cancel clicked');
  }, []);

  const INTL_TEXT = {
    connectorsTitle: intl.formatMessage({
      id: 'rCjtl8',
      defaultMessage: 'Connectors',
      description: 'Title for the connectors section',
    }),
    detailsTitle: intl.formatMessage({
      id: '1Orv4i',
      defaultMessage: 'Details',
      description: 'Title for the details section',
    }),
    operationsTitle: intl.formatMessage({
      id: 'FwHl49',
      defaultMessage: 'Operations',
      description: 'Title for the operations section',
    }),
    noConnectors: intl.formatMessage({
      id: 'xyhnsP',
      defaultMessage: 'No connectors added yet',
      description: 'Message displayed when no connectors are available',
    }),
    addFirstConnector: intl.formatMessage({
      id: 'i/0DrA',
      defaultMessage: 'Add your first connector to get started',
      description: 'Message prompting the user to add their first connector',
    }),
    addConnectorsButton: intl.formatMessage({
      id: 'Q54uLy',
      defaultMessage: 'Add Connectors',
      description: 'Button text to add connectors',
    }),
    noOperations: intl.formatMessage({
      id: '04idsj',
      defaultMessage: 'No operations configured yet',
      description: 'Message when no operations are configured',
    }),
    addOperationsFirst: intl.formatMessage({
      id: 'iWZd2h',
      defaultMessage: 'Add connectors and operations to see them here',
      description: 'Message prompting to add operations',
    }),
    save: intl.formatMessage({
      id: 'RT8KNi',
      defaultMessage: 'Save',
      description: 'Save button text',
    }),
    cancel: intl.formatMessage({
      id: 'hHNj31',
      defaultMessage: 'Cancel',
      description: 'Cancel button text',
    }),
    loadingConnectorsText: intl.formatMessage({
      id: 'TWeskw',
      defaultMessage: 'Loading connectors...',
      description: 'Loading message for connectors',
    }),
    loadingOperationsText: intl.formatMessage({
      id: 'VFaFVs',
      defaultMessage: 'Loading operations...',
      description: 'Loading message for operations',
    }),
  };

  const footerContent: TemplatePanelFooterProps = useMemo(() => {
    return {
      buttonContents: [
        {
          type: 'action',
          text: intl.formatMessage({
            defaultMessage: 'Save',
            id: 'ZigP3P',
            description: 'Button text for registering the MCP server',
          }),
          appearance: 'primary',
          onClick: () => {
            handleRegisterMcpServer();
          },
          disabled: !logicAppName || !subscriptionId || !resourceGroup || !connection || !operation,
        },
        {
          type: 'action',
          text: intl.formatMessage({
            defaultMessage: 'Cancel',
            id: 'OA8qkc',
            description: 'Button text for closing the wizard without saving',
          }),
          onClick: handleCancel,
        },
      ],
    };
  }, [intl, logicAppName, subscriptionId, resourceGroup, connection, operation, handleCancel, handleRegisterMcpServer]);

  return (
    <div className={styles.wizardContainer}>
      <McpPanelRoot />

      {/* Details Section */}
      <div className={styles.section}>
        <div className={styles.header}>
          <Text size={400} weight="semibold">
            {INTL_TEXT.detailsTitle}
          </Text>
        </div>

        <div className={styles.content}>
          <LogicAppSelector />
        </div>
      </div>

      {/* Connectors Section */}
      <div className={styles.section}>
        <div className={styles.header}>
          <Text size={400} weight="semibold">
            {INTL_TEXT.connectorsTitle}
          </Text>
          <Button appearance="outline" icon={<Add16Regular />} onClick={handleAddConnectors} size="small" disabled={disableConfiguration}>
            {INTL_TEXT.addConnectorsButton}
          </Button>
        </div>

        <div className={styles.content}>
          {hasConnectors ? (
            <div className={styles.connectorsList}>
              {connectorIds.map((connectorId) => {
                const connectorInfo = connectorsDisplayInfo[connectorId];
                return (
                  <ConnectorItem
                    key={connectorId}
                    connectorId={connectorId}
<<<<<<< HEAD
=======
                    displayName={connectorInfo?.displayName ?? connectorId}
>>>>>>> 63eaba05
                    connectionName={connectorInfo?.connectionName ?? 'Default Connection'}
                    status={connectorInfo?.connectionStatus}
                    icon={connectorInfo?.iconUri}
                    onEdit={handleEditConnector}
                    onDelete={handleDeleteConnector}
                  />
                );
              })}
            </div>
          ) : (
            <div className={styles.emptyState}>
              <div className={styles.emptyStateIcon}>
                <ConnectorFilled />
              </div>
              <Text size={400} weight="semibold" style={{ marginBottom: '8px' }}>
                {INTL_TEXT.noConnectors}
              </Text>
              <Text size={200} style={{ opacity: 0.7, marginBottom: '24px' }}>
                {INTL_TEXT.addFirstConnector}
              </Text>
            </div>
          )}
        </div>
      </div>

      {/* Operations Section */}
      <div className={styles.section}>
        <div className={styles.header}>
          <Text size={400} weight="semibold">
            {INTL_TEXT.operationsTitle}
          </Text>
        </div>

        <div className={styles.content}>
          {isLoadingOperations ? (
            <div style={{ display: 'flex', justifyContent: 'center', alignItems: 'center', padding: '40px' }}>
              <Spinner size="medium" label={INTL_TEXT.loadingOperationsText} />
            </div>
          ) : hasOperations ? (
            <div className={styles.operationsList}>
              {allOperations.map((operationInfo) => {
                if (!operationInfo?.operationId || !operationInfo?.connectorId) {
                  return null;
                }

<<<<<<< HEAD
=======
                const metadata = operationMetadata[operationInfo.operationId];

>>>>>>> 63eaba05
                return (
                  <OperationItem
                    key={operationInfo.operationId}
                    operationId={operationInfo.operationId}
                    operationName={operationInfo.operationId}
<<<<<<< HEAD
                    connectorId={operationInfo.connectorId}
=======
                    connectorIcon={metadata?.iconUri}
                    connectorName={metadata?.connectorTitle ?? operationInfo.connectorId}
>>>>>>> 63eaba05
                    onEdit={handleEditOperation}
                    onDelete={handleDeleteOperation}
                  />
                );
              })}
            </div>
          ) : (
            <div className={styles.emptyState}>
              <div className={styles.emptyOperationsIcon}>
                <AppGeneric24Regular />
              </div>
              <Text size={400} weight="medium" style={{ marginBottom: '8px' }}>
                {INTL_TEXT.noOperations}
              </Text>
              <Text size={300} style={{ opacity: 0.7 }}>
                {INTL_TEXT.addOperationsFirst}
              </Text>
            </div>
          )}
        </div>
      </div>

      <div className={styles.footer}>
        <TemplatesPanelFooter {...footerContent} />
      </div>
    </div>
  );
};<|MERGE_RESOLUTION|>--- conflicted
+++ resolved
@@ -12,11 +12,7 @@
 import { ConnectorItem } from './ConnectorItem';
 import { OperationItem } from './OperationItem';
 import { useMemo, useCallback } from 'react';
-<<<<<<< HEAD
 import { selectConnectorId, selectOperationIdToEdit, selectOperations } from '../../../core/state/mcp/connector/connectorSlice';
-=======
-import { selectConnectorId, selectOperations } from '../../../core/state/mcp/connector/connectorSlice';
->>>>>>> 63eaba05
 import {
   deinitializeNodes,
   deinitializeOperationInfo,
@@ -25,10 +21,7 @@
 import type { TemplatePanelFooterProps } from '@microsoft/designer-ui';
 import { TemplatesPanelFooter } from '@microsoft/designer-ui';
 import { getResourceNameFromId } from '@microsoft/logic-apps-shared';
-<<<<<<< HEAD
 import constants from '../../../common/constants';
-=======
->>>>>>> 63eaba05
 
 export type RegisterMcpServerHandler = (workflowsData: McpWorkflowsData, onCompleted?: () => void) => Promise<void>;
 
@@ -69,10 +62,7 @@
     const map: Record<
       string,
       {
-<<<<<<< HEAD
-=======
         displayName?: string;
->>>>>>> 63eaba05
         iconUri?: string;
         connectionName?: string;
         connectionStatus: 'connected' | 'disconnected';
@@ -98,10 +88,6 @@
           : 'Default Connection';
 
       map[connectorId] = {
-<<<<<<< HEAD
-=======
-        displayName: metadata?.connectorTitle,
->>>>>>> 63eaba05
         iconUri: metadata?.iconUri,
         connectionName,
         connectionStatus,
@@ -320,10 +306,6 @@
                   <ConnectorItem
                     key={connectorId}
                     connectorId={connectorId}
-<<<<<<< HEAD
-=======
-                    displayName={connectorInfo?.displayName ?? connectorId}
->>>>>>> 63eaba05
                     connectionName={connectorInfo?.connectionName ?? 'Default Connection'}
                     status={connectorInfo?.connectionStatus}
                     icon={connectorInfo?.iconUri}
@@ -369,22 +351,12 @@
                   return null;
                 }
 
-<<<<<<< HEAD
-=======
-                const metadata = operationMetadata[operationInfo.operationId];
-
->>>>>>> 63eaba05
                 return (
                   <OperationItem
                     key={operationInfo.operationId}
                     operationId={operationInfo.operationId}
                     operationName={operationInfo.operationId}
-<<<<<<< HEAD
                     connectorId={operationInfo.connectorId}
-=======
-                    connectorIcon={metadata?.iconUri}
-                    connectorName={metadata?.connectorTitle ?? operationInfo.connectorId}
->>>>>>> 63eaba05
                     onEdit={handleEditOperation}
                     onDelete={handleDeleteOperation}
                   />
