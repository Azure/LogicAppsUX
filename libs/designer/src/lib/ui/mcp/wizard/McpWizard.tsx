--- conflicted
+++ resolved
@@ -1,32 +1,21 @@
-<<<<<<< HEAD
 import { Text, Button, Spinner } from '@fluentui/react-components';
 import { Add24Regular, ConnectorFilled, AppGeneric24Regular } from '@fluentui/react-icons';
-=======
-import { Text, Button } from '@fluentui/react-components';
-import { Add16Regular, ConnectorFilled } from '@fluentui/react-icons';
->>>>>>> 3da320e4
-import { useMcpWizardStyles } from './styles';
 import { useIntl } from 'react-intl';
 import { McpPanelView, openConnectorPanelView, openOperationPanelView } from '../../../core/state/mcp/panel/mcpPanelSlice';
 import { useDispatch, useSelector } from 'react-redux';
 import type { AppDispatch, RootState } from '../../../core/state/mcp/store';
-import { McpPanelRoot } from '../panel/mcpPanelRoot';
 import { type McpWorkflowsData, serializeMcpWorkflows } from '../../../core/mcp/utils/serializer';
 import { resetQueriesOnRegisterMcpServer } from '../../../core/mcp/utils/queries';
 import { LogicAppSelector } from '../details/logicAppSelector';
-<<<<<<< HEAD
 import { ConnectorItem } from './ConnectorItem';
 import { OperationItem } from './OperationItem';
 import { useMemo, useCallback, useEffect, useState } from 'react';
 import { selectConnectorId, selectOperations } from '../../../core/state/mcp/connector/connectorSlice';
 import { getConnector } from '../../../core/queries/operation';
 import type { Connector } from '@microsoft/logic-apps-shared';
-=======
+import { useMcpWizardStyles } from './styles';
+import { McpPanelRoot } from '../panel/mcpPanelRoot';
 import { type TemplatePanelFooterProps, TemplatesPanelFooter } from '@microsoft/designer-ui';
-
-const sampleConnectorId =
-  '/subscriptions/f34b22a3-2202-4fb1-b040-1332bd928c84/providers/Microsoft.Web/locations/northcentralus/managedApis/office365';
->>>>>>> 3da320e4
 
 export type RegisterMcpServerHandler = (workflowsData: McpWorkflowsData, onCompleted?: () => void) => Promise<void>;
 
@@ -174,7 +163,6 @@
   }, []);
 
   const INTL_TEXT = {
-<<<<<<< HEAD
     connectorsTitle: intl.formatMessage({
       id: 'rCjtl8',
       defaultMessage: 'Connectors',
@@ -190,11 +178,6 @@
       defaultMessage: 'Operations',
       description: 'Title for the operations section',
     }),
-=======
-    connectorsTitle: intl.formatMessage({ id: 'ERYPWh', defaultMessage: 'Connector', description: 'Title for the connector section' }),
-    detailsTitle: intl.formatMessage({ id: '1Orv4i', defaultMessage: 'Details', description: 'Title for the details section' }),
-    operationsTitle: intl.formatMessage({ id: 'FwHl49', defaultMessage: 'Operations', description: 'Title for the operations section' }),
->>>>>>> 3da320e4
     noConnectors: intl.formatMessage({
       id: 'xyhnsP',
       defaultMessage: 'No connectors added yet',
@@ -265,38 +248,25 @@
             id: 'OA8qkc',
             description: 'Button text for closing the wizard without saving',
           }),
-          onClick: () => {
-            //TODO: what do we want here?
-          },
+          onClick: handleCancel,
         },
       ],
     };
-  }, [intl, handleRegisterMcpServer, logicAppName, subscriptionId, resourceGroup, connection, operation]);
+  }, [intl, logicAppName, subscriptionId, resourceGroup, connection, operation, handleCancel, handleRegisterMcpServer]);
 
   return (
     <div className={styles.wizardContainer}>
-<<<<<<< HEAD
       {/* Details Section */}
       <div className={styles.header}>
         <Text size={600} weight="semibold">
           {INTL_TEXT.detailsTitle}
         </Text>
       </div>
-=======
-      <div className={styles.section}>
-        <div className={styles.header}>
-          <Text size={400} weight="semibold">
-            {INTL_TEXT.detailsTitle}
-          </Text>
-        </div>
->>>>>>> 3da320e4
-
-        <div className={styles.content}>
-          <LogicAppSelector />
-        </div>
-      </div>
-
-<<<<<<< HEAD
+
+      <div className={styles.content}>
+        <LogicAppSelector />
+      </div>
+
       {/* Connectors Section */}
       <div className={styles.header}>
         <Text size={600} weight="semibold">
@@ -336,51 +306,11 @@
           <div className={styles.emptyState}>
             <div className={styles.emptyStateIcon}>
               <ConnectorFilled />
-=======
-      <div className={styles.section}>
-        <div className={styles.header}>
-          <Text size={400} weight="semibold">
-            {INTL_TEXT.connectorsTitle}
-          </Text>
-          <Button appearance="outline" icon={<Add16Regular />} onClick={handleAddConnectors} size="small" disabled={disableConfiguration}>
-            {INTL_TEXT.addConnectorsButton}
-          </Button>
-        </div>
-        <div className={styles.content}>
-          {connectors.length === 0 ? (
-            <div className={styles.emptyState}>
-              <div className={styles.emptyStateIcon}>
-                <ConnectorFilled />
-              </div>
-              <Text size={400} weight="semibold" style={{ marginBottom: '8px' }}>
-                {INTL_TEXT.noConnectors}
-              </Text>
-              <Text size={200} style={{ opacity: 0.7, marginBottom: '24px' }}>
-                {INTL_TEXT.addFirstConnector}
-              </Text>
             </div>
-          ) : (
-            <div className={styles.connectorsList}>{/* Connector items will go here */}</div>
-          )}
-        </div>
-
-        {/* TODO: Update this condition to check if connector or operations are available */}
-        {sampleConnectorId && (
-          <div className={styles.section}>
-            <div className={styles.header}>
-              <Text size={400} weight="semibold">
-                {INTL_TEXT.operationsTitle}
-              </Text>
-            </div>
-            <div className={styles.content}>
-              <ListOperations connectorId={sampleConnectorId} />
->>>>>>> 3da320e4
-            </div>
           </div>
         )}
       </div>
 
-<<<<<<< HEAD
       {/* Operations Section */}
       <div className={styles.header}>
         <Text size={600} weight="semibold">
@@ -429,32 +359,9 @@
           </div>
         )}
       </div>
-
-      {/* Action Buttons */}
-      <div className={styles.actionButtons}>
-        <Button appearance="primary" onClick={handleRegisterMcpServer}>
-          {INTL_TEXT.save}
-        </Button>
-        <Button appearance="subtle" onClick={handleCancel}>
-          {INTL_TEXT.cancel}
-        </Button>
-=======
       <McpPanelRoot />
 
-      {/* TO BE REMOVED */}
-      <div>
-        <Text size={600} weight="semibold">
-          {'Test section'}
-        </Text>
-        <div>
-          <Button onClick={handleLoadOperations}>{'Load operations'}</Button>
-          <Button onClick={handleRegisterMcpServer}>{'Register MCP Server'}</Button>
-        </div>
-      </div>
-      <div className={styles.footer}>
-        <TemplatesPanelFooter {...footerContent} />
->>>>>>> 3da320e4
-      </div>
+      <TemplatesPanelFooter {...footerContent} />
     </div>
   );
 };