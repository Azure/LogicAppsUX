import { Text, Button } from '@fluentui/react-components';
import { Add24Regular, ConnectorFilled } from '@fluentui/react-icons';
import { useMcpWizardStyles } from './styles';
import { useIntl } from 'react-intl';
<<<<<<< HEAD
import { McpPanelView, openConnectorPanelView } from '../../../core/state/mcp/panel/mcpPanelSlice';
import { useDispatch } from 'react-redux';
import type { AppDispatch } from '../../../core/state/mcp/store';
import { McpPanelRoot } from '../panel/mcpPanelRoot';
import { initializeOperationsMetadata } from '../../../core/actions/bjsworkflow/mcp';
import { ListOperations } from '../operations/ListOperations';

const sampleConnectorId =
  '/subscriptions/f34b22a3-2202-4fb1-b040-1332bd928c84/providers/Microsoft.Web/locations/northcentralus/managedApis/office365';
=======
import { McpPanelView, openPanelView } from '../../../core/state/mcp/panel/mcpPanelSlice';
import { useDispatch, useSelector } from 'react-redux';
import type { AppDispatch, RootState } from '../../../core/state/mcp/store';
import { McpPanelRoot } from '../panel/mcpPanelRoot';
import { initializeOperationsMetadata } from '../../../core/actions/bjsworkflow/mcp';
import { serializeMcpWorkflows } from '../../../core/mcp/utils/serializer';
>>>>>>> 2e7da8a9

export const McpWizard = () => {
  const dispatch = useDispatch<AppDispatch>();
  const intl = useIntl();
  const styles = useMcpWizardStyles();
  const connectors = [];
  const rootState = useSelector((state: RootState) => state);

  const handleAddConnectors = () => {
    dispatch(
      openConnectorPanelView({
        panelView: McpPanelView.SelectConnector,
        selectedConnectorId: undefined,
      })
    );
  };

  const handleLoadOperations = () => {
    dispatch(
      initializeOperationsMetadata({
        operations: [
          { connectorId: sampleConnectorId, operationId: 'SendEmailV2', type: 'apiconnection' },
          { connectorId: sampleConnectorId, operationId: 'ForwardEmail_V2', type: 'apiconnection' },
          { connectorId: sampleConnectorId, operationId: 'ContactGetItems_V2', type: 'apiconnection' },
        ],
      })
    );
  };

  const handleGenerateWorkflows = async () => {
    const result = await serializeMcpWorkflows(rootState);
    console.log('Generated workflows:', result);
  };

  const INTL_TEXT = {
    title: intl.formatMessage({ id: 'rCjtl8', defaultMessage: 'Connectors', description: 'Title for the connectors section' }),
    noConnectors: intl.formatMessage({
      id: 'xyhnsP',
      defaultMessage: 'No connectors added yet',
      description: 'Message displayed when no connectors are available',
    }),
    addFirstConnector: intl.formatMessage({
      id: 'i/0DrA',
      defaultMessage: 'Add your first connector to get started',
      description: 'Message prompting the user to add their first connector',
    }),
    addConnectorsButton: intl.formatMessage({
      id: 'Q54uLy',
      defaultMessage: 'Add Connectors',
      description: 'Button text to add connectors',
    }),
  };

  return (
    <div className={styles.wizardContainer}>
      <div className={styles.header}>
        <Text size={600} weight="semibold">
          {INTL_TEXT.title}
        </Text>
        <Button appearance="primary" icon={<Add24Regular />} onClick={handleAddConnectors}>
          {INTL_TEXT.addConnectorsButton}
        </Button>
      </div>

      <div className={styles.content}>
        {connectors.length === 0 ? (
          <div className={styles.emptyState}>
            <div className={styles.emptyStateIcon}>
              <ConnectorFilled />
            </div>
            <Text size={500} weight="semibold" style={{ marginBottom: '8px' }}>
              {INTL_TEXT.noConnectors}
            </Text>
            <Text size={300} style={{ opacity: 0.7, marginBottom: '24px' }}>
              {INTL_TEXT.addFirstConnector}
            </Text>
            <Button appearance="primary" icon={<Add24Regular />} onClick={handleAddConnectors} size="large">
              {INTL_TEXT.addConnectorsButton}
            </Button>
          </div>
        ) : (
          <div className={styles.connectorsList}>{/* Connector items will go here */}</div>
        )}
      </div>
      <Text size={600} weight="semibold">
        {'Test section'}
      </Text>
<<<<<<< HEAD
      <Button icon={<Add24Regular />} onClick={handleLoadOperations}>
        {'Load operations'}
      </Button>
      <div>
        <Text size={600} weight="semibold">
          {'Operations section'}
        </Text>
        <ListOperations connectorId={sampleConnectorId} />
      </div>
=======
      <div>
        <Button onClick={handleLoadOperations}>{'Load operations'}</Button>
        <Button onClick={handleGenerateWorkflows}>{'Generate workflows'}</Button>
      </div>

>>>>>>> 2e7da8a9
      <McpPanelRoot />
    </div>
  );
};<|MERGE_RESOLUTION|>--- conflicted
+++ resolved
@@ -2,24 +2,16 @@
 import { Add24Regular, ConnectorFilled } from '@fluentui/react-icons';
 import { useMcpWizardStyles } from './styles';
 import { useIntl } from 'react-intl';
-<<<<<<< HEAD
 import { McpPanelView, openConnectorPanelView } from '../../../core/state/mcp/panel/mcpPanelSlice';
-import { useDispatch } from 'react-redux';
-import type { AppDispatch } from '../../../core/state/mcp/store';
-import { McpPanelRoot } from '../panel/mcpPanelRoot';
-import { initializeOperationsMetadata } from '../../../core/actions/bjsworkflow/mcp';
-import { ListOperations } from '../operations/ListOperations';
-
-const sampleConnectorId =
-  '/subscriptions/f34b22a3-2202-4fb1-b040-1332bd928c84/providers/Microsoft.Web/locations/northcentralus/managedApis/office365';
-=======
-import { McpPanelView, openPanelView } from '../../../core/state/mcp/panel/mcpPanelSlice';
 import { useDispatch, useSelector } from 'react-redux';
 import type { AppDispatch, RootState } from '../../../core/state/mcp/store';
 import { McpPanelRoot } from '../panel/mcpPanelRoot';
 import { initializeOperationsMetadata } from '../../../core/actions/bjsworkflow/mcp';
+import { ListOperations } from '../operations/ListOperations';
 import { serializeMcpWorkflows } from '../../../core/mcp/utils/serializer';
->>>>>>> 2e7da8a9
+
+const sampleConnectorId =
+  '/subscriptions/f34b22a3-2202-4fb1-b040-1332bd928c84/providers/Microsoft.Web/locations/northcentralus/managedApis/office365';
 
 export const McpWizard = () => {
   const dispatch = useDispatch<AppDispatch>();
@@ -107,23 +99,17 @@
       <Text size={600} weight="semibold">
         {'Test section'}
       </Text>
-<<<<<<< HEAD
-      <Button icon={<Add24Regular />} onClick={handleLoadOperations}>
-        {'Load operations'}
-      </Button>
+      <div>
+        <Button onClick={handleLoadOperations}>{'Load operations'}</Button>
+        <Button onClick={handleGenerateWorkflows}>{'Generate workflows'}</Button>
+      </div>
       <div>
         <Text size={600} weight="semibold">
           {'Operations section'}
         </Text>
         <ListOperations connectorId={sampleConnectorId} />
       </div>
-=======
-      <div>
-        <Button onClick={handleLoadOperations}>{'Load operations'}</Button>
-        <Button onClick={handleGenerateWorkflows}>{'Generate workflows'}</Button>
-      </div>
 
->>>>>>> 2e7da8a9
       <McpPanelRoot />
     </div>
   );
