--- conflicted
+++ resolved
@@ -28,12 +28,8 @@
   const {
     connection,
     operations,
-<<<<<<< HEAD
     resource: { subscriptionId, resourceGroup, location, logicAppName },
-=======
-    resource: { subscriptionId, resourceGroup, logicAppName },
     mcpOptions: { disableConfiguration },
->>>>>>> b9818d4b
   } = useSelector((state: RootState) => state);
 
   const connectorExists = useMemo(() => Object.keys(operations.operationInfo).length > 0, [operations.operationInfo]);
