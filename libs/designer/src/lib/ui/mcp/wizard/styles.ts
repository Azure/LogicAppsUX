import { makeStyles, tokens } from '@fluentui/react-components';

const borderStyle = `1px solid ${tokens.colorNeutralStroke1}`;
const mainGap = '16px';

export const useMcpWizardStyles = makeStyles({
  wizardContainer: {
    display: 'flex',
    flex: 1,
    flexDirection: 'column',
    height: '100%',
    background: tokens.colorNeutralBackground1,
    gap: '32px',
  },

  section: {
    borderRadius: '8px',
    border: borderStyle,
    padding: mainGap,
  },

  header: {
    display: 'flex',
    alignItems: 'center',
    justifyContent: 'space-between',
    paddingBottom: '12px',
    position: 'relative',
    borderBottom: borderStyle,
  },

  content: {
    flex: 1,
    display: 'flex',
    flexDirection: 'column',
    overflow: 'hidden',
    paddingTop: mainGap,
  },

  emptyState: {
    display: 'flex',
    flexDirection: 'column',
    alignItems: 'center',
    justifyContent: 'center',
    flex: 1,
    padding: '40px',
    textAlign: 'center',
  },

  emptyStateIcon: {
    fontSize: '64px',
    color: tokens.colorNeutralForeground3,
    marginBottom: '16px',
    '& svg': {
      width: '64px',
      height: '64px',
    },
  },

  connectorsList: {
    flex: 1,
    padding: '24px',
  },

<<<<<<< HEAD
  operationsList: {
    flex: 1,
    padding: '24px',
  },

  emptyOperationsIcon: {
    fontSize: '48px',
    marginBottom: '16px',
    color: tokens.colorNeutralForeground3,
    '& svg': {
      fontSize: '48px',
    },
  },
  actionButtons: {
    display: 'flex',
    gap: '8px',
    marginTop: '24px',
    justifyContent: 'flex-start',
  },
});

// ConnectorItem styles
export const useConnectorItemStyles = makeStyles({
  connectorItem: {
    display: 'flex',
    alignItems: 'center',
    padding: '16px',
    border: `1px solid ${tokens.colorNeutralStroke2}`,
    borderRadius: tokens.borderRadiusMedium,
    marginBottom: '12px',
    backgroundColor: tokens.colorNeutralBackground1,
    transition: 'all 0.2s ease',
    '&:hover': {
      backgroundColor: tokens.colorNeutralBackground1Hover,
      border: `1px solid ${tokens.colorNeutralStroke1Hover}`,
    },
  },

  connectorIcon: {
    fontSize: '24px',
    marginRight: '12px',
    display: 'flex',
    alignItems: 'center',
  },

  connectorInfo: {
    flex: 1,
  },

  connectorHeader: {
    display: 'flex',
    alignItems: 'center',
    gap: '8px',
    marginBottom: '4px',
  },

  connectorSubtext: {
    color: tokens.colorNeutralForeground2,
  },

  itemActions: {
    display: 'flex',
    gap: '8px',
  },
});

// OperationItem styles
export const useOperationItemStyles = makeStyles({
  operationItem: {
    display: 'flex',
    alignItems: 'center',
    padding: '12px 16px',
    border: `1px solid ${tokens.colorNeutralStroke2}`,
    borderRadius: tokens.borderRadiusSmall,
    marginBottom: '8px',
    backgroundColor: tokens.colorNeutralBackground1,
    transition: 'all 0.2s ease',
    '&:hover': {
      backgroundColor: tokens.colorNeutralBackground1Hover,
      border: `1px solid ${tokens.colorNeutralStroke1Hover}`,
    },
  },

  operationIcon: {
    fontSize: '20px',
    marginRight: '12px',
    display: 'flex',
    alignItems: 'center',
  },

  operationInfo: {
    flex: 1,
  },

  operationSubtext: {
    color: tokens.colorNeutralForeground2,
    display: 'block',
  },

  itemActions: {
    display: 'flex',
    gap: '8px',
=======
  footer: {
    padding: `${tokens.spacingVerticalM} 0px`,
    borderTop: `1px solid ${tokens.colorNeutralStroke2}`,
>>>>>>> 3da320e4
  },
});<|MERGE_RESOLUTION|>--- conflicted
+++ resolved
@@ -61,7 +61,6 @@
     padding: '24px',
   },
 
-<<<<<<< HEAD
   operationsList: {
     flex: 1,
     padding: '24px',
@@ -75,11 +74,9 @@
       fontSize: '48px',
     },
   },
-  actionButtons: {
-    display: 'flex',
-    gap: '8px',
-    marginTop: '24px',
-    justifyContent: 'flex-start',
+  footer: {
+    padding: `${tokens.spacingVerticalM} 0px`,
+    borderTop: `1px solid ${tokens.colorNeutralStroke2}`,
   },
 });
 
@@ -164,10 +161,5 @@
   itemActions: {
     display: 'flex',
     gap: '8px',
-=======
-  footer: {
-    padding: `${tokens.spacingVerticalM} 0px`,
-    borderTop: `1px solid ${tokens.colorNeutralStroke2}`,
->>>>>>> 3da320e4
   },
 });