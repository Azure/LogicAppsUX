import { useMemo } from 'react';
import type { AppDispatch, RootState } from '../../../../core/state/mcp/store';
import { useDispatch, useSelector } from 'react-redux';
import { McpPanelView } from '../../../../core/state/mcp/panel/mcpPanelSlice';
import { operationsTab } from './tabs/operationsTab';
import { useIntl } from 'react-intl';
import { connectorsTab } from './tabs/connectorsTab';
import type { McpPanelTabProps } from '@microsoft/designer-ui';
import { connectionsTab } from './tabs/connections/connectionsTab';

export const useMcpConnectorPanelTabs = (): McpPanelTabProps[] => {
  const intl = useIntl();
  const dispatch = useDispatch<AppDispatch>();
<<<<<<< HEAD
  const { currentPanelView, selectedConnectorId } = useSelector((state: RootState) => state.mcpPanel);
=======

  const { currentPanelView, selectedOperations } = useSelector((state: RootState) => ({
    currentPanelView: state.mcpPanel.currentPanelView,
    selectedOperations: state.mcpPanel.selectedOperations ?? [],
  }));
>>>>>>> 2c5760d0

  const connectorsTabItem = useMemo(
    () =>
      connectorsTab(intl, dispatch, {
        isTabDisabled: false,
        isPreviousButtonDisabled: false,
        isPrimaryButtonDisabled: false,
      }),
    [intl, dispatch]
  );

  const operationsTabItem = useMemo(
    () =>
      operationsTab(intl, dispatch, {
        isTabDisabled: false,
        isPreviousButtonDisabled: false,
        isPrimaryButtonDisabled: false,
        selectedOperationsCount: selectedOperations.length,
      }),
    [intl, dispatch, selectedOperations.length]
  );

  const connectionsTabItem = useMemo(
    () =>
      connectionsTab(intl, dispatch, selectedConnectorId as string, {
        isTabDisabled: false,
        isPreviousButtonDisabled: false,
        isPrimaryButtonDisabled: false,
        onAddConnector: () => {
          //TODO
        },
      }),
    [intl, dispatch, selectedConnectorId]
  );

  const tabs: McpPanelTabProps[] = useMemo(() => {
    const validTabs = [];
    if (currentPanelView === McpPanelView.SelectConnector) {
      validTabs.push(connectorsTabItem);
    }
    if (currentPanelView !== McpPanelView.CreateConnection) {
      validTabs.push(operationsTabItem);
    }
    validTabs.push(connectionsTabItem);
    return validTabs;
  }, [currentPanelView, connectorsTabItem, operationsTabItem, connectionsTabItem]);

  return tabs;
};<|MERGE_RESOLUTION|>--- conflicted
+++ resolved
@@ -6,20 +6,17 @@
 import { useIntl } from 'react-intl';
 import { connectorsTab } from './tabs/connectorsTab';
 import type { McpPanelTabProps } from '@microsoft/designer-ui';
-import { connectionsTab } from './tabs/connections/connectionsTab';
+import { connectionsTab } from './tabs/connectionsTab';
 
 export const useMcpConnectorPanelTabs = (): McpPanelTabProps[] => {
   const intl = useIntl();
   const dispatch = useDispatch<AppDispatch>();
-<<<<<<< HEAD
-  const { currentPanelView, selectedConnectorId } = useSelector((state: RootState) => state.mcpPanel);
-=======
 
-  const { currentPanelView, selectedOperations } = useSelector((state: RootState) => ({
+  const { currentPanelView, selectedOperations, selectedConnectorId } = useSelector((state: RootState) => ({
     currentPanelView: state.mcpPanel.currentPanelView,
+    selectedConnectorId: state.mcpPanel.selectedConnectorId,
     selectedOperations: state.mcpPanel.selectedOperations ?? [],
   }));
->>>>>>> 2c5760d0
 
   const connectorsTabItem = useMemo(
     () =>
