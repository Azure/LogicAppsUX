<<<<<<< HEAD
// Updated useMcpConnectorPanelTabs hook
import { useMemo, useCallback } from 'react';
=======
import { useCallback, useMemo } from 'react';
>>>>>>> 84d0edf5
import type { AppDispatch, RootState } from '../../../../core/state/mcp/store';
import { useDispatch, useSelector } from 'react-redux';
import { McpPanelView, closePanel } from '../../../../core/state/mcp/panel/mcpPanelSlice';
import { initializeOperationsMetadata } from '../../../../core/actions/bjsworkflow/mcp';
import { operationsTab } from './tabs/operationsTab';
import { useIntl } from 'react-intl';
import { connectorsTab } from './tabs/connectorsTab';
import type { McpPanelTabProps } from '@microsoft/designer-ui';
import { connectionsTab } from './tabs/connectionsTab';
<<<<<<< HEAD
import { getResourceNameFromId } from '@microsoft/logic-apps-shared';
=======
import { initializeConnectionMappings } from '../../../../core/actions/bjsworkflow/mcp';
>>>>>>> 84d0edf5

export const useMcpConnectorPanelTabs = (): McpPanelTabProps[] => {
  const intl = useIntl();
  const dispatch = useDispatch<AppDispatch>();

  const { currentPanelView, selectedOperations, selectedConnectorId } = useSelector((state: RootState) => ({
    currentPanelView: state.mcpPanel.currentPanelView,
    selectedConnectorId: state.connector.selectedConnectorId,
    selectedOperations: state.connector.selectedOperations ?? [],
  }));

<<<<<<< HEAD
  const handleSubmit = useCallback(() => {
    if (selectedConnectorId && selectedOperations.length > 0) {
      const operations = selectedOperations.map((operationId) => ({
        connectorId: selectedConnectorId,
        operationId: getResourceNameFromId(operationId),
        type: 'apiconnection' as const, // Assuming all are API connections for now
      }));

      dispatch(initializeOperationsMetadata({ operations }));

      dispatch(closePanel());
    }
=======
  const handleOnSelectOperations = useCallback(() => {
    dispatch(initializeConnectionMappings({ connectorId: selectedConnectorId as string, operations: selectedOperations }));
>>>>>>> 84d0edf5
  }, [dispatch, selectedConnectorId, selectedOperations]);

  const connectorsTabItem = useMemo(
    () =>
      connectorsTab(intl, dispatch, {
        isTabDisabled: false,
        isPreviousButtonDisabled: false,
        isPrimaryButtonDisabled: false,
      }),
    [intl, dispatch]
  );

  const operationsTabItem = useMemo(
    () =>
      operationsTab(intl, dispatch, {
        isTabDisabled: false,
        isPreviousButtonDisabled: false,
        isPrimaryButtonDisabled: false,
        selectedOperationsCount: selectedOperations.length,
        onSelectOperations: handleOnSelectOperations,
      }),
    [intl, dispatch, selectedOperations.length, handleOnSelectOperations]
  );

  const connectionsTabItem = useMemo(
    () =>
      connectionsTab(intl, dispatch, selectedConnectorId as string, selectedOperations, {
        isTabDisabled: false,
        isPreviousButtonDisabled: false,
        // Disable the primary button if no connector or operations are selected
        isPrimaryButtonDisabled: !selectedConnectorId || selectedOperations.length === 0,
        onAddConnector: handleSubmit,
      }),
<<<<<<< HEAD
    [intl, dispatch, selectedConnectorId, selectedOperations.length, handleSubmit]
=======
    [intl, dispatch, selectedConnectorId, selectedOperations]
>>>>>>> 84d0edf5
  );

  const tabs: McpPanelTabProps[] = useMemo(() => {
    const validTabs = [];
    if (currentPanelView === McpPanelView.SelectConnector) {
      validTabs.push(connectorsTabItem);
    }
    if (currentPanelView !== McpPanelView.CreateConnection) {
      validTabs.push(operationsTabItem);
    }
    validTabs.push(connectionsTabItem);
    return validTabs;
  }, [currentPanelView, connectorsTabItem, operationsTabItem, connectionsTabItem]);

  return tabs;
};<|MERGE_RESOLUTION|>--- conflicted
+++ resolved
@@ -1,23 +1,14 @@
-<<<<<<< HEAD
-// Updated useMcpConnectorPanelTabs hook
 import { useMemo, useCallback } from 'react';
-=======
-import { useCallback, useMemo } from 'react';
->>>>>>> 84d0edf5
 import type { AppDispatch, RootState } from '../../../../core/state/mcp/store';
 import { useDispatch, useSelector } from 'react-redux';
-import { McpPanelView, closePanel } from '../../../../core/state/mcp/panel/mcpPanelSlice';
-import { initializeOperationsMetadata } from '../../../../core/actions/bjsworkflow/mcp';
+import { closePanel, McpPanelView } from '../../../../core/state/mcp/panel/mcpPanelSlice';
+import { initializeOperationsMetadata, initializeConnectionMappings } from '../../../../core/actions/bjsworkflow/mcp';
 import { operationsTab } from './tabs/operationsTab';
 import { useIntl } from 'react-intl';
 import { connectorsTab } from './tabs/connectorsTab';
 import type { McpPanelTabProps } from '@microsoft/designer-ui';
 import { connectionsTab } from './tabs/connectionsTab';
-<<<<<<< HEAD
 import { getResourceNameFromId } from '@microsoft/logic-apps-shared';
-=======
-import { initializeConnectionMappings } from '../../../../core/actions/bjsworkflow/mcp';
->>>>>>> 84d0edf5
 
 export const useMcpConnectorPanelTabs = (): McpPanelTabProps[] => {
   const intl = useIntl();
@@ -29,7 +20,6 @@
     selectedOperations: state.connector.selectedOperations ?? [],
   }));
 
-<<<<<<< HEAD
   const handleSubmit = useCallback(() => {
     if (selectedConnectorId && selectedOperations.length > 0) {
       const operations = selectedOperations.map((operationId) => ({
@@ -39,13 +29,12 @@
       }));
 
       dispatch(initializeOperationsMetadata({ operations }));
-
       dispatch(closePanel());
     }
-=======
+  }, [dispatch, selectedConnectorId, selectedOperations]);
+
   const handleOnSelectOperations = useCallback(() => {
     dispatch(initializeConnectionMappings({ connectorId: selectedConnectorId as string, operations: selectedOperations }));
->>>>>>> 84d0edf5
   }, [dispatch, selectedConnectorId, selectedOperations]);
 
   const connectorsTabItem = useMemo(
@@ -79,11 +68,7 @@
         isPrimaryButtonDisabled: !selectedConnectorId || selectedOperations.length === 0,
         onAddConnector: handleSubmit,
       }),
-<<<<<<< HEAD
-    [intl, dispatch, selectedConnectorId, selectedOperations.length, handleSubmit]
-=======
-    [intl, dispatch, selectedConnectorId, selectedOperations]
->>>>>>> 84d0edf5
+    [intl, dispatch, selectedConnectorId, selectedOperations, handleSubmit]
   );
 
   const tabs: McpPanelTabProps[] = useMemo(() => {
