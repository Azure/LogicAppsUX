import { useMemo, useCallback } from 'react';
import type { AppDispatch, RootState } from '../../../../core/state/mcp/store';
import { useDispatch, useSelector } from 'react-redux';
import { McpPanelView } from '../../../../core/state/mcp/panel/mcpPanelSlice';
import {
  initializeOperationsMetadata,
  initializeConnectionMappings,
  deinitializeOperations,
} from '../../../../core/actions/bjsworkflow/mcp';
import { operationsTab } from './tabs/operationsTab';
import { useIntl } from 'react-intl';
import { connectorsTab } from './tabs/connectorsTab';
import type { McpPanelTabProps } from '@microsoft/designer-ui';
import { connectionsTab } from './tabs/connectionsTab';
import { getResourceNameFromId } from '@microsoft/logic-apps-shared';

export const useMcpConnectorPanelTabs = (): McpPanelTabProps[] => {
  const intl = useIntl();
  const dispatch = useDispatch<AppDispatch>();

  const {
    currentPanelView,
    selectedOperations,
    selectedConnectorId,
    connectionsMapping,
    connectionReferences,
    isInitializingConnections,
    operationInfos,
  } = useSelector((state: RootState) => ({
    currentPanelView: state.mcpPanel.currentPanelView,
    selectedConnectorId: state.connector.selectedConnectorId,
    selectedOperations: state.connector.selectedOperations ?? [],
    connectionsMapping: state.connection.connectionsMapping,
    connectionReferences: state.connection.connectionReferences,
    isInitializingConnections: state.connection.loading.initializeConnectionMappings,
    operationInfos: state.operations.operationInfo,
  }));

  const hasValidConnection = useMemo(() => {
    if (!selectedOperations.length) {
      return false;
    }

    return selectedOperations.some((operationId) => {
      const nodeId = operationId;
      const referenceKey = connectionsMapping[nodeId];
      return referenceKey && connectionReferences[referenceKey];
    });
  }, [selectedOperations, connectionsMapping, connectionReferences]);

  const newlySelectedOperationIds = useMemo(() => {
    return selectedOperations.filter((operationId) => !Object.keys(operationInfos).includes(operationId));
  }, [operationInfos, selectedOperations]);

  const deselectedOperationIds = useMemo(() => {
    return Object.keys(operationInfos).filter((operationId) => !selectedOperations.includes(operationId));
  }, [operationInfos, selectedOperations]);

  const handleSubmit = useCallback(() => {
    if (selectedConnectorId && selectedOperations.length > 0) {
      // Deinitializing deselected operations
      if (deselectedOperationIds.length > 0) {
        dispatch(deinitializeOperations({ operationIds: deselectedOperationIds }));
      }

<<<<<<< HEAD
      // Initializing newly selected operations
      if (newlySelectedOperationIds.length > 0) {
        const selectedOperationsData = newlySelectedOperationIds.map((operationId) => ({
          connectorId: selectedConnectorId,
          operationId: getResourceNameFromId(operationId),
          type: 'apiconnection' as const,
        }));
        dispatch(initializeOperationsMetadata({ operations: selectedOperationsData }));
      }
=======
      // Initializing selection
      dispatch(initializeOperationsMetadata({ operations: selectedOperationsData }));
>>>>>>> 815ba628
    }
    dispatch(clearAllSelections());
    dispatch(closePanel());
  }, [dispatch, selectedConnectorId, selectedOperations, newlySelectedOperationIds, deselectedOperationIds]);

  const handleOnSelectOperations = useCallback(async () => {
    // This triggers the loading state and initializes connections
    await dispatch(
      initializeConnectionMappings({
        connectorId: selectedConnectorId as string,
        operations: selectedOperations,
      })
    );
  }, [dispatch, selectedConnectorId, selectedOperations]);

  const connectorsTabItem = useMemo(
    () =>
      connectorsTab(intl, dispatch, {
        isTabDisabled: false,
        isPreviousButtonDisabled: false,
        isPrimaryButtonDisabled: false,
      }),
    [intl, dispatch]
  );

  const operationsTabItem = useMemo(
    () =>
      operationsTab(intl, dispatch, {
        isTabDisabled: false,
        isPreviousButtonDisabled: false,
        isPrimaryButtonDisabled: false,
        selectedOperationsCount: selectedOperations.length,
        onSelectOperations: handleOnSelectOperations,
        isPrimaryButtonLoading: isInitializingConnections,
      }),
    [intl, dispatch, selectedOperations.length, handleOnSelectOperations, isInitializingConnections]
  );

  const connectionsTabItem = useMemo(
    () =>
      connectionsTab(intl, dispatch, selectedConnectorId as string, selectedOperations, {
        isTabDisabled: isInitializingConnections,
        isPreviousButtonDisabled: false,
        isPrimaryButtonDisabled: !selectedConnectorId || selectedOperations.length === 0 || !hasValidConnection,
        onAddConnector: handleSubmit,
      }),
    [intl, dispatch, selectedConnectorId, selectedOperations, hasValidConnection, handleSubmit, isInitializingConnections]
  );

  const tabs: McpPanelTabProps[] = useMemo(() => {
    const validTabs = [];
    if (currentPanelView === McpPanelView.SelectConnector) {
      validTabs.push(connectorsTabItem);
    }
    if (currentPanelView !== McpPanelView.CreateConnection) {
      validTabs.push(operationsTabItem);
    }
    validTabs.push(connectionsTabItem);
    return validTabs;
  }, [currentPanelView, connectorsTabItem, operationsTabItem, connectionsTabItem]);

  return tabs;
};<|MERGE_RESOLUTION|>--- conflicted
+++ resolved
@@ -63,7 +63,6 @@
         dispatch(deinitializeOperations({ operationIds: deselectedOperationIds }));
       }
 
-<<<<<<< HEAD
       // Initializing newly selected operations
       if (newlySelectedOperationIds.length > 0) {
         const selectedOperationsData = newlySelectedOperationIds.map((operationId) => ({
@@ -73,13 +72,7 @@
         }));
         dispatch(initializeOperationsMetadata({ operations: selectedOperationsData }));
       }
-=======
-      // Initializing selection
-      dispatch(initializeOperationsMetadata({ operations: selectedOperationsData }));
->>>>>>> 815ba628
     }
-    dispatch(clearAllSelections());
-    dispatch(closePanel());
   }, [dispatch, selectedConnectorId, selectedOperations, newlySelectedOperationIds, deselectedOperationIds]);
 
   const handleOnSelectOperations = useCallback(async () => {
