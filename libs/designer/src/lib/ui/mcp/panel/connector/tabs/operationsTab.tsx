--- conflicted
+++ resolved
@@ -50,11 +50,8 @@
       description: 'The tab label for the select operations tab on the connector panel',
     }),
     disabled: isTabDisabled,
-<<<<<<< HEAD
     tabStatusIcon,
-=======
     content: <SelectOperations />,
->>>>>>> f2452ba8
     footerContent: {
       buttonContents: [
         {
