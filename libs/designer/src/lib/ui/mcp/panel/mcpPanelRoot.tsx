import { useSelector } from 'react-redux';
import { McpPanelView } from '../../../core/state/mcp/panel/mcpPanelSlice';
import type { RootState } from '../../../core/state/mcp/store';
import { SelectionPanel } from './connector/SelectionPanel';
import { EditOperationPanel } from './operation/EditOperationPanel';

export const McpPanelRoot = () => {
  const { isOpen, panelMode } = useSelector((state: RootState) => ({
    isOpen: state.mcpPanel?.isOpen ?? false,
    panelMode: state.mcpPanel?.currentPanelView ?? null,
  }));

  if (!isOpen || !panelMode) {
    return null;
  }

  return (
<<<<<<< HEAD
    <Drawer className={styles.drawer} open={isOpen} onOpenChange={(_, { open }) => !open && dismissPanel()} position="end" size="large">
=======
    <>
>>>>>>> 70e56efe
      {(panelMode === McpPanelView.SelectConnector ||
        panelMode === McpPanelView.SelectOperation ||
        panelMode === McpPanelView.CreateConnection) && <SelectionPanel />}
      {panelMode === McpPanelView.EditOperation && <EditOperationPanel />}
    </>
  );
};<|MERGE_RESOLUTION|>--- conflicted
+++ resolved
@@ -15,11 +15,7 @@
   }
 
   return (
-<<<<<<< HEAD
-    <Drawer className={styles.drawer} open={isOpen} onOpenChange={(_, { open }) => !open && dismissPanel()} position="end" size="large">
-=======
     <>
->>>>>>> 70e56efe
       {(panelMode === McpPanelView.SelectConnector ||
         panelMode === McpPanelView.SelectOperation ||
         panelMode === McpPanelView.CreateConnection) && <SelectionPanel />}
