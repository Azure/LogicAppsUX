--- conflicted
+++ resolved
@@ -22,13 +22,8 @@
   const dispatch = useDispatch<AppDispatch>();
   const styles = useMcpPanelStyles();
 
-<<<<<<< HEAD
   const { selectedOperationId, operationMetadata, isOpen, panelMode, inputParameters } = useSelector((state: RootState) => ({
-    selectedOperationId: state.connector.selectedOperationId,
-=======
-  const { selectedOperationId, operationMetadata, isOpen, panelMode } = useSelector((state: RootState) => ({
     selectedOperationId: state.mcpSelection.selectedOperationId,
->>>>>>> 64c1e31f
     operationMetadata: state.operations.operationMetadata,
     isOpen: state.mcpPanel?.isOpen ?? false,
     panelMode: state.mcpPanel?.currentPanelView ?? null,
