import type { TemplatePanelFooterProps } from '@microsoft/designer-ui';
import { TemplatesPanelFooter } from '@microsoft/designer-ui';
import { useDispatch, useSelector } from 'react-redux';
import type { AppDispatch, RootState } from '../../../../core/state/mcp/store';
import { closePanel, McpPanelView } from '../../../../core/state/mcp/panel/mcpPanelSlice';
import { Button, Drawer, DrawerBody, DrawerFooter, DrawerHeader, Text } from '@fluentui/react-components';
import { useMcpPanelStyles } from '../styles';
import { useIntl } from 'react-intl';
import { bundleIcon, Dismiss24Filled, Dismiss24Regular } from '@fluentui/react-icons';
import { useCallback, useEffect, useMemo, useState } from 'react';
import { EditOperation } from '../../parameters/EditOperation';
import { LogEntryLevel, LoggerService } from '@microsoft/logic-apps-shared';
import { useEditSnapshot } from '../../../../core/mcp/utils/hooks';
import { updateOperationDescription } from '../../../../core/state/operation/operationMetadataSlice';

const CloseIcon = bundleIcon(Dismiss24Filled, Dismiss24Regular);

export const EditOperationPanel = () => {
  const intl = useIntl();
  const dispatch = useDispatch<AppDispatch>();
  const styles = useMcpPanelStyles();

  const { selectedOperationId, operationMetadata, isOpen, panelMode } = useSelector((state: RootState) => ({
<<<<<<< HEAD
    selectedOperationId: state.mcpSelection.selectedOperationId,
    operationMetadata: state.operation.operationMetadata,
=======
    selectedOperationId: state.connector.selectedOperationId,
    operationMetadata: state.operations.operationMetadata,
>>>>>>> 815ba628
    isOpen: state.mcpPanel?.isOpen ?? false,
    panelMode: state.mcpPanel?.currentPanelView ?? null,
  }));

  const selectedOperationSummary = useMemo(() => {
    return operationMetadata[selectedOperationId ?? '']?.summary ?? selectedOperationId;
  }, [selectedOperationId, operationMetadata]);

  const selectedOperationDescription = useMemo(() => {
    return operationMetadata[selectedOperationId ?? '']?.description ?? '';
  }, [selectedOperationId, operationMetadata]);

  const { restoreSnapshot, clearSnapshot } = useEditSnapshot(selectedOperationId ?? '');
  const [description, setDescription] = useState<string>('');
  const [isDirty, setIsDirty] = useState<boolean>(false);

  const INTL_TEXT = {
    closeAriaLabel: intl.formatMessage({
      id: 'kdCuJZ',
      defaultMessage: 'Close panel',
      description: 'Aria label for close button',
    }),
  };

  const handleDescriptionInputChange = useCallback((description: string) => {
    setDescription(description);
    setIsDirty(true);
  }, []);

  const onParameterVisibilityUpdate = useCallback(() => {
    setIsDirty(true);
  }, []);

  const handleCancel = useCallback(() => {
    restoreSnapshot();
    clearSnapshot();
    dispatch(closePanel());
  }, [restoreSnapshot, clearSnapshot, dispatch]);

  const handleSave = useCallback(() => {
    if (!selectedOperationId) {
      LoggerService().log({
        level: LogEntryLevel.Error,
        message: 'Cannot save: missing operation data',
        area: 'MCP.EditOperation',
      });
      return;
    }

    const originalDescription = selectedOperationDescription;

    if (description !== originalDescription) {
      dispatch(
        updateOperationDescription({
          id: selectedOperationId,
          description: description,
        })
      );
    }

    clearSnapshot();
    dispatch(closePanel());
  }, [selectedOperationId, clearSnapshot, dispatch, selectedOperationDescription, description]);

  const handleClose = useCallback(() => {
    handleCancel();
  }, [handleCancel]);

  const footerContent: TemplatePanelFooterProps = useMemo(() => {
    return {
      buttonContents: [
        {
          type: 'action',
          text: intl.formatMessage({
            defaultMessage: 'Save Changes',
            id: 'AkWRBl',
            description: 'Button text for saving operation changes',
          }),
          appearance: 'primary',
          onClick: handleSave,
          disabled: !isDirty,
        },
        {
          type: 'action',
          text: intl.formatMessage({
            defaultMessage: 'Cancel',
            id: '6u9d0D',
            description: 'Button text for canceling changes',
          }),
          onClick: handleCancel,
        },
      ],
    };
  }, [intl, isDirty, handleSave, handleCancel]);

  useEffect(() => {
    if (selectedOperationDescription) {
      setDescription(selectedOperationDescription);
    } else {
      setDescription('');
    }
  }, [selectedOperationDescription]);

  return (
    <Drawer
      className={styles.drawer}
      open={isOpen && panelMode === McpPanelView.EditOperation}
      onOpenChange={(_, { open }) => !open && handleClose()}
      position="end"
      size="large"
    >
      <DrawerHeader className={styles.header}>
        <div className={styles.headerContent}>
          <Text size={600} weight="semibold" style={{ flex: 1 }}>
            {intl.formatMessage(
              {
                id: '8+TVCG',
                defaultMessage: 'Edit: {selectedOperationSummary}',
                description: 'Title for edit operation panel',
              },
              { selectedOperationSummary }
            )}
          </Text>
          <Button appearance="subtle" icon={<CloseIcon />} onClick={handleClose} aria-label={INTL_TEXT.closeAriaLabel} />
        </div>
      </DrawerHeader>
      <DrawerBody className={styles.body} style={{ overflow: 'auto', maxHeight: 'calc(100vh - 130px)', minHeight: '80vh' }}>
        <EditOperation
          description={description}
          handleDescriptionInputChange={handleDescriptionInputChange}
          onParameterVisibilityUpdate={onParameterVisibilityUpdate}
        />
      </DrawerBody>
      <DrawerFooter className={styles.footer}>
        <TemplatesPanelFooter {...footerContent} />
      </DrawerFooter>
    </Drawer>
  );
};<|MERGE_RESOLUTION|>--- conflicted
+++ resolved
@@ -21,13 +21,8 @@
   const styles = useMcpPanelStyles();
 
   const { selectedOperationId, operationMetadata, isOpen, panelMode } = useSelector((state: RootState) => ({
-<<<<<<< HEAD
     selectedOperationId: state.mcpSelection.selectedOperationId,
-    operationMetadata: state.operation.operationMetadata,
-=======
-    selectedOperationId: state.connector.selectedOperationId,
     operationMetadata: state.operations.operationMetadata,
->>>>>>> 815ba628
     isOpen: state.mcpPanel?.isOpen ?? false,
     panelMode: state.mcpPanel?.currentPanelView ?? null,
   }));
