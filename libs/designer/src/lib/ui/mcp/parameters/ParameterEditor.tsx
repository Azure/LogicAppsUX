--- conflicted
+++ resolved
@@ -23,11 +23,7 @@
   getValueFromPickerSelectedItem,
   loadDynamicTreeItemsForParameter,
   loadDynamicValuesForParameter,
-<<<<<<< HEAD
-  parameterValueToStringWithoutCasting,
-=======
   parameterValueToString,
->>>>>>> 61bcb3c2
   updateParameterAndDependencies,
 } from '../../../core/utils/parameters/helper';
 import { useDispatch, useSelector } from 'react-redux';
@@ -145,9 +141,6 @@
   });
 
   const onCastParameter = (value: ValueSegment[]): string => {
-<<<<<<< HEAD
-    return parameterValueToStringWithoutCasting(value);
-=======
     return (
       parameterValueToString(
         {
@@ -157,7 +150,6 @@
         /* isDefinitionValue */ true
       ) ?? ''
     );
->>>>>>> 61bcb3c2
   };
 
   const dropdownOptions = getDropdownOptionsFromOptions(parameter.editorOptions);
@@ -167,10 +159,7 @@
     case constants.EDITOR.ARRAY:
       return (
         <ArrayEditor
-<<<<<<< HEAD
-          className={mergeClasses('msla-setting-token-editor-container', styles.parameterEditor)}
-=======
->>>>>>> 61bcb3c2
+          className={mergeClasses('msla-setting-token-editor-container', styles.parameterEditor)}
           labelId={labelForAutomationId}
           arrayType={parameter.editorViewModel.arrayType}
           initialMode={parameter.editorOptions?.initialMode}
@@ -181,11 +170,6 @@
           itemSchema={parameter.editorViewModel.itemSchema}
           onChange={onValueChange}
           options={dropdownOptions}
-<<<<<<< HEAD
-          isLoading={parameter.dynamicData?.status === DynamicLoadStatus.LOADING}
-          errorDetails={parameter.dynamicData?.error ? { message: parameter.dynamicData.error.message } : undefined}
-=======
->>>>>>> 61bcb3c2
           onMenuOpen={onComboboxMenuOpen}
           castParameter={onCastParameter}
           dataAutomationId={`msla-setting-token-editor-combobox-${labelForAutomationId}`}
@@ -195,10 +179,7 @@
     case constants.EDITOR.AUTHENTICATION:
       return (
         <AuthenticationEditor
-<<<<<<< HEAD
-          className={mergeClasses('msla-setting-token-editor-container', styles.parameterEditor)}
-=======
->>>>>>> 61bcb3c2
+          className={mergeClasses('msla-setting-token-editor-container', styles.parameterEditor)}
           labelId={labelForAutomationId}
           initialValue={parameter.value}
           options={parameter.editorOptions as AuthenticationEditorOptions}
@@ -212,10 +193,7 @@
     case constants.EDITOR.DICTIONARY:
       return (
         <DictionaryEditor
-<<<<<<< HEAD
-          className={mergeClasses('msla-setting-token-editor-container', styles.parameterEditor)}
-=======
->>>>>>> 61bcb3c2
+          className={mergeClasses('msla-setting-token-editor-container', styles.parameterEditor)}
           labelId={labelForAutomationId}
           label={parameter.label}
           placeholder={parameter.placeholder}
@@ -232,10 +210,7 @@
     case constants.EDITOR.DROPDOWN:
       return (
         <DropdownEditor
-<<<<<<< HEAD
           className={styles.parameterEditor}
-=======
->>>>>>> 61bcb3c2
           label={parameter.label}
           initialValue={parameter.value}
           options={dropdownOptions.map((option: any, index: number) => ({
@@ -253,11 +228,7 @@
     case constants.EDITOR.COMBOBOX:
       return (
         <Combobox
-<<<<<<< HEAD
-          className={mergeClasses('msla-setting-token-editor-container', styles.parameterEditor)}
-=======
-          className="msla-setting-token-editor-container"
->>>>>>> 61bcb3c2
+          className={mergeClasses('msla-setting-token-editor-container', styles.parameterEditor)}
           labelId={labelForAutomationId}
           label={parameter.label}
           placeholder={parameter.placeholder}
@@ -298,10 +269,7 @@
     case constants.EDITOR.HTML:
       return (
         <HTMLEditor
-<<<<<<< HEAD
           className={styles.parameterEditor}
-=======
->>>>>>> 61bcb3c2
           labelId={labelForAutomationId}
           initialValue={parameter.value}
           placeholder={parameter.placeholder}
@@ -313,21 +281,14 @@
       );
 
     case constants.EDITOR.SCHEMA:
-<<<<<<< HEAD
       return (
         <SchemaEditor className={styles.parameterEditor} label={parameter.label} initialValue={parameter.value} onChange={onValueChange} />
       );
-=======
-      return <SchemaEditor label={parameter.label} initialValue={parameter.value} onChange={onValueChange} />;
->>>>>>> 61bcb3c2
 
     case constants.EDITOR.TABLE:
       return (
         <TableEditor
-<<<<<<< HEAD
           className={styles.parameterEditor}
-=======
->>>>>>> 61bcb3c2
           labelId={labelForAutomationId}
           initialValue={parameter.value}
           initialItems={parameter.editorViewModel.items}
