--- conflicted
+++ resolved
@@ -1,46 +1,17 @@
-<<<<<<< HEAD
-import {
-  Text,
-  Textarea,
-  Field,
-  Divider,
-  Card,
-  Accordion,
-  AccordionItem,
-  AccordionHeader,
-  AccordionPanel,
-  tokens,
-} from '@fluentui/react-components';
-=======
-import { Text, Textarea, Field, Label, Button, mergeClasses } from '@fluentui/react-components';
-import { Dismiss16Regular } from '@fluentui/react-icons';
->>>>>>> c7cf6491
+import { Text, Textarea, Field, tokens, Button } from '@fluentui/react-components';
 import type { RootState, AppDispatch } from '../../../core/state/mcp/store';
 import { useSelector, useDispatch } from 'react-redux';
 import { useCallback, useMemo, useRef } from 'react';
 import { useEditOperationStyles } from './styles';
 import { isUndefinedOrEmptyString, type ParameterInfo } from '@microsoft/logic-apps-shared';
 import { useIntl } from 'react-intl';
-import type { SearchableDropdownOption } from '@microsoft/designer-ui';
-<<<<<<< HEAD
-import { SearchableDropdownWithAddAll } from '@microsoft/designer-ui';
+import { SEARCHABLE_DROPDOWN_SELECT_ALL_KEY, SearchableDropdown, type SearchableDropdownOption } from '@microsoft/designer-ui';
 import { updateParameterConditionalVisibility } from '../../../core/state/operation/operationMetadataSlice';
 import { getGroupIdFromParameterId } from '../../../core/utils/parameters/helper';
 import { type McpParameterInputType, ParameterField } from './parameterfield';
 import { DismissCircle20Filled } from '@fluentui/react-icons';
-=======
-import { SEARCHABLE_DROPDOWN_SELECT_ALL_KEY, SearchableDropdown } from '@microsoft/designer-ui';
-import {
-  updateNodeParameters,
-  updateParameterConditionalVisibility,
-  type UpdateParametersPayload,
-} from '../../../core/state/operation/operationMetadataSlice';
-import { getGroupIdFromParameterId } from '../../../core/utils/parameters/helper';
-import { ParameterEditor } from './ParameterEditor';
-import constants from '../../../common/constants';
 import { useMcpWizardStyles } from '../wizard/styles';
-import { DescriptionWithLink } from '../../configuretemplate/common';
->>>>>>> c7cf6491
+import { DescriptionWithLink } from 'lib/ui/configuretemplate/common';
 
 interface EditOperationProps {
   description: string;
@@ -79,7 +50,7 @@
   const operationInfo = selectedOperationId ? operationInfos[selectedOperationId] : null;
   const parameters = selectedOperationId ? inputParameters[selectedOperationId] : null;
 
-  const handleParamterInputTypeChange = useCallback(
+  const handleParameterInputTypeChange = useCallback(
     (parameterId: string, newType: McpParameterInputType) => {
       const updated = { ...userInputParamIds };
       if (newType === 'user') {
@@ -307,7 +278,6 @@
     [handleOptionalParameterToggle]
   );
 
-<<<<<<< HEAD
   const removeParameterError = useCallback(
     (parameterId: string) => {
       setParameterErrors({ ...parameterErrors, [parameterId]: undefined });
@@ -319,14 +289,12 @@
     () => Object.values(parameterErrors).some((error) => !isUndefinedOrEmptyString(error)),
     [parameterErrors]
   );
-=======
   const handleRemoveAllParameters = useCallback(() => {
     // Remove all visible conditional parameters
     visibleConditionalParams.forEach(({ param }) => {
       handleOptionalParameterToggle(param.id, false);
     });
   }, [visibleConditionalParams, handleOptionalParameterToggle]);
->>>>>>> c7cf6491
 
   if (!operationInfo || !selectedOperationId) {
     return (
@@ -381,21 +349,12 @@
       </div>
 
       {/* Parameters Section */}
-<<<<<<< HEAD
-      <div className={styles.section}>
-        <div className={styles.sectionTitle}>
-          <Text size={400} weight="semibold">
-            {INTL_TEXT.parameters}
-          </Text>
-          {parameterHasErrors && <DismissCircle20Filled color={tokens.colorStatusDangerForeground1} />}
-        </div>
-
-=======
       <div className={otherStyles.section}>
         <div className={otherStyles.header}>
           <Text size={400} weight="semibold">
             {INTL_TEXT.parameters}
           </Text>
+          {parameterHasErrors && <DismissCircle20Filled color={tokens.colorStatusDangerForeground1} />}
         </div>
         <DescriptionWithLink
           text={INTL_TEXT.parametersSectionDescription}
@@ -403,7 +362,6 @@
           linkUrl="https://go.microsoft.com/fwlink/?linkid=2330613"
         />
         <br />
->>>>>>> c7cf6491
         {hasRequiredParameters || hasOptionalParameters || hasVisibleConditionalParameters ? (
           <>
             {hasRequiredParameters && (
@@ -420,8 +378,11 @@
                       parameter={param}
                       isConditional={isConditional}
                       onParameterVisibilityUpdate={onParameterVisibilityUpdate}
-                      handleParameterValueChange={handleParameterValueChange}
+                      parameterInputType={userInputParamIds[param.id] ? 'user' : 'model'}
+                      onParameterInputTypeChange={handleParameterInputTypeChange}
                       handleRemoveConditionalParameter={handleRemoveConditionalParameter}
+                      parameterError={parameterErrors[param.id]}
+                      removeParameterError={removeParameterError}
                     />
                   ))}
                 </div>
@@ -481,80 +442,18 @@
                         parameter={param}
                         isConditional={isConditional}
                         onParameterVisibilityUpdate={onParameterVisibilityUpdate}
-                        parameterInputType={userInputParamIds[param.id as string] ? 'user' : 'model'}
-                        onParameterInputTypeChange={handleParamterInputTypeChange}
+                        parameterInputType={userInputParamIds[param.id] ? 'user' : 'model'}
+                        onParameterInputTypeChange={handleParameterInputTypeChange}
                         handleRemoveConditionalParameter={handleRemoveConditionalParameter}
-                        parameterError={parameterErrors[param.id as string]}
+                        parameterError={parameterErrors[param.id]}
                         removeParameterError={removeParameterError}
                       />
                     ))}
                   </div>
-<<<<<<< HEAD
-                </div>
-              )}
-
-              {allConditionalSettings?.length ? (
-                <div>
-                  <Accordion collapsible={true} defaultOpenItems={['optional-parameters']}>
-                    <AccordionItem value="optional-parameters">
-                      <AccordionHeader>
-                        <Text weight="semibold">{INTL_TEXT.advancedParameters}</Text>
-                      </AccordionHeader>
-                      <AccordionPanel className={styles.parameterList}>
-                        {/* Optional Parameters Dropdown */}
-                        {allConditionalSettings.length > 0 ? (
-                          <div className={styles.optionalParametersSection}>
-                            <SearchableDropdownWithAddAll
-                              key={`dropdown-${selectedOperationId}-${optionalDropdownOptions.length}`}
-                              label={INTL_TEXT.selectParameters}
-                              options={optionalDropdownOptions}
-                              placeholder={addNewParamText}
-                              multiselect={true}
-                              onItemSelectionChanged={handleOptionalParameterToggle}
-                              addAllButtonText={INTL_TEXT.showAllOptional}
-                              addAllButtonTooltip={INTL_TEXT.showAllOptionalTooltip}
-                              addAllButtonEnabled={optionalDropdownOptions.length > 0}
-                              removeAllButtonText={INTL_TEXT.hideAllOptional}
-                              removeAllButtonTooltip={INTL_TEXT.hideAllOptionalTooltip}
-                              removeAllButtonEnabled={hasVisibleConditionalParameters}
-                              onShowAllClick={() => handleToggleAllOptional(true)}
-                              onHideAllClick={() => handleToggleAllOptional(false)}
-                            />
-                          </div>
-                        ) : null}
-
-                        {hasVisibleConditionalParameters && (
-                          <div className={styles.parameterList}>
-                            {visibleConditionalParams.map(({ param, groupId, isConditional }) => (
-                              <ParameterField
-                                key={param.id}
-                                operationId={selectedOperationId}
-                                groupId={groupId}
-                                parameter={param}
-                                isConditional={isConditional}
-                                onParameterVisibilityUpdate={onParameterVisibilityUpdate}
-                                parameterInputType={userInputParamIds[param.id as string] ? 'user' : 'model'}
-                                onParameterInputTypeChange={handleParamterInputTypeChange}
-                                handleRemoveConditionalParameter={handleRemoveConditionalParameter}
-                                parameterError={parameterErrors[param.id as string]}
-                                removeParameterError={removeParameterError}
-                              />
-                            ))}
-                          </div>
-                        )}
-                      </AccordionPanel>
-                    </AccordionItem>
-                  </Accordion>
-                </div>
-              ) : null}
-            </Card>
-          </div>
-=======
                 )}
               </div>
             )}
           </>
->>>>>>> c7cf6491
         ) : (
           <div className={styles.emptyParametersCard}>
             <Text className={styles.emptyParametersText}>{INTL_TEXT.noParametersMessage}</Text>
