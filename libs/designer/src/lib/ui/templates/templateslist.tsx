--- conflicted
+++ resolved
@@ -10,21 +10,15 @@
 import { setPageNum, templatesCountPerPage } from '../../core/state/templates/manifestSlice';
 import { QuickViewPanel } from '../panel/templatePanel/quickViewPanel/quickViewPanel';
 import { CreateWorkflowPanel } from '../panel/templatePanel/createWorkflowPanel/createWorkflowPanel';
-<<<<<<< HEAD
 import { initializeWorkflowMetadata } from '../../core/actions/bjsworkflow/templates';
-=======
 import { useIntl } from 'react-intl';
->>>>>>> dfdd3c6e
 
 export const TemplatesList = ({ detailFilters, createWorkflowCall, isWorkflowEmpty = true }: TemplatesDesignerProps) => {
   useEffect(() => setLayerHostSelector('#msla-layer-host'), []);
   const intl = useIntl();
   const dispatch = useDispatch<AppDispatch>();
 
-<<<<<<< HEAD
-  const { templateName, workflows, manifest } = useSelector((state: RootState) => state.template);
-=======
->>>>>>> dfdd3c6e
+  const { manifest } = useSelector((state: RootState) => state.template);
   const {
     filteredTemplateNames,
     filters: { pageNum, detailFilters: appliedDetailFilters },
@@ -32,7 +26,6 @@
 
   useEffect(() => {
     if (manifest) {
-      console.log('Im called');
       dispatch(initializeWorkflowMetadata());
     }
   }, [dispatch, manifest]);
