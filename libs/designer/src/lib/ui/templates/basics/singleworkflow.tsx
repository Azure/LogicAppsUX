import type { AppDispatch, RootState } from '../../../core/state/templates/store';
import { useDispatch, useSelector } from 'react-redux';
import { useIntl } from 'react-intl';
import { updateKind, updateWorkflowName, updateWorkflowNameValidationError } from '../../../core/state/templates/templateSlice';
import { Text } from '@fluentui/react-components';
import { useMemo } from 'react';
import { useExistingWorkflowNames } from '../../../core/queries/template';
import { useWorkflowBasicsEditable, useWorkflowTemplate } from '../../../core/state/templates/templateselectors';
import { validateWorkflowName } from '../../../core/actions/bjsworkflow/templates';
import { ResourcePicker } from './resourcepicker';
import { useTemplatesStrings } from '../templatesStrings';
import { TemplatesSection } from '@microsoft/designer-ui';

export const SingleWorkflowBasics = ({ workflowId }: { workflowId: string }) => {
  const dispatch = useDispatch<AppDispatch>();
  const workflowTemplate = useWorkflowTemplate(workflowId);
  const { workflowName, errors, kind, manifest } = useMemo(
    () => ({
      workflowName: workflowTemplate?.workflowName,
      errors: workflowTemplate?.errors,
      kind: workflowTemplate?.kind,
      manifest: workflowTemplate?.manifest,
    }),
    [workflowTemplate]
  );
  const { isNameEditable, isKindEditable } = useWorkflowBasicsEditable(workflowId);
  const { enableResourceSelection, isConsumption, subscriptionId, resourceGroupName } = useSelector((state: RootState) => ({
    isConsumption: state.workflow.isConsumption,
    subscriptionId: state.workflow.subscriptionId,
    resourceGroupName: state.workflow.resourceGroup,
    enableResourceSelection: state.templateOptions.enableResourceSelection,
  }));
  const { data: existingWorkflowNames } = useExistingWorkflowNames();
  const name = useMemo(() => workflowName, [workflowName]);
  const intl = useIntl();
  const resources = useTemplatesStrings().resourceStrings;

  const intlText = useMemo(
    () => ({
      WORKFLOW_NAME_DESCRIPTION: intl.formatMessage({
        defaultMessage: 'Avoid spaces and the following symbols in your workflow name: \\ / : * ? " < > | @, #, $, %, &',
        id: 'ZbeL1D',
        description: 'Description for workflow name field and the expected format of the name.',
      }),
      STATE_TYPE: intl.formatMessage({
        defaultMessage: 'State type',
        id: 'W1rlxU',
        description: 'Label for choosing State type',
      }),
      STATE_TYPE_DESCRIPTION: intl.formatMessage({
        defaultMessage:
          'This workflow supports the following states. The state determines how data is managed and retained during execution of workflows.',
        id: 'NaW0ga',
        description: 'Description for state type choice group.',
      }),
      LEARN_MORE: intl.formatMessage({
        defaultMessage: 'Learn more',
        id: 'Xg1UDw',
        description: 'Link to learn more about state type',
      }),
      STATEFUL: intl.formatMessage({
        defaultMessage: 'Stateful',
        id: 'kU4VfD',
        description: 'Choice group first choice: Stateful Type',
      }),
      STATEFUL_FIRST_POINT: intl.formatMessage({
        defaultMessage: 'Optimized for high reliability',
        id: 'RLoDgQ',
        description: 'First bullet point of stateful type',
      }),
      STATEFUL_SECOND_POINT: intl.formatMessage({
        defaultMessage: 'Ideal for process business transitional data',
        id: 'F1AkvV',
        description: 'Second bullet point of stateful type',
      }),
      STATELESS: intl.formatMessage({
        defaultMessage: 'Stateless',
        id: 'uTTbhk',
        description: 'Choice group first choice: Stateless Type',
      }),
      STATELESS_FIRST_POINT: intl.formatMessage({
        defaultMessage: 'Optimized for low latency',
        id: 'xHyhqO',
        description: 'First bullet point of stateless type',
      }),
      STATELESS_SECOND_POINT: intl.formatMessage({
        defaultMessage: 'Ideal for request-response and processing IoT events',
        id: 'yeagrz',
        description: 'Second bullet point of stateless type',
      }),
    }),
    [intl]
  );

  return (
    <div className="msla-templates-tab msla-panel-no-description-tab">
      {enableResourceSelection ? <ResourcePicker /> : null}
<<<<<<< HEAD
      <TemplatesSection
        title={resources.WORKFLOW_NAME}
        isTitleRequired={true}
        titleHtmlFor={'workflowNameLabel'}
        description={intlText.WORKFLOW_NAME_DESCRIPTION}
        items={[
          {
            id: 'msla-templates-workflowName',
            value: name,
            type: 'textfield',
            onChange: (newValue: string) => {
              dispatch(updateWorkflowName({ id: workflowId, name: newValue }));
            },
            disabled: !isNameEditable,
            onBlur: async () => {
              const validationError = await validateWorkflowName(name, !!isConsumption, {
                subscriptionId,
                resourceGroupName,
                existingWorkflowNames: existingWorkflowNames ?? [],
              });
              dispatch(updateWorkflowNameValidationError({ id: workflowId, error: validationError }));
            },
            errorMessage: workflowError,
          },
        ]}
=======
      <Label className="msla-templates-tab-label" required={true} htmlFor={'workflowNameLabel'}>
        {resources.WORKFLOW_NAME}
      </Label>
      <Text className="msla-templates-tab-label-description">{intlText.WORKFLOW_NAME_DESCRIPTION}</Text>
      <TextField
        className="msla-templates-tab-textField"
        data-testid={'msla-templates-workflowName'}
        id={'msla-templates-workflowName'}
        ariaLabel={resources.WORKFLOW_NAME}
        value={name}
        onChange={(_event: React.FormEvent<HTMLInputElement | HTMLTextAreaElement>, newValue?: string) => {
          dispatch(updateWorkflowName({ id: workflowId, name: newValue }));
        }}
        disabled={!isNameEditable}
        onBlur={async () => {
          const validationError = await validateWorkflowName(name, !!isConsumption, {
            subscriptionId,
            resourceGroupName,
            existingWorkflowNames: existingWorkflowNames ?? [],
          });
          dispatch(updateWorkflowNameValidationError({ id: workflowId, error: validationError }));
        }}
        errorMessage={errors?.workflow}
>>>>>>> 62b618fc
      />

      {isConsumption ? null : (
<<<<<<< HEAD
        <div className={kindError ? 'msla-templates-tab-stateType-error' : ''}>
          <TemplatesSection
            title={intlText.STATE_TYPE}
            isTitleRequired={true}
            titleHtmlFor={'stateTypeLabel'}
            description={intlText.STATE_TYPE_DESCRIPTION}
            descriptionLink={{
              text: intlText.LEARN_MORE,
              href: 'https://learn.microsoft.com/azure/logic-apps/single-tenant-overview-compare#stateful-stateless',
            }}
            items={[
=======
        <div className={errors?.kind ? 'msla-templates-tab-stateType-error' : ''}>
          <Label className="msla-templates-tab-label" required={true} htmlFor={'stateTypeLabel'}>
            {intlText.STATE_TYPE}
          </Label>
          <Text className="msla-templates-tab-label-description">
            {intlText.STATE_TYPE_DESCRIPTION}{' '}
            <Link
              className="msla-templates-tab-label-link"
              href={'https://learn.microsoft.com/azure/logic-apps/single-tenant-overview-compare#stateful-stateless'}
              target="_blank"
              rel="noreferrer"
            >
              {intlText.LEARN_MORE}
              <Open16Regular className="msla-templates-tab-description-icon" />
            </Link>
          </Text>
          <ChoiceGroup
            className="msla-templates-tab-choiceGroup"
            options={[
              { key: 'stateful', text: intlText.STATEFUL, onRenderLabel: onRenderStatefulField },
>>>>>>> 62b618fc
              {
                type: 'radiogroup',
                value: kind,
                disabled: manifest?.kinds?.length === 1 || !isKindEditable,
                onOptionSelect: (selectedValue) => {
                  if (selectedValue) {
                    dispatch(updateKind({ id: workflowId, kind: selectedValue }));
                  }
                },
                options: [
                  {
                    id: 'stateful',
                    label: (
                      <div className="msla-templates-tab-choiceGroup-label">
                        <Text>{intlText.STATEFUL}</Text>
                        <div className="msla-templates-tab-choiceGroup-list">
                          <li>{intlText.STATEFUL_FIRST_POINT}</li>
                          <li>{intlText.STATEFUL_SECOND_POINT}</li>
                        </div>
                      </div>
                    ),
                    value: 'stateful',
                  },
                  {
                    id: 'stateless',
                    label: (
                      <div className="msla-templates-tab-choiceGroup-label">
                        <Text>{intlText.STATELESS}</Text>
                        <div className="msla-templates-tab-choiceGroup-list">
                          <li>{intlText.STATELESS_FIRST_POINT}</li>
                          <li>{intlText.STATELESS_SECOND_POINT}</li>
                        </div>
                      </div>
                    ),
                    value: 'stateless',
                  },
                ],
              },
            ]}
          />
        </div>
      )}
<<<<<<< HEAD

      {kindError && <Text className="msla-templates-tab-stateType-error-message">{kindError}</Text>}
=======
      {errors?.kind && <Text className="msla-templates-tab-stateType-error-message">{errors?.kind}</Text>}
>>>>>>> 62b618fc
    </div>
  );
};<|MERGE_RESOLUTION|>--- conflicted
+++ resolved
@@ -95,7 +95,6 @@
   return (
     <div className="msla-templates-tab msla-panel-no-description-tab">
       {enableResourceSelection ? <ResourcePicker /> : null}
-<<<<<<< HEAD
       <TemplatesSection
         title={resources.WORKFLOW_NAME}
         isTitleRequired={true}
@@ -118,39 +117,13 @@
               });
               dispatch(updateWorkflowNameValidationError({ id: workflowId, error: validationError }));
             },
-            errorMessage: workflowError,
+            errorMessage: errors?.workflow,
           },
         ]}
-=======
-      <Label className="msla-templates-tab-label" required={true} htmlFor={'workflowNameLabel'}>
-        {resources.WORKFLOW_NAME}
-      </Label>
-      <Text className="msla-templates-tab-label-description">{intlText.WORKFLOW_NAME_DESCRIPTION}</Text>
-      <TextField
-        className="msla-templates-tab-textField"
-        data-testid={'msla-templates-workflowName'}
-        id={'msla-templates-workflowName'}
-        ariaLabel={resources.WORKFLOW_NAME}
-        value={name}
-        onChange={(_event: React.FormEvent<HTMLInputElement | HTMLTextAreaElement>, newValue?: string) => {
-          dispatch(updateWorkflowName({ id: workflowId, name: newValue }));
-        }}
-        disabled={!isNameEditable}
-        onBlur={async () => {
-          const validationError = await validateWorkflowName(name, !!isConsumption, {
-            subscriptionId,
-            resourceGroupName,
-            existingWorkflowNames: existingWorkflowNames ?? [],
-          });
-          dispatch(updateWorkflowNameValidationError({ id: workflowId, error: validationError }));
-        }}
-        errorMessage={errors?.workflow}
->>>>>>> 62b618fc
       />
 
       {isConsumption ? null : (
-<<<<<<< HEAD
-        <div className={kindError ? 'msla-templates-tab-stateType-error' : ''}>
+        <div className={errors?.kind ? 'msla-templates-tab-stateType-error' : ''}>
           <TemplatesSection
             title={intlText.STATE_TYPE}
             isTitleRequired={true}
@@ -161,28 +134,6 @@
               href: 'https://learn.microsoft.com/azure/logic-apps/single-tenant-overview-compare#stateful-stateless',
             }}
             items={[
-=======
-        <div className={errors?.kind ? 'msla-templates-tab-stateType-error' : ''}>
-          <Label className="msla-templates-tab-label" required={true} htmlFor={'stateTypeLabel'}>
-            {intlText.STATE_TYPE}
-          </Label>
-          <Text className="msla-templates-tab-label-description">
-            {intlText.STATE_TYPE_DESCRIPTION}{' '}
-            <Link
-              className="msla-templates-tab-label-link"
-              href={'https://learn.microsoft.com/azure/logic-apps/single-tenant-overview-compare#stateful-stateless'}
-              target="_blank"
-              rel="noreferrer"
-            >
-              {intlText.LEARN_MORE}
-              <Open16Regular className="msla-templates-tab-description-icon" />
-            </Link>
-          </Text>
-          <ChoiceGroup
-            className="msla-templates-tab-choiceGroup"
-            options={[
-              { key: 'stateful', text: intlText.STATEFUL, onRenderLabel: onRenderStatefulField },
->>>>>>> 62b618fc
               {
                 type: 'radiogroup',
                 value: kind,
@@ -225,12 +176,7 @@
           />
         </div>
       )}
-<<<<<<< HEAD
-
-      {kindError && <Text className="msla-templates-tab-stateType-error-message">{kindError}</Text>}
-=======
       {errors?.kind && <Text className="msla-templates-tab-stateType-error-message">{errors?.kind}</Text>}
->>>>>>> 62b618fc
     </div>
   );
 };