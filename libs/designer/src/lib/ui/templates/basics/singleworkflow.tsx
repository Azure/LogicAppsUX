--- conflicted
+++ resolved
@@ -32,11 +32,7 @@
     enableResourceSelection: state.templateOptions.enableResourceSelection,
   }));
   const { data: existingWorkflowNames } = useExistingWorkflowNames();
-<<<<<<< HEAD
-  const name = useMemo(() => existingWorkflowName ?? workflowName, [existingWorkflowName, workflowName]);
-=======
   const name = useMemo(() => workflowName, [workflowName]);
->>>>>>> 62b618fc
   const intl = useIntl();
   const resources = useTemplatesStrings().resourceStrings;
 
@@ -141,11 +137,7 @@
         }}
         disabled={!isNameEditable}
         onBlur={async () => {
-<<<<<<< HEAD
-          const validationError = await validateWorkflowName(name, isConsumption, {
-=======
           const validationError = await validateWorkflowName(name, !!isConsumption, {
->>>>>>> 62b618fc
             subscriptionId,
             resourceGroupName,
             existingWorkflowNames: existingWorkflowNames ?? [],
