import type { AppDispatch, RootState } from '../../../core/state/templates/store';
import { useDispatch, useSelector } from 'react-redux';
import { useIntl } from 'react-intl';
import { Option, Field, Dropdown } from '@fluentui/react-components';
import { useCallback, useEffect, useMemo, useState } from 'react';
import { useLocations, useLogicApps, useResourceGroups, useSubscriptions } from '../../../core/templates/utils/queries';
import {
  setLocation,
  setLogicAppDetails,
  setResourceGroup,
  setSubscription,
  setWorkflowAppDetails,
} from '../../../core/state/templates/workflowSlice';
import { type LogicAppResource, type Resource, type Template, equals } from '@microsoft/logic-apps-shared';
import { useTemplatesStrings } from '../templatesStrings';
import { useAllLogicApps } from '../../../core/configuretemplate/utils/queries';

export interface ResourcePickerProps {
  viewMode?: 'default' | 'alllogicapps';
  onSelectApp?: (value: LogicAppResource) => void;
<<<<<<< HEAD
  disableOnValue?: boolean;
}

export const ResourcePicker = ({ viewMode = 'default', onSelectApp, disableOnValue = false }: ResourcePickerProps) => {
=======
  lockField?: Template.ResourceFieldId;
}

export const ResourcePicker = ({ viewMode = 'default', onSelectApp, lockField }: ResourcePickerProps) => {
>>>>>>> 265c9ab4
  const dispatch = useDispatch<AppDispatch>();
  const isDefaultMode = viewMode === 'default';
  const { subscriptionId, resourceGroup, location, workflowAppName, logicAppName, isConsumption } = useSelector(
    (state: RootState) => state.workflow
  );
  const { data: subscriptions, isLoading } = useSubscriptions();
  const { data: resourceGroups, isLoading: isResourceGroupLoading } = useResourceGroups(subscriptionId ?? '');
  const { data: locations, isLoading: islocationLoading } = useLocations(subscriptionId ?? '');
  const { data: logicApps, isLoading: isLogicAppsLoading } = useLogicApps(
    subscriptionId ?? '',
    resourceGroup ?? '',
    isDefaultMode && !isConsumption
  );
  const { data: allLogicApps, isLoading: isAllLogicAppsLoading } = useAllLogicApps(
    subscriptionId ?? '',
    resourceGroup ?? '',
    !isDefaultMode
  );

  const intl = useIntl();
  const intlText = useMemo(
    () => ({
      SECTION_DESCRIPTION: intl.formatMessage({
        defaultMessage: 'Select the resource location for your workflow',
        id: 'e1+Gqi',
        description: 'Description for resource location section.',
      }),
      VALIDATION_ERROR: intl.formatMessage({
        defaultMessage: 'Please select a valid resource',
        id: 'nJfJNU',
        description: 'Validation error message when a resource is not selected',
      }),
      ALL_LOGIC_APPS: intl.formatMessage({
        defaultMessage: 'Logic app instance',
        id: 'IpD27y',
        description: 'Label field for logic app instance',
      }),
    }),
    [intl]
  );

  const { resourceStrings } = useTemplatesStrings();
  const onLogicAppSelect = useCallback(
    (value: string) => {
      const app = logicApps?.find((app) => equals(app.name, value));
      dispatch(setWorkflowAppDetails({ name: value, location: app?.location ?? '' }));
    },
    [dispatch, logicApps]
  );

  const onLogicAppInstanceSelect = useCallback(
    (value: string) => {
      const app = allLogicApps?.find((app) => equals(app.name, value));
      dispatch(setLogicAppDetails({ name: value, location: app?.location ?? '', plan: app?.plan ?? '' }));

      if (app) {
        onSelectApp?.(app);
      }
    },
    [dispatch, allLogicApps, onSelectApp]
  );

  return (
    <div>
      <ResourceField
        id="subscriptionId"
        label={resourceStrings.SUBSCRIPTION}
        onSelect={(value) => dispatch(setSubscription(value))}
        defaultKey={subscriptionId}
        isLoading={isLoading}
        disableOnValue={disableOnValue}
        resources={subscriptions ?? []}
        errorMessage={subscriptionId ? '' : intlText.VALIDATION_ERROR}
        lockField={lockField === 'subscription' || lockField === 'resourcegroup' || lockField === 'resource'}
      />
      <ResourceField
        id="resourceGroupName"
        label={resourceStrings.RESOURCE_GROUP}
        onSelect={(value) => dispatch(setResourceGroup(value))}
        defaultKey={resourceGroup}
        isLoading={isResourceGroupLoading}
        disableOnValue={disableOnValue}
        resources={resourceGroups ?? []}
        errorMessage={resourceGroup ? '' : intlText.VALIDATION_ERROR}
        lockField={lockField === 'resourcegroup' || lockField === 'resource'}
      />
      {isDefaultMode && isConsumption ? (
        <ResourceField
          id="location"
          label={resourceStrings.LOCATION}
          onSelect={(value) => dispatch(setLocation(value))}
          defaultKey={location}
          isLoading={islocationLoading}
          disableOnValue={disableOnValue}
          resources={locations ?? []}
          errorMessage={location ? '' : intlText.VALIDATION_ERROR}
          lockField={lockField === 'location' || lockField === 'resource'}
        />
      ) : null}
      {isDefaultMode && !isConsumption ? (
        <ResourceField
          id="logicapp"
          label={resourceStrings.LOGIC_APP}
          onSelect={onLogicAppSelect}
          defaultKey={workflowAppName ?? ''}
          isLoading={isLogicAppsLoading}
          disableOnValue={disableOnValue}
          resources={(logicApps ?? []).map((app) => ({
            id: app.id,
            name: app.name,
            displayName: app.name,
          }))}
          errorMessage={workflowAppName ? '' : intlText.VALIDATION_ERROR}
          lockField={lockField === 'resource'}
        />
      ) : null}
      {isDefaultMode ? null : (
        <ResourceField
          id="alllogicapp"
          label={intlText.ALL_LOGIC_APPS}
          onSelect={onLogicAppInstanceSelect}
          defaultKey={logicAppName ?? ''}
          isLoading={isAllLogicAppsLoading}
          disableOnValue={disableOnValue}
          resources={(allLogicApps ?? []).map((app) => ({
            id: app.id,
            name: app.name,
            displayName: equals(app.plan, 'consumption') ? `${app.name} (Consumption)` : `${app.name} (Standard)`,
          }))}
          errorMessage={logicAppName ? '' : intlText.VALIDATION_ERROR}
          lockField={lockField === 'resource'}
        />
      )}
    </div>
  );
};

const ResourceField = ({
  id,
  label,
  resources,
  defaultKey,
  errorMessage,
  isLoading,
  disableOnValue,
  onSelect,
  lockField,
}: {
  id: string;
  label: string;
  defaultKey: string;
  resources: Resource[];
  onSelect: (value: any) => void;
  isLoading?: boolean;
  disableOnValue?: boolean;
  errorMessage?: string;
  lockField: boolean;
}) => {
  const intl = useIntl();
  const texts = {
    LOADING: intl.formatMessage({
      defaultMessage: 'Loading resources ...',
      id: 'IMWSjN',
      description: 'Loading text',
    }),
    NO_ITEMS: intl.formatMessage({
      defaultMessage: 'No resources found',
      id: 'yytPY3',
      description: 'No items to select text',
    }),
  };

  const sortedResources = useMemo(() => resources.sort((a, b) => a.displayName.localeCompare(b.displayName)), [resources]);

  const [selectedResource, setSelectedResource] = useState<string | undefined>('');
  useEffect(() => {
    if (!isLoading) {
      const resource = resources.find((resource) => equals(resource.name, defaultKey))?.displayName;
      if (!resource && !!defaultKey) {
        onSelect('');
      }

      if (resource !== selectedResource) {
        setSelectedResource(resource);
      }
    }
  }, [resources, defaultKey, onSelect, isLoading, selectedResource]);

  return (
    <div style={{ marginBottom: '12px' }}>
      <Field
        className="msla-templates-tab-label"
        label={label}
        required={true}
        validationMessage={errorMessage}
        validationState={errorMessage ? 'error' : 'none'}
      >
        <Dropdown
          style={{ width: '100%' }}
          id={id}
          onOptionSelect={(e, option) => onSelect(option?.optionValue)}
<<<<<<< HEAD
          disabled={isLoading || (disableOnValue && !!selectedResource)}
=======
          disabled={isLoading || (lockField && !!selectedResource)}
>>>>>>> 265c9ab4
          value={selectedResource}
          selectedOptions={[defaultKey]}
          size="small"
          placeholder={isLoading ? texts.LOADING : ''}
        >
          {!isLoading && !sortedResources.length ? (
            <Option key={'no-items'} value={'#noitem#'} disabled>
              {texts.NO_ITEMS}
            </Option>
          ) : (
            sortedResources.map((resource) => (
              <Option key={resource.id} value={resource.name}>
                {resource.displayName}
              </Option>
            ))
          )}
        </Dropdown>
      </Field>
    </div>
  );
};<|MERGE_RESOLUTION|>--- conflicted
+++ resolved
@@ -18,17 +18,10 @@
 export interface ResourcePickerProps {
   viewMode?: 'default' | 'alllogicapps';
   onSelectApp?: (value: LogicAppResource) => void;
-<<<<<<< HEAD
-  disableOnValue?: boolean;
-}
-
-export const ResourcePicker = ({ viewMode = 'default', onSelectApp, disableOnValue = false }: ResourcePickerProps) => {
-=======
   lockField?: Template.ResourceFieldId;
 }
 
 export const ResourcePicker = ({ viewMode = 'default', onSelectApp, lockField }: ResourcePickerProps) => {
->>>>>>> 265c9ab4
   const dispatch = useDispatch<AppDispatch>();
   const isDefaultMode = viewMode === 'default';
   const { subscriptionId, resourceGroup, location, workflowAppName, logicAppName, isConsumption } = useSelector(
@@ -99,7 +92,6 @@
         onSelect={(value) => dispatch(setSubscription(value))}
         defaultKey={subscriptionId}
         isLoading={isLoading}
-        disableOnValue={disableOnValue}
         resources={subscriptions ?? []}
         errorMessage={subscriptionId ? '' : intlText.VALIDATION_ERROR}
         lockField={lockField === 'subscription' || lockField === 'resourcegroup' || lockField === 'resource'}
@@ -110,7 +102,6 @@
         onSelect={(value) => dispatch(setResourceGroup(value))}
         defaultKey={resourceGroup}
         isLoading={isResourceGroupLoading}
-        disableOnValue={disableOnValue}
         resources={resourceGroups ?? []}
         errorMessage={resourceGroup ? '' : intlText.VALIDATION_ERROR}
         lockField={lockField === 'resourcegroup' || lockField === 'resource'}
@@ -122,7 +113,6 @@
           onSelect={(value) => dispatch(setLocation(value))}
           defaultKey={location}
           isLoading={islocationLoading}
-          disableOnValue={disableOnValue}
           resources={locations ?? []}
           errorMessage={location ? '' : intlText.VALIDATION_ERROR}
           lockField={lockField === 'location' || lockField === 'resource'}
@@ -135,7 +125,6 @@
           onSelect={onLogicAppSelect}
           defaultKey={workflowAppName ?? ''}
           isLoading={isLogicAppsLoading}
-          disableOnValue={disableOnValue}
           resources={(logicApps ?? []).map((app) => ({
             id: app.id,
             name: app.name,
@@ -152,7 +141,6 @@
           onSelect={onLogicAppInstanceSelect}
           defaultKey={logicAppName ?? ''}
           isLoading={isAllLogicAppsLoading}
-          disableOnValue={disableOnValue}
           resources={(allLogicApps ?? []).map((app) => ({
             id: app.id,
             name: app.name,
@@ -173,7 +161,6 @@
   defaultKey,
   errorMessage,
   isLoading,
-  disableOnValue,
   onSelect,
   lockField,
 }: {
@@ -183,7 +170,6 @@
   resources: Resource[];
   onSelect: (value: any) => void;
   isLoading?: boolean;
-  disableOnValue?: boolean;
   errorMessage?: string;
   lockField: boolean;
 }) => {
@@ -230,11 +216,7 @@
           style={{ width: '100%' }}
           id={id}
           onOptionSelect={(e, option) => onSelect(option?.optionValue)}
-<<<<<<< HEAD
-          disabled={isLoading || (disableOnValue && !!selectedResource)}
-=======
           disabled={isLoading || (lockField && !!selectedResource)}
->>>>>>> 265c9ab4
           value={selectedResource}
           selectedOptions={[defaultKey]}
           size="small"
