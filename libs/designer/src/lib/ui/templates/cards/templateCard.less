.msla-template-card-wrapper {
    min-width: 250px;
    width: 340px;
    border: 1px solid var(--colorNeutralStroke1);
    border-radius: 8px;

    height: 230px;
    box-shadow: 0px 1.6px 3.6px 0px rgba(0, 0, 0, 0.13), 0px 0.3px 0.9px 0px rgba(0, 0, 0, 0.11);
}

.msla-agent-template-card {
    height: 150px;
}

.msla-blank-template-card {
    margin: 0px 24px;
    display: flex;
    flex-direction: column;
    justify-content: center;
    align-items: center;
    height: 220px;

    .msla-blank-template-card-add-icon {
        width: 72px;
        height: 72px;
        color: var(--colorBrandForeground1);
        margin-bottom: 24px;
    }

    .msla-blank-template-card-description {
        margin-top: 4px;
        font-size: 13px;
    }
}

.msla-template-card-authored-wrapper {
    justify-content: flex-start;
    align-items: center;
    width: 100%;
    height: 40px;

    .msla-template-card-authored {
        display: flex;
        flex-direction: row;
        align-items: center;
        padding: 12px;
    }
    
    .msla-template-card-authored-label {
        align-items: flex-start;
        margin-left: 4px;
        color: var(--colorNeutralForeground3);
    }
}

.msla-template-card-body {
    padding: 12px;
    display: flex;
    flex-direction: column;
    justify-content: center;
    align-items: center;
    justify-content: space-around;
		gap: 12px;
}

.msla-template-card-title-wrapper {
    flex: 1;
    width: 100%;

    .msla-template-card-title {
        display: -webkit-box;
        -webkit-line-clamp: 3;
        -webkit-box-orient: vertical;
        overflow: hidden;
        text-overflow: ellipsis;
    }
}

.msla-template-card-footer {
    width: 100%;
    display: flex;
    flex-direction: column;
<<<<<<< HEAD
    position: sticky;
    bottom: 0;  
=======
    align-items: flex-start;    
		gap: 12px;
>>>>>>> c45a9e3f
}

.msla-template-card-tags {
    display: flex;
    flex-direction: row;
<<<<<<< HEAD
    padding: 18px 0px 10px 0;

    .msla-template-card-tag {
        margin-right: 12px;
        color: #0F6CBD;
        background-color: #EBF3FC;
        border-radius: 4px;
        padding: 2px 8px;
    }
=======
		gap: 12px;
>>>>>>> c45a9e3f
}

.msla-template-card-features {
    display: flex;
    justify-content: space-between;
}

.msla-template-card-publish-badge {
   padding: 6px 0;

   .msla-template-card-publish-text {
      padding: 0 4px 0 10px;
      vertical-align: middle;
   }
}

.msla-template-card-connectors-list {
<<<<<<< HEAD
    padding: 6px 0px;
=======
    justify-content: center;
>>>>>>> c45a9e3f
    display: flex;
    flex-wrap: wrap;
    gap: 10px;

    .msla-template-card-connector, .msla-template-card-connector-overflow {
        border: solid 1px var(--colorNeutralStroke1);
        border-radius: 5px;
        width: 30px;
        height: 30px;
    }

    .msla-template-card-connector-overflow {
        width: 32px;
        height: 32px;
    }

    .msla-template-card-connectors-emptyText {
        color: grey;
    }
}

.msla-template-card-connector-menu-box {
    display: contents;

    .msla-template-connector-menuitem {
        overflow: hidden;
        position: relative;
        bottom: 5px;
        min-width: 150px;
    
        .msla-template-connector-menuitem-icon {
            padding: 5px;
            position: relative;
            top: 10px;
            width: 20px;
            height: 20px;
        }  
    }
}

.msla-template-card-connector, .msla-template-card-connector-overflow, .msla-template-connector-box {
    border: solid 1px var(--colorNeutralStroke1);
    border-radius: 5px;
    width: 30px;
    height: 30px;
    display: flex;
    justify-content: center;
    align-items: center;

    .msla-template-card-connector-icon {
        width: 60%;
        height: 60%;
    }
}<|MERGE_RESOLUTION|>--- conflicted
+++ resolved
@@ -18,7 +18,7 @@
     flex-direction: column;
     justify-content: center;
     align-items: center;
-    height: 220px;
+    height: 230px;
 
     .msla-blank-template-card-add-icon {
         width: 72px;
@@ -80,31 +80,14 @@
     width: 100%;
     display: flex;
     flex-direction: column;
-<<<<<<< HEAD
     position: sticky;
     bottom: 0;  
-=======
-    align-items: flex-start;    
-		gap: 12px;
->>>>>>> c45a9e3f
 }
 
 .msla-template-card-tags {
     display: flex;
     flex-direction: row;
-<<<<<<< HEAD
-    padding: 18px 0px 10px 0;
-
-    .msla-template-card-tag {
-        margin-right: 12px;
-        color: #0F6CBD;
-        background-color: #EBF3FC;
-        border-radius: 4px;
-        padding: 2px 8px;
-    }
-=======
-		gap: 12px;
->>>>>>> c45a9e3f
+	padding: 18px 0px 10px 0;
 }
 
 .msla-template-card-features {
@@ -122,11 +105,7 @@
 }
 
 .msla-template-card-connectors-list {
-<<<<<<< HEAD
     padding: 6px 0px;
-=======
-    justify-content: center;
->>>>>>> c45a9e3f
     display: flex;
     flex-wrap: wrap;
     gap: 10px;
