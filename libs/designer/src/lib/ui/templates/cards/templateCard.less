.msla-template-card-wrapper {
    min-width: 250px;
    width: 340px;
    border: 1px solid rgba(204, 204, 204, 0.50);
    border-radius: 2px;

<<<<<<< HEAD
    padding: 16px 16px;
=======
    height: 220px;
    box-shadow: 0px 1.6px 3.6px 0px rgba(0, 0, 0, 0.13), 0px 0.3px 0.9px 0px rgba(0, 0, 0, 0.11);
}

.msla-blank-template-card {
    margin: 0px 24px;
>>>>>>> f823f336
    display: flex;
    flex-direction: column;
    justify-content: center;
    align-items: center;
<<<<<<< HEAD

    box-shadow: 0px 1.6px 3.6px 0px rgba(0, 0, 0, 0.13), 0px 0.3px 0.9px 0px rgba(0, 0, 0, 0.11);
}

.msla-template-card-data, .msla-templates-break, .msla-template-card-connectors {
    width: 95%;
    display: flex;
}

.msla-template-card-data {
    display: flex;
    flex-direction: column;
    flex: 1;
}

.msla-template-card-title {
    padding-bottom: 10px;
=======
    height: 220px;

    .msla-blank-template-card-add-icon {
        width: 72px;
        height: 72px;
        color: #0F6CBD;
        margin-bottom: 24px;
    }

    .msla-blank-template-card-description {
        margin-top: 4px;
        font-size: 13px;
    }
}

.msla-template-card-authored-wrapper {
    justify-content: flex-start;
    align-items: center;
    width: 100%;
    border-bottom: 1px solid #F0F0F0;
    height: 40px;

    .msla-template-card-authored {
        display: flex;
        flex-direction: row;
        align-items: center;
        padding: 12px;
    }
    
    .msla-template-card-authored-label {
        align-items: flex-start;
        margin-left: 4px;
        color: #616161;
    }
}

.msla-template-card-body {
    padding: 0px 12px;
    height: 180px;
    display: flex;
    flex-direction: column;
    justify-content: center;
    align-items: center;
    justify-content: space-around;
}

.msla-template-card-title-wrapper {
    padding-top: 12px;
    flex: 1;
    width: 100%;

    .msla-template-card-title {
        display: -webkit-box;
        -webkit-line-clamp: 3;
        -webkit-box-orient: vertical;
        overflow: hidden;
        text-overflow: ellipsis;
    }
}

.msla-template-card-footer {
    width: 100%;
    display: flex;
    flex-direction: column;
    align-items: flex-start;    
>>>>>>> f823f336
}

.msla-template-card-tags {
    display: flex;
    flex-direction: row;
<<<<<<< HEAD
    color: grey;

    .msla-template-card-tag {
        margin-right: 14px;
        color: grey;
    }
}

.msla-templates-break {
    color: rgb(146, 145, 145);
    background-color: rgba(214, 213, 213, 0.5);
    height: 1px;
    border: none;

    margin: 20px 0px 10px 0px;
}

.msla-template-card-connectors-wrapper {
    width: 100%;
    display: flex;
    flex-direction: column;
    align-items: center;
}

.msla-template-card-connectors {
    height: 64px;
    display: flex;
    flex-direction: column;
    justify-content: center;

    .msla-template-card-connectors-title {
        margin-bottom: 8px;
    }

    .msla-template-card-connectors-list {
        display: flex;
        height: 52px;
        display: flex;
        flex-direction: row;
        align-items: center;

        .msla-template-card-connector, .msla-template-card-connector-overflow {
            border: solid 1px #d9d1d1;
            border-radius: 5px;
            width: 30px;
            height: 30px;
            margin: 5px;
        }

        .msla-template-card-connector-overflow {
            width: 32px;
            height: 32px;
        }

        .msla-template-card-connectors-emptyText {
            color: grey;
        }
=======
    padding: 12px 0px;

    .msla-template-card-tag {
        margin-right: 12px;
        color: #0F6CBD;
        background-color: #EBF3FC;
        border-radius: 4px;
        padding: 2px 8px;
    }
}

.msla-template-card-connectors-list {
    justify-content: center;
    padding: 12px 0px;
    display: flex;
    flex-wrap: wrap;
    gap: 10px;

    .msla-template-card-connector, .msla-template-card-connector-overflow {
        border: solid 1px #d9d1d1;
        border-radius: 5px;
        width: 30px;
        height: 30px;
    }

    .msla-template-card-connector-overflow {
        width: 32px;
        height: 32px;
    }

    .msla-template-card-connectors-emptyText {
        color: grey;
>>>>>>> f823f336
    }
}

.msla-template-card-connector-menu-box {
    display: contents;

    .msla-template-connector-menuitem {
        overflow: hidden;
        position: relative;
        bottom: 5px;
        min-width: 150px;
    
        .msla-template-connector-menuitem-icon {
            padding: 5px;
            position: relative;
            top: 10px;
            width: 20px;
            height: 20px;
        }  
    }
}

.msla-template-card-connector, .msla-template-card-connector-overflow, .msla-template-connector-box {
    border: solid 1px #d9d1d1;
    border-radius: 5px;
    width: 30px;
    height: 30px;
    display: flex;
    justify-content: center;
    align-items: center;

    .msla-template-card-connector-icon {
        width: 60%;
        height: 60%;
    }
}<|MERGE_RESOLUTION|>--- conflicted
+++ resolved
@@ -4,39 +4,16 @@
     border: 1px solid rgba(204, 204, 204, 0.50);
     border-radius: 2px;
 
-<<<<<<< HEAD
-    padding: 16px 16px;
-=======
     height: 220px;
     box-shadow: 0px 1.6px 3.6px 0px rgba(0, 0, 0, 0.13), 0px 0.3px 0.9px 0px rgba(0, 0, 0, 0.11);
 }
 
 .msla-blank-template-card {
     margin: 0px 24px;
->>>>>>> f823f336
     display: flex;
     flex-direction: column;
     justify-content: center;
     align-items: center;
-<<<<<<< HEAD
-
-    box-shadow: 0px 1.6px 3.6px 0px rgba(0, 0, 0, 0.13), 0px 0.3px 0.9px 0px rgba(0, 0, 0, 0.11);
-}
-
-.msla-template-card-data, .msla-templates-break, .msla-template-card-connectors {
-    width: 95%;
-    display: flex;
-}
-
-.msla-template-card-data {
-    display: flex;
-    flex-direction: column;
-    flex: 1;
-}
-
-.msla-template-card-title {
-    padding-bottom: 10px;
-=======
     height: 220px;
 
     .msla-blank-template-card-add-icon {
@@ -102,71 +79,11 @@
     display: flex;
     flex-direction: column;
     align-items: flex-start;    
->>>>>>> f823f336
 }
 
 .msla-template-card-tags {
     display: flex;
     flex-direction: row;
-<<<<<<< HEAD
-    color: grey;
-
-    .msla-template-card-tag {
-        margin-right: 14px;
-        color: grey;
-    }
-}
-
-.msla-templates-break {
-    color: rgb(146, 145, 145);
-    background-color: rgba(214, 213, 213, 0.5);
-    height: 1px;
-    border: none;
-
-    margin: 20px 0px 10px 0px;
-}
-
-.msla-template-card-connectors-wrapper {
-    width: 100%;
-    display: flex;
-    flex-direction: column;
-    align-items: center;
-}
-
-.msla-template-card-connectors {
-    height: 64px;
-    display: flex;
-    flex-direction: column;
-    justify-content: center;
-
-    .msla-template-card-connectors-title {
-        margin-bottom: 8px;
-    }
-
-    .msla-template-card-connectors-list {
-        display: flex;
-        height: 52px;
-        display: flex;
-        flex-direction: row;
-        align-items: center;
-
-        .msla-template-card-connector, .msla-template-card-connector-overflow {
-            border: solid 1px #d9d1d1;
-            border-radius: 5px;
-            width: 30px;
-            height: 30px;
-            margin: 5px;
-        }
-
-        .msla-template-card-connector-overflow {
-            width: 32px;
-            height: 32px;
-        }
-
-        .msla-template-card-connectors-emptyText {
-            color: grey;
-        }
-=======
     padding: 12px 0px;
 
     .msla-template-card-tag {
@@ -199,7 +116,6 @@
 
     .msla-template-card-connectors-emptyText {
         color: grey;
->>>>>>> f823f336
     }
 }
 
