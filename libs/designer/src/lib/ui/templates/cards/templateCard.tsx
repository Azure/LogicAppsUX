import type { AppDispatch, RootState } from '../../../core/state/templates/store';
import { changeCurrentTemplateName } from '../../../core/state/templates/templateSlice';
import { useDispatch, useSelector } from 'react-redux';
import { Text } from '@fluentui/react-components';
import type { IContextualMenuItem, IContextualMenuProps, IDocumentCardStyles } from '@fluentui/react';
import { css, DocumentCard, IconButton, Image } from '@fluentui/react';
import { ConnectorIcon, ConnectorIconWithName } from '../connections/connector';
<<<<<<< HEAD
import type { Manifest } from '@microsoft/logic-apps-shared/src/utils/src/lib/models/template';
import { getUniqueConnectors } from '../../../core/templates/utils/helper';
import type { IntlShape } from 'react-intl';
import { useIntl } from 'react-intl';
import type { OperationInfo } from '@microsoft/logic-apps-shared';
import { equals, getBuiltInOperationInfo, isBuiltInOperation, LogEntryLevel, LoggerService } from '@microsoft/logic-apps-shared';
=======
import { useIntl } from 'react-intl';
import type { Template } from '@microsoft/logic-apps-shared';
import { equals, LogEntryLevel, LoggerService, TemplateService } from '@microsoft/logic-apps-shared';
>>>>>>> 971bdb42
import MicrosoftIcon from '../../../common/images/templates/microsoft.svg';
import { PeopleCommunity16Regular } from '@fluentui/react-icons';
import { isMultiWorkflowTemplate, loadTemplate } from '../../../core/actions/bjsworkflow/templates';
import { useMemo } from 'react';
<<<<<<< HEAD
import { BlankWorkflowTemplateCard } from './blankworklowcard';
import { LoadingTemplateCard } from './loadingcard';
=======
import { getUniqueConnectorsFromConnections } from '../../../core/templates/utils/helper';
>>>>>>> 971bdb42

interface TemplateCardProps {
  templateName: string;
  isLightweight?: boolean;
  blankWorkflowProps?: { isWorkflowEmpty: boolean };
  cssOverrides?: Record<string, string>;
  onSelect?: TemplateSelectHandler;
}

export type TemplateSelectHandler = (templateName: string, isSingleWorkflow: boolean) => void;
export const maxConnectorsToShow = 5;
export const templateCardStyles: IDocumentCardStyles = {
  root: { display: 'inline-block', height: 220, maxWidth: 1000 },
};

export const TemplateCard = ({ templateName, isLightweight, blankWorkflowProps, cssOverrides, onSelect }: TemplateCardProps) => {
  const dispatch = useDispatch<AppDispatch>();
  const intl = useIntl();
  const { templateManifest, workflowAppName } = useSelector((state: RootState) => ({
    templateManifest: state.manifest.availableTemplates?.[templateName],
    workflowAppName: state.workflow.workflowAppName,
  }));
  const isMultiWorkflow = useMemo(() => templateManifest && isMultiWorkflowTemplate(templateManifest), [templateManifest]);

  if (blankWorkflowProps) {
    return <BlankWorkflowTemplateCard {...blankWorkflowProps} />;
  }

  if (!templateManifest) {
    return <LoadingTemplateCard />;
  }

  const intlText = {
    TEMPLATE_LOADING: intl.formatMessage({ defaultMessage: 'Loading....', description: 'Loading text', id: 'cZ60Tk' }),
    COMMUNITY_AUTHORED: intl.formatMessage({
      defaultMessage: 'Community Authored',
      description: 'Label text for community authored templates',
      id: 'F+cOLr',
    }),
    MICROSOFT_AUTHORED: intl.formatMessage({
      defaultMessage: 'Microsoft Authored',
      description: 'Label text for Microsoft authored templates',
      id: 'rEQceE',
    }),
  };

  const onSelectTemplate = () => {
    LoggerService().log({
      level: LogEntryLevel.Trace,
      area: 'Templates.TemplateCard',
      message: 'Template is selected',
      args: [templateName, workflowAppName, `isMultiWorkflowTemplate:${isMultiWorkflow}`],
    });
    dispatch(changeCurrentTemplateName(templateName));
    dispatch(loadTemplate({ preLoadedManifest: templateManifest }));

<<<<<<< HEAD
    onSelect?.(templateName, !isMultiWorkflow);
=======
    if (!isMultiWorkflow) {
      dispatch(openQuickViewPanelView());
    }
  };

  if (!templateManifest) {
    return <LoadingTemplateCard />;
  }

  const { title, details, featuredConnectors = [] } = templateManifest as Template.TemplateManifest;

  const connectorsFromConnections = getUniqueConnectorsFromConnections(featuredConnectors, subscriptionId, location);
  const allConnectors = connectorsFromConnections;
  const showOverflow = allConnectors.length > maxConnectorsToShow;
  const connectorsToShow = showOverflow ? allConnectors.slice(0, maxConnectorsToShow) : allConnectors;
  const overflowList = showOverflow ? allConnectors.slice(maxConnectorsToShow) : [];

  const onRenderMenuItem = (item: IContextualMenuItem) => (
    <ConnectorIconWithName
      connectorId={item.key}
      operationId={item.data.operationId}
      classes={{
        root: 'msla-template-connector-menuitem',
        icon: 'msla-template-connector-menuitem-icon',
        text: 'msla-template-connector-menuitem-text',
      }}
    />
  );
  const onRenderMenuIcon = () => <div style={{ color: 'grey' }}>{`+${overflowList.length}`}</div>;
  const menuProps: IContextualMenuProps = {
    items: overflowList.map((info) => ({ key: info.id, text: info.id, data: info, onRender: onRenderMenuItem })),
    directionalHintFixed: true,
    className: 'msla-template-card-connector-menu-box',
>>>>>>> 971bdb42
  };

  const { title, details } = templateManifest as Manifest;
  const isMicrosoftAuthored = equals(details?.By, 'Microsoft');

  return (
    <DocumentCard
      className={css('msla-template-card-wrapper', cssOverrides?.['card'])}
      styles={templateCardStyles}
      onClick={onSelectTemplate}
      aria-label={title}
    >
      <div className="msla-template-card-authored-wrapper">
        <div className="msla-template-card-authored">
          {isMicrosoftAuthored ? (
            <Image src={MicrosoftIcon} aria-label={intlText.MICROSOFT_AUTHORED} width={16} />
          ) : (
            <PeopleCommunity16Regular aria-label={intlText.COMMUNITY_AUTHORED} />
          )}
          <Text size={200} weight="semibold" align="start" className="msla-template-card-authored-label">
            {isMicrosoftAuthored ? intlText.MICROSOFT_AUTHORED : intlText.COMMUNITY_AUTHORED}
          </Text>
        </div>
      </div>

      <div className="msla-template-card-body">
        <div className="msla-template-card-title-wrapper">
          <Text size={400} weight="semibold" align="start" className="msla-template-card-title">
            {title}
          </Text>
        </div>
<<<<<<< HEAD
        {isLightweight ? null : <TemplateFeaturedConnectors manifest={templateManifest} intl={intl} />}
=======

        <div className="msla-template-card-footer">
          <div className="msla-template-card-tags">
            <Text size={300} className="msla-template-card-tag">
              {details.Type}
            </Text>
            {details.Trigger ? (
              <Text size={300} className="msla-template-card-tag">
                {details.Trigger}
              </Text>
            ) : null}
          </div>
          <div className="msla-template-card-connectors-list">
            {connectorsToShow.length > 0 ? (
              connectorsToShow.map((info) => (
                <ConnectorIcon
                  key={info.id}
                  connectorId={info.id}
                  operationId={info.id}
                  classes={{ root: 'msla-template-card-connector', icon: 'msla-template-card-connector-icon' }}
                />
              ))
            ) : (
              <Text className="msla-template-card-connectors-emptyText">{intlText.NO_CONNECTORS}</Text>
            )}
            {showOverflow ? (
              <IconButton className="msla-template-card-connector-overflow" onRenderMenuIcon={onRenderMenuIcon} menuProps={menuProps} />
            ) : null}
          </div>
        </div>
>>>>>>> 971bdb42
      </div>
    </DocumentCard>
  );
};

const TemplateFeaturedConnectors = ({ manifest, intl }: { manifest: Manifest; intl: IntlShape }) => {
  const noConnectorsMessage = intl.formatMessage({
    defaultMessage: 'This template does not have connectors',
    description: 'Accessibility text to inform user this template does not contain connectors',
    id: 'aI9W5L',
  });
  const { subscriptionId, location } = useSelector((state: RootState) => ({
    subscriptionId: state.workflow.subscriptionId,
    location: state.workflow.location,
  }));
  const { details, featuredOperations, connections } = manifest;
  const connectorsFromConnections = getUniqueConnectors(connections, subscriptionId, location).map((connection) => ({
    connectorId: connection.connectorId,
    operationId: undefined,
  })) as { connectorId: string; operationId: string | undefined }[];
  const connectorsFeatured = getFeaturedConnectors(featuredOperations);
  const allConnectors = connectorsFromConnections.concat(connectorsFeatured);
  const showOverflow = allConnectors.length > maxConnectorsToShow;
  const connectorsToShow = showOverflow ? allConnectors.slice(0, maxConnectorsToShow) : allConnectors;
  const overflowList = showOverflow ? allConnectors.slice(maxConnectorsToShow) : [];
  const onRenderMenuItem = (item: IContextualMenuItem) => (
    <ConnectorIconWithName
      connectorId={item.key}
      operationId={item.data.operationId}
      classes={{
        root: 'msla-template-connector-menuitem',
        icon: 'msla-template-connector-menuitem-icon',
        text: 'msla-template-connector-menuitem-text',
      }}
    />
  );
  const onRenderMenuIcon = () => <div style={{ color: 'grey' }}>{`+${overflowList.length}`}</div>;
  const menuProps: IContextualMenuProps = {
    items: overflowList.map((info) => ({ key: info.connectorId, text: info.connectorId, data: info, onRender: onRenderMenuItem })),
    directionalHintFixed: true,
    className: 'msla-template-card-connector-menu-box',
  };

  return (
    <div className="msla-template-card-footer">
      <div className="msla-template-card-tags">
        {['Type', 'Trigger'].map((key: string) => {
          if (!details[key]) {
            return null;
          }
          return (
            <Text key={key} size={300} className="msla-template-card-tag">
              {details[key]}
            </Text>
          );
        })}
      </div>
      <div className="msla-template-card-connectors-list">
        {connectorsToShow.length > 0 ? (
          connectorsToShow.map((info) => (
            <ConnectorIcon
              key={info.connectorId}
              connectorId={info.connectorId}
              operationId={info.operationId}
              classes={{ root: 'msla-template-card-connector', icon: 'msla-template-card-connector-icon' }}
            />
          ))
        ) : (
          <Text className="msla-template-card-connectors-emptyText">{noConnectorsMessage}</Text>
        )}
        {showOverflow ? (
          <IconButton className="msla-template-card-connector-overflow" onRenderMenuIcon={onRenderMenuIcon} menuProps={menuProps} />
        ) : null}
      </div>
    </div>
  );
<<<<<<< HEAD
};

const getFeaturedConnectors = (operationInfos: { type: string; kind?: string }[] = []): OperationInfo[] => {
  return operationInfos
    .map((info) => {
      if (isBuiltInOperation(info)) {
        return getBuiltInOperationInfo(info, /* isTrigger */ false);
      }

      return undefined;
    })
    .filter((info) => info !== undefined) as OperationInfo[];
=======
>>>>>>> 971bdb42
};<|MERGE_RESOLUTION|>--- conflicted
+++ resolved
@@ -5,28 +5,17 @@
 import type { IContextualMenuItem, IContextualMenuProps, IDocumentCardStyles } from '@fluentui/react';
 import { css, DocumentCard, IconButton, Image } from '@fluentui/react';
 import { ConnectorIcon, ConnectorIconWithName } from '../connections/connector';
-<<<<<<< HEAD
-import type { Manifest } from '@microsoft/logic-apps-shared/src/utils/src/lib/models/template';
-import { getUniqueConnectors } from '../../../core/templates/utils/helper';
+import type { Template } from '@microsoft/logic-apps-shared';
+import { getUniqueConnectorsFromConnections } from '../../../core/templates/utils/helper';
 import type { IntlShape } from 'react-intl';
 import { useIntl } from 'react-intl';
-import type { OperationInfo } from '@microsoft/logic-apps-shared';
-import { equals, getBuiltInOperationInfo, isBuiltInOperation, LogEntryLevel, LoggerService } from '@microsoft/logic-apps-shared';
-=======
-import { useIntl } from 'react-intl';
-import type { Template } from '@microsoft/logic-apps-shared';
-import { equals, LogEntryLevel, LoggerService, TemplateService } from '@microsoft/logic-apps-shared';
->>>>>>> 971bdb42
+import { equals, LogEntryLevel, LoggerService } from '@microsoft/logic-apps-shared';
 import MicrosoftIcon from '../../../common/images/templates/microsoft.svg';
 import { PeopleCommunity16Regular } from '@fluentui/react-icons';
 import { isMultiWorkflowTemplate, loadTemplate } from '../../../core/actions/bjsworkflow/templates';
 import { useMemo } from 'react';
-<<<<<<< HEAD
 import { BlankWorkflowTemplateCard } from './blankworklowcard';
 import { LoadingTemplateCard } from './loadingcard';
-=======
-import { getUniqueConnectorsFromConnections } from '../../../core/templates/utils/helper';
->>>>>>> 971bdb42
 
 interface TemplateCardProps {
   templateName: string;
@@ -83,46 +72,10 @@
     dispatch(changeCurrentTemplateName(templateName));
     dispatch(loadTemplate({ preLoadedManifest: templateManifest }));
 
-<<<<<<< HEAD
     onSelect?.(templateName, !isMultiWorkflow);
-=======
-    if (!isMultiWorkflow) {
-      dispatch(openQuickViewPanelView());
-    }
   };
 
-  if (!templateManifest) {
-    return <LoadingTemplateCard />;
-  }
-
-  const { title, details, featuredConnectors = [] } = templateManifest as Template.TemplateManifest;
-
-  const connectorsFromConnections = getUniqueConnectorsFromConnections(featuredConnectors, subscriptionId, location);
-  const allConnectors = connectorsFromConnections;
-  const showOverflow = allConnectors.length > maxConnectorsToShow;
-  const connectorsToShow = showOverflow ? allConnectors.slice(0, maxConnectorsToShow) : allConnectors;
-  const overflowList = showOverflow ? allConnectors.slice(maxConnectorsToShow) : [];
-
-  const onRenderMenuItem = (item: IContextualMenuItem) => (
-    <ConnectorIconWithName
-      connectorId={item.key}
-      operationId={item.data.operationId}
-      classes={{
-        root: 'msla-template-connector-menuitem',
-        icon: 'msla-template-connector-menuitem-icon',
-        text: 'msla-template-connector-menuitem-text',
-      }}
-    />
-  );
-  const onRenderMenuIcon = () => <div style={{ color: 'grey' }}>{`+${overflowList.length}`}</div>;
-  const menuProps: IContextualMenuProps = {
-    items: overflowList.map((info) => ({ key: info.id, text: info.id, data: info, onRender: onRenderMenuItem })),
-    directionalHintFixed: true,
-    className: 'msla-template-card-connector-menu-box',
->>>>>>> 971bdb42
-  };
-
-  const { title, details } = templateManifest as Manifest;
+  const { title, details } = templateManifest as Template.TemplateManifest;
   const isMicrosoftAuthored = equals(details?.By, 'Microsoft');
 
   return (
@@ -151,46 +104,13 @@
             {title}
           </Text>
         </div>
-<<<<<<< HEAD
         {isLightweight ? null : <TemplateFeaturedConnectors manifest={templateManifest} intl={intl} />}
-=======
-
-        <div className="msla-template-card-footer">
-          <div className="msla-template-card-tags">
-            <Text size={300} className="msla-template-card-tag">
-              {details.Type}
-            </Text>
-            {details.Trigger ? (
-              <Text size={300} className="msla-template-card-tag">
-                {details.Trigger}
-              </Text>
-            ) : null}
-          </div>
-          <div className="msla-template-card-connectors-list">
-            {connectorsToShow.length > 0 ? (
-              connectorsToShow.map((info) => (
-                <ConnectorIcon
-                  key={info.id}
-                  connectorId={info.id}
-                  operationId={info.id}
-                  classes={{ root: 'msla-template-card-connector', icon: 'msla-template-card-connector-icon' }}
-                />
-              ))
-            ) : (
-              <Text className="msla-template-card-connectors-emptyText">{intlText.NO_CONNECTORS}</Text>
-            )}
-            {showOverflow ? (
-              <IconButton className="msla-template-card-connector-overflow" onRenderMenuIcon={onRenderMenuIcon} menuProps={menuProps} />
-            ) : null}
-          </div>
-        </div>
->>>>>>> 971bdb42
       </div>
     </DocumentCard>
   );
 };
 
-const TemplateFeaturedConnectors = ({ manifest, intl }: { manifest: Manifest; intl: IntlShape }) => {
+const TemplateFeaturedConnectors = ({ manifest, intl }: { manifest: Template.TemplateManifest; intl: IntlShape }) => {
   const noConnectorsMessage = intl.formatMessage({
     defaultMessage: 'This template does not have connectors',
     description: 'Accessibility text to inform user this template does not contain connectors',
@@ -200,16 +120,12 @@
     subscriptionId: state.workflow.subscriptionId,
     location: state.workflow.location,
   }));
-  const { details, featuredOperations, connections } = manifest;
-  const connectorsFromConnections = getUniqueConnectors(connections, subscriptionId, location).map((connection) => ({
-    connectorId: connection.connectorId,
-    operationId: undefined,
-  })) as { connectorId: string; operationId: string | undefined }[];
-  const connectorsFeatured = getFeaturedConnectors(featuredOperations);
-  const allConnectors = connectorsFromConnections.concat(connectorsFeatured);
+  const { details, featuredConnectors = [] } = manifest;
+  const allConnectors = getUniqueConnectorsFromConnections(featuredConnectors, subscriptionId, location);
   const showOverflow = allConnectors.length > maxConnectorsToShow;
   const connectorsToShow = showOverflow ? allConnectors.slice(0, maxConnectorsToShow) : allConnectors;
   const overflowList = showOverflow ? allConnectors.slice(maxConnectorsToShow) : [];
+
   const onRenderMenuItem = (item: IContextualMenuItem) => (
     <ConnectorIconWithName
       connectorId={item.key}
@@ -223,7 +139,7 @@
   );
   const onRenderMenuIcon = () => <div style={{ color: 'grey' }}>{`+${overflowList.length}`}</div>;
   const menuProps: IContextualMenuProps = {
-    items: overflowList.map((info) => ({ key: info.connectorId, text: info.connectorId, data: info, onRender: onRenderMenuItem })),
+    items: overflowList.map((info) => ({ key: info.id, text: info.id, data: info, onRender: onRenderMenuItem })),
     directionalHintFixed: true,
     className: 'msla-template-card-connector-menu-box',
   };
@@ -231,24 +147,22 @@
   return (
     <div className="msla-template-card-footer">
       <div className="msla-template-card-tags">
-        {['Type', 'Trigger'].map((key: string) => {
-          if (!details[key]) {
-            return null;
-          }
-          return (
-            <Text key={key} size={300} className="msla-template-card-tag">
-              {details[key]}
-            </Text>
-          );
-        })}
+        <Text size={300} className="msla-template-card-tag">
+          {details.Type}
+        </Text>
+        {details.Trigger ? (
+          <Text size={300} className="msla-template-card-tag">
+            {details.Trigger}
+          </Text>
+        ) : null}
       </div>
       <div className="msla-template-card-connectors-list">
         {connectorsToShow.length > 0 ? (
           connectorsToShow.map((info) => (
             <ConnectorIcon
-              key={info.connectorId}
-              connectorId={info.connectorId}
-              operationId={info.operationId}
+              key={info.id}
+              connectorId={info.id}
+              operationId={info.id}
               classes={{ root: 'msla-template-card-connector', icon: 'msla-template-card-connector-icon' }}
             />
           ))
@@ -261,19 +175,4 @@
       </div>
     </div>
   );
-<<<<<<< HEAD
-};
-
-const getFeaturedConnectors = (operationInfos: { type: string; kind?: string }[] = []): OperationInfo[] => {
-  return operationInfos
-    .map((info) => {
-      if (isBuiltInOperation(info)) {
-        return getBuiltInOperationInfo(info, /* isTrigger */ false);
-      }
-
-      return undefined;
-    })
-    .filter((info) => info !== undefined) as OperationInfo[];
-=======
->>>>>>> 971bdb42
 };