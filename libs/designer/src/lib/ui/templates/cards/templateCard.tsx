import type { AppDispatch, RootState } from '../../../core/state/templates/store';
import { changeCurrentTemplateName } from '../../../core/state/templates/templateSlice';
import { useDispatch, useSelector } from 'react-redux';
import { Text } from '@fluentui/react-components';
import { openQuickViewPanelView } from '../../../core/state/templates/panelSlice';
import type { IContextualMenuItem, IContextualMenuProps, IDocumentCardStyles } from '@fluentui/react';
import { DocumentCard, IconButton, Image, Shimmer, ShimmerElementType } from '@fluentui/react';
import { ConnectorIcon, ConnectorIconWithName } from '../connections/connector';
import type { Manifest } from '@microsoft/logic-apps-shared/src/utils/src/lib/models/template';
import { getUniqueConnectors } from '../../../core/templates/utils/helper';
import { useIntl } from 'react-intl';
import type { OperationInfo } from '@microsoft/logic-apps-shared';
import {
  equals,
  getBuiltInOperationInfo,
  isBuiltInOperation,
  LogEntryLevel,
  LoggerService,
  TemplateService,
} from '@microsoft/logic-apps-shared';
import MicrosoftIcon from '../../../common/images/templates/microsoft.svg';
import { Add16Regular, PeopleCommunity16Regular } from '@fluentui/react-icons';
import { isMultiWorkflowTemplate, loadTemplate } from '../../../core/actions/bjsworkflow/templates';
import { useMemo } from 'react';

interface TemplateCardProps {
  templateName: string;
  isPlaceholder?: boolean;
}

export const maxConnectorsToShow = 5;

const cardStyles: IDocumentCardStyles = {
  root: { display: 'inline-block', maxWidth: 1000 },
};

export const TemplateCard = ({ templateName }: TemplateCardProps) => {
  const dispatch = useDispatch<AppDispatch>();
  const intl = useIntl();
<<<<<<< HEAD
  const { templateManifest, workflowAppName, subscriptionId, location } = useSelector((state: RootState) => ({
    templateManifest: state.manifest.availableTemplates?.[templateName],
=======
  const { templates, subscriptionId, workflowAppName, location, customTemplateNames } = useSelector((state: RootState) => ({
    templates: state.manifest.availableTemplates,
>>>>>>> 748d50df
    subscriptionId: state.workflow.subscriptionId,
    workflowAppName: state.workflow.workflowAppName,
    location: state.workflow.location,
    customTemplateNames: state.manifest.customTemplateNames,
  }));
  const isMultiWorkflow = useMemo(() => templateManifest && isMultiWorkflowTemplate(templateManifest), [templateManifest]);
  const isCustomTemplate = useMemo(() => customTemplateNames?.includes(templateName), [customTemplateNames, templateName]);

  const intlText = {
    TEMPLATE_LOADING: intl.formatMessage({ defaultMessage: 'Loading....', description: 'Loading text', id: 'cZ60Tk' }),
    NO_CONNECTORS: intl.formatMessage({
      defaultMessage: 'This template does not have connectors',
      description: 'Accessibility text to inform user this template does not contain connectors',
      id: 'aI9W5L',
    }),
    COMMUNITY_AUTHORED: intl.formatMessage({
      defaultMessage: 'Community Authored',
      description: 'Label text for community authored templates',
      id: 'F+cOLr',
    }),
    MICROSOFT_AUTHORED: intl.formatMessage({
      defaultMessage: 'Microsoft Authored',
      description: 'Label text for Microsoft authored templates',
      id: 'rEQceE',
    }),
  };

  const onSelectTemplate = () => {
    LoggerService().log({
      level: LogEntryLevel.Trace,
      area: 'Templates.TemplateCard',
      message: 'Template is selected',
      args: [templateName, workflowAppName, `isMultiWorkflowTemplate:${isMultiWorkflow}`],
    });
    dispatch(changeCurrentTemplateName(templateName));
    dispatch(loadTemplate({ preLoadedManifest: templateManifest, isCustomTemplate }));

    if (Object.keys(templateManifest?.workflows ?? {}).length === 0) {
      dispatch(openQuickViewPanelView());
    }
  };

  if (!templateManifest) {
    return <LoadingTemplateCard />;
  }

  const { title, details, featuredOperations, connections } = templateManifest as Manifest;
  const connectorsFromConnections = getUniqueConnectors(connections, subscriptionId, location).map((connection) => ({
    connectorId: connection.connectorId,
    operationId: undefined,
  })) as { connectorId: string; operationId: string | undefined }[];
  const connectorsFeatured = getFeaturedConnectors(featuredOperations);
  const allConnectors = connectorsFromConnections.concat(connectorsFeatured);
  const showOverflow = allConnectors.length > maxConnectorsToShow;
  const connectorsToShow = showOverflow ? allConnectors.slice(0, maxConnectorsToShow) : allConnectors;
  const overflowList = showOverflow ? allConnectors.slice(maxConnectorsToShow) : [];
  const onRenderMenuItem = (item: IContextualMenuItem) => (
    <ConnectorIconWithName
      connectorId={item.key}
      operationId={item.data.operationId}
      classes={{
        root: 'msla-template-connector-menuitem',
        icon: 'msla-template-connector-menuitem-icon',
        text: 'msla-template-connector-menuitem-text',
      }}
    />
  );
  const onRenderMenuIcon = () => <div style={{ color: 'grey' }}>{`+${overflowList.length}`}</div>;
  const menuProps: IContextualMenuProps = {
    items: overflowList.map((info) => ({ key: info.connectorId, text: info.connectorId, data: info, onRender: onRenderMenuItem })),
    directionalHintFixed: true,
    className: 'msla-template-card-connector-menu-box',
  };

  const isMicrosoftAuthored = equals(details?.By, 'Microsoft');

  return (
    <DocumentCard className="msla-template-card-wrapper" styles={cardStyles} onClick={onSelectTemplate} aria-label={title}>
      <div className="msla-template-card-authored-wrapper">
        <div className="msla-template-card-authored">
          {isMicrosoftAuthored ? (
            <Image src={MicrosoftIcon} aria-label={intlText.MICROSOFT_AUTHORED} width={16} />
          ) : (
            <PeopleCommunity16Regular aria-label={intlText.COMMUNITY_AUTHORED} />
          )}
          <Text size={200} weight="semibold" align="start" className="msla-template-card-authored-label">
            {isMicrosoftAuthored ? intlText.MICROSOFT_AUTHORED : intlText.COMMUNITY_AUTHORED}
          </Text>
        </div>
      </div>

      <div className="msla-template-card-body">
        <div className="msla-template-card-title-wrapper">
          <Text size={400} weight="semibold" align="start" className="msla-template-card-title">
            {title}
          </Text>
        </div>

        <div className="msla-template-card-footer">
          <div className="msla-template-card-tags">
            {['Type', 'Trigger'].map((key: string) => {
              if (!details[key]) {
                return null;
              }
              return (
                <Text key={key} size={300} className="msla-template-card-tag">
                  {details[key]}
                </Text>
              );
            })}
          </div>
          <div className="msla-template-card-connectors-list">
            {connectorsToShow.length > 0 ? (
              connectorsToShow.map((info) => (
                <ConnectorIcon
                  key={info.connectorId}
                  connectorId={info.connectorId}
                  operationId={info.operationId}
                  classes={{ root: 'msla-template-card-connector', icon: 'msla-template-card-connector-icon' }}
                />
              ))
            ) : (
              <Text className="msla-template-card-connectors-emptyText">{intlText.NO_CONNECTORS}</Text>
            )}
            {showOverflow ? (
              <IconButton className="msla-template-card-connector-overflow" onRenderMenuIcon={onRenderMenuIcon} menuProps={menuProps} />
            ) : null}
          </div>
        </div>
      </div>
    </DocumentCard>
  );
};

export const BlankWorkflowTemplateCard = ({ isWorkflowEmpty }: { isWorkflowEmpty: boolean }) => {
  const intl = useIntl();

  const workflowAppName = useSelector((state: RootState) => state.workflow.workflowAppName);

  const intlText = {
    BLANK_WORKFLOW: intl.formatMessage({
      defaultMessage: 'Blank workflow',
      description: 'Title text for the card that lets users start from a blank workflow',
      id: 'pykp8c',
    }),
    BLANK_WORKFLOW_DESCRIPTION: intl.formatMessage({
      defaultMessage: 'Start with an empty workflow to build your integration solution.',
      description: 'Label text for the card that lets users start from a blank workflow',
      id: 'kcWgxU',
    }),
    REPLACE_WITH_BLANK_WORKFLOW: intl.formatMessage({
      defaultMessage: 'Replace your existing workflow with an empty workflow to rebuild your integration solution.',
      description: 'Label text for the card that lets users replace the current workflow with blank workflow',
      id: 'boxBWI',
    }),
  };

  const onBlankWorkflowClick = async () => {
    LoggerService().log({
      level: LogEntryLevel.Trace,
      area: 'Templates.TemplateCard.Blank',
      message: 'Blank workflow is selected',
      args: [workflowAppName],
    });
    await TemplateService()?.onAddBlankWorkflow();
  };

  return (
    <DocumentCard
      className="msla-template-card-wrapper"
      styles={cardStyles}
      onClick={onBlankWorkflowClick}
      aria-label={intlText.BLANK_WORKFLOW}
    >
      <div className="msla-blank-template-card">
        <Add16Regular className="msla-blank-template-card-add-icon" />
        <Text size={400} weight="semibold" align="center" className="msla-template-card-title">
          {intlText.BLANK_WORKFLOW}
        </Text>
        <Text size={400} align="center" className="msla-blank-template-card-description">
          {isWorkflowEmpty ? intlText.BLANK_WORKFLOW_DESCRIPTION : intlText.REPLACE_WITH_BLANK_WORKFLOW}
        </Text>
      </div>
    </DocumentCard>
  );
};

const LoadingTemplateCard = () => {
  return (
    <DocumentCard className="msla-template-card-wrapper" styles={cardStyles}>
      <div className="msla-template-card-authored-wrapper">
        <div className="msla-template-card-authored">
          <Shimmer style={{ width: '100%' }} width={'100%'} />
        </div>
      </div>

      <div className="msla-template-card-body">
        <div className="msla-template-card-title-wrapper">
          <br />
          <Shimmer width={'100%'} />
          <br />
          <Shimmer width={'70%'} />
        </div>
        <div className="msla-template-card-footer">
          <div className="msla-template-card-connectors-list">
            <Shimmer
              shimmerElements={[
                { type: ShimmerElementType.circle },
                { type: ShimmerElementType.gap },
                { type: ShimmerElementType.circle },
                { type: ShimmerElementType.gap },
                { type: ShimmerElementType.circle },
              ]}
            />
          </div>
        </div>
      </div>
    </DocumentCard>
  );
};

export const getFeaturedConnectors = (operationInfos: { type: string; kind?: string }[] = []): OperationInfo[] => {
  return operationInfos
    .map((info) => {
      if (isBuiltInOperation(info)) {
        return getBuiltInOperationInfo(info, /* isTrigger */ false);
      }

      return undefined;
    })
    .filter((info) => info !== undefined) as OperationInfo[];
};<|MERGE_RESOLUTION|>--- conflicted
+++ resolved
@@ -37,13 +37,8 @@
 export const TemplateCard = ({ templateName }: TemplateCardProps) => {
   const dispatch = useDispatch<AppDispatch>();
   const intl = useIntl();
-<<<<<<< HEAD
-  const { templateManifest, workflowAppName, subscriptionId, location } = useSelector((state: RootState) => ({
+  const { templateManifest, workflowAppName, subscriptionId, location, customTemplateNames } = useSelector((state: RootState) => ({
     templateManifest: state.manifest.availableTemplates?.[templateName],
-=======
-  const { templates, subscriptionId, workflowAppName, location, customTemplateNames } = useSelector((state: RootState) => ({
-    templates: state.manifest.availableTemplates,
->>>>>>> 748d50df
     subscriptionId: state.workflow.subscriptionId,
     workflowAppName: state.workflow.workflowAppName,
     location: state.workflow.location,
@@ -178,7 +173,7 @@
   );
 };
 
-export const BlankWorkflowTemplateCard = ({ isWorkflowEmpty }: { isWorkflowEmpty: boolean }) => {
+export const BlankWorkflowTemplateCard = () => {
   const intl = useIntl();
 
   const workflowAppName = useSelector((state: RootState) => state.workflow.workflowAppName);
@@ -224,7 +219,7 @@
           {intlText.BLANK_WORKFLOW}
         </Text>
         <Text size={400} align="center" className="msla-blank-template-card-description">
-          {isWorkflowEmpty ? intlText.BLANK_WORKFLOW_DESCRIPTION : intlText.REPLACE_WITH_BLANK_WORKFLOW}
+          {intlText.BLANK_WORKFLOW_DESCRIPTION}
         </Text>
       </div>
     </DocumentCard>
