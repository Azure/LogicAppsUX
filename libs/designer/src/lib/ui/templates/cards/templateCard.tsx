--- conflicted
+++ resolved
@@ -114,15 +114,10 @@
           </Text>
         </div>
       </div>
-<<<<<<< HEAD
-
+
+      <Divider />
       <div className="msla-template-card-body" style={isLightweight ? undefined : templateCardBodyStyles.cardBody}>
         <div className="msla-template-card-title-wrapper" style={isLightweight ? undefined : templateCardBodyStyles.cardTitle}>
-=======
-      <Divider />
-      <div className="msla-template-card-body">
-        <div className="msla-template-card-title-wrapper">
->>>>>>> c45a9e3f
           <Text size={400} weight="semibold" align="start" className={css('msla-template-card-title', cssOverrides?.['cardTitle'])}>
             {title}
           </Text>
