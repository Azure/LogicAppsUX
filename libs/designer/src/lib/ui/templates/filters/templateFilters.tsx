import { Dropdown, SearchBox } from '@fluentui/react';
import { type FilterObject, TemplatesFilterDropdown } from '@microsoft/designer-ui';
import type { AppDispatch, RootState } from '../../../core/state/templates/store';
import { useIntl } from 'react-intl';
import { useDispatch, useSelector } from 'react-redux';
import { setConnectorsFilters, setDetailsFilters, setKeywordFilter, setSortKey } from '../../../core/state/templates/manifestSlice';
import { useMemo } from 'react';
import { getUniqueConnectorsFromConnections } from '../../../core/templates/utils/helper';
import { useConnectorsOnly } from '../../../core/state/connection/connectionSelector';

export interface TemplateFiltersProps {
<<<<<<< HEAD
  detailFilters: Record<string, FilterObject[]>;
=======
  connectors?: FilterObject[];
  detailFilters: Record<
    string,
    {
      displayName: string;
      items: FilterObject[];
    }
  >;
>>>>>>> 3de7c6d8
}

export const TemplateFilters = ({ detailFilters }: TemplateFiltersProps) => {
  const dispatch = useDispatch<AppDispatch>();
  const sortKey = useSelector((state: RootState) => state?.manifest?.filters?.sortKey);
  const intl = useIntl();
  const { availableTemplates, subscriptionId, location } = useSelector((state: RootState) => ({
    availableTemplates: state.manifest.availableTemplates ?? {},
    subscriptionId: state.workflow.subscriptionId,
    location: state.workflow.location,
  }));
  const allTemplatesUniqueConnectorIds = useMemo(() => {
    const allConnections = Object.values(availableTemplates).flatMap((template) => Object.values(template.connections));
    const uniqueConnectorsFromConnections = getUniqueConnectorsFromConnections(allConnections, subscriptionId, location);
    return uniqueConnectorsFromConnections.map((connector) => connector.connectorId);
  }, [availableTemplates, location, subscriptionId]);
  const { data: allUniqueConnectorsEntries } = useConnectorsOnly(allTemplatesUniqueConnectorIds);

  const intlText = {
    SEARCH: intl.formatMessage({
      defaultMessage: 'Search',
      id: 'IUbVFR',
      description: 'Placeholder text for search templates',
    }),
    CONNECTORS: intl.formatMessage({
      defaultMessage: 'Connectors',
      id: 'KO2eUv',
      description: 'Label text for connectors filter',
    }),
    TYPE: intl.formatMessage({
      defaultMessage: 'Type',
      id: 'wfekJ7',
      description: 'Label text for type filter',
    }),
  };

  const templateDropdownOptions = [
    {
      key: 'a-to-z',
      text: intl.formatMessage({
        defaultMessage: 'A to Z, ascending',
        id: 'zxF7g+',
        description: 'Sort by dropdown option of A to Z ascending',
      }),
    },
    {
      key: 'z-to-a',
      text: intl.formatMessage({
        defaultMessage: 'Z to A, descending',
        id: '1jf3Dq',
        description: 'Sort by dropdown option of Z to A descending',
      }),
    },
  ];

  return (
    <div className="msla-templates-filters">
      <div className="msla-templates-filters-search">
        <SearchBox
          placeholder={intlText.SEARCH}
          autoFocus={false}
          onChange={(_e, newValue) => {
            dispatch(setKeywordFilter(newValue));
          }}
        />
      </div>
      <div className="msla-templates-filters-dropdowns">
        {allUniqueConnectorsEntries && allUniqueConnectorsEntries.length > 0 && (
          <TemplatesFilterDropdown
            filterName={intlText.CONNECTORS}
            items={allUniqueConnectorsEntries?.map(([connectorId, connector]) => ({
              value: connectorId,
              displayName: connector.properties.displayName,
            }))}
            onApplyButtonClick={(filterItems) => {
              dispatch(setConnectorsFilters(filterItems));
            }}
            isSearchable
          />
        )}
        {Object.keys(detailFilters).map((filterName, index) => (
          <TemplatesFilterDropdown
            key={index}
            filterName={detailFilters[filterName].displayName}
            items={detailFilters[filterName].items}
            onApplyButtonClick={(filterItems) => {
              dispatch(setDetailsFilters({ filterName, filters: filterItems }));
            }}
          />
        ))}
      </div>
      <div className="msla-templates-filters-sort">
        <Dropdown
          className="msla-templates-filters-sort-dropdown"
          options={templateDropdownOptions}
          selectedKey={sortKey as string}
          onChange={(_e, item) => {
            if (item?.key) {
              dispatch(setSortKey(item?.key as string));
            }
          }}
        />
      </div>
    </div>
  );
};<|MERGE_RESOLUTION|>--- conflicted
+++ resolved
@@ -9,9 +9,6 @@
 import { useConnectorsOnly } from '../../../core/state/connection/connectionSelector';
 
 export interface TemplateFiltersProps {
-<<<<<<< HEAD
-  detailFilters: Record<string, FilterObject[]>;
-=======
   connectors?: FilterObject[];
   detailFilters: Record<
     string,
@@ -20,7 +17,6 @@
       items: FilterObject[];
     }
   >;
->>>>>>> 3de7c6d8
 }
 
 export const TemplateFilters = ({ detailFilters }: TemplateFiltersProps) => {
