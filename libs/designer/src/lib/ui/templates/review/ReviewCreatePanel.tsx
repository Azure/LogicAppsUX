import type { RootState } from '../../../core/state/templates/store';
import { useIntl } from 'react-intl';
import { makeStyles, Text } from '@fluentui/react-components';
import { useSelector } from 'react-redux';
import { equals, isUndefinedOrEmptyString, normalizeConnectorId } from '@microsoft/logic-apps-shared';
import { ConnectorConnectionName } from '../connections/connector';
import { WorkflowKind } from '../../../core/state/workflow/workflowInterfaces';
import { ResourceDisplay } from './ResourceDisplay';
import { useTemplatesStrings } from '../templatesStrings';
import { TemplatesSection } from '@microsoft/designer-ui';
import { getConnectorResources } from '../../../core/templates/utils/helper';

const useStyles = makeStyles({
  root: {
    paddingBottom: '24px',
  },
});

export const ReviewCreatePanel = () => {
  const intl = useIntl();
  const { parameterDefinitions, workflows, connections } = useSelector((state: RootState) => state.template);
  const { enableResourceSelection } = useSelector((state: RootState) => state.templateOptions);
  const {
    connections: { mapping },
    subscriptionId,
    location,
    isConsumption,
    isCreateView,
  } = useSelector((state: RootState) => state.workflow);
  const { resourceStrings } = useTemplatesStrings();
  const styles = useStyles();

  const intlText = {
    BASICS: intl.formatMessage({
      defaultMessage: 'Basics',
      id: '1LSKq8',
      description: 'Accessibility label for the basics section',
    }),
    CONNECTIONS: intl.formatMessage({
      defaultMessage: 'Connections',
      id: 'Wt1TZJ',
      description: 'Accessibility label for the connections section',
    }),
    PARAMETERS: intl.formatMessage({
      defaultMessage: 'Parameters',
      id: 'oWAB0H',
      description: 'Accessibility label for the parameters section',
    }),
    STATE_TYPE: intl.formatMessage({
      defaultMessage: 'State type',
      id: 'tzeDPE',
      description: 'Accessibility label for state kind',
    }),
    PLACEHOLDER: intl.formatMessage({
      defaultMessage: '----',
      id: 'wPi8wS',
      description: 'Accessibility label indicating that the value is not set',
    }),
    kind_stateful: intl.formatMessage({
      defaultMessage: 'Stateful',
      id: 'Qqmb+W',
      description: 'Dropdown option for stateful type',
    }),
    kind_stateless: intl.formatMessage({
      defaultMessage: 'Stateless',
      id: 'cNXS5n',
      description: 'Dropdown option for stateless type',
    }),
    CREATE_VIEW_NO_CONFIG: intl.formatMessage({
      defaultMessage: 'Select Create to create a new workflow based on this template, no configuration required.',
      id: 'uOU0lL',
      description: 'Accessibility label for no configuration required',
    }),
    UPDATE_VIEW_NO_CONFIG: intl.formatMessage({
      defaultMessage: 'Select Update to update this workflow based on this template, no configuration required.',
      id: 'OaUode',
      description: 'Accessibility label for no configuration required',
    }),
  };
  const connectionTexts = getConnectorResources(intl);

  return (
    <div className="msla-templates-tab">
      {!isConsumption && (
        <TemplatesSection
          title={intlText.BASICS}
          titleHtmlFor={'detailsLabel'}
          items={Object.values(workflows).flatMap((workflow) => [
            {
              type: 'text',
              label: resourceStrings.WORKFLOW_NAME,
              value: isUndefinedOrEmptyString(workflow.workflowName) ? intlText.PLACEHOLDER : workflow.workflowName,
            },
            {
              type: 'text',
              label: intlText.STATE_TYPE,
              value: equals(workflow.kind, WorkflowKind.STATEFUL)
                ? intlText.kind_stateful
                : (intlText.kind_stateless ?? intlText.PLACEHOLDER),
            },
          ])}
        />
      )}

      {enableResourceSelection && <ResourceDisplay invertBolds cssOverrides={styles} />}

      {isConsumption && !Object.keys(connections).length && !Object.keys(parameterDefinitions).length ? (
        <div className="msla-templates-empty-review-tab">
          <Text className="msla-templates-tab-review-section-details-value">
            {isCreateView ? intlText.CREATE_VIEW_NO_CONFIG : intlText.UPDATE_VIEW_NO_CONFIG}
          </Text>
        </div>
      ) : null}

      {Object.keys(connections).length > 0 && (
<<<<<<< HEAD
        <>
          <Label className="msla-templates-tab-label" htmlFor={'connectionsLabel'}>
            {intlText.CONNECTIONS}
          </Label>
          <div className="msla-templates-tab-review-section">
            {Object.keys(connections).map((connectionKey) => (
              <ConnectorConnectionStatus
                key={connectionKey}
                connectionKey={connectionKey.replace('_#workflowname#', '')}
                connectorId={normalizeConnectorId(connections[connectionKey].connectorId ?? '', subscriptionId, location)}
                hasConnection={mapping[connectionKey] !== undefined}
              />
            ))}
          </div>
        </>
=======
        <TemplatesSection
          title={intlText.CONNECTIONS}
          titleHtmlFor={'connectionsLabel'}
          items={Object.keys(connections).map((connectionKey) => {
            const hasConnection = mapping[connectionKey] !== undefined;
            return {
              type: 'text',
              label: (
                <ConnectorConnectionName
                  key={connectionKey}
                  connectionKey={connectionKey.replace('_#workflowname#', '')}
                  connectorId={normalizeConnectorId(connections[connectionKey].connectorId ?? '', subscriptionId, location)}
                />
              ),
              value: hasConnection ? connectionTexts.connected : connectionTexts.notConnected,
            };
          })}
        />
>>>>>>> 2b511fc2
      )}

      {Object.keys(parameterDefinitions).length > 0 && (
        <TemplatesSection
          title={intlText.PARAMETERS}
          titleHtmlFor={'parametersLabel'}
          items={Object.values(parameterDefinitions).map((parameter) => ({
            type: 'text',
            label: parameter.displayName,
            value: parameter.value ?? intlText.PLACEHOLDER,
          }))}
        />
      )}
    </div>
  );
};<|MERGE_RESOLUTION|>--- conflicted
+++ resolved
@@ -6,9 +6,8 @@
 import { ConnectorConnectionName } from '../connections/connector';
 import { WorkflowKind } from '../../../core/state/workflow/workflowInterfaces';
 import { ResourceDisplay } from './ResourceDisplay';
-import { useTemplatesStrings } from '../templatesStrings';
+import { useConnectorStatusStrings, useTemplatesStrings } from '../templatesStrings';
 import { TemplatesSection } from '@microsoft/designer-ui';
-import { getConnectorResources } from '../../../core/templates/utils/helper';
 
 const useStyles = makeStyles({
   root: {
@@ -77,7 +76,7 @@
       description: 'Accessibility label for no configuration required',
     }),
   };
-  const connectionTexts = getConnectorResources(intl);
+  const connectionTexts = useConnectorStatusStrings();
 
   return (
     <div className="msla-templates-tab">
@@ -113,23 +112,6 @@
       ) : null}
 
       {Object.keys(connections).length > 0 && (
-<<<<<<< HEAD
-        <>
-          <Label className="msla-templates-tab-label" htmlFor={'connectionsLabel'}>
-            {intlText.CONNECTIONS}
-          </Label>
-          <div className="msla-templates-tab-review-section">
-            {Object.keys(connections).map((connectionKey) => (
-              <ConnectorConnectionStatus
-                key={connectionKey}
-                connectionKey={connectionKey.replace('_#workflowname#', '')}
-                connectorId={normalizeConnectorId(connections[connectionKey].connectorId ?? '', subscriptionId, location)}
-                hasConnection={mapping[connectionKey] !== undefined}
-              />
-            ))}
-          </div>
-        </>
-=======
         <TemplatesSection
           title={intlText.CONNECTIONS}
           titleHtmlFor={'connectionsLabel'}
@@ -148,7 +130,6 @@
             };
           })}
         />
->>>>>>> 2b511fc2
       )}
 
       {Object.keys(parameterDefinitions).length > 0 && (
