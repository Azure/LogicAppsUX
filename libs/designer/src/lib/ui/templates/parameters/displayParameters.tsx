<<<<<<< HEAD
import { List } from '@fluentui/react';
import type { TemplatesParameterUpdateEvent } from '@microsoft/designer-ui';
import { updateTemplateParameterValue } from '../../../core/state/templates/templateSlice';
import type { AppDispatch, RootState } from '../../../core/state/templates/store';
import { useDispatch, useSelector } from 'react-redux';
import { TemplatesParameterField } from '@microsoft/designer-ui';
import type { Template } from '@microsoft/logic-apps-shared';

export const DisplayParameters = () => {
  const dispatch = useDispatch<AppDispatch>();
  const {
    parameterDefinitions,
    errors: { parameters: parameterErrors },
  } = useSelector((state: RootState) => state.template);

  const onUpdateParameterValue = (event: TemplatesParameterUpdateEvent) => dispatch(updateTemplateParameterValue(event));
=======
import { Callout, css, DetailsList, type IColumn, Label, Link, SelectionMode, Text, TextField } from '@fluentui/react';
import { updateTemplateParameterValue } from '../../../core/state/templates/templateSlice';
import type { AppDispatch, RootState } from '../../../core/state/templates/store';
import { useDispatch, useSelector } from 'react-redux';
import { getPropertyValue, type Template } from '@microsoft/logic-apps-shared';
import { useFunctionalState } from '@react-hookz/web';
import { type IntlShape, useIntl } from 'react-intl';
import { useMemo } from 'react';
import { useBoolean, useId } from '@fluentui/react-hooks';

export const DisplayParameters = () => {
  const dispatch = useDispatch<AppDispatch>();
  const intl = useIntl();
  const {
    workflows,
    parameterDefinitions,
    errors: { parameters: parameterErrors },
  } = useSelector((state: RootState) => state.template);
  const isSingleWorkflow = useMemo(() => Object.keys(workflows).length === 1, [workflows]);

  const resources = {
    parameter_value: intl.formatMessage({
      defaultMessage: 'Value',
      id: 'uEI5Wo',
      description: 'Label for displaying parameter value',
    }),
    parameter_type: intl.formatMessage({
      defaultMessage: 'Type',
      id: 'EeJitp',
      description: 'Label for displaying parameter type',
    }),
    parameter_name: intl.formatMessage({
      defaultMessage: 'Name',
      id: 'er6O+w',
      description: 'Label for parameter Name',
    }),
    associated_workflows: intl.formatMessage({
      defaultMessage: 'Associated workflows',
      id: '36sF7T',
      description: 'Label for displaying associated workflows',
    }),
  };

  const [parametersList, setParametersList] = useFunctionalState<Template.ParameterDefinition[]>(Object.values(parameterDefinitions));
>>>>>>> f823f336

  const _onColumnClick = (_event: React.MouseEvent<HTMLElement>, column: IColumn): void => {
    let isSortedDescending = column.isSortedDescending;

    // If we've sorted this column, flip it.
    if (column.isSorted) {
      isSortedDescending = !isSortedDescending;
    }

<<<<<<< HEAD
    return (
      <TemplatesParameterField
        key={item?.name}
        definition={item}
        validationError={parameterErrors[item?.name ?? '']}
        onChange={onUpdateParameterValue}
        required={item?.required ?? false}
      />
    );
  };

  return <List className="msla-templates-parameters" items={Object.values(parameterDefinitions)} onRenderCell={renderParameter} />;
};
0;
=======
    // Sort the items.
    const sortedItems = copyAndSort(parametersList(), column.fieldName as string, isSortedDescending);
    setParametersList(sortedItems);
    setColumns(
      columns().map((col) => {
        col.isSorted = col.key === column.key;

        if (col.isSorted) {
          col.isSortedDescending = !!isSortedDescending;
        }

        return col;
      })
    );
  };

  const [columns, setColumns] = useFunctionalState<IColumn[]>([
    {
      ariaLabel: resources.parameter_name,
      fieldName: 'displayName',
      key: '$displayName',
      isResizable: true,
      minWidth: 150,
      isMultiline: true,
      name: resources.parameter_name,
      maxWidth: 250,
      showSortIconWhenUnsorted: true,
      onColumnClick: _onColumnClick,
    },
    {
      ariaLabel: resources.parameter_type,
      fieldName: 'type',
      key: '$type',
      isResizable: true,
      minWidth: 70,
      maxWidth: 70,
      name: resources.parameter_type,
      showSortIconWhenUnsorted: true,
      onColumnClick: _onColumnClick,
    },
    {
      ariaLabel: resources.parameter_value,
      fieldName: 'value',
      key: '$value',
      isResizable: true,
      minWidth: 200,
      isMultiline: true,
      name: resources.parameter_value,
      showSortIconWhenUnsorted: false,
      onColumnClick: _onColumnClick,
    },
  ]);

  const updateItemInList = (item: Template.ParameterDefinition) => {
    const newList = parametersList().map((parameter: Template.ParameterDefinition) => (parameter.name === item.name ? item : parameter));
    setParametersList(newList);
  };

  const handleParameterValueChange = (item: Template.ParameterDefinition, newValue: string) => {
    updateItemInList({ ...item, value: newValue });
    dispatch(
      updateTemplateParameterValue({
        ...item,
        value: newValue,
      })
    );
  };

  const onRenderItemColumn = (item: Template.ParameterDefinition, _index: number | undefined, column: IColumn | undefined) => {
    switch (column?.key) {
      case '$displayName':
        return <ParameterName item={item} intl={intl} isSingleWorkflow={isSingleWorkflow} />;

      case '$type':
        return <Text className="msla-templates-parameters-values">{item.type}</Text>;

      case '$value':
        return (
          <TextField
            className="msla-templates-parameters-values"
            value={item.value}
            onChange={(_event, newValue) => {
              handleParameterValueChange(item, newValue ?? '');
            }}
            errorMessage={parameterErrors[item.name]}
          />
        );

      default:
        return null;
    }
  };

  return (
    <div className="msla-templates-parameters-tab">
      <DetailsList
        setKey="name"
        items={parametersList()}
        columns={columns()}
        compact={true}
        onRenderItemColumn={onRenderItemColumn}
        selectionMode={SelectionMode.none}
      />
    </div>
  );
};

const ParameterName = ({
  item,
  intl,
  isSingleWorkflow,
}: { item: Template.ParameterDefinition; intl: IntlShape; isSingleWorkflow: boolean }): JSX.Element => {
  const [isCalloutVisible, { toggle: toggleIsCalloutVisible }] = useBoolean(false);
  const buttonId = useId('callout-button');

  return (
    <div className="msla-template-parameters-tab-name">
      <Link id={buttonId} as="button" onClick={toggleIsCalloutVisible} required={true}>
        <Label className={css('msla-templates-parameters-values', 'link')} required={item.required}>
          {item.displayName}
        </Label>
      </Link>
      {isCalloutVisible && (
        <Callout
          className="msla-templates-parameters-callout"
          role="dialog"
          gapSpace={0}
          target={`#${buttonId}`}
          onDismiss={toggleIsCalloutVisible}
          setInitialFocus
        >
          {!isSingleWorkflow && (
          <Text className="msla-templates-parameter-callout-title" block>
            {intl.formatMessage({ defaultMessage: 'Details', description: 'Title text for details', id: 'c2ZT7p' })}
          </Text>)}
          <Text className="msla-templates-parameter-callout-subtitle" block>
            {intl.formatMessage({ defaultMessage: 'Description', description: 'Subtitle text for description', id: 'eTW4SD' })}
          </Text>
          <Text className="msla-templates-parameter-callout-body" block>
            {item.description}
          </Text>
          {isSingleWorkflow ? null : (
            <div className="msla-templates-parameter-callout-associatedWorkflow">
              <Text className="msla-templates-parameter-callout-subtitle" block>
                {intl.formatMessage({
                  defaultMessage: 'Associated workflows',
                  description: 'Subtitle text for Associated workflows',
                  id: 'Xz88HV',
                })}
              </Text>
              {item?.associatedWorkflows?.map((workflow) => (
                <li key={workflow} className={css('msla-templates-parameter-callout-body', 'list')}>
                  {workflow}
                </li>
              ))}
            </div>
          )}
        </Callout>
      )}
    </div>
  );
};

const copyAndSort = (items: Template.ParameterDefinition[], columnKey: string, isSortedDescending?: boolean): Template.Parameter[] => {
  return items.slice(0).sort((a: Template.ParameterDefinition, b: Template.ParameterDefinition) => {
    return (
      isSortedDescending
        ? getPropertyValue(a, columnKey) < getPropertyValue(b, columnKey)
        : getPropertyValue(a, columnKey) > getPropertyValue(b, columnKey)
    )
      ? 1
      : -1;
  });
};
>>>>>>> f823f336
<|MERGE_RESOLUTION|>--- conflicted
+++ resolved
@@ -1,21 +1,3 @@
-<<<<<<< HEAD
-import { List } from '@fluentui/react';
-import type { TemplatesParameterUpdateEvent } from '@microsoft/designer-ui';
-import { updateTemplateParameterValue } from '../../../core/state/templates/templateSlice';
-import type { AppDispatch, RootState } from '../../../core/state/templates/store';
-import { useDispatch, useSelector } from 'react-redux';
-import { TemplatesParameterField } from '@microsoft/designer-ui';
-import type { Template } from '@microsoft/logic-apps-shared';
-
-export const DisplayParameters = () => {
-  const dispatch = useDispatch<AppDispatch>();
-  const {
-    parameterDefinitions,
-    errors: { parameters: parameterErrors },
-  } = useSelector((state: RootState) => state.template);
-
-  const onUpdateParameterValue = (event: TemplatesParameterUpdateEvent) => dispatch(updateTemplateParameterValue(event));
-=======
 import { Callout, css, DetailsList, type IColumn, Label, Link, SelectionMode, Text, TextField } from '@fluentui/react';
 import { updateTemplateParameterValue } from '../../../core/state/templates/templateSlice';
 import type { AppDispatch, RootState } from '../../../core/state/templates/store';
@@ -60,7 +42,6 @@
   };
 
   const [parametersList, setParametersList] = useFunctionalState<Template.ParameterDefinition[]>(Object.values(parameterDefinitions));
->>>>>>> f823f336
 
   const _onColumnClick = (_event: React.MouseEvent<HTMLElement>, column: IColumn): void => {
     let isSortedDescending = column.isSortedDescending;
@@ -70,22 +51,6 @@
       isSortedDescending = !isSortedDescending;
     }
 
-<<<<<<< HEAD
-    return (
-      <TemplatesParameterField
-        key={item?.name}
-        definition={item}
-        validationError={parameterErrors[item?.name ?? '']}
-        onChange={onUpdateParameterValue}
-        required={item?.required ?? false}
-      />
-    );
-  };
-
-  return <List className="msla-templates-parameters" items={Object.values(parameterDefinitions)} onRenderCell={renderParameter} />;
-};
-0;
-=======
     // Sort the items.
     const sortedItems = copyAndSort(parametersList(), column.fieldName as string, isSortedDescending);
     setParametersList(sortedItems);
@@ -218,9 +183,10 @@
           setInitialFocus
         >
           {!isSingleWorkflow && (
-          <Text className="msla-templates-parameter-callout-title" block>
-            {intl.formatMessage({ defaultMessage: 'Details', description: 'Title text for details', id: 'c2ZT7p' })}
-          </Text>)}
+            <Text className="msla-templates-parameter-callout-title" block>
+              {intl.formatMessage({ defaultMessage: 'Details', description: 'Title text for details', id: 'c2ZT7p' })}
+            </Text>
+          )}
           <Text className="msla-templates-parameter-callout-subtitle" block>
             {intl.formatMessage({ defaultMessage: 'Description', description: 'Subtitle text for description', id: 'eTW4SD' })}
           </Text>
@@ -259,5 +225,4 @@
       ? 1
       : -1;
   });
-};
->>>>>>> f823f336
+};