--- conflicted
+++ resolved
@@ -2,49 +2,6 @@
 import { useSelector } from 'react-redux';
 import { TemplateCard } from './cards/templateCard';
 import { TemplatePanel } from '../panel/templatePanel/templatePanel';
-<<<<<<< HEAD
-import type { Template, LogicAppsV2 } from '@microsoft/logic-apps-shared';
-
-export const TemplatesDesigner = ({
-  createWorkflowCall,
-}: {
-  createWorkflowCall: (
-    workflowName: string,
-    workflowKind: string,
-    workflow: LogicAppsV2.WorkflowDefinition,
-    connectionsData: any,
-    parametersData: Record<string, Template.ParameterDefinition>
-  ) => Promise<void>;
-}) => {
-  const { workflowName: existingWorkflowName } = useSelector((state: RootState) => state.workflow);
-  const { workflowName, kind, workflowDefinition, parameters } = useSelector((state: RootState) => state.template);
-  const availableTemplatesNames = useSelector((state: RootState) => state.manifest.availableTemplateNames);
-
-  const onCreateClick = async () => {
-    const workflowNameToUse = existingWorkflowName ?? workflowName;
-    if (
-      !workflowNameToUse ||
-      !kind ||
-      !workflowDefinition ||
-      Object.values(parameters.validationErrors)?.filter((error) => error).length > 0
-    ) {
-      // TODO: Show error message
-      console.log('Error checking conditions before calling createWorkflowCall');
-      return;
-    }
-    await createWorkflowCall(
-      workflowNameToUse,
-      kind,
-      workflowDefinition,
-      /*change this after connnections is done*/ null,
-      parameters.definitions
-    );
-  };
-
-  return (
-    <>
-      <TemplatePanel onCreateClick={onCreateClick} />
-=======
 // import type { Template, LogicAppsV2 } from '@microsoft/logic-apps-shared';
 
 export const TemplatesDesigner = (
@@ -90,7 +47,6 @@
       <TemplatePanel
       // onCreateClick={onCreateClick}
       />
->>>>>>> 2999fe0a
       {availableTemplatesNames?.map((templateName: string) => (
         <TemplateCard key={templateName} templateName={templateName} />
       ))}
