import type { AppDispatch, RootState } from '../../core/state/templates/store';
import { useDispatch, useSelector } from 'react-redux';
import { TemplateCard } from './cards/templateCard';
import { TemplatePanel } from '../panel/templatePanel/templatePanel';
import type { Template, LogicAppsV2 } from '@microsoft/logic-apps-shared';
import type { ConnectionMapping } from '../../core/state/templates/workflowSlice';
import { EmptySearch, Pager } from '@microsoft/designer-ui';
import { Text } from '@fluentui/react-components';
import { useIntl } from 'react-intl';
import { TemplateFilters, type TemplateDetailFilterType } from './filters/templateFilters';
import { useEffect } from 'react';
import { setLayerHostSelector } from '@fluentui/react';
<<<<<<< HEAD
import { setPageNum, templatesCountPerPage } from '../../core/state/templates/manifestSlice';
=======
import { useDefaultWorkflowTemplate } from '../../core/state/templates/templateselectors';
>>>>>>> 4851a027

export const TemplatesDesigner = ({
  detailFilters,
  createWorkflowCall,
}: {
  detailFilters: TemplateDetailFilterType;
  createWorkflowCall: (
    workflowName: string | undefined,
    workflowKind: string | undefined,
    workflow: LogicAppsV2.WorkflowDefinition,
    connectionsMapping: ConnectionMapping,
    parametersData: Record<string, Template.ParameterDefinition>
  ) => Promise<void>;
}) => {
  useEffect(() => setLayerHostSelector('#msla-layer-host'), []);
  const dispatch = useDispatch<AppDispatch>();
  const intl = useIntl();
  const { existingWorkflowName, connections, isConsumption } = useSelector((state: RootState) => state.workflow);
  const {
    parameterDefinitions,
    errors: { parameters: parametersError, connections: connectionsError },
  } = useSelector((state: RootState) => state.template);
<<<<<<< HEAD
  const {
    filteredTemplateNames,
    filters: { pageNum },
  } = useSelector((state: RootState) => state.manifest);
=======
  const { workflowName, kind, workflowDefinition, errors } = useDefaultWorkflowTemplate() ?? {};
  const { workflow: workflowError, kind: kindError } = errors ?? {};
  const filteredTemplateNames = useSelector((state: RootState) => state.manifest.filteredTemplateNames);
>>>>>>> 4851a027

  const intlText = {
    NO_RESULTS: intl.formatMessage({
      defaultMessage: "Can't find any search results",
      id: 'iCni1C',
      description: 'Accessbility text to indicate no search results found',
    }),
    TRY_DIFFERENT: intl.formatMessage({
      defaultMessage: 'Try a different search term or remove filters',
      id: 'yKNKV/',
      description: 'Accessbility text to indicate to try different search term or remove filters',
    }),
    MISSING_INFO_ERROR: intl.formatMessage({
      defaultMessage: 'Missing information for workflow creation',
      id: 'wBBu4g',
      description: 'Error message when missing information for workflow creation',
    }),
  };

  const onCreateClick = async () => {
    const workflowNameToUse = existingWorkflowName ?? workflowName;
    const isMissingInfoForStandard = !workflowNameToUse || !kind || kindError;

    const isMissingInfo =
      (!isConsumption && isMissingInfoForStandard) ||
      workflowError ||
      !workflowDefinition ||
      connectionsError ||
      Object.values(parametersError)?.filter((error) => error).length > 0;

    if (isMissingInfo) {
      throw new Error(intlText.MISSING_INFO_ERROR);
    }

    await createWorkflowCall(workflowNameToUse, kind, workflowDefinition, connections, parameterDefinitions);
  };

  const startingIndex = pageNum * templatesCountPerPage;
  const endingIndex = startingIndex + templatesCountPerPage;
  const lastPage = Math.ceil((filteredTemplateNames?.length ?? 0) / templatesCountPerPage);

  return (
    <>
      <TemplateFilters detailFilters={detailFilters} />
      <br />
      {filteredTemplateNames && filteredTemplateNames?.length > 0 ? (
        <div>
          <div className="msla-templates-list">
            {filteredTemplateNames.slice(startingIndex, endingIndex).map((templateName: string) => (
              <TemplateCard key={templateName} templateName={templateName} />
            ))}
          </div>
          <Pager
            current={pageNum + 1}
            max={lastPage}
            min={1}
            readonlyPagerInput={true}
            clickablePageNumbers={true}
            countToDisplay={{
              countPerPage: templatesCountPerPage,
              totalCount: filteredTemplateNames.length,
            }}
            onChange={(page) => dispatch(setPageNum(page.value - 1))}
          />
        </div>
      ) : (
        <div className="msla-templates-empty-list">
          <EmptySearch />
          <Text size={500} weight="semibold" align="start" className="msla-template-empty-list-title">
            {intlText.NO_RESULTS}
          </Text>
          <Text>{intlText.TRY_DIFFERENT}</Text>
        </div>
      )}

      <TemplatePanel onCreateClick={onCreateClick} />

      <div
        id={'msla-layer-host'}
        style={{
          position: 'absolute',
          inset: '0px',
          visibility: 'hidden',
        }}
      />
    </>
  );
};<|MERGE_RESOLUTION|>--- conflicted
+++ resolved
@@ -10,11 +10,8 @@
 import { TemplateFilters, type TemplateDetailFilterType } from './filters/templateFilters';
 import { useEffect } from 'react';
 import { setLayerHostSelector } from '@fluentui/react';
-<<<<<<< HEAD
 import { setPageNum, templatesCountPerPage } from '../../core/state/templates/manifestSlice';
-=======
 import { useDefaultWorkflowTemplate } from '../../core/state/templates/templateselectors';
->>>>>>> 4851a027
 
 export const TemplatesDesigner = ({
   detailFilters,
@@ -37,16 +34,12 @@
     parameterDefinitions,
     errors: { parameters: parametersError, connections: connectionsError },
   } = useSelector((state: RootState) => state.template);
-<<<<<<< HEAD
+  const { workflowName, kind, workflowDefinition, errors } = useDefaultWorkflowTemplate() ?? {};
+  const { workflow: workflowError, kind: kindError } = errors ?? {};
   const {
     filteredTemplateNames,
     filters: { pageNum },
   } = useSelector((state: RootState) => state.manifest);
-=======
-  const { workflowName, kind, workflowDefinition, errors } = useDefaultWorkflowTemplate() ?? {};
-  const { workflow: workflowError, kind: kindError } = errors ?? {};
-  const filteredTemplateNames = useSelector((state: RootState) => state.manifest.filteredTemplateNames);
->>>>>>> 4851a027
 
   const intlText = {
     NO_RESULTS: intl.formatMessage({
