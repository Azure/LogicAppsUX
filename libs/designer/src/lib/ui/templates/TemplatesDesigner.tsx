import type { RootState } from '../../core/state/templates/store';
import { useSelector } from 'react-redux';
import { TemplateCard } from './cards/templateCard';
import { TemplatePanel } from '../panel/templatePanel/templatePanel';
import type { Template, LogicAppsV2 } from '@microsoft/logic-apps-shared';

export const TemplatesDesigner = ({
  createWorkflowCall,
  redirectCallback,
  getExistingWorkflowNames,
}: {
  createWorkflowCall: (
    workflowName: string,
    workflowKind: string,
    workflow: LogicAppsV2.WorkflowDefinition,
    connectionsData: any,
    parametersData: Record<string, Template.ParameterDefinition>
  ) => Promise<void>;
  redirectCallback: () => void;
  getExistingWorkflowNames: () => Promise<any>;
}) => {
  const { existingWorkflowName } = useSelector((state: RootState) => state.workflow);
  const { workflowName, kind, workflowDefinition, parameters } = useSelector((state: RootState) => state.template);
  const availableTemplatesNames = useSelector((state: RootState) => state.manifest.availableTemplateNames);

  const onCreateClick = async () => {
    const workflowNameToUse = existingWorkflowName ?? workflowName;
    if (
      !workflowNameToUse ||
      !kind ||
      !workflowDefinition ||
      Object.values(parameters.validationErrors)?.filter((error) => error).length > 0
    ) {
      // TODO: Show error message
      console.log('Error checking conditions before calling createWorkflowCall');
      return;
    }
    await createWorkflowCall(
      workflowNameToUse,
      kind,
      workflowDefinition,
      /*change this after connnections is done*/ null,
      parameters.definitions
    );
  };

  return (
    <>
<<<<<<< HEAD
      <TemplatePanel
        onCreateClick={onCreateClick}
        redirectCallback={redirectCallback}
        getExistingWorkflowNames={getExistingWorkflowNames}
      />
      {availableTemplatesNames?.map((templateName: string) => (
        <TemplateCard key={templateName} templateName={templateName} />
      ))}
=======
      <TemplatePanel onCreateClick={onCreateClick} />
      <div className="msla-templates-list">
        {availableTemplatesNames?.map((templateName: string) => (
          <TemplateCard key={templateName} templateName={templateName} />
        ))}
      </div>
>>>>>>> 1f82ee6c
    </>
  );
};<|MERGE_RESOLUTION|>--- conflicted
+++ resolved
@@ -46,23 +46,16 @@
 
   return (
     <>
-<<<<<<< HEAD
       <TemplatePanel
         onCreateClick={onCreateClick}
         redirectCallback={redirectCallback}
         getExistingWorkflowNames={getExistingWorkflowNames}
       />
-      {availableTemplatesNames?.map((templateName: string) => (
-        <TemplateCard key={templateName} templateName={templateName} />
-      ))}
-=======
-      <TemplatePanel onCreateClick={onCreateClick} />
       <div className="msla-templates-list">
         {availableTemplatesNames?.map((templateName: string) => (
           <TemplateCard key={templateName} templateName={templateName} />
         ))}
       </div>
->>>>>>> 1f82ee6c
     </>
   );
 };