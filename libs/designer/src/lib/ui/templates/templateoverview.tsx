import type { CreateWorkflowHandler } from './TemplatesDesigner';
import { useEffect, useState } from 'react';
import { DetailsList, type IColumn, Link, SelectionMode, setLayerHostSelector } from '@fluentui/react';
import { useIntl } from 'react-intl';
import { useDispatch, useSelector } from 'react-redux';
import type { AppDispatch, RootState } from '../../core/state/templates/store';
import type { Template } from '@microsoft/logic-apps-shared';
import { getPropertyValue, unmap } from '@microsoft/logic-apps-shared';
import { Text } from '@fluentui/react-components';
import { QuickViewPanelHeader } from '../panel/templatePanel/quickViewPanel/quickViewPanel';
import { ConnectionsList } from './connections/connections';
import { useFunctionalState } from '@react-hookz/web';
import type { WorkflowTemplateData } from '../../core/actions/bjsworkflow/templates';
import { openQuickViewPanelView } from '../../core/state/templates/panelSlice';
import { TemplatePanel } from '../panel/templatePanel/templatePanel';
import { TemplatesPanelFooter } from '@microsoft/designer-ui';
import { workflowTab } from '../panel/templatePanel/quickViewPanel/tabs/workflowTab';

export const TemplateOverview = ({ createWorkflow }: { createWorkflow: CreateWorkflowHandler }) => {
  useEffect(() => setLayerHostSelector('#msla-layer-host'), []);
  const intl = useIntl();
  const dispatch = useDispatch<AppDispatch>();
  const [selectedWorkflow, setSelectedWorkflow] = useState<string | undefined>(undefined);
  const [showCreatePanel, setShowCreatePanel] = useState<boolean>(false);
  const { templateName, workflowAppName, manifest, connections, workflows } = useSelector((state: RootState) => ({
    templateName: state.template.templateName,
    workflowAppName: state.workflow.workflowAppName,
    manifest: state.template.manifest,
    connections: state.template.connections,
    workflows: state.template.workflows,
  }));
  const { title, description, details, detailsDescription } = manifest as Template.Manifest;
  const resources = {
    by: intl.formatMessage({
      defaultMessage: 'By',
      id: '+5Jp42',
      description: 'Title for publisher',
    }),
    type: intl.formatMessage({
      defaultMessage: 'Type',
      id: 'k/X2ml',
      description: 'Title for solution type',
    }),
  };
  const info = {
    [resources.by]: getPropertyValue(details, 'by'),
    [resources.type]: getPropertyValue(details, 'type'),
  };
  const templateHasConnections = Object.keys(connections).length > 0;

  const showDetails = (workflowId: string) => {
    dispatch(openQuickViewPanelView());
    setSelectedWorkflow(workflowId);
  };

  // TODO: Need to open new create panel for multi workflow here.
  const footerContentProps = workflowTab(
    intl,
    dispatch,
    /* workflowId */ '',
    /* clearDetailsOnClose */ true,
    () => setShowCreatePanel(true),
    {
      templateId: templateName ?? '',
      workflowAppName,
      isMultiWorkflow: true,
    }
  ).footerContent;
  return (
    <>
      <QuickViewPanelHeader title={title} description={description} details={info} features={detailsDescription} />
      <div className="msla-template-overview" style={{ marginTop: '-34px' }}>
        <div className="msla-template-overview-section">
          <Text className="msla-template-overview-section-title">
            {intl.formatMessage({
              defaultMessage: 'Workflows in this Accelerator',
              id: 'zK5VPq',
              description: 'Title for the workflows section in the template overview',
            })}
          </Text>
          <WorkflowList workflows={workflows} showDetails={showDetails} />
        </div>
        <div className="msla-template-overview-section">
          <Text className="msla-template-overview-section-title" style={templateHasConnections ? undefined : { marginBottom: '-30px' }}>
            {templateHasConnections
              ? intl.formatMessage({
                  defaultMessage: 'Connections',
                  id: 'Nr8FbX',
                  description: 'Title for the connections section in the template overview tab',
                })
              : intl.formatMessage({
                  defaultMessage: 'No connections are needed in this template',
                  id: 'j2v8BE',
                  description: 'Text to show no connections present in the template.',
                })}
          </Text>
          {templateHasConnections ? <ConnectionsList connections={connections} /> : null}
        </div>
      </div>
      <div className="msla-template-overview-footer">
        <TemplatesPanelFooter showPrimaryButton={true} {...footerContentProps} />
      </div>

      {selectedWorkflow ? (
        <TemplatePanel
          showCreate={false}
          workflowId={selectedWorkflow}
          clearDetailsOnClose={false}
          onClose={() => setSelectedWorkflow(undefined)}
        />
      ) : null}
      {showCreatePanel ? (
        <TemplatePanel
          showCreate={true}
          createWorkflow={createWorkflow}
          clearDetailsOnClose={false}
          onClose={() => setShowCreatePanel(false)}
        />
      ) : null}
      <div
        id={'msla-layer-host'}
        style={{
          position: 'absolute',
          inset: '0px',
          visibility: 'hidden',
        }}
      />
    </>
  );
};

interface WorkflowItem {
  id: string;
  name: string;
  trigger: string;
}

const WorkflowList = ({
  workflows,
  showDetails,
}: { workflows: Record<string, WorkflowTemplateData>; showDetails: (workflowId: string) => void }) => {
  const intl = useIntl();
  const [items, setItems] = useFunctionalState(
    unmap(workflows).map((workflow) => {
      const { id, manifest } = workflow;
      const { title, details } = manifest as Template.Manifest;
      const trigger = getPropertyValue(details, 'trigger');
      return { id, name: title, trigger };
    })
  );
  const columnsNames = {
    name: intl.formatMessage({ defaultMessage: 'Name', id: '+EREVh', description: 'Column name for workflow name' }),
    trigger: intl.formatMessage({ defaultMessage: 'Trigger', id: 'MGq28G', description: 'Column name for trigger type' }),
  };
  const _onColumnClick = (_event: React.MouseEvent<HTMLElement>, column: IColumn): void => {
    let isSortedDescending = column.isSortedDescending;

    // If we've sorted this column, flip it.
    if (column.isSorted) {
      isSortedDescending = !isSortedDescending;
    }

    // Sort the items.
    const sortedItems = _copyAndSort(items(), column.fieldName as string, isSortedDescending);
    setItems(sortedItems);
    setColumns(
      columns().map((col) => {
        col.isSorted = col.key === column.key;

        if (col.isSorted) {
          col.isSortedDescending = !!isSortedDescending;
        }

        return col;
      })
    );
  };
  const [columns, setColumns] = useFunctionalState<IColumn[]>([
    {
      ariaLabel: columnsNames.name,
      fieldName: 'name',
      key: 'name',
      isResizable: true,
      minWidth: 25,
      maxWidth: 300,
      name: columnsNames.name,
      showSortIconWhenUnsorted: true,
      onColumnClick: _onColumnClick,
    },
    {
      ariaLabel: columnsNames.trigger,
      fieldName: 'trigger',
      flexGrow: 1,
      key: 'trigger',
      isResizable: true,
      minWidth: 1,
      maxWidth: 100,
      name: columnsNames.trigger,
      showSortIconWhenUnsorted: true,
      onColumnClick: _onColumnClick,
    },
  ]);

  const onRenderItemColumn = (item: WorkflowItem, _index: number | undefined, column: IColumn | undefined) => {
    switch (column?.key) {
      case 'name':
        return (
<<<<<<< HEAD
          <Link aria-label={item.name} href="#" as="button" onClick={() => showDetails(item.id)}>
=======
          <Link as="button" onClick={() => showDetails(item.id)}>
>>>>>>> a1007813
            {item.name}
          </Link>
        );

      case 'trigger':
        return (
          <Text aria-label={item.trigger} className="msla-template-overview-text">
            {item.trigger}
          </Text>
        );

      default:
        return null;
    }
  };

  return (
    <DetailsList
      styles={{ root: { marginTop: '-20px', marginLeft: '-10px' } }}
      setKey="key"
      items={items()}
      columns={columns()}
      compact={true}
      onRenderItemColumn={onRenderItemColumn}
      selectionMode={SelectionMode.none}
    />
  );
};

function _copyAndSort(items: WorkflowItem[], columnKey: string, isSortedDescending?: boolean): WorkflowItem[] {
  return items.slice(0).sort((a: WorkflowItem, b: WorkflowItem) => {
    return (
      isSortedDescending
        ? getPropertyValue(a, columnKey) < getPropertyValue(b, columnKey)
        : getPropertyValue(a, columnKey) > getPropertyValue(b, columnKey)
    )
      ? 1
      : -1;
  });
}<|MERGE_RESOLUTION|>--- conflicted
+++ resolved
@@ -205,11 +205,7 @@
     switch (column?.key) {
       case 'name':
         return (
-<<<<<<< HEAD
-          <Link aria-label={item.name} href="#" as="button" onClick={() => showDetails(item.id)}>
-=======
-          <Link as="button" onClick={() => showDetails(item.id)}>
->>>>>>> a1007813
+          <Link aria-label={item.name} as="button" onClick={() => showDetails(item.id)}>
             {item.name}
           </Link>
         );
