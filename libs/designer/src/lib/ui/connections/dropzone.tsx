import type { AppDispatch } from '../../core';
import { pasteOperation } from '../../core/actions/bjsworkflow/copypaste';
import { expandDiscoveryPanel } from '../../core/state/panel/panelSlice';
import { useUpstreamNodes } from '../../core/state/tokens/tokenSelectors';
import { useGetAllOperationNodesWithin, useNodeDisplayName, useNodeMetadata } from '../../core/state/workflow/workflowSelectors';
import { AllowDropTarget } from './dynamicsvgs/allowdroptarget';
import { BlockDropTarget } from './dynamicsvgs/blockdroptarget';
import { MenuDivider, MenuItem, MenuList, Popover, PopoverSurface, PopoverTrigger } from '@fluentui/react-components';
import {
  ArrowBetweenDown24Filled,
  ArrowBetweenDown24Regular,
  ArrowSplit24Filled,
  ArrowSplit24Regular,
  ClipboardPasteFilled,
  ClipboardPasteRegular,
  bundleIcon,
} from '@fluentui/react-icons';
// import AddBranchIcon from './edgeContextMenuSvgs/addBranchIcon.svg';
// import AddNodeIcon from './edgeContextMenuSvgs/addNodeIcon.svg';
import { css } from '@fluentui/utilities';
<<<<<<< HEAD
import { LogEntryLevel, LoggerService } from '@microsoft/designer-client-services-logic-apps';
import { ActionButtonV2 } from '@microsoft/designer-ui';
import { containsIdTag, guid, normalizeAutomationId, removeIdTag, replaceWhiteSpaceWithUnderscore } from '@microsoft/logic-apps-shared';
=======
import { LogEntryLevel, LoggerService } from '@microsoft/logic-apps-shared';
import { ActionButtonV2, convertUIElementNameToAutomationId } from '@microsoft/designer-ui';
import { containsIdTag, guid, normalizeAutomationId, removeIdTag } from '@microsoft/logic-apps-shared';
>>>>>>> b6e42c67
import { useCallback, useMemo, useState } from 'react';
import { useDrop } from 'react-dnd';
import { useIntl } from 'react-intl';
import { useDispatch } from 'react-redux';
import { useOnViewportChange } from 'reactflow';

export interface DropZoneProps {
  graphId: string;
  parentId?: string;
  childId?: string;
  isLeaf?: boolean;
}

const AddIcon = bundleIcon(ArrowBetweenDown24Filled, ArrowBetweenDown24Regular);
const ParallelIcon = bundleIcon(ArrowSplit24Filled, ArrowSplit24Regular);
const ClipboardIcon = bundleIcon(ClipboardPasteFilled, ClipboardPasteRegular);

export const DropZone: React.FC<DropZoneProps> = ({ graphId, parentId, childId, isLeaf = false }) => {
  const intl = useIntl();
  const dispatch = useDispatch<AppDispatch>();
  const [showCallout, setShowCallout] = useState(false);
  const localStorageClipboard = window.localStorage.getItem('msla-clipboard');
  const copiedNode = localStorageClipboard ? JSON.parse(localStorageClipboard) : null;

  useOnViewportChange({
    onStart: useCallback(() => {
      if (showCallout) {
        setShowCallout(false);
      }
    }, [showCallout]),
  });

  const newActionText = intl.formatMessage({
    defaultMessage: 'Add an action',
    id: 'mCzkXX',
    description: 'Text for button to add a new action',
  });

  const newBranchText = intl.formatMessage({
    defaultMessage: 'Add a parallel branch',
    id: 'LZm3ze',
    description: 'Text for button to add a parallel branch',
  });

  const pasteFromClipboard = intl.formatMessage({
    defaultMessage: 'Paste an action',
    id: 'ZUCTVP',
    description: 'Text for button to paste an action from clipboard',
  });

  const openAddNodePanel = useCallback(() => {
    const newId = guid();
    const relationshipIds = { graphId, childId, parentId };
    dispatch(expandDiscoveryPanel({ nodeId: newId, relationshipIds }));
    setShowCallout(false);
    LoggerService().log({
      area: 'DropZone:openAddNodePanel',
      level: LogEntryLevel.Verbose,
      message: 'Side-panel opened to add a new node.',
    });
  }, [dispatch, graphId, childId, parentId]);

  const handlePasteClicked = useCallback(() => {
    const relationshipIds = { graphId, childId, parentId };
    if (copiedNode) {
      dispatch(
        pasteOperation({
          relationshipIds,
          nodeId: copiedNode.nodeId,
          nodeData: copiedNode.nodeData,
          operationInfo: copiedNode.operationInfo,
          connectionData: copiedNode.connectionData,
        })
      );
      LoggerService().log({
        area: 'DropZone:handlePasteClicked',
        level: LogEntryLevel.Verbose,
        message: 'New node added via paste.',
      });
    }
    setShowCallout(false);
  }, [graphId, childId, parentId, dispatch, copiedNode]);

  const addParallelBranch = useCallback(() => {
    const newId = guid();
    const relationshipIds = { graphId, childId: undefined, parentId };
    dispatch(expandDiscoveryPanel({ nodeId: newId, relationshipIds, isParallelBranch: true }));
    LoggerService().log({
      area: 'DropZone:addParallelBranch',
      level: LogEntryLevel.Verbose,
      message: 'Side-panel opened to add a new parallel branch node.',
    });
    setShowCallout(false);
  }, [dispatch, graphId, parentId]);

  const nodeMetadata = useNodeMetadata(removeIdTag(parentId ?? ''));
  // For subgraph nodes, we want to use the id of the scope node as the parentId to get the dependancies
  const newParentId = useMemo(() => {
    if (nodeMetadata?.subgraphType) {
      return nodeMetadata.parentNodeId;
    } else {
      return parentId;
    }
  }, [nodeMetadata, parentId]);
  const upstreamNodesOfChild = useUpstreamNodes(removeIdTag(childId ?? newParentId ?? graphId));
  const immediateAncestor = useGetAllOperationNodesWithin(parentId && !containsIdTag(parentId) ? parentId : '');
  const upstreamNodes = useMemo(() => new Set([...upstreamNodesOfChild, ...immediateAncestor]), [immediateAncestor, upstreamNodesOfChild]);

  const [{ isOver, canDrop }, drop] = useDrop(
    () => ({
      accept: 'BOX',
      drop: () => ({ graphId, parentId, childId }),
      canDrop: (item: { id: string; dependencies?: string[]; graphId?: string }) => {
        // This supports preventing moving a node with a dependency above its upstream node
        for (const dec of item.dependencies ?? []) {
          if (!upstreamNodes.has(dec)) {
            return false;
          }
        }
        // TODO: Support preventing moving a node below downstream output
        // TODO: Support calculating dependencies when dragging of scopes
        return item.id !== childId && item.id !== parentId;
      },
      collect: (monitor) => ({
        isOver: monitor.isOver(),
        canDrop: monitor.isOver() && monitor.canDrop(), // Only calculate canDrop when isOver is true
      }),
    }),
    [graphId, parentId, childId, upstreamNodes]
  );

  const parentName = useNodeDisplayName(parentId);
  const childName = useNodeDisplayName(childId);
  const parentSubgraphName = useNodeDisplayName(parentId && containsIdTag(parentId) ? removeIdTag(parentId) : '');

  const tooltipText = childId
    ? intl.formatMessage(
        {
          defaultMessage: 'Insert a new step between {parentName} and {childName}',
          id: 'CypYLs',
          description: 'Tooltip for the button to add a new step (action or branch)',
        },
        {
          parentName,
          childName,
        }
      )
    : parentSubgraphName
      ? intl.formatMessage(
          {
            defaultMessage: 'Insert a new step in {parentSubgraphName}',
            id: 'RjvpD+',
            description: 'Tooltip for the button to add a new step under subgraph',
          },
          {
            parentSubgraphName,
          }
        )
      : intl.formatMessage(
          {
            defaultMessage: 'Insert a new step after {parentName}',
            id: '2r30S9',
            description: 'Tooltip for the button to add a new step (action or branch)',
          },
          {
            parentName,
          }
        );

  const actionButtonClick = useCallback(
    (e: React.MouseEvent<HTMLButtonElement>) => {
      e.preventDefault();
      setShowCallout(!showCallout);
    },
    [showCallout]
  );

  const buttonId = normalizeAutomationId(
    `msla-edge-button-${replaceWhiteSpaceWithUnderscore(parentName)}-${replaceWhiteSpaceWithUnderscore(childName) || 'undefined'}`
  );

  const showParallelBranchButton = !isLeaf && parentId;

  const automationId = useCallback(
    (buttonName: string) =>
      normalizeAutomationId(
        `msla-${buttonName}-button-${replaceWhiteSpaceWithUnderscore(parentName)}-${
          replaceWhiteSpaceWithUnderscore(childName) || 'undefined'
        }`
      ),
    [parentName, childName]
  );

  return (
    <div
      ref={drop}
      className={css('msla-drop-zone-viewmanager2', isOver && canDrop && 'canDrop', isOver && !canDrop && 'cannotDrop')}
      style={{ display: 'grid', placeItems: 'center', width: '100%', height: '100%' }}
    >
      {isOver && (
        <div style={{ height: '24px', display: 'grid', placeItems: 'center' }}>
          {canDrop ? <AllowDropTarget fill="#0078D4" /> : <BlockDropTarget fill="#797775" />}
        </div>
      )}
      {!isOver && (
        <Popover
          open={showCallout}
          positioning={'after'}
          closeOnScroll={true}
          withArrow
          mouseLeaveDelay={500}
          onOpenChange={(e, { open }) => setShowCallout(open)}
        >
          <PopoverTrigger disableButtonEnhancement>
            <div tabIndex={-1}>
              <ActionButtonV2
                tabIndex={1}
                id={buttonId}
                title={tooltipText}
                dataAutomationId={automationId('plus')}
                onClick={actionButtonClick}
              />
            </div>
          </PopoverTrigger>
          <PopoverSurface style={{ padding: '4px' }}>
            <MenuList>
              <MenuItem icon={<AddIcon />} onClick={openAddNodePanel} data-automation-id={automationId('add')}>
                {newActionText}
              </MenuItem>
              {showParallelBranchButton && (
                <MenuItem icon={<ParallelIcon />} onClick={addParallelBranch} data-automation-id={automationId('add-parallel')}>
                  {newBranchText}
                </MenuItem>
              )}
              {copiedNode && (
                <>
                  <MenuDivider />
                  <MenuItem icon={<ClipboardIcon />} onClick={handlePasteClicked}>
                    {pasteFromClipboard}
                  </MenuItem>
                </>
              )}
            </MenuList>
          </PopoverSurface>
        </Popover>
      )}
    </div>
  );
};<|MERGE_RESOLUTION|>--- conflicted
+++ resolved
@@ -18,15 +18,16 @@
 // import AddBranchIcon from './edgeContextMenuSvgs/addBranchIcon.svg';
 // import AddNodeIcon from './edgeContextMenuSvgs/addNodeIcon.svg';
 import { css } from '@fluentui/utilities';
-<<<<<<< HEAD
-import { LogEntryLevel, LoggerService } from '@microsoft/designer-client-services-logic-apps';
 import { ActionButtonV2 } from '@microsoft/designer-ui';
-import { containsIdTag, guid, normalizeAutomationId, removeIdTag, replaceWhiteSpaceWithUnderscore } from '@microsoft/logic-apps-shared';
-=======
-import { LogEntryLevel, LoggerService } from '@microsoft/logic-apps-shared';
-import { ActionButtonV2, convertUIElementNameToAutomationId } from '@microsoft/designer-ui';
-import { containsIdTag, guid, normalizeAutomationId, removeIdTag } from '@microsoft/logic-apps-shared';
->>>>>>> b6e42c67
+import {
+  containsIdTag,
+  guid,
+  normalizeAutomationId,
+  removeIdTag,
+  replaceWhiteSpaceWithUnderscore,
+  LogEntryLevel,
+  LoggerService,
+} from '@microsoft/logic-apps-shared';
 import { useCallback, useMemo, useState } from 'react';
 import { useDrop } from 'react-dnd';
 import { useIntl } from 'react-intl';
@@ -113,7 +114,13 @@
   const addParallelBranch = useCallback(() => {
     const newId = guid();
     const relationshipIds = { graphId, childId: undefined, parentId };
-    dispatch(expandDiscoveryPanel({ nodeId: newId, relationshipIds, isParallelBranch: true }));
+    dispatch(
+      expandDiscoveryPanel({
+        nodeId: newId,
+        relationshipIds,
+        isParallelBranch: true,
+      })
+    );
     LoggerService().log({
       area: 'DropZone:addParallelBranch',
       level: LogEntryLevel.Verbose,
@@ -139,7 +146,11 @@
     () => ({
       accept: 'BOX',
       drop: () => ({ graphId, parentId, childId }),
-      canDrop: (item: { id: string; dependencies?: string[]; graphId?: string }) => {
+      canDrop: (item: {
+        id: string;
+        dependencies?: string[];
+        graphId?: string;
+      }) => {
         // This supports preventing moving a node with a dependency above its upstream node
         for (const dec of item.dependencies ?? []) {
           if (!upstreamNodes.has(dec)) {
@@ -224,7 +235,12 @@
     <div
       ref={drop}
       className={css('msla-drop-zone-viewmanager2', isOver && canDrop && 'canDrop', isOver && !canDrop && 'cannotDrop')}
-      style={{ display: 'grid', placeItems: 'center', width: '100%', height: '100%' }}
+      style={{
+        display: 'grid',
+        placeItems: 'center',
+        width: '100%',
+        height: '100%',
+      }}
     >
       {isOver && (
         <div style={{ height: '24px', display: 'grid', placeItems: 'center' }}>
