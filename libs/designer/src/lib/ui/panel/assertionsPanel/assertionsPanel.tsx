import { Constants } from '../../..';
import { getTriggerNodeId } from '../../../core';
import type { VariableDeclaration } from '../../../core/state/tokens/tokensSlice';
import { useAssertions, useAssertionsValidationErrors } from '../../../core/state/unitTest/unitTestSelectors';
import { updateAssertions, updateAssertion } from '../../../core/state/unitTest/unitTestSlice';
import type { AppDispatch, RootState } from '../../../core/store';
import {
  VariableBrandColor,
  VariableIcon,
  generateExpressionFromKey,
  getTokenExpressionMethodFromKey,
  getTokenValueFromToken,
  loadParameterValueFromString,
  toConditionViewModel,
} from '../../../core/utils/parameters/helper';
import { type TokenGroup, getExpressionTokenSections } from '../../../core/utils/tokens';
import { convertVariableTypeToSwaggerType } from '../../../core/utils/variables';
import {
  type AssertionDeleteEvent,
  type AssertionUpdateEvent,
  Assertions,
  type CommonPanelProps,
  type AssertionAddEvent,
  type ValueSegment,
  type OutputToken,
  TokenType,
  TokenPicker,
  type TokenPickerMode,
  ValueSegmentType,
} from '@microsoft/designer-ui';
import { getIntl } from '@microsoft/intl-logic-apps';
import { guid, type AssertionDefintion, aggregate, getPropertyValue, labelCase } from '@microsoft/utils-logic-apps';
import { useCallback, useEffect, useMemo, useState } from 'react';
import { useDispatch, useSelector } from 'react-redux';

const getVariableTokens = (variables: Record<string, VariableDeclaration[]>): OutputToken[] => {
  const vars = aggregate(Object.values(variables));
  return vars.map(({ name, type }) => {
    return {
      key: `variables:${name}`,
      brandColor: VariableBrandColor,
      icon: VariableIcon,
      title: name,
      name,
      type: convertVariableTypeToSwaggerType(type) ?? Constants.SWAGGER.TYPE.ANY,
      isAdvanced: false,
      outputInfo: {
        type: TokenType.VARIABLE,
        functionName: Constants.FUNCTION_NAME.VARIABLES,
        functionArguments: [name],
      },
    };
  });
};

const useTokens = (): { outputTokensWithValues: TokenGroup[]; variableTokens: TokenGroup[]; expressionTokens: TokenGroup[] } => {
  const { outputTokens, variables } = useSelector((state: RootState) => ({
    outputTokens: state.tokens.outputTokens,
    variables: state.tokens.variables,
  }));

  const { workflowState } = useSelector((state: RootState) => ({
    workflowState: state.workflow,
  }));

  const triggerNodeId = workflowState.graph ? getTriggerNodeId(workflowState) : null;

  const variableTokens = useMemo(() => {
    return [
      {
        id: 'variables',
        label: getIntl().formatMessage({ description: 'Heading section for Variable tokens', defaultMessage: 'Variables' }),
        tokens: getVariableTokens(variables).map((token) => {
          const valueExpression = getTokenValueFromToken(token.outputInfo.type, token.outputInfo.functionArguments as string[]);
          return {
            ...token,
            value: valueExpression,
          };
        }),
      },
    ];
  }, [variables]);

  const outputTokensWithValues = useMemo(() => {
    return Object.keys(outputTokens).map((tokenKey) => {
      const tokensArray = outputTokens[tokenKey].tokens.map((token) => {
        const isTrigger = tokenKey === triggerNodeId;
        const method = getTokenExpressionMethodFromKey(token.key, token.outputInfo.actionName);
        const valueExpression = generateExpressionFromKey(method, token.key, token.outputInfo.actionName, false, false);
        const actionName = isTrigger ? undefined : tokenKey;
        const triggerName = isTrigger ? undefined : tokenKey;
        return {
          ...token,
          value: valueExpression,
          actionName: actionName,
          triggerName: triggerName,
          outputInfo: { ...token.outputInfo, actionName: actionName, triggerName: triggerName },
        };
      });
      return { tokens: tokensArray, id: tokenKey, label: labelCase(tokenKey) };
    });
  }, [outputTokens, triggerNodeId]);

  const allTokens = useMemo(
    () => ({
      outputTokensWithValues,
      variableTokens,
      expressionTokens: getExpressionTokenSections(),
    }),
    [outputTokensWithValues, variableTokens]
  );

  return allTokens;
};

const getValueSegmentFromToken = (token: OutputToken): ValueSegment => {
  const { key, brandColor, icon, title, description, name, type, value, outputInfo } = token;
  const { actionName, type: tokenType, required, format, source, isSecure, arrayDetails, triggerName } = outputInfo;
  const segment = {
    id: guid(),
    type: ValueSegmentType.TOKEN,
    value: value ?? '',
    token: {
      actionName,
      triggerName,
      tokenType,
      brandColor,
      icon,
      description,
      key,
      name,
      type,
      value,
      format,
      required,
      title,
      source,
      isSecure,
      arrayDetails: arrayDetails
        ? {
            parentArrayName: arrayDetails.parentArray,
            itemSchema: arrayDetails.itemSchema,
          }
        : undefined,
    },
  };

  return segment;
};

const getTokenPicker = (
  editorId: string,
  labelId: string,
  type: string,
  tokenGroup: TokenGroup[],
  expressionGroup: TokenGroup[],
  tokenPickerMode?: TokenPickerMode,
  setIsTokenPickerOpened?: (b: boolean) => void,
  tokenClickedCallback?: (token: ValueSegment) => void
): JSX.Element => {
  const supportedTypes: string[] = getPropertyValue(Constants.TOKENS, type);
  const filteredTokens = tokenGroup.map((group) => ({
    ...group,
    tokens: group.tokens.filter((token) => supportedTypes.includes(token.type)),
  }));

  return (
    <TokenPicker
      editorId={editorId}
      labelId={labelId}
      tokenGroup={filteredTokens}
      filteredTokenGroup={filteredTokens}
      expressionGroup={expressionGroup}
      setIsTokenPickerOpened={setIsTokenPickerOpened}
      initialMode={tokenPickerMode}
      getValueSegmentFromToken={(token: OutputToken) => Promise.resolve(getValueSegmentFromToken(token))}
      tokenClickedCallback={tokenClickedCallback}
    />
  );
};

export const AssertionsPanel = (props: CommonPanelProps) => {
  const workflowAssertions = useAssertions();
  const [assertions, setAssertions] = useState<Record<string, AssertionDefintion>>(workflowAssertions);
  const assertionsValidationErrors = useAssertionsValidationErrors();

  const dispatch = useDispatch<AppDispatch>();
  const [tokenMapping, setTokenMapping] = useState<Record<string, ValueSegment>>({});

  const tokens = useTokens();
  const onClose = () => {
    props.toggleCollapse?.();
  };

  const onAssertionDelete = (event: AssertionDeleteEvent) => {
    const { id } = event;
    const newAssertions = { ...assertions };
    delete newAssertions[id];
    setAssertions(newAssertions);
    dispatch(updateAssertions({ assertions: newAssertions }));
  };

  const onAssertionUpdate = (event: AssertionUpdateEvent) => {
    const { name, description, id, expression, isEditable } = event;
    const assertionToUpdate = { name: name, description: description, id: id, expression: expression, isEditable: isEditable };
    dispatch(updateAssertion({ assertionToUpdate }));

    const newAssertions = { ...assertions };
    newAssertions[id] = assertionToUpdate;
    setAssertions(newAssertions);
  };

  const onAssertionAdd = (event: AssertionAddEvent) => {
    const id = guid();
    const newAssertions = {
      ...assertions,
      [id]: {
        id: id,
        name: event.name,
        isEditable: true,
        description: event.description,
        expression: toConditionViewModel(event.expression),
      },
    };
    setAssertions(newAssertions);
    dispatch(updateAssertions({ assertions: newAssertions }));
  };

  useEffect(() => {
    const callback = async () => {
      const mapping: Record<string, ValueSegment> = {};
      for (const group of [...tokens.outputTokensWithValues, ...tokens.variableTokens]) {
        for (const token of group.tokens) {
          if (!token.value) {
            continue;
          }
          mapping[token.value] = await getValueSegmentFromToken(token);
        }
      }
      setTokenMapping(mapping);
    };

    callback();
  }, [tokens]);

  const onGetTokenPicker = useCallback(
    (
      editorId: string,
      labelId: string,
      type: string,
      tokenPickerMode?: TokenPickerMode,
      setIsTokenPickerOpened?: (b: boolean) => void,
      tokenClickedCallback?: (token: ValueSegment) => void
    ) => {
      return getTokenPicker(
        editorId,
        labelId,
        type,
        [...tokens.outputTokensWithValues, ...tokens.variableTokens],
        tokens.expressionTokens,
        tokenPickerMode,
        setIsTokenPickerOpened,
        tokenClickedCallback
      );
    },
    [tokens]
  );
  console.log('charlie assertions', assertions);

  return (
    <Assertions
      assertions={Object.values(assertions)}
      onAssertionAdd={onAssertionAdd}
      onDismiss={onClose}
      onAssertionDelete={onAssertionDelete}
      onAssertionUpdate={onAssertionUpdate}
      getTokenPicker={onGetTokenPicker}
<<<<<<< HEAD
      tokenMapping={tokenMapping}
      loadParameterValueFromString={(value: string) => loadParameterValueFromString(value)}
=======
      validationErrors={assertionsValidationErrors}
>>>>>>> 2d76a22e
    />
  );
};<|MERGE_RESOLUTION|>--- conflicted
+++ resolved
@@ -275,12 +275,9 @@
       onAssertionDelete={onAssertionDelete}
       onAssertionUpdate={onAssertionUpdate}
       getTokenPicker={onGetTokenPicker}
-<<<<<<< HEAD
       tokenMapping={tokenMapping}
       loadParameterValueFromString={(value: string) => loadParameterValueFromString(value)}
-=======
       validationErrors={assertionsValidationErrors}
->>>>>>> 2d76a22e
     />
   );
 };