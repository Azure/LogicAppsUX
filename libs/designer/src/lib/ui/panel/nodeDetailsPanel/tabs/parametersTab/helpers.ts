import { equals } from '@microsoft/logic-apps-shared';
import { isAgentConnector } from '../../../../../common/utilities/Utils';
import type { ParameterGroup } from '../../../../../core/state/operation/operationMetadataSlice';

<<<<<<< HEAD
export const isAgentConnectorAndDeploymentId = (key: string, id?: string): boolean => {
  return isAgentConnector(id) && equals(key, 'inputs.$.deploymentId', /*caseInsensitive*/ true);
=======
export const agentModelTypeParameterKey = 'inputs.$.agentModelType';

export const isAgentConnectorAndDeploymentId = (id: string, key: string): boolean => {
  return isAgentConnector(id) && equals(key, 'inputs.$.deploymentId', true);
>>>>>>> 50de5da7
};

export const isAgentConnectorAndAgentModel = (id: string, key: string): boolean => {
  return isAgentConnector(id) && equals(key, agentModelTypeParameterKey, true);
};

export const isAgentConnectorAndAgentServiceModel = (
  connectorId: string,
  groupId: string,
  parameterGroups: Record<string, ParameterGroup>
) => {
  const agentConnector = isAgentConnector(connectorId ?? '');
  const parameterGroup = parameterGroups[groupId];
  const parameter = parameterGroup?.parameters?.find((param: any) => param.parameterKey === agentModelTypeParameterKey);
  return agentConnector && parameter?.value?.[0]?.value === 'FoundryAgentService';
};<|MERGE_RESOLUTION|>--- conflicted
+++ resolved
@@ -2,15 +2,10 @@
 import { isAgentConnector } from '../../../../../common/utilities/Utils';
 import type { ParameterGroup } from '../../../../../core/state/operation/operationMetadataSlice';
 
-<<<<<<< HEAD
-export const isAgentConnectorAndDeploymentId = (key: string, id?: string): boolean => {
-  return isAgentConnector(id) && equals(key, 'inputs.$.deploymentId', /*caseInsensitive*/ true);
-=======
 export const agentModelTypeParameterKey = 'inputs.$.agentModelType';
 
 export const isAgentConnectorAndDeploymentId = (id: string, key: string): boolean => {
   return isAgentConnector(id) && equals(key, 'inputs.$.deploymentId', true);
->>>>>>> 50de5da7
 };
 
 export const isAgentConnectorAndAgentModel = (id: string, key: string): boolean => {
