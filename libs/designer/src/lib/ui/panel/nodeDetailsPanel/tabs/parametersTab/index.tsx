--- conflicted
+++ resolved
@@ -83,11 +83,7 @@
   ExtensionProperties,
   getPropertyValue,
   getRecordEntry,
-<<<<<<< HEAD
-=======
-  guid,
   isNullOrUndefined,
->>>>>>> 50de5da7
   isRecordNotEmpty,
   SUBGRAPH_TYPES,
 } from '@microsoft/logic-apps-shared';
@@ -370,10 +366,6 @@
         dispatch(addOrUpdateCustomCode({ nodeId, fileData, fileExtension, fileName }));
       }
 
-<<<<<<< HEAD
-      // Handle agent connector deployment schema updates
-      const isAgentDeployment = isAgentConnectorAndDeploymentId(parameter?.parameterKey ?? '', operationInfo?.connectorId);
-=======
       if (isAgentConnectorAndAgentModel(operationInfo.connectorId ?? '', parameter?.parameterKey ?? '')) {
         const newValue = value.length > 0 ? value[0].value : undefined;
         const oldValue = parameter?.value && parameter.value.length > 0 ? parameter.value[0].value : undefined;
@@ -382,12 +374,7 @@
         }
       }
 
-      if (isAgentConnectorAndDeploymentId(operationInfo.connectorId ?? '', parameter?.parameterKey ?? '')) {
-        const deploymentInfo =
-          value.length > 0
-            ? deploymentsForCognitiveServiceAccount?.find((deployment: any) => deployment.name === value[0]?.value)
-            : undefined;
->>>>>>> 50de5da7
+      const isAgentDeployment = isAgentConnectorAndDeploymentId(operationInfo.connectorId ?? '', parameter?.parameterKey ?? '');
 
       if (isAgentDeployment) {
         const deploymentInfo = value?.length
