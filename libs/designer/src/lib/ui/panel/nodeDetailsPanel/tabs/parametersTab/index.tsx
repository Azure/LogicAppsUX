--- conflicted
+++ resolved
@@ -94,7 +94,7 @@
 import { ConnectionInline } from './connectionInline';
 import { ConnectionsSubMenu } from './connectionsSubMenu';
 import { useCognitiveServiceAccountDeploymentsForNode } from '../../../connectionsPanel/createConnection/custom/useCognitiveService';
-import { isAgentConnectorAndAgentServiceModel, isAgentConnectorAndDeploymentId } from './helpers';
+import { isAcaSessionConnector, isAgentConnectorAndAgentServiceModel, isAgentConnectorAndDeploymentId } from './helpers';
 import { useShouldEnableFoundryServiceConnection } from './hooks';
 
 // TODO: Add a readonly per settings section/group
@@ -791,17 +791,6 @@
   };
 };
 
-const isAgentConnectorAndDeploymentId = (key: string, id?: string): boolean => {
-  return isAgentConnector(id) && equals(key, 'inputs.$.deploymentId', /*caseInsensitive*/ true);
-};
-
-<<<<<<< HEAD
-const isAcaSessionConnector = (key: string, id?: string): boolean => {
-  return id === constants.CONNECTION_IDS.ACA_SESSION && equals(key, 'inputs.$.sessionPool', /*caseInsensitive*/ true);
-};
-
-=======
->>>>>>> cbeae877
 export const getEditorAndOptions = (
   operationInfo: OperationInfo,
   parameter: ParameterInfo,
