import constants from '../../../../../common/constants';
import { useShowIdentitySelectorQuery } from '../../../../../core/state/connection/connectionSelector';
import { addOrUpdateCustomCode } from '../../../../../core/state/customcode/customcodeSlice';
import { useHostOptions, useReadOnly } from '../../../../../core/state/designerOptions/designerOptionsSelectors';
import type { ParameterGroup } from '../../../../../core/state/operation/operationMetadataSlice';
import { DynamicLoadStatus, ErrorLevel } from '../../../../../core/state/operation/operationMetadataSlice';
import {
  useDependencies,
  useNodesInitialized,
  useOperationErrorInfo,
  useRawInputParameters,
} from '../../../../../core/state/operation/operationSelector';
import { usePanelLocation, useSelectedNodeId } from '../../../../../core/state/panel/panelSelectors';
import {
  useAllowUserToChangeConnection,
  useConnectorName,
  useNodeConnectionName,
  useOperationInfo,
} from '../../../../../core/state/selectors/actionMetadataSelector';
import type { VariableDeclaration } from '../../../../../core/state/tokens/tokensSlice';
import { updateVariableInfo } from '../../../../../core/state/tokens/tokensSlice';
import { useNodeDisplayName, useNodeMetadata, useReplacedIds } from '../../../../../core/state/workflow/workflowSelectors';
import type { AppDispatch, RootState } from '../../../../../core/store';
import { getConnectionReference } from '../../../../../core/utils/connectors/connections';
import { isRootNodeInGraph } from '../../../../../core/utils/graph';
import {
  loadDynamicTreeItemsForParameter,
  loadDynamicValuesForParameter,
  loadParameterValueFromString,
  parameterValueToString,
  remapEditorViewModelWithNewIds,
  remapValueSegmentsWithNewIds,
  shouldUseParameterInGroup,
  updateParameterAndDependencies,
} from '../../../../../core/utils/parameters/helper';
import type { TokenGroup } from '../../../../../core/utils/tokens';
import { createValueSegmentFromToken, getExpressionTokenSections, getOutputTokenSections } from '../../../../../core/utils/tokens';
import { getAllVariables, getAvailableVariables } from '../../../../../core/utils/variables';
import { SettingsSection } from '../../../../settings/settingsection';
import type { Settings } from '../../../../settings/settingsection';
import { ConnectionDisplay } from './connectionDisplay';
import { IdentitySelector } from './identityselector';
import { MessageBar, MessageBarType, Spinner, SpinnerSize } from '@fluentui/react';
import { Divider } from '@fluentui/react-components';
<<<<<<< HEAD
import { CustomCodeService, EditorService } from '@microsoft/designer-client-services-logic-apps';
=======
import { EditorService } from '@microsoft/logic-apps-shared';
>>>>>>> b6e42c67
import {
  DynamicCallStatus,
  PanelLocation,
  TokenPicker,
  TokenPickerButtonLocation,
  TokenType,
  toCustomEditorAndOptions,
} from '@microsoft/designer-ui';
import type { ChangeState, ParameterInfo, ValueSegment, OutputToken, TokenPickerMode, PanelTabFn } from '@microsoft/designer-ui';
import type { OperationInfo } from '@microsoft/logic-apps-shared';
import { equals, getPropertyValue, getRecordEntry, isRecordNotEmpty, replaceWhiteSpaceWithUnderscore } from '@microsoft/logic-apps-shared';
import { useCallback, useEffect, useMemo, useState } from 'react';
import { useIntl } from 'react-intl';
import { useDispatch, useSelector } from 'react-redux';

export const ParametersTab = () => {
  const selectedNodeId = useSelectedNodeId();
  const nodeMetadata = useNodeMetadata(selectedNodeId);
  const inputs = useSelector((state: RootState) => state.operations.inputParameters[selectedNodeId]);
  const { tokenState, workflowParametersState } = useSelector((state: RootState) => ({
    tokenState: state.tokens,
    workflowParametersState: state.workflowParameters,
  }));
  const nodeType = useSelector((state: RootState) => state.operations.operationInfo[selectedNodeId]?.type);
  const readOnly = useReadOnly();
  const nodesInitialized = useNodesInitialized();

  const connectionName = useNodeConnectionName(selectedNodeId);
  const operationInfo = useOperationInfo(selectedNodeId);
  const showConnectionDisplay = useAllowUserToChangeConnection(operationInfo);
  const showIdentitySelector = useShowIdentitySelectorQuery(selectedNodeId);
  const errorInfo = useOperationErrorInfo(selectedNodeId);
  const { hideUTFExpressions } = useHostOptions();
  const replacedIds = useReplacedIds();

  const intl = useIntl();
  const emptyParametersMessage = intl.formatMessage({
    defaultMessage: 'No additional information is needed for this step. You will be able to use the outputs in subsequent steps.',
    id: 'BtL7UI',
    description: 'Message to show when there are no parameters to author in operation.',
  });

  const isLoading = useMemo(() => {
    if (!operationInfo && !nodeMetadata?.subgraphType) return true;
    if (!nodesInitialized) return true;
    if (inputs?.dynamicLoadStatus === DynamicLoadStatus.STARTED) return true;
    return false;
  }, [inputs?.dynamicLoadStatus, nodeMetadata?.subgraphType, nodesInitialized, operationInfo]);

  const noVisibleParams = useMemo(() => {
    return !hasParametersToAuthor(inputs?.parameterGroups ?? {});
  }, [inputs?.parameterGroups]);
  const showNoParamsMessage = useMemo(() => {
    const haveDynamicInputsError = errorInfo?.level === ErrorLevel.DynamicInputs;
    return noVisibleParams && !haveDynamicInputsError;
  }, [errorInfo?.level, noVisibleParams]);

  if (isLoading) {
    return (
      <div className="msla-loading-container">
        <Spinner size={SpinnerSize.large} />
      </div>
    );
  }

  const tokenGroup = getOutputTokenSections(selectedNodeId, nodeType, tokenState, workflowParametersState, replacedIds);
  const expressionGroup = getExpressionTokenSections(hideUTFExpressions);

  return (
    <>
      {errorInfo ? (
        <MessageBar
          messageBarType={
            errorInfo.level === ErrorLevel.DynamicInputs || errorInfo.level === ErrorLevel.Default
              ? MessageBarType.severeWarning
              : errorInfo.level === ErrorLevel.DynamicOutputs
                ? MessageBarType.warning
                : MessageBarType.error
          }
        >
          {errorInfo.message}
        </MessageBar>
      ) : null}
      {showNoParamsMessage ? <MessageBar messageBarType={MessageBarType.info}>{emptyParametersMessage}</MessageBar> : null}
      {Object.keys(inputs?.parameterGroups ?? {}).map((sectionName) => (
        <div key={sectionName}>
          <ParameterSection
            key={selectedNodeId}
            nodeId={selectedNodeId}
            group={inputs.parameterGroups[sectionName]}
            readOnly={readOnly}
            tokenGroup={tokenGroup}
            expressionGroup={expressionGroup}
          />
        </div>
      ))}
      {operationInfo && showConnectionDisplay && connectionName.isLoading !== undefined ? (
        <>
          <Divider style={{ padding: '16px 0px' }} />
          <ConnectionDisplay
            connectionName={connectionName.result}
            nodeId={selectedNodeId}
            isLoading={connectionName.isLoading}
            readOnly={!!readOnly}
            hasError={errorInfo?.level === ErrorLevel.Connection}
          />
        </>
      ) : null}
      {showIdentitySelector ? <IdentitySelector nodeId={selectedNodeId} readOnly={!!readOnly} /> : null}
    </>
  );
};

const ParameterSection = ({
  nodeId,
  group,
  readOnly,
  tokenGroup,
  expressionGroup,
}: {
  nodeId: string;
  group: ParameterGroup;
  readOnly: boolean | undefined;
  tokenGroup: TokenGroup[];
  expressionGroup: TokenGroup[];
}) => {
  const dispatch = useDispatch<AppDispatch>();
  const [sectionExpanded, setSectionExpanded] = useState<boolean>(false);
  const isTrigger = useSelector((state: RootState) => isRootNodeInGraph(nodeId, 'root', state.workflow.nodesMetadata));
  const nodeInputs = useRawInputParameters(nodeId) ?? { parameterGroups: {} };
  const operationInfo = useOperationInfo(nodeId);
  const dependencies = useDependencies(nodeId);
  const {
    settings: nodeSettings,
    variables,
    upstreamNodeIds,
    operationDefinition,
    connectionReference,
    idReplacements,
    workflowParameters,
  } = useSelector((state: RootState) => {
    return {
      settings: getRecordEntry(state.operations.settings, nodeId) ?? {},
      upstreamNodeIds: getRecordEntry(state.tokens.outputTokens, nodeId)?.upstreamNodeIds,
      variables: state.tokens.variables,
      operationDefinition: getRecordEntry(state.workflow.newlyAddedOperations, nodeId)
        ? undefined
        : getRecordEntry(state.workflow.operations, nodeId),
      connectionReference: getConnectionReference(state.connections, nodeId),
      idReplacements: state.workflow.idReplacements,
      workflowParameters: state.workflowParameters.definitions,
    };
  });
  const rootState = useSelector((state: RootState) => state);
  const displayNameResult = useConnectorName(operationInfo);
  const panelLocation = usePanelLocation();
  const nodeTitle = replaceWhiteSpaceWithUnderscore(useNodeDisplayName(nodeId));

  const { suppressCastingForSerialize, hideUTFExpressions } = useHostOptions();

  const [tokenMapping, setTokenMapping] = useState<Record<string, ValueSegment>>({});

  const onValueChange = useCallback(
    (id: string, newState: ChangeState) => {
      const { value, viewModel } = newState;
      const parameter = nodeInputs.parameterGroups[group.id].parameters.find((param: any) => param.id === id);

      const propertiesToUpdate = { value, preservedValue: undefined } as Partial<ParameterInfo>;

      if (viewModel !== undefined) {
        propertiesToUpdate.editorViewModel = viewModel;
      }

      if (getRecordEntry(variables, nodeId)) {
        if (parameter?.parameterKey === 'inputs.$.name') {
          dispatch(updateVariableInfo({ id: nodeId, name: value[0]?.value }));
        } else if (parameter?.parameterKey === 'inputs.$.type') {
          dispatch(updateVariableInfo({ id: nodeId, type: value[0]?.value }));
        }
      }

      if (CustomCodeService().isCustomCode(parameter?.editor, parameter?.editorOptions?.language)) {
        const { fileData, fileExtension, fileName } = viewModel.customCodeData;
        dispatch(addOrUpdateCustomCode({ nodeId, fileData, fileExtension, fileName }));
      }

      updateParameterAndDependencies(
        nodeId,
        group.id,
        id,
        propertiesToUpdate,
        isTrigger,
        operationInfo,
        connectionReference,
        nodeInputs,
        dependencies,
        getAllVariables(variables),
        nodeSettings,
        dispatch,
        rootState,
        operationDefinition
      );
    },
    // eslint-disable-next-line react-hooks/exhaustive-deps
    [
      nodeId,
      group.id,
      isTrigger,
      operationInfo,
      connectionReference,
      nodeInputs,
      dependencies,
      variables,
      nodeSettings,
      dispatch,
      operationDefinition,
    ]
  );

  const onComboboxMenuOpen = (parameter: ParameterInfo): void => {
    if (parameter.dynamicData?.status === DynamicCallStatus.FAILED || parameter.dynamicData?.status === DynamicCallStatus.NOTSTARTED) {
      loadDynamicValuesForParameter(
        nodeId,
        group.id,
        parameter.id,
        operationInfo,
        connectionReference,
        nodeInputs,
        dependencies,
        true /* showErrorWhenNotReady */,
        dispatch,
        idReplacements,
        workflowParameters
      );
    }
  };

  const getPickerCallbacks = (parameter: ParameterInfo) => ({
    getFileSourceName: (): string => {
      return displayNameResult.result;
    },
    getDisplayValueFromSelectedItem: (selectedItem: any): string => {
      const dependency = dependencies.inputs[parameter.parameterKey];
      return getPropertyValue(selectedItem, dependency.filePickerInfo?.fullTitlePath ?? '');
    },
    getValueFromSelectedItem: (selectedItem: any): string => {
      const dependency = dependencies.inputs[parameter.parameterKey];
      return getPropertyValue(selectedItem, dependency.filePickerInfo?.valuePath ?? '');
    },
    onFolderNavigation: (selectedItem: any | undefined): void => {
      loadDynamicTreeItemsForParameter(
        nodeId,
        group.id,
        parameter.id,
        selectedItem,
        operationInfo,
        connectionReference,
        nodeInputs,
        dependencies,
        true /* showErrorWhenNotReady */,
        dispatch,
        idReplacements,
        workflowParameters
      );
    },
  });

  const getValueSegmentFromToken = useCallback(
    async (
      parameterId: string,
      token: OutputToken,
      addImplicitForeachIfNeeded: boolean,
      addLatestActionName: boolean
    ): Promise<ValueSegment> => {
      return createValueSegmentFromToken(nodeId, parameterId, token, addImplicitForeachIfNeeded, addLatestActionName, rootState, dispatch);
    },
    [dispatch, nodeId, rootState]
  );

  const getTokenPicker = (
    parameterId: string,
    editorId: string,
    labelId: string,
    tokenPickerMode?: TokenPickerMode,
    editorType?: string,
    isCodeEditor?: boolean,
    tokenClickedCallback?: (token: ValueSegment) => void
  ): JSX.Element => {
    const parameterType =
      editorType ??
      (nodeInputs.parameterGroups[group.id].parameters.find((param) => param.id === parameterId) ?? {})?.type ??
      constants.SWAGGER.TYPE.ANY;
    const supportedTypes: string[] = getPropertyValue(constants.TOKENS, parameterType);

    const filteredTokenGroup = tokenGroup.map((group) => ({
      ...group,
      tokens: group.tokens.filter((token: OutputToken) => {
        if (isCodeEditor) {
          return !(
            token.outputInfo.type === TokenType.VARIABLE ||
            token.outputInfo.type === TokenType.PARAMETER ||
            token.outputInfo.arrayDetails ||
            token.key === constants.UNTIL_CURRENT_ITERATION_INDEX_KEY ||
            token.key === constants.FOREACH_CURRENT_ITEM_KEY
          );
        }
        return supportedTypes.some((supportedType) => {
          return !Array.isArray(token.type) && equals(supportedType, token.type);
        });
      }),
    }));

    return (
      <TokenPicker
        editorId={editorId}
        labelId={labelId}
        tokenGroup={tokenGroup}
        filteredTokenGroup={filteredTokenGroup}
        expressionGroup={expressionGroup}
        hideUTFExpressions={hideUTFExpressions}
        initialMode={tokenPickerMode}
        getValueSegmentFromToken={(token: OutputToken, addImplicitForeach: boolean) =>
          getValueSegmentFromToken(parameterId, token, addImplicitForeach, !!isCodeEditor)
        }
        tokenClickedCallback={tokenClickedCallback}
      />
    );
  };

  useEffect(() => {
    const callback = async () => {
      const mapping: Record<string, ValueSegment> = {};
      for (const group of tokenGroup) {
        for (const token of group.tokens) {
          if (!token.value) {
            continue;
          }

          mapping[token.value] = await getValueSegmentFromToken(nodeId, token, false, false);
        }
      }
      setTokenMapping(mapping);
    };

    callback();
  }, [getValueSegmentFromToken, nodeId, tokenGroup]);

  const onExpandSection = (sectionName: string) => {
    if (sectionName) {
      setSectionExpanded(!sectionExpanded);
    }
  };

  const settings: Settings[] = group?.parameters
    .filter((x) => !x.hideInUI && shouldUseParameterInGroup(x, group.parameters))
    .map((param) => {
      const { id, label, value, required, showTokens, placeholder, editorViewModel, dynamicData, conditionalVisibility, validationErrors } =
        param;
      const remappedEditorViewModel = isRecordNotEmpty(idReplacements)
        ? remapEditorViewModelWithNewIds(editorViewModel, idReplacements)
        : editorViewModel;
      const paramSubset = { id, label, required, showTokens, placeholder, editorViewModel: remappedEditorViewModel, conditionalVisibility };
      const { editor, editorOptions } = getEditorAndOptions(operationInfo, param, upstreamNodeIds ?? [], variables);

      const { value: remappedValues } = isRecordNotEmpty(idReplacements) ? remapValueSegmentsWithNewIds(value, idReplacements) : { value };
      const isCodeEditor = editor?.toLowerCase() === constants.EDITOR.CODE;

      return {
        settingType: 'SettingTokenField',
        settingProp: {
          ...paramSubset,
          readOnly,
          value: remappedValues,
          editor,
          editorOptions,
          tokenEditor: true,
          isLoading: dynamicData?.status === DynamicCallStatus.STARTED,
          errorDetails: dynamicData?.error ? { message: dynamicData.error.message } : undefined,
          validationErrors,
          tokenMapping,
          nodeTitle,
          loadParameterValueFromString: (value: string) => loadParameterValueFromString(value),
          onValueChange: (newState: ChangeState) => onValueChange(id, newState),
          onComboboxMenuOpen: () => onComboboxMenuOpen(param),
          pickerCallbacks: getPickerCallbacks(param),
          tokenpickerButtonProps: {
            location: panelLocation === PanelLocation.Left ? TokenPickerButtonLocation.Right : TokenPickerButtonLocation.Left,
          },
          suppressCastingForSerialize: suppressCastingForSerialize ?? false,
          onCastParameter: (value: ValueSegment[], type?: string, format?: string, suppressCasting?: boolean) =>
            parameterValueToString(
              { value, type: type ?? 'string', info: { format }, suppressCasting } as ParameterInfo,
              false,
              idReplacements
            ) ?? '',
          getTokenPicker: (
            editorId: string,
            labelId: string,
            tokenPickerMode?: TokenPickerMode,
            editorType?: string,
            tokenClickedCallback?: (token: ValueSegment) => void
          ) => getTokenPicker(id, editorId, labelId, tokenPickerMode, editorType, isCodeEditor, tokenClickedCallback),
        },
      };
    });

  return (
    <SettingsSection
      id={group.id}
      sectionName={group.description}
      title={group.description}
      settings={settings}
      showHeading={!!group.description}
      expanded={sectionExpanded}
      onHeaderClick={onExpandSection}
      showSeparator={false}
    />
  );
};

export const getEditorAndOptions = (
  operationInfo: OperationInfo,
  parameter: ParameterInfo,
  upstreamNodeIds: string[],
  variables: Record<string, VariableDeclaration[]>
): { editor?: string; editorOptions?: any } => {
  const customEditor = EditorService()?.getEditor({
    operationInfo,
    parameter,
  });
  if (customEditor) {
    return toCustomEditorAndOptions(customEditor);
  }

  const { editor, editorOptions } = parameter;
  const supportedTypes: string[] = editorOptions?.supportedTypes ?? [];
  if (equals(editor, 'variablename')) {
    return {
      editor: 'dropdown',
      editorOptions: {
        options: getAvailableVariables(variables, upstreamNodeIds)
          .filter((variable) => {
            if (supportedTypes?.length === 0) return true;
            return supportedTypes.includes(variable.type);
          })
          .map((variable) => ({
            value: variable.name,
            displayName: variable.name,
          })),
      },
    };
  }

  return { editor, editorOptions };
};

const hasParametersToAuthor = (parameterGroups: Record<string, ParameterGroup>): boolean => {
  return Object.keys(parameterGroups).some((key) => parameterGroups[key].parameters.filter((p) => !p.hideInUI).length > 0);
};

export const parametersTab: PanelTabFn = (intl) => ({
  id: constants.PANEL_TAB_NAMES.PARAMETERS,
  title: intl.formatMessage({ defaultMessage: 'Parameters', id: 'uxKRO/', description: 'Parameters tab title' }),
  description: intl.formatMessage({
    defaultMessage: 'Configure parameters for this node',
    id: 'SToblZ',
    description: 'Parameters tab description',
  }),
  visible: true,
  content: <ParametersTab />,
  order: 0,
  icon: 'Info',
});<|MERGE_RESOLUTION|>--- conflicted
+++ resolved
@@ -42,11 +42,6 @@
 import { IdentitySelector } from './identityselector';
 import { MessageBar, MessageBarType, Spinner, SpinnerSize } from '@fluentui/react';
 import { Divider } from '@fluentui/react-components';
-<<<<<<< HEAD
-import { CustomCodeService, EditorService } from '@microsoft/designer-client-services-logic-apps';
-=======
-import { EditorService } from '@microsoft/logic-apps-shared';
->>>>>>> b6e42c67
 import {
   DynamicCallStatus,
   PanelLocation,
@@ -56,8 +51,16 @@
   toCustomEditorAndOptions,
 } from '@microsoft/designer-ui';
 import type { ChangeState, ParameterInfo, ValueSegment, OutputToken, TokenPickerMode, PanelTabFn } from '@microsoft/designer-ui';
+import {
+  CustomCodeService,
+  EditorService,
+  equals,
+  getPropertyValue,
+  getRecordEntry,
+  isRecordNotEmpty,
+  replaceWhiteSpaceWithUnderscore,
+} from '@microsoft/logic-apps-shared';
 import type { OperationInfo } from '@microsoft/logic-apps-shared';
-import { equals, getPropertyValue, getRecordEntry, isRecordNotEmpty, replaceWhiteSpaceWithUnderscore } from '@microsoft/logic-apps-shared';
 import { useCallback, useEffect, useMemo, useState } from 'react';
 import { useIntl } from 'react-intl';
 import { useDispatch, useSelector } from 'react-redux';
@@ -214,7 +217,10 @@
       const { value, viewModel } = newState;
       const parameter = nodeInputs.parameterGroups[group.id].parameters.find((param: any) => param.id === id);
 
-      const propertiesToUpdate = { value, preservedValue: undefined } as Partial<ParameterInfo>;
+      const propertiesToUpdate = {
+        value,
+        preservedValue: undefined,
+      } as Partial<ParameterInfo>;
 
       if (viewModel !== undefined) {
         propertiesToUpdate.editorViewModel = viewModel;
@@ -408,7 +414,15 @@
       const remappedEditorViewModel = isRecordNotEmpty(idReplacements)
         ? remapEditorViewModelWithNewIds(editorViewModel, idReplacements)
         : editorViewModel;
-      const paramSubset = { id, label, required, showTokens, placeholder, editorViewModel: remappedEditorViewModel, conditionalVisibility };
+      const paramSubset = {
+        id,
+        label,
+        required,
+        showTokens,
+        placeholder,
+        editorViewModel: remappedEditorViewModel,
+        conditionalVisibility,
+      };
       const { editor, editorOptions } = getEditorAndOptions(operationInfo, param, upstreamNodeIds ?? [], variables);
 
       const { value: remappedValues } = isRecordNotEmpty(idReplacements) ? remapValueSegmentsWithNewIds(value, idReplacements) : { value };
@@ -438,7 +452,12 @@
           suppressCastingForSerialize: suppressCastingForSerialize ?? false,
           onCastParameter: (value: ValueSegment[], type?: string, format?: string, suppressCasting?: boolean) =>
             parameterValueToString(
-              { value, type: type ?? 'string', info: { format }, suppressCasting } as ParameterInfo,
+              {
+                value,
+                type: type ?? 'string',
+                info: { format },
+                suppressCasting,
+              } as ParameterInfo,
               false,
               idReplacements
             ) ?? '',
@@ -509,7 +528,11 @@
 
 export const parametersTab: PanelTabFn = (intl) => ({
   id: constants.PANEL_TAB_NAMES.PARAMETERS,
-  title: intl.formatMessage({ defaultMessage: 'Parameters', id: 'uxKRO/', description: 'Parameters tab title' }),
+  title: intl.formatMessage({
+    defaultMessage: 'Parameters',
+    id: 'uxKRO/',
+    description: 'Parameters tab title',
+  }),
   description: intl.formatMessage({
     defaultMessage: 'Configure parameters for this node',
     id: 'SToblZ',
