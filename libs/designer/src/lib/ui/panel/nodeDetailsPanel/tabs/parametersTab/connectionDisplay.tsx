import { openPanel } from '../../../../../core';
import { useIsOperationMissingConnection } from '../../../../../core/state/connection/connectionSelector';
import { useIsXrmConnectionReferenceMode } from '../../../../../core/state/designerOptions/designerOptionsSelectors';
import { useIsConnectionRequired, useOperationInfo } from '../../../../../core/state/selectors/actionMetadataSelector';
import { Badge, Button, InfoLabel, Spinner } from '@fluentui/react-components';
import { ErrorCircle16Filled, LinkMultiple16Regular } from '@fluentui/react-icons';
import { Label } from '@microsoft/designer-ui';
import { useCallback, useEffect } from 'react';
import { useIntl } from 'react-intl';
import { useDispatch } from 'react-redux';

interface ConnectionDisplayProps {
  connectionName: string | undefined;
  nodeId: string;
  readOnly: boolean;
  readOnlyReason?: string;
  isLoading?: boolean;
  hasError: boolean;
}

export const ConnectionDisplay = (props: ConnectionDisplayProps) => {
  const { connectionName, nodeId, hasError, isLoading = false, readOnly, readOnlyReason } = props;

  const intl = useIntl();
  const dispatch = useDispatch();
  const isXrmConnectionReferenceMode = useIsXrmConnectionReferenceMode();

  const isOperationMissingConnection = useIsOperationMissingConnection(nodeId);

  const openChangeConnectionCallback = useCallback(() => {
    dispatch(openPanel({ nodeId, panelMode: 'Connection' }));
  }, [dispatch, nodeId]);

  const operationInfo = useOperationInfo(nodeId);
  const requiresConnection = useIsConnectionRequired(operationInfo);

  useEffect(() => {
    if (requiresConnection && isOperationMissingConnection) {
      openChangeConnectionCallback();
    }
  }, [isOperationMissingConnection, openChangeConnectionCallback, requiresConnection]);

  const connectionDisplayTextWithName = intl.formatMessage(
    {
      defaultMessage: 'Connected to {connectionName}.',
      id: 'daoo3l',
      description: 'Text to show which connection is connected to the node',
    },
    {
      connectionName,
    }
  );

  const connectionDisplayTextWithoutName = intl.formatMessage({
    defaultMessage: 'Not connected.',
    id: 'Yz9o1k',
    description: 'Text to show that no connection is connected to the node',
  });

  const openChangeConnectionText = isXrmConnectionReferenceMode
    ? intl.formatMessage({
        defaultMessage: 'Change connection reference',
        id: 'KBaGkS',
        description: "Button text to take the user to the 'change connection' component while in xrm connection reference mode",
      })
    : intl.formatMessage({
        defaultMessage: 'Change connection',
        id: '/ULFwg',
        description: "Button text to take the user to the 'change connection' component",
      });

  const loadingText = intl.formatMessage({
    defaultMessage: 'Loading connection...',
    id: '3+TQMa',
    description: 'Text to show when the connection is loading',
  });

  if (isLoading) {
    return (
      <div className="connection-display">
        <Spinner size={'extra-tiny'} label={loadingText} labelPosition={'after'} />
      </div>
    );
  }

  const connectionErrorText = intl.formatMessage({
    defaultMessage: 'Invalid connection',
    id: 'l/3yJr',
    description: 'Text to show when there is an error with the connection',
  });

  const labelText = connectionName ? connectionDisplayTextWithName : connectionDisplayTextWithoutName;

  return (
    <div className="connection-display">
      <div className="connection-info">
        <div className="connection-info-labels">
          <LinkMultiple16Regular />
<<<<<<< HEAD
          {readOnlyReason ? (
=======
          {readOnly && readOnlyReason ? (
>>>>>>> 54d24633
            <InfoLabel className="label" info={readOnlyReason} size="small">
              {labelText}
            </InfoLabel>
          ) : (
            <Label className="label" text={labelText} />
          )}
        </div>
        {readOnly ? null : (
          <Button
            className="change-connection-button"
            id="change-connection-button"
            size="small"
            appearance="subtle"
            onClick={openChangeConnectionCallback}
            style={{ color: 'var(--colorBrandForeground1)' }}
          >
            {openChangeConnectionText}
          </Button>
        )}
        <div style={{ flex: 1 }} />
        {hasError ? (
          <div className="connection-info-badge">
            <Badge appearance="ghost" color="danger" icon={<ErrorCircle16Filled />}>
              {connectionErrorText}
            </Badge>
          </div>
        ) : null}
      </div>
    </div>
  );
};<|MERGE_RESOLUTION|>--- conflicted
+++ resolved
@@ -96,11 +96,7 @@
       <div className="connection-info">
         <div className="connection-info-labels">
           <LinkMultiple16Regular />
-<<<<<<< HEAD
-          {readOnlyReason ? (
-=======
           {readOnly && readOnlyReason ? (
->>>>>>> 54d24633
             <InfoLabel className="label" info={readOnlyReason} size="small">
               {labelText}
             </InfoLabel>
