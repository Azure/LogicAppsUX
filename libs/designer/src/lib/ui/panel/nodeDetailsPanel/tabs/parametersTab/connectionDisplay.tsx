import { openPanel } from '../../../../../core';
import { useIsOperationMissingConnection } from '../../../../../core/state/connection/connectionSelector';
import { useIsXrmConnectionReferenceMode } from '../../../../../core/state/designerOptions/designerOptionsSelectors';
import { useIsConnectionRequired, useOperationInfo } from '../../../../../core/state/selectors/actionMetadataSelector';
<<<<<<< HEAD
import { Badge, Button, Spinner } from '@fluentui/react-components';
import { LinkMultiple16Regular, ErrorCircle16Filled } from '@fluentui/react-icons';
import { useCallback, useEffect, useMemo } from 'react';
=======
import { Badge, Button, InfoLabel, Spinner } from '@fluentui/react-components';
import { ErrorCircle16Filled, LinkMultiple16Regular } from '@fluentui/react-icons';
import { Label } from '@microsoft/designer-ui';
import { useCallback, useEffect } from 'react';
>>>>>>> be1a4552
import { useIntl } from 'react-intl';
import { useDispatch } from 'react-redux';

interface ConnectionDisplayProps {
  connectionName: string | undefined;
  nodeId: string;
  readOnly: boolean;
  readOnlyReason?: string;
  isLoading?: boolean;
  hasError: boolean;
}

export const ConnectionDisplay = (props: ConnectionDisplayProps) => {
  const { connectionName, nodeId, hasError, isLoading = false, readOnly, readOnlyReason } = props;

  const intl = useIntl();
  const dispatch = useDispatch();
  const isXrmConnectionReferenceMode = useIsXrmConnectionReferenceMode();

  const isOperationMissingConnection = useIsOperationMissingConnection(nodeId);

  const openChangeConnectionCallback = useCallback(() => {
    dispatch(openPanel({ nodeId, panelMode: 'Connection' }));
  }, [dispatch, nodeId]);

  const operationInfo = useOperationInfo(nodeId);
  const requiresConnection = useIsConnectionRequired(operationInfo);

  useEffect(() => {
    if (requiresConnection && isOperationMissingConnection) {
      openChangeConnectionCallback();
    }
  }, [isOperationMissingConnection, openChangeConnectionCallback, requiresConnection]);

  const connectionDisplayTextWithName = intl.formatMessage(
    {
      defaultMessage: 'Connected to {connectionName}.',
      id: 'daoo3l',
      description: 'Text to show which connection is connected to the node',
    },
    {
      connectionName,
    }
  );

  const connectionDisplayTextWithoutName = intl.formatMessage({
    defaultMessage: 'Not connected.',
    id: 'Yz9o1k',
    description: 'Text to show that no connection is connected to the node',
  });

  const openChangeConnectionText = isXrmConnectionReferenceMode
    ? intl.formatMessage({
        defaultMessage: 'Change connection reference',
        id: 'KBaGkS',
        description: "Button text to take the user to the 'change connection' component while in xrm connection reference mode",
      })
    : intl.formatMessage({
        defaultMessage: 'Change connection',
        id: '/ULFwg',
        description: "Button text to take the user to the 'change connection' component",
      });

  const loadingText = intl.formatMessage({
    defaultMessage: 'Loading connection...',
    id: '3+TQMa',
    description: 'Text to show when the connection is loading',
  });

  const connectionErrorText = intl.formatMessage({
    defaultMessage: 'Invalid connection',
    id: 'l/3yJr',
    description: 'Text to show when there is an error with the connection',
  });

  const connectionLabel = useMemo(
    () => (connectionName ? connectionDisplayTextWithName : connectionDisplayTextWithoutName),
    [connectionName, connectionDisplayTextWithName, connectionDisplayTextWithoutName]
  );

  if (isLoading) {
    return (
      <div className="connection-display">
        <Spinner size={'extra-tiny'} label={loadingText} labelPosition={'after'} />
      </div>
    );
  }

<<<<<<< HEAD
=======
  const connectionErrorText = intl.formatMessage({
    defaultMessage: 'Invalid connection',
    id: 'l/3yJr',
    description: 'Text to show when there is an error with the connection',
  });

  const labelText = connectionName ? connectionDisplayTextWithName : connectionDisplayTextWithoutName;

>>>>>>> be1a4552
  return (
    <div className="connection-display">
      <div className="connection-info">
        <div className="connection-info-labels">
          <LinkMultiple16Regular />
<<<<<<< HEAD
          <Label className="label" text={connectionLabel} />
=======
          {readOnly && readOnlyReason ? (
            <InfoLabel className="label" info={readOnlyReason} size="small">
              {labelText}
            </InfoLabel>
          ) : (
            <Label className="label" text={labelText} />
          )}
>>>>>>> be1a4552
        </div>
        {readOnly ? null : (
          <Button
            className="change-connection-button"
            id="change-connection-button"
            size="small"
            appearance="subtle"
            onClick={openChangeConnectionCallback}
            style={{ color: 'var(--colorBrandForeground1)' }}
            aria-label={`${connectionLabel}, ${openChangeConnectionText}`}
          >
            {openChangeConnectionText}
          </Button>
        )}
        <div style={{ flex: 1 }} />
        {hasError ? (
          <div className="connection-info-badge">
            <Badge appearance="ghost" color="danger" icon={<ErrorCircle16Filled />}>
              {connectionErrorText}
            </Badge>
          </div>
        ) : null}
      </div>
    </div>
  );
};<|MERGE_RESOLUTION|>--- conflicted
+++ resolved
@@ -2,16 +2,10 @@
 import { useIsOperationMissingConnection } from '../../../../../core/state/connection/connectionSelector';
 import { useIsXrmConnectionReferenceMode } from '../../../../../core/state/designerOptions/designerOptionsSelectors';
 import { useIsConnectionRequired, useOperationInfo } from '../../../../../core/state/selectors/actionMetadataSelector';
-<<<<<<< HEAD
-import { Badge, Button, Spinner } from '@fluentui/react-components';
-import { LinkMultiple16Regular, ErrorCircle16Filled } from '@fluentui/react-icons';
-import { useCallback, useEffect, useMemo } from 'react';
-=======
 import { Badge, Button, InfoLabel, Spinner } from '@fluentui/react-components';
 import { ErrorCircle16Filled, LinkMultiple16Regular } from '@fluentui/react-icons';
 import { Label } from '@microsoft/designer-ui';
-import { useCallback, useEffect } from 'react';
->>>>>>> be1a4552
+import { useCallback, useEffect, useMemo } from 'react';
 import { useIntl } from 'react-intl';
 import { useDispatch } from 'react-redux';
 
@@ -100,25 +94,13 @@
     );
   }
 
-<<<<<<< HEAD
-=======
-  const connectionErrorText = intl.formatMessage({
-    defaultMessage: 'Invalid connection',
-    id: 'l/3yJr',
-    description: 'Text to show when there is an error with the connection',
-  });
-
   const labelText = connectionName ? connectionDisplayTextWithName : connectionDisplayTextWithoutName;
 
->>>>>>> be1a4552
   return (
     <div className="connection-display">
       <div className="connection-info">
         <div className="connection-info-labels">
           <LinkMultiple16Regular />
-<<<<<<< HEAD
-          <Label className="label" text={connectionLabel} />
-=======
           {readOnly && readOnlyReason ? (
             <InfoLabel className="label" info={readOnlyReason} size="small">
               {labelText}
@@ -126,7 +108,6 @@
           ) : (
             <Label className="label" text={labelText} />
           )}
->>>>>>> be1a4552
         </div>
         {readOnly ? null : (
           <Button
