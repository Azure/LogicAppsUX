import constants from '../../../../../common/constants';
import { getMonitoringTabError } from '../../../../../common/utilities/error';
import { useBrandColor } from '../../../../../core/state/operation/operationSelector';
import { useRunData } from '../../../../../core/state/workflow/workflowSelectors';
import { InputsPanel } from './inputsPanel';
import { OutputsPanel } from './outputsPanel';
import { PropertiesPanel } from './propertiesPanel';
import { RunService, isNullOrUndefined } from '@microsoft/logic-apps-shared';
import { ErrorSection } from '@microsoft/designer-ui';
import type { PanelTabFn, PanelTabProps } from '@microsoft/designer-ui';
import { useEffect } from 'react';
import { useQuery } from '@tanstack/react-query';
<<<<<<< HEAD
import { setRunDataInputOutputs } from '../../../../../core/state/workflow/workflowSlice';
import { useDispatch } from 'react-redux';
import type { AppDispatch } from '../../../../../core';
=======
import { useDispatch } from 'react-redux';
import type { AppDispatch } from '../../../../../core';
import { initializeInputsOutputsBinding } from '../../../../../core/actions/bjsworkflow/monitoring';
>>>>>>> becf7d8d

export const MonitoringPanel: React.FC<PanelTabProps> = (props) => {
  const { nodeId: selectedNodeId } = props;
  const brandColor = useBrandColor(selectedNodeId);
  const runMetaData = useRunData(selectedNodeId);
  const dispatch = useDispatch<AppDispatch>();
<<<<<<< HEAD

=======
>>>>>>> becf7d8d
  const { status: statusRun, error: errorRun, code: codeRun } = runMetaData ?? {};
  const error = getMonitoringTabError(errorRun, statusRun, codeRun);

  const getActionInputsOutputs = () => {
    return RunService().getActionLinks(runMetaData, selectedNodeId);
  };

  const {
    data: inputOutputs,
    isError,
    isFetching,
    isLoading,
    refetch,
  } = useQuery<any>(['actionInputsOutputs', { nodeId: selectedNodeId }], getActionInputsOutputs, {
    refetchOnWindowFocus: false,
    initialData: { inputs: {}, outputs: {} },
  });

  useEffect(() => {
    refetch();
  }, [runMetaData, refetch]);

  useEffect(() => {
<<<<<<< HEAD
    dispatch(setRunDataInputOutputs({ nodeId: selectedNodeId, inputs: inputOutputs.inputs, outputs: inputOutputs.outputs }));
  }, [dispatch, inputOutputs, selectedNodeId]);
=======
    if (!isLoading) {
      dispatch(initializeInputsOutputsBinding({ nodeId: selectedNodeId, inputsOutputs: inputOutputs }));
    }
  }, [dispatch, inputOutputs, selectedNodeId, isLoading]);
>>>>>>> becf7d8d

  return isNullOrUndefined(runMetaData) ? null : (
    <>
      <ErrorSection error={error} />
      <InputsPanel
        runMetaData={runMetaData}
        brandColor={brandColor}
        isLoading={isFetching || isLoading}
        isError={isError}
        nodeId={selectedNodeId}
      />
      <OutputsPanel
        runMetaData={runMetaData}
        brandColor={brandColor}
        isLoading={isFetching || isLoading}
        isError={isError}
        nodeId={selectedNodeId}
      />
      <PropertiesPanel properties={runMetaData} brandColor={brandColor} nodeId={selectedNodeId} />
    </>
  );
};

export const monitoringTab: PanelTabFn = (intl, props) => ({
  id: constants.PANEL_TAB_NAMES.MONITORING,
  title: intl.formatMessage({
    defaultMessage: 'Parameters',
    id: 'xi2tn6',
    description: 'The tab label for the monitoring parameters tab on the operation panel',
  }),
  description: intl.formatMessage({
    defaultMessage: 'Monitoring tab',
    id: 'OkGMwC',
    description: 'An accessibility label that describes the monitoring tab',
  }),
  visible: true,
  content: <MonitoringPanel {...props} />,
  order: 0,
  icon: 'Info',
});<|MERGE_RESOLUTION|>--- conflicted
+++ resolved
@@ -10,25 +10,15 @@
 import type { PanelTabFn, PanelTabProps } from '@microsoft/designer-ui';
 import { useEffect } from 'react';
 import { useQuery } from '@tanstack/react-query';
-<<<<<<< HEAD
-import { setRunDataInputOutputs } from '../../../../../core/state/workflow/workflowSlice';
-import { useDispatch } from 'react-redux';
-import type { AppDispatch } from '../../../../../core';
-=======
 import { useDispatch } from 'react-redux';
 import type { AppDispatch } from '../../../../../core';
 import { initializeInputsOutputsBinding } from '../../../../../core/actions/bjsworkflow/monitoring';
->>>>>>> becf7d8d
 
 export const MonitoringPanel: React.FC<PanelTabProps> = (props) => {
   const { nodeId: selectedNodeId } = props;
   const brandColor = useBrandColor(selectedNodeId);
   const runMetaData = useRunData(selectedNodeId);
   const dispatch = useDispatch<AppDispatch>();
-<<<<<<< HEAD
-
-=======
->>>>>>> becf7d8d
   const { status: statusRun, error: errorRun, code: codeRun } = runMetaData ?? {};
   const error = getMonitoringTabError(errorRun, statusRun, codeRun);
 
@@ -52,15 +42,10 @@
   }, [runMetaData, refetch]);
 
   useEffect(() => {
-<<<<<<< HEAD
-    dispatch(setRunDataInputOutputs({ nodeId: selectedNodeId, inputs: inputOutputs.inputs, outputs: inputOutputs.outputs }));
-  }, [dispatch, inputOutputs, selectedNodeId]);
-=======
     if (!isLoading) {
       dispatch(initializeInputsOutputsBinding({ nodeId: selectedNodeId, inputsOutputs: inputOutputs }));
     }
   }, [dispatch, inputOutputs, selectedNodeId, isLoading]);
->>>>>>> becf7d8d
 
   return isNullOrUndefined(runMetaData) ? null : (
     <>
