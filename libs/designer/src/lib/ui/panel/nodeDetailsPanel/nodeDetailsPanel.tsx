import constants from '../../../common/constants';
import type { AppDispatch, RootState } from '../../../core';
import {
  clearPanel,
  collapsePanel,
  updateParameterValidation,
  useNodeDisplayName,
  useNodeMetadata,
  useSelectedNodeId,
  validateParameter,
} from '../../../core';
import { renameCustomCode } from '../../../core/state/customcode/customcodeSlice';
import { useReadOnly } from '../../../core/state/designerOptions/designerOptionsSelectors';
import { setShowDeleteModal } from '../../../core/state/designerView/designerViewSlice';
import { ErrorLevel, updateParameterEditorViewModel } from '../../../core/state/operation/operationMetadataSlice';
import { useIconUri, useOperationErrorInfo } from '../../../core/state/operation/operationSelector';
import { useIsPanelCollapsed, useSelectedPanelTabId } from '../../../core/state/panel/panelSelectors';
import { expandPanel, selectPanelTab, setSelectedNodeId, updatePanelLocation } from '../../../core/state/panel/panelSlice';
import { useOperationQuery } from '../../../core/state/selectors/actionMetadataSelector';
import { useNodeDescription, useRunData, useRunInstance } from '../../../core/state/workflow/workflowSelectors';
import { replaceId, setNodeDescription } from '../../../core/state/workflow/workflowSlice';
import { isOperationNameValid, isRootNodeInGraph } from '../../../core/utils/graph';
import { ParameterGroupKeys, getCustomCodeFileName, getParameterFromName } from '../../../core/utils/parameters/helper';
import { CommentMenuItem } from '../../menuItems/commentMenuItem';
import { DeleteMenuItem } from '../../menuItems/deleteMenuItem';
import { usePanelTabs } from './usePanelTabs';
<<<<<<< HEAD
import { CustomCodeService, WorkflowService } from '@microsoft/designer-client-services-logic-apps';
=======
import { WorkflowService } from '@microsoft/logic-apps-shared';
>>>>>>> b6e42c67
import type { CommonPanelProps, PageActionTelemetryData } from '@microsoft/designer-ui';
import { PanelContainer, PanelScope, PanelSize } from '@microsoft/designer-ui';
import { SUBGRAPH_TYPES, isNullOrUndefined, replaceWhiteSpaceWithUnderscore, splitFileName } from '@microsoft/logic-apps-shared';
import type { ReactElement } from 'react';
import React, { useCallback, useEffect, useMemo, useState } from 'react';
import { useDispatch, useSelector } from 'react-redux';

export const NodeDetailsPanel = (props: CommonPanelProps): JSX.Element => {
  const { panelLocation } = props;

  const dispatch = useDispatch<AppDispatch>();

  const readOnly = useReadOnly();

  const panelTabs = usePanelTabs();
  const selectedTab = useSelectedPanelTabId();

  const collapsed = useIsPanelCollapsed();
  const selectedNode = useSelectedNodeId();
  const runData = useRunData(selectedNode);
  const { isTriggerNode, nodesMetadata, idReplacements } = useSelector((state: RootState) => ({
    isTriggerNode: isRootNodeInGraph(selectedNode, 'root', state.workflow.nodesMetadata),
    nodesMetadata: state.workflow.nodesMetadata,
    idReplacements: state.workflow.idReplacements,
  }));
  const selectedNodeDisplayName = useNodeDisplayName(selectedNode);

  const [width, setWidth] = useState<string>(PanelSize.Auto);

  const inputs = useSelector((state: RootState) => state.operations.inputParameters[selectedNode]);
  const comment = useNodeDescription(selectedNode);
  const iconUri = useIconUri(selectedNode);
  const nodeMetaData = useNodeMetadata(selectedNode);
  let showCommentBox = !isNullOrUndefined(comment);
  const errorInfo = useOperationErrorInfo(selectedNode);

  useEffect(() => {
    collapsed ? setWidth(PanelSize.Auto) : setWidth(PanelSize.Medium);
  }, [collapsed]);

  useEffect(() => {
    dispatch(updatePanelLocation(panelLocation));
  }, [dispatch, panelLocation]);

  const collapse = useCallback(() => {
    dispatch(collapsePanel());
  }, [dispatch]);

  const expand = useCallback(() => {
    dispatch(expandPanel());
  }, [dispatch]);

  const deleteClick = useCallback(() => {
    dispatch(setSelectedNodeId(selectedNode));
    dispatch(setShowDeleteModal(true));
  }, [dispatch, selectedNode]);

  const handleCommentMenuClick = (_: React.MouseEvent<HTMLElement>): void => {
    showCommentBox = !showCommentBox;
    dispatch(setNodeDescription({ nodeId: selectedNode, ...(showCommentBox && { description: '' }) }));
  };

  // Removing the 'add a note' button for subgraph nodes
  const isSubgraphContainer = nodeMetaData?.subgraphType === SUBGRAPH_TYPES.SWITCH_CASE;
  const headerMenuItems: ReactElement[] = [];
  if (!isSubgraphContainer) {
    headerMenuItems.push(<CommentMenuItem key={'comment'} onClick={handleCommentMenuClick} hasComment={showCommentBox} />);
  }
  headerMenuItems.push(<DeleteMenuItem key={'delete'} onClick={deleteClick} />);

  const onTitleChange = (newId: string): { valid: boolean; oldValue?: string } => {
    const isValid = isOperationNameValid(selectedNode, newId, isTriggerNode, nodesMetadata, idReplacements);
    dispatch(replaceId({ originalId: selectedNode, newId }));

    return { valid: isValid, oldValue: isValid ? newId : selectedNode };
  };

  // if is customcode file, on blur title,
  // delete the existing custom code file name and upload the new file with updated name
  const onTitleBlur = (prevTitle: string) => {
    const parameter = getParameterFromName(inputs, constants.DEFAULT_CUSTOM_CODE_INPUT);
    if (parameter && CustomCodeService().isCustomCode(parameter?.editor, parameter?.editorOptions?.language)) {
      const newFileName = getCustomCodeFileName(selectedNode, inputs, idReplacements);
      const [, fileExtension] = splitFileName(newFileName);
      const oldFileName = replaceWhiteSpaceWithUnderscore(prevTitle) + fileExtension;
      if (newFileName === oldFileName) return;
      // update the view model with the latest file name
      dispatch(
        updateParameterEditorViewModel({
          nodeId: selectedNode,
          groupId: ParameterGroupKeys.DEFAULT,
          parameterId: parameter.id,
          editorViewModel: {
            ...(parameter.editorViewModel ?? {}),
            customCodeData: { ...(parameter.editorViewModel?.customCodeData ?? {}), fileName: newFileName },
          },
        })
      );

      dispatch(
        renameCustomCode({
          nodeId: selectedNode,
          newFileName,
          oldFileName,
        })
      );
    }
  };

  const onCommentChange = (newDescription?: string) => {
    dispatch(setNodeDescription({ nodeId: selectedNode, description: newDescription }));
  };

  const togglePanel = (): void => (!collapsed ? collapse() : expand());
  const dismissPanel = () => dispatch(clearPanel());

  const opQuery = useOperationQuery(selectedNode);

  const isLoading = useMemo(() => {
    if (nodeMetaData?.subgraphType) return false;
    return opQuery.isLoading;
  }, [nodeMetaData?.subgraphType, opQuery.isLoading]);

  const runInstance = useRunInstance();

  const resubmitClick = useCallback(() => {
    if (!runInstance) return;
    WorkflowService().resubmitWorkflow?.(runInstance?.name ?? '', [selectedNode]);
    dispatch(clearPanel());
  }, [dispatch, runInstance, selectedNode]);

  const layerProps = {
    hostId: 'msla-layer-host',
    eventBubblingEnabled: true,
  };

  const commonPanelProps: CommonPanelProps = {
    isCollapsed: collapsed,
    toggleCollapse: dismissPanel,
    width,
    layerProps,
    panelLocation,
    isResizeable: props.isResizeable,
  };

  return (
    <PanelContainer
      {...commonPanelProps}
      cardIcon={iconUri}
      comment={comment}
      noNodeSelected={!selectedNode}
      isError={errorInfo?.level === ErrorLevel.Critical || opQuery?.isError}
      errorMessage={errorInfo?.message}
      isLoading={isLoading}
      panelScope={PanelScope.CardLevel}
      headerMenuItems={headerMenuItems}
      showCommentBox={showCommentBox}
      tabs={panelTabs}
      selectedTab={selectedTab}
      selectTab={(tabId: string) => {
        dispatch(selectPanelTab(tabId));
      }}
      nodeId={selectedNode}
      readOnlyMode={readOnly}
      canResubmit={runData?.canResubmit ?? false}
      resubmitOperation={resubmitClick}
      toggleCollapse={() => {
        // Only run validation when collapsing the panel
        if (!collapsed) {
          Object.keys(inputs?.parameterGroups ?? {}).forEach((parameterGroup) => {
            inputs.parameterGroups[parameterGroup].parameters.forEach((parameter: any) => {
              const validationErrors = validateParameter(parameter, parameter.value);
              dispatch(
                updateParameterValidation({ nodeId: selectedNode, groupId: parameterGroup, parameterId: parameter.id, validationErrors })
              );
            });
          });
        }
        togglePanel();
      }}
      trackEvent={handleTrackEvent}
      onCommentChange={onCommentChange}
      title={selectedNodeDisplayName}
      onTitleChange={onTitleChange}
      onTitleBlur={onTitleBlur}
      setCurrWidth={setWidth}
    />
  );
};

// TODO: 12798935 Analytics (event logging)
// eslint-disable-next-line @typescript-eslint/no-empty-function
const handleTrackEvent = (_data: PageActionTelemetryData): void => {};<|MERGE_RESOLUTION|>--- conflicted
+++ resolved
@@ -24,14 +24,16 @@
 import { CommentMenuItem } from '../../menuItems/commentMenuItem';
 import { DeleteMenuItem } from '../../menuItems/deleteMenuItem';
 import { usePanelTabs } from './usePanelTabs';
-<<<<<<< HEAD
-import { CustomCodeService, WorkflowService } from '@microsoft/designer-client-services-logic-apps';
-=======
-import { WorkflowService } from '@microsoft/logic-apps-shared';
->>>>>>> b6e42c67
 import type { CommonPanelProps, PageActionTelemetryData } from '@microsoft/designer-ui';
 import { PanelContainer, PanelScope, PanelSize } from '@microsoft/designer-ui';
-import { SUBGRAPH_TYPES, isNullOrUndefined, replaceWhiteSpaceWithUnderscore, splitFileName } from '@microsoft/logic-apps-shared';
+import {
+  CustomCodeService,
+  WorkflowService,
+  SUBGRAPH_TYPES,
+  isNullOrUndefined,
+  replaceWhiteSpaceWithUnderscore,
+  splitFileName,
+} from '@microsoft/logic-apps-shared';
 import type { ReactElement } from 'react';
 import React, { useCallback, useEffect, useMemo, useState } from 'react';
 import { useDispatch, useSelector } from 'react-redux';
@@ -88,7 +90,12 @@
 
   const handleCommentMenuClick = (_: React.MouseEvent<HTMLElement>): void => {
     showCommentBox = !showCommentBox;
-    dispatch(setNodeDescription({ nodeId: selectedNode, ...(showCommentBox && { description: '' }) }));
+    dispatch(
+      setNodeDescription({
+        nodeId: selectedNode,
+        ...(showCommentBox && { description: '' }),
+      })
+    );
   };
 
   // Removing the 'add a note' button for subgraph nodes
@@ -123,7 +130,10 @@
           parameterId: parameter.id,
           editorViewModel: {
             ...(parameter.editorViewModel ?? {}),
-            customCodeData: { ...(parameter.editorViewModel?.customCodeData ?? {}), fileName: newFileName },
+            customCodeData: {
+              ...(parameter.editorViewModel?.customCodeData ?? {}),
+              fileName: newFileName,
+            },
           },
         })
       );
@@ -202,7 +212,12 @@
             inputs.parameterGroups[parameterGroup].parameters.forEach((parameter: any) => {
               const validationErrors = validateParameter(parameter, parameter.value);
               dispatch(
-                updateParameterValidation({ nodeId: selectedNode, groupId: parameterGroup, parameterId: parameter.id, validationErrors })
+                updateParameterValidation({
+                  nodeId: selectedNode,
+                  groupId: parameterGroup,
+                  parameterId: parameter.id,
+                  validationErrors,
+                })
               );
             });
           });
