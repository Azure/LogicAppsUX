--- conflicted
+++ resolved
@@ -280,12 +280,8 @@
         togglePanel();
       }}
       showTriggerInfo={showTriggerInfo && !readOnly}
-<<<<<<< HEAD
       isTrigger={isTrigger}
-=======
-      isTrigger={isTriggerNode}
-      hideComment={isA2AWorkflow && isTriggerNode}
->>>>>>> 0c309b30
+      hideComment={isA2AWorkflow && isTrigger}
       trackEvent={handleTrackEvent}
       onCommentChange={onCommentChange}
       onTitleChange={onTitleChange}
