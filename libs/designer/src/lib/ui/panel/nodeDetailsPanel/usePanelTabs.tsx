import constants from '../../../common/constants';
import type { RootState } from '../../../core';
import { useNodeMetadata, useOperationInfo } from '../../../core';
import { usePanelTabHideKeys, useUnitTest, useMonitoringView } from '../../../core/state/designerOptions/designerOptionsSelectors';
import { useParameterValidationErrors } from '../../../core/state/operation/operationSelector';
<<<<<<< HEAD
import { useIsNodePinnedToOperationPanel } from '../../../core/state/panelV2/panelSelectors';
=======
import { useIsNodePinnedToOperationPanel } from '../../../core/state/panel/panelSelectors';
>>>>>>> f823f336
import { useSettingValidationErrors } from '../../../core/state/setting/settingSelector';
import { useHasSchema } from '../../../core/state/staticresultschema/staitcresultsSelector';
import { useRetryHistory } from '../../../core/state/workflow/workflowSelectors';
import { isRootNodeInGraph } from '../../../core/utils/graph';
import { aboutTab } from './tabs/aboutTab';
import { codeViewTab } from './tabs/codeViewTab';
import { mockResultsTab } from './tabs/mockResultsTab/mockResultsTab';
import { monitoringTab } from './tabs/monitoringTab/monitoringTab';
import { parametersTab } from './tabs/parametersTab';
import { monitorRetryTab } from './tabs/retryTab';
import { scratchTab } from './tabs/scratchTab';
import { settingsTab } from './tabs/settingsTab';
import { testingTab } from './tabs/testingTab';
import type { PanelTabProps } from '@microsoft/designer-ui';
import { SUBGRAPH_TYPES } from '@microsoft/logic-apps-shared';
import { useMemo } from 'react';
import { useIntl } from 'react-intl';
import { useSelector } from 'react-redux';

export const usePanelTabs = ({ nodeId }: { nodeId: string }) => {
  const intl = useIntl();

  const isMonitoringView = useMonitoringView();
  const isUnitTestView = useUnitTest();
  const panelTabHideKeys = usePanelTabHideKeys();

  const isPinnedNode = useIsNodePinnedToOperationPanel(nodeId);
  const isTriggerNode = useSelector((state: RootState) => isRootNodeInGraph(nodeId, 'root', state.workflow.nodesMetadata));
  const operationInfo = useOperationInfo(nodeId);
  const nodeMetaData = useNodeMetadata(nodeId);
  const hasSchema = useHasSchema(operationInfo?.connectorId, operationInfo?.operationId);
  const runHistory = useRetryHistory(nodeId);
  const isScopeNode = operationInfo?.type.toLowerCase() === constants.NODE.TYPE.SCOPE;
  const parameterValidationErrors = useParameterValidationErrors(nodeId);
  const settingValidationErrors = useSettingValidationErrors(nodeId);

  const tabProps: PanelTabProps = useMemo(
    () => ({
      isPanelPinned: isPinnedNode,
      nodeId,
    }),
    [isPinnedNode, nodeId]
  );

  const monitoringTabItem = useMemo(
    () => ({
      ...monitoringTab(intl, tabProps),
      visible: !isScopeNode && isMonitoringView,
    }),
    [intl, isMonitoringView, isScopeNode, tabProps]
<<<<<<< HEAD
  );

  const mockResultsTabItem = useMemo(
    () => ({
      ...mockResultsTab(intl),
      visible: isUnitTestView,
    }),
    [intl, isUnitTestView]
=======
>>>>>>> f823f336
  );

  const parametersTabItem = useMemo(
    () => ({
      ...parametersTab(intl, tabProps),
      visible: !isMonitoringView,
      hasErrors: parameterValidationErrors.length > 0,
    }),
    [intl, isMonitoringView, tabProps, parameterValidationErrors]
  );

  const settingsTabItem = useMemo(
    () => ({
      ...settingsTab(intl, tabProps),
      hasErrors: settingValidationErrors.length > 0,
    }),
    [intl, tabProps, settingValidationErrors]
  );

  const codeViewTabItem = useMemo(() => codeViewTab(intl, tabProps), [intl, tabProps]);

  const testingTabItem = useMemo(
    () => ({
      ...testingTab(intl, tabProps),
      visible: !isTriggerNode && hasSchema && !isMonitoringView,
    }),
    [intl, isTriggerNode, hasSchema, isMonitoringView, tabProps]
  );

  const aboutTabItem = useMemo(() => aboutTab(intl, tabProps), [intl, tabProps]);

  const monitorRetryTabItem = useMemo(
    () => ({
      ...monitorRetryTab(intl, tabProps),
      visible: isMonitoringView && !!runHistory,
    }),
    [intl, isMonitoringView, tabProps, runHistory]
  );

  const scratchTabItem = useMemo(
    () => ({
      ...scratchTab,
      visible: process.env.NODE_ENV !== 'production',
    }),
    []
  );

  const tabs = useMemo(() => {
    if (isUnitTestView) {
      return [mockResultsTabItem];
    }
    // Switch cases should only show parameters tab
    if (nodeMetaData && nodeMetaData.subgraphType === SUBGRAPH_TYPES.SWITCH_CASE) {
      return [parametersTabItem];
    }

    return [
      monitoringTabItem,
      parametersTabItem,
      settingsTabItem,
      codeViewTabItem,
      testingTabItem,
      aboutTabItem,
      monitorRetryTabItem,
      scratchTabItem,
    ]
      .filter((a) => !panelTabHideKeys.includes(a.id as any))
      .filter((a) => a.visible)
      .sort((a, b) => a.order - b.order);
  }, [
    mockResultsTabItem,
    isUnitTestView,
    aboutTabItem,
    codeViewTabItem,
    monitorRetryTabItem,
    monitoringTabItem,
    nodeMetaData,
    parametersTabItem,
    scratchTabItem,
    settingsTabItem,
    testingTabItem,
    panelTabHideKeys,
  ]);

  return tabs;
};<|MERGE_RESOLUTION|>--- conflicted
+++ resolved
@@ -3,11 +3,7 @@
 import { useNodeMetadata, useOperationInfo } from '../../../core';
 import { usePanelTabHideKeys, useUnitTest, useMonitoringView } from '../../../core/state/designerOptions/designerOptionsSelectors';
 import { useParameterValidationErrors } from '../../../core/state/operation/operationSelector';
-<<<<<<< HEAD
-import { useIsNodePinnedToOperationPanel } from '../../../core/state/panelV2/panelSelectors';
-=======
 import { useIsNodePinnedToOperationPanel } from '../../../core/state/panel/panelSelectors';
->>>>>>> f823f336
 import { useSettingValidationErrors } from '../../../core/state/setting/settingSelector';
 import { useHasSchema } from '../../../core/state/staticresultschema/staitcresultsSelector';
 import { useRetryHistory } from '../../../core/state/workflow/workflowSelectors';
@@ -58,7 +54,6 @@
       visible: !isScopeNode && isMonitoringView,
     }),
     [intl, isMonitoringView, isScopeNode, tabProps]
-<<<<<<< HEAD
   );
 
   const mockResultsTabItem = useMemo(
@@ -67,8 +62,6 @@
       visible: isUnitTestView,
     }),
     [intl, isUnitTestView]
-=======
->>>>>>> f823f336
   );
 
   const parametersTabItem = useMemo(
