import { useAllApiIdsWithActions, useAllApiIdsWithTriggers, useAllConnectors } from '../../../core/queries/browse';
import { selectOperationGroupId } from '../../../core/state/panel/panelSlice';
import { BrowseGrid } from '@microsoft/designer-ui';
import type { Connector } from '@microsoft/utils-logic-apps';
import { isCustomConnector, isBuiltInConnector } from '@microsoft/utils-logic-apps';
import { useCallback, useMemo } from 'react';
import { useDispatch } from 'react-redux';

export const BrowseView = ({
  filters,
  isLoadingOperations,
  displayRuntimeInfo,
}: {
  filters: Record<string, string>;
  isLoadingOperations: boolean;
  displayRuntimeInfo: boolean;
}) => {
  const dispatch = useDispatch();

  const { data: allConnectors, isLoading } = useAllConnectors();

  const allApiIdsWithActions = useAllApiIdsWithActions();
  const allApiIdsWithTriggers = useAllApiIdsWithTriggers();

  const filterItems = useCallback(
    (connector: Connector): boolean => {
      if (filters['runtime']) {
<<<<<<< HEAD
        if (filters['runtime'] === 'inapp' && !isBuiltInConnector(connector.id)) return false;
        else if (filters['runtime'] === 'custom' && !isCustomConnector(connector.id)) return false;
        else if (filters['runtime'] === 'shared') if (isBuiltInConnector(connector.id) || isCustomConnector(connector.id)) return false;
=======
        const filterMethod = SearchService().filterConnector?.bind(SearchService()) || defaultFilterConnector;
        if (!filterMethod(connector, filters['runtime'])) return false;
>>>>>>> 6e54011b
      }

      if (filters['actionType']) {
        const capabilities = connector.properties?.capabilities ?? [];
        const ignoreCapabilities = capabilities.length === 0;
        const supportsActions =
          (ignoreCapabilities || capabilities.includes('actions')) && allApiIdsWithActions.data.includes(connector.id);
        const supportsTriggers =
          (ignoreCapabilities || capabilities.includes('triggers')) && allApiIdsWithTriggers.data.includes(connector.id);
        if (filters['actionType'].toLowerCase() === 'triggers' && !supportsTriggers) return false;
        else if (filters['actionType'].toLowerCase() === 'actions' && !supportsActions) return false;
      }

      return true;
    },
    [filters, allApiIdsWithActions, allApiIdsWithTriggers]
  );

  const sortedConnectors = useMemo(() => {
    const connectors = allConnectors?.filter(filterItems) ?? [];
    return connectors.sort((a, b) => a.properties.displayName.localeCompare(b.properties.displayName));
  }, [allConnectors, filterItems]);

  const onConnectorCardSelected = useCallback(
    (id: string): void => {
      dispatch(selectOperationGroupId(id));
    },
    [dispatch]
  );

  return (
    <BrowseGrid
      onConnectorSelected={onConnectorCardSelected}
      connectors={sortedConnectors}
      isLoading={isLoading || isLoadingOperations}
      displayRuntimeInfo={displayRuntimeInfo}
    />
  );
};<|MERGE_RESOLUTION|>--- conflicted
+++ resolved
@@ -25,14 +25,8 @@
   const filterItems = useCallback(
     (connector: Connector): boolean => {
       if (filters['runtime']) {
-<<<<<<< HEAD
-        if (filters['runtime'] === 'inapp' && !isBuiltInConnector(connector.id)) return false;
-        else if (filters['runtime'] === 'custom' && !isCustomConnector(connector.id)) return false;
-        else if (filters['runtime'] === 'shared') if (isBuiltInConnector(connector.id) || isCustomConnector(connector.id)) return false;
-=======
         const filterMethod = SearchService().filterConnector?.bind(SearchService()) || defaultFilterConnector;
         if (!filterMethod(connector, filters['runtime'])) return false;
->>>>>>> 6e54011b
       }
 
       if (filters['actionType']) {
