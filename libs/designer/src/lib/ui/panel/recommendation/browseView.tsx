import { ConnectionService, SearchService } from '@microsoft-logic-apps/designer-client-services';
import type { DiscoveryOperation, DiscoveryResultTypes } from '@microsoft-logic-apps/utils';
import { BrowseGrid, ConnectorAllOperationsSummary } from '@microsoft/designer-ui';
import React, { useEffect } from 'react';
import { useQuery } from 'react-query';

const getBrowseResult = () => {
  const connectionService = ConnectionService();
  const connections = connectionService.getAllConnectors();
  return connections;
};

export const BrowseView: React.FC = () => {
  const [selectedConnectorId, setSelectedConnectorId] = React.useState('');
  const [allOperationsForGroup, setAllOperationsForGroup] = React.useState<DiscoveryOperation<DiscoveryResultTypes>[]>([]);

  const browseResponse = useQuery(['browseResult'], () => getBrowseResult(), {
    staleTime: 1000000,
    cacheTime: 10000 * 60 * 5, // Danielle this is temporary, will move to config
  });
  const browseResults = browseResponse.data;

  // const allOperationsForGroup = useQuery(
  //   ['browseViewOperationsForGroup', selectedConnectorId],
  //   () => getAllOperationsForGroup(selectedConnectorId),
  //   {
  //     enabled: selectedConnectorId !== '',
  //     staleTime: 100000,
  //     cacheTime: 1000 * 60 * 5, // Danielle this is temporary, will move to config
  //   }
  // );

  const allOperations = useQuery(
    ['allOperations'],
    () => {
      const searchService = SearchService();
      return searchService.preloadOperations();
    },
    {
      staleTime: 1000 * 60 * 5,
      cacheTime: 1000 * 60 * 5, // Danielle this is temporary, will move to config
    }
  );

  useEffect(() => {
    if (allOperations.data && selectedConnectorId) {
      const filteredOps = allOperations.data.filter((operation) => operation.properties.api.id === selectedConnectorId);
      setAllOperationsForGroup(filteredOps);
    }
  }, [selectedConnectorId, allOperations]);

  const onConnectorCardSelected = (id: string): void => {
    setSelectedConnectorId(id);
    // Danielle how do I not pass this down so many components
    console.log(id);
  };

  return (
    <>
      {selectedConnectorId !== '' ? (
<<<<<<< HEAD
        <ConnectorAllOperationsSummary operations={allOperationsForGroup}></ConnectorAllOperationsSummary>
=======
        <ConnectorAllOperationsSummary operations={[]} />
>>>>>>> 6aa92aa8
      ) : (
        <BrowseGrid onConnectorSelected={onConnectorCardSelected} connectorBrowse={browseResults || []} />
      )}
    </>
  );
};<|MERGE_RESOLUTION|>--- conflicted
+++ resolved
@@ -58,11 +58,7 @@
   return (
     <>
       {selectedConnectorId !== '' ? (
-<<<<<<< HEAD
         <ConnectorAllOperationsSummary operations={allOperationsForGroup}></ConnectorAllOperationsSummary>
-=======
-        <ConnectorAllOperationsSummary operations={[]} />
->>>>>>> 6aa92aa8
       ) : (
         <BrowseGrid onConnectorSelected={onConnectorCardSelected} connectorBrowse={browseResults || []} />
       )}
