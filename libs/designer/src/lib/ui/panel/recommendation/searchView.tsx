import type { AppDispatch } from '../../../core';
import { selectOperationGroupId } from '../../../core/state/panel/panelSlice';
import { SearchResultsGrid } from '@microsoft/designer-ui';
import type { DiscoveryOperation, DiscoveryResultTypes } from '@microsoft/utils-logic-apps';
import { isCustomConnector, isBuiltInConnector } from '@microsoft/utils-logic-apps';
import { useDebouncedEffect } from '@react-hookz/web';
import Fuse from 'fuse.js';
import React, { useCallback, useEffect, useMemo, useState } from 'react';
import { useDispatch } from 'react-redux';

type SearchViewProps = {
  searchTerm: string;
  allOperations: DiscoveryOperation<DiscoveryResultTypes>[];
  groupByConnector: boolean;
  isLoading: boolean;
  filters: Record<string, string>;
  onOperationClick: (id: string, apiId?: string) => void;
  displayRuntimeInfo: boolean;
};

type SearchResult = Fuse.FuseResult<DiscoveryOperation<DiscoveryResultTypes>>;
type SearchResults = SearchResult[];

export const SearchView: React.FC<SearchViewProps> = (props) => {
  const { searchTerm, allOperations, groupByConnector, isLoading, filters, onOperationClick, displayRuntimeInfo } = props;

  const dispatch = useDispatch<AppDispatch>();

  const [searchResults, setSearchResults] = useState<SearchResults>([]);
  const [isLoadingSearchResults, setIsLoadingSearchResults] = useState<boolean>(false);

<<<<<<< HEAD
  const filterItems = useCallback(
    (searchResult: SearchResult): boolean => {
      if (filters['runtime']) {
        if (filters['runtime'] === 'inapp' && !isBuiltInConnector(searchResult.item.properties.api.id)) return false;
        else if (filters['runtime'] === 'custom' && !isCustomConnector(searchResult.item.properties.api.id)) return false;
        else if (filters['runtime'] === 'shared')
          if (isBuiltInConnector(searchResult.item.properties.api.id) || isCustomConnector(searchResult.item.properties.api.id))
            return false;
      }

      if (filters['actionType']) {
        const isTrigger = searchResult.item.properties?.trigger !== undefined;
        if (filters['actionType'].toLowerCase() === 'actions' && isTrigger) return false;
        else if (filters['actionType'].toLowerCase() === 'triggers' && !isTrigger) return false;
      }
=======
  useEffect(() => {
    if (searchTerm !== '') setIsLoadingSearchResults(true);
  }, [searchTerm]);

  useDebouncedEffect(
    () => {
      const searchOperations = SearchService().searchOperations?.bind(SearchService());

      const searchResultsPromise = searchOperations
        ? searchOperations(searchTerm, filters['actionType'], filters['runtime'])
        : new DefaultSearchOperationsService(allOperations).searchOperations(searchTerm, filters['actionType'], filters['runtime']);
>>>>>>> 6e54011b

      return true;
    },
    [filters]
  );

  const compareItems = (
    a: Fuse.FuseResult<DiscoveryOperation<DiscoveryResultTypes>>,
    b: Fuse.FuseResult<DiscoveryOperation<DiscoveryResultTypes>>
  ): number => {
    // isCustomApi can be undefined since it is up to the host to pass it; when
    // undefined we default to false so that the custom checks are not true/executed
    const isACustom: boolean = a.item.properties.isCustomApi || false;
    const isBCustom: boolean = b.item.properties.isCustomApi || false;
    if (isACustom && !isBCustom) return 1;
    if (!isACustom && isBCustom) return -1;
    if (a.score !== undefined && b.score !== undefined) {
      if (a.score < b.score) return -1;
      if (a.score > b.score) return 1;
    }
    // If a has no score and b does, put b first
    if (a.score === undefined && b.score !== undefined) return 1;
    // If b has no score and a does, put a first
    if (a.score !== undefined && b.score === undefined) return -1;
    return 0;
  };

  const searchOptions = useMemo(
    () => ({
      includeScore: true,
      threshold: 0.4,
      keys: [
        {
          name: 'properties.summary', // Operation 'name'
          weight: 2.1,
        },
        {
          name: 'displayName', // Connector 'name'
          getFn: (operation: DiscoveryOperation<DiscoveryResultTypes>) => {
            return operation.properties.api.displayName;
          },
          weight: 2,
        },
        {
          name: 'description', // Connector 'description'
          getFn: (operation: DiscoveryOperation<DiscoveryResultTypes>) => {
            return operation.properties.api.description ?? '';
          },
          weight: 1.9,
        },
      ],
    }),
    []
  );

  useEffect(() => {
    if (searchTerm !== '') setIsLoadingSearchResults(true);
  }, [searchTerm]);

  useDebouncedEffect(
    () => {
      if (!allOperations) return;
      const fuse = new Fuse(allOperations, searchOptions);
      setSearchResults(fuse.search(searchTerm, { limit: 200 }).filter(filterItems).sort(compareItems));
      setIsLoadingSearchResults(false);
    },
    [searchTerm, allOperations, filterItems, searchOptions],
    300
  );

  const onConnectorClick = (connectorId: string) => {
    dispatch(selectOperationGroupId(connectorId));
  };

  return (
    <SearchResultsGrid
      isLoadingSearch={isLoadingSearchResults}
      isLoadingMore={isLoading}
      searchTerm={searchTerm}
      onConnectorClick={onConnectorClick}
      onOperationClick={onOperationClick}
      operationSearchResults={searchResults.map((result) => result.item)}
      groupByConnector={groupByConnector}
      displayRuntimeInfo={displayRuntimeInfo}
    />
  );
};<|MERGE_RESOLUTION|>--- conflicted
+++ resolved
@@ -29,7 +29,6 @@
   const [searchResults, setSearchResults] = useState<SearchResults>([]);
   const [isLoadingSearchResults, setIsLoadingSearchResults] = useState<boolean>(false);
 
-<<<<<<< HEAD
   const filterItems = useCallback(
     (searchResult: SearchResult): boolean => {
       if (filters['runtime']) {
@@ -40,16 +39,6 @@
             return false;
       }
 
-      if (filters['actionType']) {
-        const isTrigger = searchResult.item.properties?.trigger !== undefined;
-        if (filters['actionType'].toLowerCase() === 'actions' && isTrigger) return false;
-        else if (filters['actionType'].toLowerCase() === 'triggers' && !isTrigger) return false;
-      }
-=======
-  useEffect(() => {
-    if (searchTerm !== '') setIsLoadingSearchResults(true);
-  }, [searchTerm]);
-
   useDebouncedEffect(
     () => {
       const searchOperations = SearchService().searchOperations?.bind(SearchService());
@@ -57,9 +46,11 @@
       const searchResultsPromise = searchOperations
         ? searchOperations(searchTerm, filters['actionType'], filters['runtime'])
         : new DefaultSearchOperationsService(allOperations).searchOperations(searchTerm, filters['actionType'], filters['runtime']);
->>>>>>> 6e54011b
 
-      return true;
+      searchResultsPromise.then((results) => {
+        setSearchResults(results);
+        setIsLoadingSearchResults(false);
+      });
     },
     [filters]
   );
