import Constants from '../../../common/constants';
import { getInputParametersFromManifest, getOutputParametersFromManifest } from '../../../core/actions/bjsworkflow/initialize';
import type { NodeDataWithManifest } from '../../../core/actions/bjsworkflow/operationdeserializer';
import { getOperationSettings } from '../../../core/actions/bjsworkflow/settings';
import type { AddNodePayload } from '../../../core/parsers/addNodeToWorkflow';
import type { WorkflowNode } from '../../../core/parsers/models/workflowNode';
import { getConnectionsForConnector } from '../../../core/queries/connections';
import { getOperationManifest } from '../../../core/queries/operation';
import { changeConnectionMapping } from '../../../core/state/connection/connectionSlice';
import type { AddNodeOperationPayload } from '../../../core/state/operation/operationMetadataSlice';
import { initializeNodes, initializeOperationInfo } from '../../../core/state/operation/operationMetadataSlice';
import { switchToOperationPanel } from '../../../core/state/panel/panelSlice';
import type { NodeTokens, VariableDeclaration } from '../../../core/state/tokensSlice';
import { initializeTokensAndVariables } from '../../../core/state/tokensSlice';
import { addNode } from '../../../core/state/workflow/workflowSlice';
import type { RootState } from '../../../core/store';
import { convertOutputsToTokens, getBuiltInTokens, getTokenNodeIds } from '../../../core/utils/tokens';
import { getVariableDeclarations, setVariableMetadata } from '../../../core/utils/variables';
import { OperationManifestService, SearchService } from '@microsoft-logic-apps/designer-client-services';
import type { DiscoveryOperation, DiscoveryResultTypes, OperationInfo } from '@microsoft-logic-apps/utils';
import { equals } from '@microsoft-logic-apps/utils';
import { SearchResultsGrid } from '@microsoft/designer-ui';
<<<<<<< HEAD
import Fuse from 'fuse.js';
import React, { useEffect, useState } from 'react';
=======
import type { Dispatch } from '@reduxjs/toolkit';
import React from 'react';
>>>>>>> 7936a793
import { useQuery } from 'react-query';
import { useDispatch, useSelector } from 'react-redux';

type SearchViewProps = {
  searchTerm: string;
};

type SearchResults = Fuse.FuseResult<DiscoveryOperation<DiscoveryResultTypes>>[];

export const SearchView: React.FC<SearchViewProps> = (props) => {
  const dispatch = useDispatch();

  const rootState = useSelector((state: RootState) => state);
  const { discoveryIds, selectedNode } = useSelector((state: RootState) => {
    return state.panel;
  });

  const [searchResults, setSearchResults] = useState<SearchResults>([]);

  const searchTerms = useQuery(
    ['allOperations'],
    () => {
      const searchService = SearchService();
      return searchService.preloadOperations();
    },
    {
      staleTime: 1000 * 60 * 5,
      cacheTime: 1000 * 60 * 5, // Danielle this is temporary, will move to config
    }
  );

  useEffect(() => {
    const options = {
      includeScore: true,
      keys: ['properties.summary', 'properties.description'],
    };
    if (searchTerms.data) {
      const fuse = new Fuse(searchTerms.data, options);

      setSearchResults(fuse.search(props.searchTerm));
      console.log(searchResults);
    }
  }, [props.searchTerm, searchTerms, searchResults]);

  const onOperationClick = async (operation: DiscoveryOperation<DiscoveryResultTypes>) => {
    const addPayload: AddNodePayload = {
      operation,
      id: selectedNode,
      parentId: discoveryIds.parentId ?? '',
      childId: discoveryIds.childId ?? '',
      graphId: discoveryIds.graphId,
    };
    const connectorId = operation.properties.api.id; // 'api' could be different based on type, could be 'function' or 'config' see old designer 'connectionOperation.ts' this is still pending for danielle
    const operationId = operation.id;
    const operationType = operation.properties.operationType ?? '';
    const operationKind = operation.properties.operationKind ?? '';

    dispatch(addNode(addPayload));
    const operationPayload: AddNodeOperationPayload = {
      id: selectedNode,
      type: operationType,
      connectorId,
      operationId,
    };
    dispatch(initializeOperationInfo(operationPayload));

    initializeOperationDetails(selectedNode, { connectorId, operationId }, operationType, operationKind, rootState, dispatch);
    setDefaultConnectionForNode(selectedNode, connectorId, dispatch);

    dispatch(switchToOperationPanel(selectedNode));
  };

  const setDefaultConnectionForNode = async (nodeId: string, connectorId: string, dispatch: Dispatch) => {
    const connections = await getConnectionsForConnector(connectorId);
    if (connections.length !== 0) {
      dispatch(changeConnectionMapping({ nodeId, connectionId: connections[0].id }));
    }
  };

<<<<<<< HEAD
  return <SearchResultsGrid onOperationClick={onOperationClick} operationSearchResults={searchResults}></SearchResultsGrid>;
=======
  return (
    <SearchResultsGrid
      onOperationClick={onOperationClick}
      operationSearchResults={searchResults?.searchOperations || []}
    ></SearchResultsGrid>
  );
};

const initializeOperationDetails = async (
  nodeId: string,
  operationInfo: OperationInfo,
  operationType: string,
  operationKind: string,
  rootState: RootState,
  dispatch: Dispatch
): Promise<void> => {
  const operationManifestService = OperationManifestService();
  if (operationManifestService.isSupported(operationType)) {
    const manifest = await getOperationManifest(operationInfo);

    // TODO(Danielle) - Please set the isTrigger correctly once we know the added operation is trigger or action.
    const settings = getOperationSettings(false /* isTrigger */, operationType, operationKind, manifest);
    const nodeInputs = getInputParametersFromManifest(nodeId, manifest);
    const nodeOutputs = getOutputParametersFromManifest(manifest, false /* isTrigger */, nodeInputs, settings.splitOn?.value?.value);

    dispatch(initializeNodes([{ id: nodeId, nodeInputs, nodeOutputs, settings }]));

    // TODO(Danielle) - Please comment out the below part when state has updated graph and nodesMetadata.
    // We need the graph and nodesMetadata updated with the newly added node for token dependencies to be calculated.
    // addTokensAndVariables(nodeId, operationType, { id: nodeId, nodeInputs, nodeOutputs, settings, manifest }, rootState, dispatch);
  } else {
    // TODO - swagger case here
  }
};

export const addTokensAndVariables = (
  nodeId: string,
  operationType: string,
  nodeData: NodeDataWithManifest,
  rootState: RootState,
  dispatch: Dispatch
): void => {
  const {
    workflow: { graph, nodesMetadata, operations },
  } = rootState;
  const { nodeInputs, nodeOutputs, settings, manifest } = nodeData;
  const nodeMap = Object.keys(operations).reduce((actionNodes: Record<string, string>, id: string) => ({ ...actionNodes, [id]: id }), {
    [nodeId]: nodeId,
  });
  const upstreamNodeIds = getTokenNodeIds(nodeId, graph as WorkflowNode, nodesMetadata, { [nodeId]: nodeData }, nodeMap);
  const tokensAndVariables = {
    outputTokens: {
      [nodeId]: { tokens: [], upstreamNodeIds } as NodeTokens,
    },
    variables: {} as Record<string, VariableDeclaration[]>,
  };

  tokensAndVariables.outputTokens[nodeId].tokens.push(...getBuiltInTokens(manifest));
  tokensAndVariables.outputTokens[nodeId].tokens.push(
    ...convertOutputsToTokens(nodeId, operationType, nodeOutputs.outputs ?? {}, manifest, settings)
  );

  if (equals(operationType, Constants.NODE.TYPE.INITIALIZE_VARIABLE)) {
    setVariableMetadata(manifest.properties.iconUri, manifest.properties.brandColor);

    const variables = getVariableDeclarations(nodeInputs);
    if (variables.length) {
      tokensAndVariables.variables[nodeId] = variables;
    }
  }

  dispatch(initializeTokensAndVariables(tokensAndVariables));
>>>>>>> 7936a793
};<|MERGE_RESOLUTION|>--- conflicted
+++ resolved
@@ -1,185 +1,22 @@
-import Constants from '../../../common/constants';
-import { getInputParametersFromManifest, getOutputParametersFromManifest } from '../../../core/actions/bjsworkflow/initialize';
-import type { NodeDataWithManifest } from '../../../core/actions/bjsworkflow/operationdeserializer';
-import { getOperationSettings } from '../../../core/actions/bjsworkflow/settings';
-import type { AddNodePayload } from '../../../core/parsers/addNodeToWorkflow';
-import type { WorkflowNode } from '../../../core/parsers/models/workflowNode';
-import { getConnectionsForConnector } from '../../../core/queries/connections';
-import { getOperationManifest } from '../../../core/queries/operation';
-import { changeConnectionMapping } from '../../../core/state/connection/connectionSlice';
-import type { AddNodeOperationPayload } from '../../../core/state/operation/operationMetadataSlice';
-import { initializeNodes, initializeOperationInfo } from '../../../core/state/operation/operationMetadataSlice';
-import { switchToOperationPanel } from '../../../core/state/panel/panelSlice';
-import type { NodeTokens, VariableDeclaration } from '../../../core/state/tokensSlice';
-import { initializeTokensAndVariables } from '../../../core/state/tokensSlice';
-import { addNode } from '../../../core/state/workflow/workflowSlice';
-import type { RootState } from '../../../core/store';
-import { convertOutputsToTokens, getBuiltInTokens, getTokenNodeIds } from '../../../core/utils/tokens';
-import { getVariableDeclarations, setVariableMetadata } from '../../../core/utils/variables';
-import { OperationManifestService, SearchService } from '@microsoft-logic-apps/designer-client-services';
-import type { DiscoveryOperation, DiscoveryResultTypes, OperationInfo } from '@microsoft-logic-apps/utils';
-import { equals } from '@microsoft-logic-apps/utils';
+import type { DiscoveryOperation, DiscoveryResultTypes } from '@microsoft-logic-apps/utils';
 import { SearchResultsGrid } from '@microsoft/designer-ui';
-<<<<<<< HEAD
-import Fuse from 'fuse.js';
-import React, { useEffect, useState } from 'react';
-=======
-import type { Dispatch } from '@reduxjs/toolkit';
 import React from 'react';
->>>>>>> 7936a793
-import { useQuery } from 'react-query';
-import { useDispatch, useSelector } from 'react-redux';
 
 type SearchViewProps = {
   searchTerm: string;
 };
 
-type SearchResults = Fuse.FuseResult<DiscoveryOperation<DiscoveryResultTypes>>[];
+// type SearchResults = Fuse.FuseResult<DiscoveryOperation<DiscoveryResultTypes>>[];
 
-export const SearchView: React.FC<SearchViewProps> = (props) => {
-  const dispatch = useDispatch();
+export const SearchView: React.FC<SearchViewProps> = (_props) => {
+  // const rootState = useSelector((state: RootState) => state);
+  // const { discoveryIds, selectedNode } = useSelector((state: RootState) => {
+  //   return state.panel;
+  // });
 
-  const rootState = useSelector((state: RootState) => state);
-  const { discoveryIds, selectedNode } = useSelector((state: RootState) => {
-    return state.panel;
-  });
-
-  const [searchResults, setSearchResults] = useState<SearchResults>([]);
-
-  const searchTerms = useQuery(
-    ['allOperations'],
-    () => {
-      const searchService = SearchService();
-      return searchService.preloadOperations();
-    },
-    {
-      staleTime: 1000 * 60 * 5,
-      cacheTime: 1000 * 60 * 5, // Danielle this is temporary, will move to config
-    }
-  );
-
-  useEffect(() => {
-    const options = {
-      includeScore: true,
-      keys: ['properties.summary', 'properties.description'],
-    };
-    if (searchTerms.data) {
-      const fuse = new Fuse(searchTerms.data, options);
-
-      setSearchResults(fuse.search(props.searchTerm));
-      console.log(searchResults);
-    }
-  }, [props.searchTerm, searchTerms, searchResults]);
-
-  const onOperationClick = async (operation: DiscoveryOperation<DiscoveryResultTypes>) => {
-    const addPayload: AddNodePayload = {
-      operation,
-      id: selectedNode,
-      parentId: discoveryIds.parentId ?? '',
-      childId: discoveryIds.childId ?? '',
-      graphId: discoveryIds.graphId,
-    };
-    const connectorId = operation.properties.api.id; // 'api' could be different based on type, could be 'function' or 'config' see old designer 'connectionOperation.ts' this is still pending for danielle
-    const operationId = operation.id;
-    const operationType = operation.properties.operationType ?? '';
-    const operationKind = operation.properties.operationKind ?? '';
-
-    dispatch(addNode(addPayload));
-    const operationPayload: AddNodeOperationPayload = {
-      id: selectedNode,
-      type: operationType,
-      connectorId,
-      operationId,
-    };
-    dispatch(initializeOperationInfo(operationPayload));
-
-    initializeOperationDetails(selectedNode, { connectorId, operationId }, operationType, operationKind, rootState, dispatch);
-    setDefaultConnectionForNode(selectedNode, connectorId, dispatch);
-
-    dispatch(switchToOperationPanel(selectedNode));
+  const onOperationClick = (_operation: DiscoveryOperation<DiscoveryResultTypes>) => {
+    console.log('clicked');
   };
 
-  const setDefaultConnectionForNode = async (nodeId: string, connectorId: string, dispatch: Dispatch) => {
-    const connections = await getConnectionsForConnector(connectorId);
-    if (connections.length !== 0) {
-      dispatch(changeConnectionMapping({ nodeId, connectionId: connections[0].id }));
-    }
-  };
-
-<<<<<<< HEAD
-  return <SearchResultsGrid onOperationClick={onOperationClick} operationSearchResults={searchResults}></SearchResultsGrid>;
-=======
-  return (
-    <SearchResultsGrid
-      onOperationClick={onOperationClick}
-      operationSearchResults={searchResults?.searchOperations || []}
-    ></SearchResultsGrid>
-  );
-};
-
-const initializeOperationDetails = async (
-  nodeId: string,
-  operationInfo: OperationInfo,
-  operationType: string,
-  operationKind: string,
-  rootState: RootState,
-  dispatch: Dispatch
-): Promise<void> => {
-  const operationManifestService = OperationManifestService();
-  if (operationManifestService.isSupported(operationType)) {
-    const manifest = await getOperationManifest(operationInfo);
-
-    // TODO(Danielle) - Please set the isTrigger correctly once we know the added operation is trigger or action.
-    const settings = getOperationSettings(false /* isTrigger */, operationType, operationKind, manifest);
-    const nodeInputs = getInputParametersFromManifest(nodeId, manifest);
-    const nodeOutputs = getOutputParametersFromManifest(manifest, false /* isTrigger */, nodeInputs, settings.splitOn?.value?.value);
-
-    dispatch(initializeNodes([{ id: nodeId, nodeInputs, nodeOutputs, settings }]));
-
-    // TODO(Danielle) - Please comment out the below part when state has updated graph and nodesMetadata.
-    // We need the graph and nodesMetadata updated with the newly added node for token dependencies to be calculated.
-    // addTokensAndVariables(nodeId, operationType, { id: nodeId, nodeInputs, nodeOutputs, settings, manifest }, rootState, dispatch);
-  } else {
-    // TODO - swagger case here
-  }
-};
-
-export const addTokensAndVariables = (
-  nodeId: string,
-  operationType: string,
-  nodeData: NodeDataWithManifest,
-  rootState: RootState,
-  dispatch: Dispatch
-): void => {
-  const {
-    workflow: { graph, nodesMetadata, operations },
-  } = rootState;
-  const { nodeInputs, nodeOutputs, settings, manifest } = nodeData;
-  const nodeMap = Object.keys(operations).reduce((actionNodes: Record<string, string>, id: string) => ({ ...actionNodes, [id]: id }), {
-    [nodeId]: nodeId,
-  });
-  const upstreamNodeIds = getTokenNodeIds(nodeId, graph as WorkflowNode, nodesMetadata, { [nodeId]: nodeData }, nodeMap);
-  const tokensAndVariables = {
-    outputTokens: {
-      [nodeId]: { tokens: [], upstreamNodeIds } as NodeTokens,
-    },
-    variables: {} as Record<string, VariableDeclaration[]>,
-  };
-
-  tokensAndVariables.outputTokens[nodeId].tokens.push(...getBuiltInTokens(manifest));
-  tokensAndVariables.outputTokens[nodeId].tokens.push(
-    ...convertOutputsToTokens(nodeId, operationType, nodeOutputs.outputs ?? {}, manifest, settings)
-  );
-
-  if (equals(operationType, Constants.NODE.TYPE.INITIALIZE_VARIABLE)) {
-    setVariableMetadata(manifest.properties.iconUri, manifest.properties.brandColor);
-
-    const variables = getVariableDeclarations(nodeInputs);
-    if (variables.length) {
-      tokensAndVariables.variables[nodeId] = variables;
-    }
-  }
-
-  dispatch(initializeTokensAndVariables(tokensAndVariables));
->>>>>>> 7936a793
+  return <SearchResultsGrid onOperationClick={onOperationClick} operationSearchResults={[]}></SearchResultsGrid>;
 };