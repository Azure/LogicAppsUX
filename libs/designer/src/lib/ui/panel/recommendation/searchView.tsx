--- conflicted
+++ resolved
@@ -2,11 +2,8 @@
 import { getInputParametersFromManifest, getOutputParametersFromManifest } from '../../../core/actions/bjsworkflow/initialize';
 import { getOperationSettings } from '../../../core/actions/bjsworkflow/settings';
 import type { AddNodePayload } from '../../../core/parsers/addNodeToWorkflow';
-<<<<<<< HEAD
 import type { WorkflowNode } from '../../../core/parsers/models/workflowNode';
-=======
 import { getConnectionsForConnector } from '../../../core/queries/connections';
->>>>>>> 5599df76
 import { getOperationManifest } from '../../../core/queries/operation';
 import { changeConnectionMapping } from '../../../core/state/connection/connectionSlice';
 import type { AddNodeOperationPayload } from '../../../core/state/operation/operationMetadataSlice';
@@ -26,7 +23,6 @@
 import React from 'react';
 import { useQuery } from 'react-query';
 import { useDispatch, useSelector } from 'react-redux';
-import type { Dispatch } from 'redux';
 
 const getSearchResult = (term: string) => {
   const searchService = SearchService();
@@ -70,23 +66,15 @@
     dispatch(addNode(addPayload));
     const operationPayload: AddNodeOperationPayload = {
       id: selectedNode,
-<<<<<<< HEAD
       type: operationType,
-=======
-      type: operation.properties.operationType ?? '',
->>>>>>> 5599df76
       connectorId,
       operationId,
     };
     dispatch(initializeOperationInfo(operationPayload));
-<<<<<<< HEAD
 
-    await initializeOperationDetails(selectedNode, { connectorId, operationId }, operationType, operationKind, rootState, dispatch);
+    initializeOperationDetails(selectedNode, { connectorId, operationId }, operationType, operationKind, rootState, dispatch);
+    setDefaultConnectionForNode(selectedNode, connectorId, dispatch);
 
-=======
-    setDefaultConnectionForNode(selectedNode, connectorId, dispatch);
-    getOperationManifest({ connectorId: operation.properties.api.id, operationId: operation.id });
->>>>>>> 5599df76
     dispatch(switchToOperationPanel(selectedNode));
   };
 
