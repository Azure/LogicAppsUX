--- conflicted
+++ resolved
@@ -1,15 +1,6 @@
-<<<<<<< HEAD
-import { SearchService } from '@microsoft-logic-apps/designer-client-services';
-import { SearchResultsGrid } from '@microsoft/designer-ui';
-import React from 'react';
-import { useQuery } from 'react-query';
-
-const getSearchResult = (term: string) => {
-  const searchService = SearchService();
-  const data = searchService.search(term);
-  return data;
-};
-=======
+import type { RootState } from '../../../core';
+import { addOperation } from '../../../core/actions/bjsworkflow/add';
+import { useDiscoveryIds } from '../../../core/state/panel/panelSelectors';
 import { selectOperationGroupId } from '../../../core/state/panel/panelSlice';
 import { SearchService } from '@microsoft-logic-apps/designer-client-services';
 import type { DiscoveryOperation, DiscoveryResultTypes } from '@microsoft-logic-apps/utils';
@@ -17,87 +8,20 @@
 import Fuse from 'fuse.js';
 import React, { useEffect, useState } from 'react';
 import { useQuery } from 'react-query';
-import { useDispatch } from 'react-redux';
->>>>>>> d8e2349d
+import { useDispatch, useSelector } from 'react-redux';
 
 type SearchViewProps = {
   searchTerm: string;
 };
 
-<<<<<<< HEAD
-// THIS IS CURRENTLY NOT USED ANYWHERE
-=======
 type SearchResults = Fuse.FuseResult<DiscoveryOperation<DiscoveryResultTypes>>[];
->>>>>>> d8e2349d
 
 export const SearchView: React.FC<SearchViewProps> = (props) => {
-  // const dispatch = useDispatch();
+  const dispatch = useDispatch();
 
-<<<<<<< HEAD
-  // const rootState = useSelector((state: RootState) => state);
-  // const { discoveryIds, selectedNode } = useSelector((state: RootState) => {
-  //   return state.panel;
-  // });
+  const rootState: RootState = useSelector((state: RootState) => state);
+  const discoveryIds = useDiscoveryIds();
 
-  const searchResponse = useQuery(['searchResult', props.searchTerm], () => getSearchResult(props.searchTerm), {
-    enabled: !!props.searchTerm,
-    staleTime: 100000,
-    cacheTime: 1000 * 60 * 5, // Danielle this is temporary, will move to config
-  });
-
-  const searchResults = searchResponse.data;
-
-  // const onOperationClick = async (operation: DiscoveryOperation<DiscoveryResultTypes>) => {
-  //   const addPayload: AddNodePayload = {
-  //     operation,
-  //     id: selectedNode,
-  //     parentId: discoveryIds.parentId ?? '',
-  //     childId: discoveryIds.childId ?? '',
-  //     graphId: discoveryIds.graphId,
-  //   };
-  //   const connectorId = operation.properties.api.id; // 'api' could be different based on type, could be 'function' or 'config' see old designer 'connectionOperation.ts' this is still pending for danielle
-  //   const operationId = operation.id;
-  //   const operationType = operation.properties.operationType ?? '';
-  //   const operationKind = operation.properties.operationKind ?? '';
-
-  //   dispatch(addNode(addPayload));
-  //   const operationPayload: AddNodeOperationPayload = {
-  //     id: selectedNode,
-  //     type: operationType,
-  //     connectorId,
-  //     operationId,
-  //   };
-  //   dispatch(initializeOperationInfo(operationPayload));
-
-  //   initializeOperationDetails(selectedNode, { connectorId, operationId }, operationType, operationKind, rootState, dispatch);
-  //   setDefaultConnectionForNode(selectedNode, connectorId, dispatch);
-
-  //   dispatch(switchToOperationPanel(selectedNode));
-  // };
-
-  // const setDefaultConnectionForNode = async (nodeId: string, connectorId: string, dispatch: Dispatch) => {
-  //   const connections = await getConnectionsForConnector(connectorId);
-  //   if (connections.length !== 0) {
-  //     dispatch(changeConnectionMapping({ nodeId, connectionId: connections[0].id }));
-  //   }
-  // };
-
-  const onOperationClick = (id: string) => {
-    console.log(id);
-  };
-
-  const onConnectorSelected = (id: string): void => {
-    console.log(id);
-  };
-
-  return (
-    <SearchResultsGrid
-      onConnectorClick={onConnectorSelected}
-      onOperationClick={onOperationClick}
-      operationSearchResults={searchResults?.searchOperations || []}
-    />
-  );
-=======
   const [searchResults, setSearchResults] = useState<SearchResults>([]);
 
   const searchTerms = useQuery(
@@ -124,11 +48,20 @@
     }
   }, [props.searchTerm, searchTerms]);
 
-  const onOperationClick = (operation: DiscoveryOperation<DiscoveryResultTypes>) => {
-    const apiId = operation.properties.api.id; // 'api' could be different based on type, could be 'function' or 'config' see old designer 'connectionOperation.ts' this is still pending for danielle
-    dispatch(selectOperationGroupId(apiId));
+  const onConnectorClick = (connectorId: string) => {
+    dispatch(selectOperationGroupId(connectorId));
   };
 
-  return <SearchResultsGrid onOperationClick={onOperationClick} operationSearchResults={searchResults}></SearchResultsGrid>;
->>>>>>> d8e2349d
+  const onOperationClick = (id: string) => {
+    const operation = searchResults.map((result) => result.item).find((o) => o.id === id);
+    addOperation(operation, discoveryIds, id, dispatch, rootState);
+  };
+
+  return (
+    <SearchResultsGrid
+      onConnectorClick={onConnectorClick}
+      onOperationClick={onOperationClick}
+      operationSearchResults={searchResults.map((result) => result.item)}
+    />
+  );
 };