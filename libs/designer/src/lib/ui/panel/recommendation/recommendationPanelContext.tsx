import type { AppDispatch } from '../../../core';
import { addOperation } from '../../../core/actions/bjsworkflow/add';
import { useAllConnectors, useAllOperations } from '../../../core/queries/browse';
import { useHostOptions } from '../../../core/state/designerOptions/designerOptionsSelectors';
import {
  useIsAddingTrigger,
  useIsParallelBranch,
  useRelationshipIds,
  useSelectedSearchOperationGroupId,
} from '../../../core/state/panel/panelSelectors';
import { selectOperationGroupId, selectOperationId } from '../../../core/state/panel/panelSlice';
import { AzureResourceSelection } from './azureResourceSelection';
import { BrowseView } from './browseView';
import { CustomSwaggerSelection } from './customSwaggerSelection';
import { OperationGroupDetailView } from './operationGroupDetailView';
import { SearchView } from './searchView';
import { Link, Icon, Text } from '@fluentui/react';
import { Button } from '@fluentui/react-components';
import { bundleIcon, Dismiss24Filled, Dismiss24Regular } from '@fluentui/react-icons';
import { SearchService } from '@microsoft/designer-client-services-logic-apps';
import { OperationSearchHeader } from '@microsoft/designer-ui';
import type { CommonPanelProps } from '@microsoft/designer-ui';
<<<<<<< HEAD
import type { DiscoveryOperation, DiscoveryResultTypes, DiscoveryOpArray } from '@microsoft/utils-logic-apps';
import { equals, guid, areApiIdsEqual } from '@microsoft/utils-logic-apps';
import { useDebouncedEffect } from '@react-hookz/web';
import { useCallback, useEffect, useMemo, useState } from 'react';
=======
import type { DiscoveryOperation, DiscoveryResultTypes } from '@microsoft/logic-apps-shared';
import { equals, guid, areApiIdsEqual } from '@microsoft/logic-apps-shared';
import { useCallback, useEffect, useState } from 'react';
>>>>>>> 75bed997
import { useIntl } from 'react-intl';
import { useDispatch } from 'react-redux';

const CloseIcon = bundleIcon(Dismiss24Filled, Dismiss24Regular);

type SelectionState = (typeof SELECTION_STATES)[keyof typeof SELECTION_STATES];
const SELECTION_STATES = {
  SEARCH: 'SEARCH',
  DETAILS: 'DETAILS',
  AZURE_RESOURCE: 'AZURE_RESOURCE',
  CUSTOM_SWAGGER: 'HTTP_SWAGGER',
};

export const RecommendationPanelContext = (props: CommonPanelProps) => {
  const { toggleCollapse } = props;
  const { displayRuntimeInfo } = useHostOptions();
  const dispatch = useDispatch<AppDispatch>();
  const isTrigger = useIsAddingTrigger();
  const [searchTerm, setSearchTerm] = useState('');
  const [filters, setFilters] = useState<Record<string, string>>({
    actionType: isTrigger ? 'triggers' : 'actions',
  });
  const [allOperationsForGroup, setAllOperationsForGroup] = useState<DiscoveryOpArray>([]);

  const [isGrouped, setIsGrouped] = useState(true);

  const [selectionState, setSelectionState] = useState<SelectionState>(SELECTION_STATES.SEARCH);

  const { data: preloadedOperations, isLoading: isLoadingOperations } = useAllOperations();
  const [selectedOperation, setSelectedOperation] = useState<DiscoveryOperation<DiscoveryResultTypes> | undefined>(undefined);
  const [isLoadingOperationGroup, setIsLoadingOperationGroup] = useState<boolean>(false);

  // Searched terms, so we don't search the same term twice
  const [searchedTerms, setSearchedTerms] = useState(['']);
  // Array of actively searched operations, to avoid duplicate data storage
  const [activeSearchOperations, setActiveSearchOperations] = useState<DiscoveryOpArray>([]);

  // Remove duplicates from allOperations and activeSearchOperations
  const allOperations: DiscoveryOpArray = useMemo(
    () => joinAndDeduplicateById(preloadedOperations, activeSearchOperations),
    [preloadedOperations, activeSearchOperations]
  );

  // Active search
  useDebouncedEffect(
    () => {
      // if preload is complete, no need to actively search
      if (!isLoadingOperations) return;
      if (searchedTerms.includes(searchTerm)) return;
      // We are still preloading, perform active search
      const activeSearchResults =
        SearchService().getActiveSearchOperations?.(searchTerm, filters['actionType'], filters['runtime']) ??
        Promise.resolve([] as DiscoveryOpArray);
      // Store results
      activeSearchResults.then((results) => {
        setSearchedTerms([...searchedTerms, searchTerm]);
        setActiveSearchOperations(joinAndDeduplicateById(results, activeSearchOperations));
      });
    },
    [searchedTerms, isLoadingOperations, searchTerm, filters, activeSearchOperations],
    300
  );

  const selectedOperationGroupId = useSelectedSearchOperationGroupId();
  const { data: allConnectors } = useAllConnectors();
  const selectedConnector = allConnectors?.find((c) => c.id === selectedOperationGroupId);

  // hide actions type filter if we don't have any operations for the browse view
  const hideActionTypeFilter = (!allOperations || allOperations.length === 0) && !searchTerm;

  // effect to set the current list of operations by group
  useEffect(() => {
    if (!selectedOperationGroupId) return;

    const searchOperation = SearchService().getOperationsByConnector?.bind(SearchService());

    const searchResultPromise = searchOperation
      ? searchOperation(selectedOperationGroupId, hideActionTypeFilter ? undefined : filters['actionType']?.toLowerCase())
      : Promise.resolve(
          (allOperations ?? []).filter((operation) => {
            const apiId = operation.properties.api.id;
            return areApiIdsEqual(apiId, selectedOperationGroupId);
          })
        );

    setIsLoadingOperationGroup(true);
    searchResultPromise
      .then((filteredOps) => {
        setAllOperationsForGroup(filteredOps);
      })
      .finally(() => {
        setIsLoadingOperationGroup(false);
      });
    setSelectionState(SELECTION_STATES.DETAILS);
  }, [selectedOperationGroupId, allOperations, filters, hideActionTypeFilter]);

  const navigateBack = useCallback(() => {
    dispatch(selectOperationGroupId(''));
    dispatch(selectOperationId(''));
    setAllOperationsForGroup([]);
    setSelectionState(SELECTION_STATES.SEARCH);
  }, [dispatch]);

  const relationshipIds = useRelationshipIds();
  const isParallelBranch = useIsParallelBranch();

  const hasAzureResourceSelection = useCallback((operation: DiscoveryOperation<DiscoveryResultTypes>) => {
    return operation.properties.capabilities?.some((capability) => equals(capability, 'azureResourceSelection'));
  }, []);

  const hasSwaggerSelection = useCallback((operation: DiscoveryOperation<DiscoveryResultTypes>) => {
    return operation.properties.capabilities?.some((capability) => equals(capability, 'swaggerSelection'));
  }, []);

  const startAzureResourceSelection = useCallback(() => {
    setSelectionState(SELECTION_STATES.AZURE_RESOURCE);
  }, []);

  const startSwaggerSelection = useCallback(() => {
    setSelectionState(SELECTION_STATES.CUSTOM_SWAGGER);
  }, []);

  const onOperationClick = useCallback(
    (id: string, apiId?: string) => {
      const searchOperation = SearchService().getOperationById?.bind(SearchService());

      const searchResultPromise = searchOperation
        ? searchOperation(id)
        : Promise.resolve((allOperations ?? []).find((o) => (apiId ? o.id === id && o.properties?.api?.id === apiId : o.id === id)));

      searchResultPromise.then((operation) => {
        if (!operation) return;
        dispatch(selectOperationId(operation.id));
        setSelectedOperation(operation);
        dispatch(selectOperationGroupId(''));
        if (hasAzureResourceSelection(operation)) {
          startAzureResourceSelection();
          return;
        }
        if (hasSwaggerSelection(operation)) {
          startSwaggerSelection();
          return;
        }
        const newNodeId = (operation?.properties?.summary ?? operation?.name ?? guid()).replaceAll(' ', '_');
        dispatch(addOperation({ operation, relationshipIds, nodeId: newNodeId, isParallelBranch, isTrigger }));
      });
    },
    [
      allOperations,
      dispatch,
      hasAzureResourceSelection,
      hasSwaggerSelection,
      isParallelBranch,
      isTrigger,
      relationshipIds,
      startAzureResourceSelection,
      startSwaggerSelection,
    ]
  );

  const intl = useIntl();
  const returnToSearchText = intl.formatMessage({
    defaultMessage: 'Return to search',
    description: 'Text for the Details page navigation heading',
  });

  const headingText = isTrigger
    ? intl.formatMessage({ defaultMessage: 'Add a trigger', description: 'Text for the "Add Trigger" page header' })
    : intl.formatMessage({ defaultMessage: 'Add an action', description: 'Text for the "Add Action" page header' });

  const closeButtonAriaLabel = intl.formatMessage({
    defaultMessage: 'Close Add Action Panel',
    description: 'Aria label for the close button in the Add Action Panel',
  });
  return (
    <>
      <div className="msla-app-action-header">
        <Text variant="xLarge">{headingText}</Text>
        <Button appearance="subtle" aria-label={closeButtonAriaLabel} onClick={toggleCollapse} icon={<CloseIcon />} />
      </div>
      {selectionState !== SELECTION_STATES.SEARCH || selectedOperationGroupId ? (
        <div className={'msla-sub-heading-container'}>
          <Link onClick={navigateBack} style={{ display: 'flex', alignItems: 'center', gap: '8px' }}>
            <Icon iconName="Back" />
            {returnToSearchText}
          </Link>
        </div>
      ) : null}
      {
        {
          [SELECTION_STATES.AZURE_RESOURCE]: selectedOperation ? <AzureResourceSelection operation={selectedOperation} /> : null,
          [SELECTION_STATES.CUSTOM_SWAGGER]: selectedOperation ? <CustomSwaggerSelection operation={selectedOperation} /> : null,
          [SELECTION_STATES.DETAILS]: selectedConnector ? (
            <OperationGroupDetailView
              connector={selectedConnector}
              groupOperations={allOperationsForGroup}
              filters={filters}
              onOperationClick={onOperationClick}
              isLoading={isLoadingOperations || isLoadingOperationGroup}
              displayRuntimeInfo={displayRuntimeInfo}
              ignoreActionsFilter={hideActionTypeFilter}
            />
          ) : null,
          [SELECTION_STATES.SEARCH]: (
            <>
              <OperationSearchHeader
                searchCallback={setSearchTerm}
                onGroupToggleChange={() => setIsGrouped(!isGrouped)}
                isGrouped={isGrouped}
                searchTerm={searchTerm}
                filters={filters}
                setFilters={setFilters}
                isTriggerNode={isTrigger}
                displayRuntimeInfo={displayRuntimeInfo}
                displayActionType={!hideActionTypeFilter}
              />
              {searchTerm ? (
                <SearchView
                  searchTerm={searchTerm}
                  allOperations={allOperations ?? []}
                  isLoadingOperations={isLoadingOperations}
                  groupByConnector={isGrouped}
                  isLoading={isLoadingOperations}
                  filters={filters}
                  onOperationClick={onOperationClick}
                  displayRuntimeInfo={displayRuntimeInfo}
                />
              ) : (
                <BrowseView filters={filters} isLoadingOperations={isLoadingOperations} displayRuntimeInfo={displayRuntimeInfo} />
              )}
            </>
          ),
        }[selectionState ?? '']
      }
    </>
  );
};

const joinAndDeduplicateById = (arr1: DiscoveryOpArray, arr2: DiscoveryOpArray) => [
  ...new Map([...arr1, ...arr2].map((v) => [v.id, v])).values(),
];<|MERGE_RESOLUTION|>--- conflicted
+++ resolved
@@ -20,16 +20,10 @@
 import { SearchService } from '@microsoft/designer-client-services-logic-apps';
 import { OperationSearchHeader } from '@microsoft/designer-ui';
 import type { CommonPanelProps } from '@microsoft/designer-ui';
-<<<<<<< HEAD
-import type { DiscoveryOperation, DiscoveryResultTypes, DiscoveryOpArray } from '@microsoft/utils-logic-apps';
-import { equals, guid, areApiIdsEqual } from '@microsoft/utils-logic-apps';
+import type { DiscoveryOpArray, DiscoveryOperation, DiscoveryResultTypes } from '@microsoft/logic-apps-shared';
+import { equals, guid, areApiIdsEqual } from '@microsoft/logic-apps-shared';
 import { useDebouncedEffect } from '@react-hookz/web';
 import { useCallback, useEffect, useMemo, useState } from 'react';
-=======
-import type { DiscoveryOperation, DiscoveryResultTypes } from '@microsoft/logic-apps-shared';
-import { equals, guid, areApiIdsEqual } from '@microsoft/logic-apps-shared';
-import { useCallback, useEffect, useState } from 'react';
->>>>>>> 75bed997
 import { useIntl } from 'react-intl';
 import { useDispatch } from 'react-redux';
 
