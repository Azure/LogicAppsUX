import type { AppDispatch } from '../../../core';
import { addOperation } from '../../../core/actions/bjsworkflow/add';
import { useAllOperations } from '../../../core/queries/browse';
<<<<<<< HEAD
import { useSelectedOperationGroupId } from '../../../core/state/panel/panelSelectors';
import { selectOperationGroupId } from '../../../core/state/panel/panelSlice';
=======
import {
  useIsAddingTrigger,
  useIsParallelBranch,
  useRelationshipIds,
  useSelectedSearchOperationGroupId,
} from '../../../core/state/panel/panelSelectors';
import { selectOperationGroupId, selectOperationId } from '../../../core/state/panel/panelSlice';
>>>>>>> e55c27c1
import { BrowseView } from './browseView';
import { OperationGroupDetailView } from './operationGroupDetailView';
import { SearchView } from './searchView';
import { Link, Icon } from '@fluentui/react';
import { RecommendationPanel, OperationSearchHeader } from '@microsoft/designer-ui';
import type { CommonPanelProps } from '@microsoft/designer-ui';
import type { DiscoveryOperation, DiscoveryResultTypes } from '@microsoft/utils-logic-apps';
import { guid, areApiIdsEqual } from '@microsoft/utils-logic-apps';
import { useCallback, useEffect, useState } from 'react';
import { useIntl } from 'react-intl';
import { useDispatch } from 'react-redux';

export const RecommendationPanelContext = (props: CommonPanelProps) => {
  const dispatch = useDispatch<AppDispatch>();
  const isTrigger = useIsAddingTrigger();
  const [searchTerm, setSearchTerm] = useState('');
  const [filters, setFilters] = useState<Record<string, string>>({
    actionType: isTrigger ? 'triggers' : 'actions',
  });
  const [allOperationsForGroup, setAllOperationsForGroup] = useState<DiscoveryOperation<DiscoveryResultTypes>[]>([]);

  const [isGrouped, setIsGrouped] = useState(true);

  const [isSelectingAzureResource, setIsSelectingAzureResource] = useState(false);

  const selectedOperationGroupId = useSelectedSearchOperationGroupId();

<<<<<<< HEAD
=======
  const allOperations = useAllOperations();

>>>>>>> e55c27c1
  useEffect(() => {
    if (allOperations.data && selectedOperationGroupId) {
      const filteredOps = allOperations.data.filter((operation) => {
        const apiId = operation.properties.api.id;
        return areApiIdsEqual(apiId, selectedOperationGroupId);
      });
      setAllOperationsForGroup(filteredOps);
    }
  }, [selectedOperationGroupId, allOperations.data]);

  const onDismiss = useCallback(() => {
    dispatch(selectOperationGroupId(''));
    setSearchTerm('');
    props.toggleCollapse();
  }, [dispatch, props]);

  const navigateBack = useCallback(() => {
    dispatch(selectOperationGroupId(''));
    dispatch(selectOperationId(''));
    setIsSelectingAzureResource(false);
  }, [dispatch]);

  const relationshipIds = useRelationshipIds();
  const isParallelBranch = useIsParallelBranch();

  const onOperationClick = useCallback(
    (id: string) => {
      const operation = (allOperations.data ?? []).find((o: any) => o.id === id);
      if (!operation) return;
      dispatch(selectOperationId(operation.id));
      const newNodeId = (operation?.properties?.summary ?? operation?.name ?? guid()).replaceAll(' ', '_');
      dispatch(addOperation({ operation, relationshipIds, nodeId: newNodeId, isParallelBranch, isTrigger }));
    },
    [allOperations.data, dispatch, isParallelBranch, isTrigger, relationshipIds]
  );

  const intl = useIntl();
  const returnToSearchText = intl.formatMessage({
    defaultMessage: 'Return to search',
    description: 'Text for the Details page navigation heading',
  });

  return (
    <RecommendationPanel placeholder={''} {...props}>
<<<<<<< HEAD
      <OperationSearchHeader
        searchCallback={setSearchTerm}
        onGroupToggleChange={() => setIsGrouped(!isGrouped)}
        isGrouped={isGrouped}
        searchTerm={searchTerm}
        selectedGroupId={selectedOperationGroupId}
        onDismiss={onDismiss}
        navigateBack={navigateBack}
        filters={filters}
        setFilters={setFilters}
        isTriggerNode={isNodeTrigger}
      />
=======
      {isSelectingAzureResource || selectedOperationGroupId ? (
        <div className={'msla-sub-heading-container'}>
          <Link onClick={navigateBack} style={{ display: 'flex', alignItems: 'center', gap: '8px' }}>
            <Icon iconName="Back" />
            {returnToSearchText}
          </Link>
        </div>
      ) : null}
>>>>>>> e55c27c1
      {selectedOperationGroupId ? (
        <OperationGroupDetailView groupOperations={allOperationsForGroup} filters={filters} onOperationClick={onOperationClick} />
      ) : (
        <>
          <OperationSearchHeader
            searchCallback={setSearchTerm}
            onGroupToggleChange={() => setIsGrouped(!isGrouped)}
            isGrouped={isGrouped}
            searchTerm={searchTerm}
            onDismiss={onDismiss}
            filters={filters}
            setFilters={setFilters}
            isTriggerNode={isTrigger}
          />
          {searchTerm ? (
            <SearchView
              searchTerm={searchTerm}
              allOperations={allOperations.data ?? []}
              groupByConnector={isGrouped}
              isLoading={allOperations.isLoading}
              filters={filters}
              onOperationClick={onOperationClick}
            />
          ) : (
            <BrowseView filters={filters} />
          )}
        </>
      )}
    </RecommendationPanel>
  );
};<|MERGE_RESOLUTION|>--- conflicted
+++ resolved
@@ -1,10 +1,6 @@
 import type { AppDispatch } from '../../../core';
 import { addOperation } from '../../../core/actions/bjsworkflow/add';
 import { useAllOperations } from '../../../core/queries/browse';
-<<<<<<< HEAD
-import { useSelectedOperationGroupId } from '../../../core/state/panel/panelSelectors';
-import { selectOperationGroupId } from '../../../core/state/panel/panelSlice';
-=======
 import {
   useIsAddingTrigger,
   useIsParallelBranch,
@@ -12,7 +8,6 @@
   useSelectedSearchOperationGroupId,
 } from '../../../core/state/panel/panelSelectors';
 import { selectOperationGroupId, selectOperationId } from '../../../core/state/panel/panelSlice';
->>>>>>> e55c27c1
 import { BrowseView } from './browseView';
 import { OperationGroupDetailView } from './operationGroupDetailView';
 import { SearchView } from './searchView';
@@ -40,11 +35,8 @@
 
   const selectedOperationGroupId = useSelectedSearchOperationGroupId();
 
-<<<<<<< HEAD
-=======
   const allOperations = useAllOperations();
 
->>>>>>> e55c27c1
   useEffect(() => {
     if (allOperations.data && selectedOperationGroupId) {
       const filteredOps = allOperations.data.filter((operation) => {
@@ -89,20 +81,6 @@
 
   return (
     <RecommendationPanel placeholder={''} {...props}>
-<<<<<<< HEAD
-      <OperationSearchHeader
-        searchCallback={setSearchTerm}
-        onGroupToggleChange={() => setIsGrouped(!isGrouped)}
-        isGrouped={isGrouped}
-        searchTerm={searchTerm}
-        selectedGroupId={selectedOperationGroupId}
-        onDismiss={onDismiss}
-        navigateBack={navigateBack}
-        filters={filters}
-        setFilters={setFilters}
-        isTriggerNode={isNodeTrigger}
-      />
-=======
       {isSelectingAzureResource || selectedOperationGroupId ? (
         <div className={'msla-sub-heading-container'}>
           <Link onClick={navigateBack} style={{ display: 'flex', alignItems: 'center', gap: '8px' }}>
@@ -111,7 +89,6 @@
           </Link>
         </div>
       ) : null}
->>>>>>> e55c27c1
       {selectedOperationGroupId ? (
         <OperationGroupDetailView groupOperations={allOperationsForGroup} filters={filters} onOperationClick={onOperationClick} />
       ) : (
