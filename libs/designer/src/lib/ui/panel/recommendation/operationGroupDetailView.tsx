--- conflicted
+++ resolved
@@ -1,22 +1,8 @@
-<<<<<<< HEAD
-import { initializeOperationDetails } from '../../../core/actions/bjsworkflow/add';
-import type { AddNodePayload } from '../../../core/parsers/addNodeToWorkflow';
-import { getConnectionsForConnector } from '../../../core/queries/connections';
-import { getOperationManifest } from '../../../core/queries/operation';
-import { changeConnectionMapping } from '../../../core/state/connection/connectionSlice';
-import type { AddNodeOperationPayload } from '../../../core/state/operation/operationMetadataSlice';
-import { initializeOperationInfo } from '../../../core/state/operation/operationMetadataSlice';
-import { selectOperationGroupId, switchToOperationPanel } from '../../../core/state/panel/panelSlice';
-import { addNode } from '../../../core/state/workflow/workflowSlice';
-import type { RootState } from '../../../core/store';
-import type { DiscoveryOperation, DiscoveryResultTypes, OperationApi } from '@microsoft-logic-apps/utils';
-import { isBuiltInConnector } from '@microsoft-logic-apps/utils';
-=======
 import { addOperation } from '../../../core/actions/bjsworkflow/add';
+import { useDiscoveryIds, useSelectedNodeId } from '../../../core/state/panel/panelSelectors';
 import { selectOperationGroupId } from '../../../core/state/panel/panelSlice';
 import type { RootState } from '../../../core/store';
 import type { DiscoveryOperation, DiscoveryResultTypes } from '@microsoft-logic-apps/utils';
->>>>>>> d8e2349d
 import type { OperationActionData } from '@microsoft/designer-ui';
 import { OperationGroupDetailsPage } from '@microsoft/designer-ui';
 import { useDispatch, useSelector } from 'react-redux';
@@ -31,7 +17,9 @@
   const { selectedSearchedOperations } = props;
 
   const rootState = useSelector((state: RootState) => state);
-  const { discoveryIds, selectedNode } = useSelector((state: RootState) => state.panel);
+
+  const discoveryIds = useDiscoveryIds();
+  const selectedNode = useSelectedNodeId();
 
   const onOperationClick = (id: string) => {
     const operation = selectedSearchedOperations.find((o) => o.id === id);
@@ -55,26 +43,17 @@
   });
 
   return (
-<<<<<<< HEAD
-    <OperationGroupDetailsPage
-      operationApi={operationApi}
-      operationActionsData={operationGroupActions}
-      onOperationClick={onOperationClick}
-      onBackClick={onBackClick}
-    />
-=======
     <>
       {
         selectedSearchedOperations.length > 0 ? (
           <OperationGroupDetailsPage
             operationApi={selectedSearchedOperations[0].properties.api}
             operationActionsData={operationGroupActions}
-            onClickOperation={onOperationClick}
-            onClickBack={onClickBack}
+            onOperationClick={onOperationClick}
+            onBackClick={onBackClick}
           />
         ) : null // loading logic goes here
       }
     </>
->>>>>>> d8e2349d
   );
 };