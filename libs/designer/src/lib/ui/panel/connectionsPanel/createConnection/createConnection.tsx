--- conflicted
+++ resolved
@@ -7,11 +7,7 @@
 import LegacyMultiAuth, { LegacyMultiAuthOptions } from './formInputs/legacyMultiAuth';
 import type { ConnectionParameterProps } from './formInputs/universalConnectionParameter';
 import { UniversalConnectionParameter } from './formInputs/universalConnectionParameter';
-<<<<<<< HEAD
 import { css, findIndex, type IDropdownOption } from '@fluentui/react';
-import { Body1Strong, Button, Divider, MessageBar, MessageBarActions, MessageBarBody } from '@fluentui/react-components';
-=======
-import { css, type IDropdownOption } from '@fluentui/react';
 import {
   Body1Strong,
   Button,
@@ -22,7 +18,6 @@
   MessageBarActions,
   MessageBarBody,
 } from '@fluentui/react-components';
->>>>>>> 9ab765ff
 import {
   ConnectionParameterEditorService,
   ConnectionService,
@@ -64,14 +59,11 @@
 import { useIntl } from 'react-intl';
 import { DismissRegular } from '@fluentui/react-icons';
 import TenantPicker from './formInputs/tenantPicker';
-<<<<<<< HEAD
 import { useOperationInfo } from '../../../../core';
 import { useOperationPanelSelectedNodeId } from '../../../../core/state/panel/panelSelectors';
 import { useOperationManifest } from '../../../../core/state/selectors/actionMetadataSelector';
-=======
 import { useShouldEnableDynamicConnections } from '../../../../common/hooks/experimentation';
 import { useStyles } from './styles';
->>>>>>> 9ab765ff
 
 type ParamType = ConnectionParameter | ConnectionParameterSetParameter;
 
@@ -115,11 +107,8 @@
   gatewayServiceConfig?: Partial<GatewayServiceConfig>;
   checkOAuthCallback: (parameters: Record<string, ConnectionParameter>) => boolean;
   resourceSelectorProps?: AzureResourcePickerProps;
-<<<<<<< HEAD
-=======
   isAgentServiceConnection?: boolean;
   isAgentSubgraph?: boolean;
->>>>>>> 9ab765ff
 }
 
 export const CreateConnection = (props: CreateConnectionProps) => {
@@ -145,12 +134,8 @@
     availableGateways,
     gatewayServiceConfig,
     resourceSelectorProps,
-<<<<<<< HEAD
     operationParameterSets,
-=======
-    isAgentServiceConnection,
     isAgentSubgraph,
->>>>>>> 9ab765ff
   } = props;
 
   const intl = useIntl();
@@ -186,7 +171,6 @@
     [selectedParamSetIndex]
   );
 
-<<<<<<< HEAD
   const isConnectionParameterSupported = useCallback(
     (connectionParameterKey: string) => {
       for (const [key, parameter] of Object.entries(operationParameterSets ?? {})) {
@@ -217,13 +201,10 @@
     [isConnectionParameterSupported]
   );
 
-=======
-  const isHiddenAuthKey = useCallback((key: string) => ConnectionService().getAuthSetHideKeys?.()?.includes(key) ?? false, []);
   const isFirstPartyAuth = useMemo(
     () => connector?.properties?.connectionParameters?.['token']?.oAuthSettings?.properties.IsFirstParty,
     [connector]
   );
->>>>>>> 9ab765ff
   const connectionParameterSets: ConnectionParameterSets | undefined = useMemo(() => {
     if (!_connectionParameterSets) {
       return undefined;
@@ -529,11 +510,8 @@
     capabilityEnabledParameters,
     servicePrincipalSelected,
     showTenantIdSelection,
-<<<<<<< HEAD
     operationParameterValues,
-=======
     isUsingDynamicConnection,
->>>>>>> 9ab765ff
   ]);
 
   // INTL STRINGS
