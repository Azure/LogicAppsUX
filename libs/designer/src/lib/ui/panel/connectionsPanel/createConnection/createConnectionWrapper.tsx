--- conflicted
+++ resolved
@@ -14,11 +14,8 @@
 import { useDispatch, useSelector } from 'react-redux';
 import type { ApiHubAuthentication } from '../../../../common/models/workflow';
 import { CreateConnectionInternal } from './createConnectionInternal';
-<<<<<<< HEAD
 // import { updateParameterAndDependencies } from "../../../../core/utils/parameters/helper";
-=======
 import { useIsAgentSubGraph } from '../../../../common/hooks/agent';
->>>>>>> 9ab765ff
 
 export const CreateConnectionWrapper = () => {
   const dispatch = useDispatch<AppDispatch>();
