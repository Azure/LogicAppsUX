--- conflicted
+++ resolved
@@ -1,11 +1,7 @@
 import { useQueryClient } from '@tanstack/react-query';
 import constants from '../../../../common/constants';
 import type { AppDispatch, RootState } from '../../../../core';
-<<<<<<< HEAD
-import { useOperationInfo, useSelectedNodeId, useSelectedNodeIds } from '../../../../core';
-=======
 import { useOperationInfo } from '../../../../core';
->>>>>>> becf7d8d
 import {
   getApiHubAuthentication,
   getConnectionMetadata,
@@ -16,11 +12,7 @@
 import { getUniqueConnectionName } from '../../../../core/queries/connections';
 import {
   useConnectorByNodeId,
-<<<<<<< HEAD
-  useConnectorOnly,
-=======
   useConnector,
->>>>>>> becf7d8d
   useGatewayServiceConfig,
   useGateways,
   useSubscriptions,
@@ -64,13 +56,8 @@
 export const CreateConnectionWrapper = () => {
   const dispatch = useDispatch<AppDispatch>();
 
-<<<<<<< HEAD
-  const nodeId: string = useSelectedNodeId();
-  const nodeIds = useSelectedNodeIds();
-=======
   const nodeId: string = useOperationPanelSelectedNodeId();
   const nodeIds = useConnectionPanelSelectedNodeIds();
->>>>>>> becf7d8d
   const connector = useConnectorByNodeId(nodeId);
   const operationInfo = useOperationInfo(nodeId);
   const { data: operationManifest } = useOperationManifest(operationInfo);
@@ -84,11 +71,7 @@
     [connector, operationManifest]
   );
 
-<<<<<<< HEAD
-  const referencePanelMode = useReferencePanelMode();
-=======
   const referencePanelMode = usePreviousPanelMode();
->>>>>>> becf7d8d
   const closeConnectionsFlow = useCallback(() => {
     const panelMode = referencePanelMode ?? 'Operation';
     const nodeId = panelMode === 'Operation' ? nodeIds?.[0] : undefined;
@@ -163,20 +146,6 @@
     onConnectionCancelled,
   } = props;
   const dispatch = useDispatch<AppDispatch>();
-<<<<<<< HEAD
-
-  const intl = useIntl();
-  const { data: connector } = useConnectorOnly(connectorId);
-  const iconUri = useMemo(() => getIconUriFromConnector(connector), [connector]);
-  const subscriptionsQuery = useSubscriptions();
-  const subscriptions = useMemo(() => subscriptionsQuery.data, [subscriptionsQuery.data]);
-  const [selectedSubscriptionId, setSelectedSubscriptionId] = useState('');
-  const gatewaysQuery = useGateways(selectedSubscriptionId, connector?.id ?? '');
-  const availableGateways = useMemo(() => gatewaysQuery.data, [gatewaysQuery]);
-  const gatewayServiceConfig = useGatewayServiceConfig();
-  const identity = WorkflowService().getAppIdentity?.() as ManagedIdentity;
-
-=======
 
   const intl = useIntl();
   const { data: connector } = useConnector(connectorId);
@@ -189,7 +158,6 @@
   const gatewayServiceConfig = useGatewayServiceConfig();
   const identity = WorkflowService().getAppIdentity?.() as ManagedIdentity;
 
->>>>>>> becf7d8d
   const [isCreating, setIsCreating] = useState(false);
   const [errorMessage, setErrorMessage] = useState<string | undefined>(undefined);
   const [selectedResourceId, setSelectedResourceId] = useState<string>('');
