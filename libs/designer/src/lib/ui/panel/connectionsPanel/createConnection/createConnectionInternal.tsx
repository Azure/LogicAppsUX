import constants from '../../../../common/constants';
import type { AppDispatch } from '../../../../core';
import { getApiHubAuthentication, getConnectionProperties, needsOAuth } from '../../../../core/actions/bjsworkflow/connections';
import { getUniqueConnectionName, updateNewConnectionInQueryCache } from '../../../../core/queries/connections';
import { useConnector, useGatewayServiceConfig, useGateways, useSubscriptions } from '../../../../core/state/connection/connectionSelector';
import { setIsCreatingConnection } from '../../../../core/state/panel/panelSlice';
import { getConnectionParametersForAzureConnection, getSupportedParameterSets } from '../../../../core/utils/connectors/connections';
import { CreateConnection, type CreateButtonTexts } from './createConnection';
import { Spinner, SpinnerSize } from '@fluentui/react/lib/Spinner';
import type {
  ConnectionParameterSetValues,
  ConnectionMetadata,
  ConnectionCreationInfo,
  ConnectionParametersMetadata,
  Connection,
  ConnectionParameterSet,
  Connector,
  ManagedIdentity,
  ValueSegment,
} from '@microsoft/logic-apps-shared';
import { ConnectionService, LogEntryLevel, LoggerService, WorkflowService, getIconUriFromConnector } from '@microsoft/logic-apps-shared';
import { useCallback, useMemo, useState } from 'react';
import { useIntl } from 'react-intl';
import { useDispatch } from 'react-redux';
import type { AssistedConnectionProps } from '@microsoft/designer-ui';
import type { CreatedConnectionPayload } from './createConnectionWrapper';

export const CreateConnectionInternal = (props: {
  classes?: Record<string, string>;
  connectionName?: string;
  connectorId: string;
  operationType: string;
  existingReferences: string[];
  hideCancelButton: boolean;
  showActionBar: boolean;
  updateConnectionInState: (payload: CreatedConnectionPayload) => void;
  onConnectionCreated: (connection: Connection) => void;
  onConnectionCancelled?: () => void;
  createButtonTexts?: CreateButtonTexts;
  description?: string;
  nodeIds?: string[];
  isAgentSubgraph?: boolean;
  assistedConnectionProps?: AssistedConnectionProps;
  connectionMetadata?: ConnectionMetadata;
  updateOperationParameterValues?: (values?: Record<string, ValueSegment>) => void;
}) => {
  const {
    classes,
    connectionName,
    connectorId,
    description,
    operationType,
    assistedConnectionProps,
    existingReferences,
    connectionMetadata,
    nodeIds = [],
    hideCancelButton,
    showActionBar,
    createButtonTexts,
    updateConnectionInState,
    onConnectionCreated,
    onConnectionCancelled,
<<<<<<< HEAD
    updateOperationParameterValues,
=======
    isAgentSubgraph,
    isAgentServiceConnection = false,
>>>>>>> 9ab765ff
  } = props;
  const dispatch = useDispatch<AppDispatch>();

  const intl = useIntl();
  const { data: connector } = useConnector(connectorId);
  const iconUri = useMemo(() => getIconUriFromConnector(connector), [connector]);
  const subscriptionsQuery = useSubscriptions();
  const subscriptions = useMemo(() => subscriptionsQuery.data, [subscriptionsQuery.data]);
  const [selectedSubscriptionId, setSelectedSubscriptionId] = useState('');
  const gatewaysQuery = useGateways(selectedSubscriptionId, connector?.id ?? '');
  const availableGateways = useMemo(() => gatewaysQuery.data, [gatewaysQuery]);
  const gatewayServiceConfig = useGatewayServiceConfig();
  const identity = WorkflowService().getAppIdentity?.() as ManagedIdentity;

  const [isCreating, setIsCreating] = useState(false);
  const [errorMessage, setErrorMessage] = useState<string | undefined>(undefined);
  const [selectedResourceId, setSelectedResourceId] = useState<string>('');
  const [selectedSubResource, setSelectedSubResource] = useState<any | undefined>();

  const selectResourceCallback = useCallback((resource: any) => {
    setSelectedResourceId(resource?.id);
    setSelectedSubResource(undefined);
  }, []);

  const selectSubResourceCallback = useCallback((subResource: any) => {
    setSelectedSubResource(subResource);
  }, []);

  const resourceSelectorProps = assistedConnectionProps
    ? {
        ...assistedConnectionProps,
        selectedResourceId,
        onResourceSelect: selectResourceCallback,
        selectedSubResource,
        onSubResourceSelect: selectSubResourceCallback,
      }
    : undefined;

  const updateNewConnectionInCache = useCallback(
    async (newConnection: Connection) => updateNewConnectionInQueryCache(connector?.id ?? '', newConnection),
    [connector?.id]
  );

  const applyNewConnection = useCallback(
    (newConnection: Connection, selectedIdentity?: string) => {
      const payload: CreatedConnectionPayload = {
        connection: newConnection,
        connector: connector as Connector,
      };

      if (selectedIdentity) {
        const userAssignedIdentity = selectedIdentity !== constants.SYSTEM_ASSIGNED_MANAGED_IDENTITY ? selectedIdentity : undefined;
        payload.connectionProperties = getConnectionProperties(connector as Connector, userAssignedIdentity);
        payload.authentication = getApiHubAuthentication(userAssignedIdentity);
      }

      updateConnectionInState(payload);
      onConnectionCreated(newConnection);
    },
    [connector, onConnectionCreated, updateConnectionInState]
  );

  const createConnectionCallback = useCallback(
    async (
      displayName?: string,
      selectedParameterSet?: ConnectionParameterSet,
      parameterValues: Record<string, any> = {},
      isOAuthConnection?: boolean,
      alternativeParameterValues?: Record<string, any>,
      identitySelected?: string,
      additionalParameterValues?: Record<string, any>,
      operationParameterValues?: Record<string, ValueSegment>
    ) => {
      if (!connector?.id) {
        return;
      }

      setIsCreating(true);
      setErrorMessage(undefined);

      let outputParameterValues = parameterValues;

      if (selectedParameterSet) {
        const requiredParameters = Object.entries(selectedParameterSet?.parameters)?.filter(
          ([, parameter]) => parameter?.uiDefinition?.constraints?.required === 'true'
        );
        requiredParameters?.forEach(([key, parameter]) => {
          if (!outputParameterValues?.[key]) {
            outputParameterValues[key] = parameter?.uiDefinition?.constraints?.default;
          }
        });
      }

      try {
        // If oauth, find the oauth parameter and assign the redirect url
        if (isOAuthConnection && selectedParameterSet) {
          const oAuthParameter = Object.entries(selectedParameterSet?.parameters).find(
            ([_, parameter]) => !!parameter?.oAuthSettings?.redirectUrl
          );
          if (oAuthParameter) {
            const oAuthParameterKey = oAuthParameter?.[0];
            const oAuthParameterObj = oAuthParameter?.[1];
            const redirectUrl = oAuthParameterObj?.oAuthSettings?.redirectUrl;
            outputParameterValues[oAuthParameterKey] = redirectUrl;
          }
        }

        // Assign connection parameters from resource selector experience
        if (assistedConnectionProps) {
          outputParameterValues = await getConnectionParametersForAzureConnection(
            connectionMetadata?.type,
            selectedSubResource,
            outputParameterValues,
            !!selectedParameterSet // TODO: Should remove this when backend updates all connection parameters for functions and apim
          );
        }

        const connectionInfo: ConnectionCreationInfo = {
          displayName,
          connectionParametersSet: selectedParameterSet
            ? getConnectionParameterSetValues(selectedParameterSet.name, outputParameterValues)
            : undefined,
          connectionParameters: outputParameterValues,
          alternativeParameterValues,
          additionalParameterValues,
        };

        const parametersMetadata: ConnectionParametersMetadata = {
          connectionMetadata,
          connectionParameterSet: selectedParameterSet,
          connectionParameters: selectedParameterSet?.parameters ?? connector?.properties.connectionParameters,
        };

        let connection: Connection | undefined;
        let err: string | undefined;

        const newName = connectionName ? connectionName : await getUniqueConnectionName(connector.id, existingReferences);
        if (isOAuthConnection) {
          await ConnectionService()
            .createAndAuthorizeOAuthConnection(newName, connector?.id ?? '', connectionInfo, parametersMetadata)
            .then(({ connection: c, errorMessage }) => {
              connection = c;
              err = errorMessage;
            })
            .catch((errorMessage) => (err = errorMessage));
        } else {
          await ConnectionService()
            .createConnection(newName, connector, connectionInfo, parametersMetadata)
            .then((c) => (connection = c))
            .catch((errorMessage) => (err = errorMessage));
        }

        if (connection) {
          updateNewConnectionInCache(connection);
          applyNewConnection(connection, identitySelected);
          updateOperationParameterValues?.(operationParameterValues);
        } else if (err) {
          setErrorMessage(String(err));
        }
      } catch (error: any) {
        setErrorMessage(String(error?.responseText ?? error?.message));
        const message = `Failed to create connection: ${error}`;
        LoggerService().log({
          level: LogEntryLevel.Error,
          area: 'create connection tab',
          message,
          error: error instanceof Error ? error : undefined,
        });
      }
      setIsCreating(false);
    },
    [
      applyNewConnection,
      assistedConnectionProps,
      connectionMetadata,
      connectionName,
      connector,
      existingReferences,
      selectedSubResource,
      updateNewConnectionInCache,
      updateOperationParameterValues,
    ]
  );

  const cancelCallback = useCallback(() => {
    dispatch(setIsCreatingConnection(false));
    if (onConnectionCancelled) {
      onConnectionCancelled();
    }
  }, [dispatch, onConnectionCancelled]);

  const loadingText = intl.formatMessage({
    defaultMessage: 'Loading connection data...',
    id: 'faUrud',
    description: 'Message to show under the loading icon when loading connection parameters',
  });

  if (connector?.properties === undefined) {
    return (
      <div className="msla-loading-container">
        <Spinner size={SpinnerSize.small} label={loadingText} />
      </div>
    );
  }

  return (
    <CreateConnection
      nodeIds={nodeIds}
      iconUri={iconUri}
      showActionBar={showActionBar}
      classes={classes}
      connector={connector}
      connectionParameterSets={getSupportedParameterSets(
        connector.properties.connectionParameterSets,
        operationType,
        connector.properties.capabilities
      )}
<<<<<<< HEAD
      operationParameterSets={connector.properties.operationParameterSets}
=======
      isAgentSubgraph={isAgentSubgraph}
>>>>>>> 9ab765ff
      createButtonTexts={createButtonTexts}
      description={description}
      identity={identity}
      createConnectionCallback={createConnectionCallback}
      isLoading={isCreating}
      cancelCallback={cancelCallback}
      hideCancelButton={hideCancelButton}
      errorMessage={errorMessage}
      clearErrorCallback={() => setErrorMessage(undefined)}
      selectSubscriptionCallback={(subscriptionId: string) => setSelectedSubscriptionId(subscriptionId)}
      selectedSubscriptionId={selectedSubscriptionId}
      availableSubscriptions={subscriptions}
      availableGateways={availableGateways}
      gatewayServiceConfig={gatewayServiceConfig}
      checkOAuthCallback={needsOAuth}
      resourceSelectorProps={resourceSelectorProps}
    />
  );
};

export function getConnectionParameterSetValues(
  selectedParameterSetName: string,
  outputParameterValues: Record<string, any>
): ConnectionParameterSetValues {
  return {
    name: selectedParameterSetName,
    values: Object.keys(outputParameterValues).reduce((acc: any, key) => {
      // eslint-disable-next-line no-param-reassign
      acc[key] = {
        value: outputParameterValues[key],
      };
      return acc;
    }, {}),
  };
}<|MERGE_RESOLUTION|>--- conflicted
+++ resolved
@@ -60,12 +60,8 @@
     updateConnectionInState,
     onConnectionCreated,
     onConnectionCancelled,
-<<<<<<< HEAD
     updateOperationParameterValues,
-=======
     isAgentSubgraph,
-    isAgentServiceConnection = false,
->>>>>>> 9ab765ff
   } = props;
   const dispatch = useDispatch<AppDispatch>();
 
@@ -283,11 +279,8 @@
         operationType,
         connector.properties.capabilities
       )}
-<<<<<<< HEAD
       operationParameterSets={connector.properties.operationParameterSets}
-=======
       isAgentSubgraph={isAgentSubgraph}
->>>>>>> 9ab765ff
       createButtonTexts={createButtonTexts}
       description={description}
       identity={identity}
