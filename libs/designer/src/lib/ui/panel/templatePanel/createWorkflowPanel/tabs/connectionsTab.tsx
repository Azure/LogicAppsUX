--- conflicted
+++ resolved
@@ -2,36 +2,21 @@
 import { useSelector } from 'react-redux';
 import type { IntlShape } from 'react-intl';
 import constants from '../../../../../common/constants';
-<<<<<<< HEAD
-import { DisplayConnections } from '../../../../templates/connections/displayConnections';
-import type { TemplatePanelTab } from '@microsoft/designer-ui';
-import { closePanel, selectPanelTab } from '../../../../../core/state/templates/panelSlice';
-import { clearTemplateDetails } from '../../../../../core/state/templates/templateSlice';
-=======
 import type { TemplatePanelTab } from '@microsoft/designer-ui';
 import { selectPanelTab } from '../../../../../core/state/templates/panelSlice';
 import type { CreateWorkflowTabProps } from '../createWorkflowPanel';
 import { WorkflowConnections } from '../../../../templates/connections/workflowconnections';
->>>>>>> f823f336
 
 export const ConnectionsPanel: React.FC = () => {
   const { connections } = useSelector((state: RootState) => state.template);
 
-<<<<<<< HEAD
-  return <DisplayConnections connections={connections} />;
-=======
   return <WorkflowConnections connections={connections} />;
->>>>>>> f823f336
 };
 
 export const connectionsTab = (
   intl: IntlShape,
   dispatch: AppDispatch,
-<<<<<<< HEAD
-  { nextTabId, hasError }: { nextTabId: string; hasError: boolean }
-=======
   { isCreating, nextTabId, hasError }: CreateWorkflowTabProps
->>>>>>> f823f336
 ): TemplatePanelTab => ({
   id: constants.TEMPLATE_PANEL_TAB_NAMES.CONNECTIONS,
   title: intl.formatMessage({
@@ -45,10 +30,6 @@
     description: 'An accessibility label that describes the objective of connections tab',
   }),
   hasError: hasError,
-<<<<<<< HEAD
-  order: 0,
-=======
->>>>>>> f823f336
   content: <ConnectionsPanel />,
   footerContent: {
     primaryButtonText: intl.formatMessage({
@@ -60,16 +41,6 @@
       dispatch(selectPanelTab(nextTabId));
     },
     secondaryButtonText: intl.formatMessage({
-<<<<<<< HEAD
-      defaultMessage: 'Close',
-      id: 'FTrMxN',
-      description: 'Button text for closing the panel',
-    }),
-    secondaryButtonOnClick: () => {
-      dispatch(closePanel());
-      dispatch(clearTemplateDetails());
-    },
-=======
       defaultMessage: 'Previous',
       id: 'Yua/4o',
       description: 'Button text for moving to the previous tab in the create workflow panel',
@@ -78,6 +49,5 @@
       dispatch(selectPanelTab(constants.TEMPLATE_PANEL_TAB_NAMES.BASIC));
     },
     secondaryButtonDisabled: isCreating,
->>>>>>> f823f336
   },
 });