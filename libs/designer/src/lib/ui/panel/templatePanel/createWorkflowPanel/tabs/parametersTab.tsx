--- conflicted
+++ resolved
@@ -4,10 +4,7 @@
 import { DisplayParameters } from '../../../../templates/parameters/displayParameters';
 import type { TemplatePanelTab } from '@microsoft/designer-ui';
 import { closePanel, selectPanelTab } from '../../../../../core/state/templates/panelSlice';
-<<<<<<< HEAD
-=======
 import type { CreateWorkflowTabProps } from '../createWorkflowPanel';
->>>>>>> becf7d8d
 import { clearTemplateDetails } from '../../../../../core/state/templates/templateSlice';
 
 export const ParametersPanel: React.FC = () => {
@@ -17,17 +14,7 @@
 export const parametersTab = (
   intl: IntlShape,
   dispatch: AppDispatch,
-<<<<<<< HEAD
-  {
-    previousTabId,
-    hasError,
-  }: {
-    previousTabId: string | undefined;
-    hasError: boolean;
-  }
-=======
   { isCreating, shouldClearDetails, previousTabId, hasError }: CreateWorkflowTabProps
->>>>>>> becf7d8d
 ): TemplatePanelTab => ({
   id: constants.TEMPLATE_PANEL_TAB_NAMES.PARAMETERS,
   title: intl.formatMessage({
@@ -41,10 +28,6 @@
     description: 'An accessibility label that describes the objective of parameters tab',
   }),
   hasError: hasError,
-<<<<<<< HEAD
-  order: 1,
-=======
->>>>>>> becf7d8d
   content: <ParametersPanel />,
   footerContent: {
     primaryButtonText: intl.formatMessage({
@@ -53,11 +36,7 @@
       description: 'Button text for moving to the next tab in the create workflow panel',
     }),
     primaryButtonOnClick: () => {
-<<<<<<< HEAD
-      dispatch(selectPanelTab(constants.TEMPLATE_PANEL_TAB_NAMES.NAME_AND_STATE));
-=======
       dispatch(selectPanelTab(constants.TEMPLATE_PANEL_TAB_NAMES.REVIEW_AND_CREATE));
->>>>>>> becf7d8d
     },
     secondaryButtonText: previousTabId
       ? intl.formatMessage({
@@ -70,16 +49,6 @@
           id: 'FTrMxN',
           description: 'Button text for closing the panel',
         }),
-<<<<<<< HEAD
-    secondaryButtonOnClick: previousTabId
-      ? () => {
-          dispatch(selectPanelTab(previousTabId));
-        }
-      : () => {
-          dispatch(closePanel());
-          dispatch(clearTemplateDetails());
-        },
-=======
     secondaryButtonOnClick: () => {
       if (previousTabId) {
         dispatch(selectPanelTab(previousTabId));
@@ -92,6 +61,5 @@
       }
     },
     secondaryButtonDisabled: isCreating,
->>>>>>> becf7d8d
   },
 });