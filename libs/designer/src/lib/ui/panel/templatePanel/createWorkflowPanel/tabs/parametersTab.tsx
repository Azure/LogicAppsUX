import type { AppDispatch } from '../../../../../core/state/templates/store';
import type { IntlShape } from 'react-intl';
import constants from '../../../../../common/constants';
import { DisplayParameters } from '../../../../templates/parameters/displayParameters';
import type { TemplatePanelTab } from '@microsoft/designer-ui';
<<<<<<< HEAD
import { closePanel, selectPanelTab } from '../../../../../core/state/templates/panelSlice';
import { clearTemplateDetails } from '../../../../../core/state/templates/templateSlice';
import type { CreateWorkflowTabProps } from '../createWorkflowPanel';
=======
import { selectPanelTab } from '../../../../../core/state/templates/panelSlice';
>>>>>>> ea7e6fb4

export const ParametersPanel: React.FC = () => {
  return <DisplayParameters />;
};

export const parametersTab = (
  intl: IntlShape,
  dispatch: AppDispatch,
<<<<<<< HEAD
  { isCreating, previousTabId, hasError }: CreateWorkflowTabProps
=======
  {
    previousTabId,
    hasError,
  }: {
    previousTabId: string;
    hasError: boolean;
  }
>>>>>>> ea7e6fb4
): TemplatePanelTab => ({
  id: constants.TEMPLATE_PANEL_TAB_NAMES.PARAMETERS,
  title: intl.formatMessage({
    defaultMessage: 'Parameters',
    id: 'xi2tn6',
    description: 'The tab label for the monitoring parameters tab on the operation panel',
  }),
  description: intl.formatMessage({
    defaultMessage: 'You can edit parameters here or in designer.',
    id: 'oxCSqB',
    description: 'An accessibility label that describes the objective of parameters tab',
  }),
  hasError: hasError,
  content: <ParametersPanel />,
  footerContent: {
    primaryButtonText: intl.formatMessage({
      defaultMessage: 'Next',
      id: '0UfxUM',
      description: 'Button text for moving to the next tab in the create workflow panel',
    }),
    primaryButtonOnClick: () => {
      dispatch(selectPanelTab(constants.TEMPLATE_PANEL_TAB_NAMES.REVIEW_AND_CREATE));
    },
    secondaryButtonText: intl.formatMessage({
      defaultMessage: 'Previous',
      id: 'Yua/4o',
      description: 'Button text for moving to the previous tab in the create workflow panel',
    }),
    secondaryButtonOnClick: () => {
      dispatch(selectPanelTab(previousTabId));
    },
<<<<<<< HEAD
    secondaryButtonText: previousTabId
      ? intl.formatMessage({
          defaultMessage: 'Previous',
          id: 'Yua/4o',
          description: 'Button text for moving to the previous tab in the create workflow panel',
        })
      : intl.formatMessage({
          defaultMessage: 'Close',
          id: 'FTrMxN',
          description: 'Button text for closing the panel',
        }),
    secondaryButtonOnClick: previousTabId
      ? () => {
          dispatch(selectPanelTab(previousTabId));
        }
      : () => {
          dispatch(closePanel());
          dispatch(clearTemplateDetails());
        },
    secondaryButtonDisabled: isCreating,
=======
>>>>>>> ea7e6fb4
  },
});<|MERGE_RESOLUTION|>--- conflicted
+++ resolved
@@ -3,13 +3,8 @@
 import constants from '../../../../../common/constants';
 import { DisplayParameters } from '../../../../templates/parameters/displayParameters';
 import type { TemplatePanelTab } from '@microsoft/designer-ui';
-<<<<<<< HEAD
-import { closePanel, selectPanelTab } from '../../../../../core/state/templates/panelSlice';
-import { clearTemplateDetails } from '../../../../../core/state/templates/templateSlice';
+import { selectPanelTab } from '../../../../../core/state/templates/panelSlice';
 import type { CreateWorkflowTabProps } from '../createWorkflowPanel';
-=======
-import { selectPanelTab } from '../../../../../core/state/templates/panelSlice';
->>>>>>> ea7e6fb4
 
 export const ParametersPanel: React.FC = () => {
   return <DisplayParameters />;
@@ -18,17 +13,7 @@
 export const parametersTab = (
   intl: IntlShape,
   dispatch: AppDispatch,
-<<<<<<< HEAD
   { isCreating, previousTabId, hasError }: CreateWorkflowTabProps
-=======
-  {
-    previousTabId,
-    hasError,
-  }: {
-    previousTabId: string;
-    hasError: boolean;
-  }
->>>>>>> ea7e6fb4
 ): TemplatePanelTab => ({
   id: constants.TEMPLATE_PANEL_TAB_NAMES.PARAMETERS,
   title: intl.formatMessage({
@@ -60,28 +45,6 @@
     secondaryButtonOnClick: () => {
       dispatch(selectPanelTab(previousTabId));
     },
-<<<<<<< HEAD
-    secondaryButtonText: previousTabId
-      ? intl.formatMessage({
-          defaultMessage: 'Previous',
-          id: 'Yua/4o',
-          description: 'Button text for moving to the previous tab in the create workflow panel',
-        })
-      : intl.formatMessage({
-          defaultMessage: 'Close',
-          id: 'FTrMxN',
-          description: 'Button text for closing the panel',
-        }),
-    secondaryButtonOnClick: previousTabId
-      ? () => {
-          dispatch(selectPanelTab(previousTabId));
-        }
-      : () => {
-          dispatch(closePanel());
-          dispatch(clearTemplateDetails());
-        },
     secondaryButtonDisabled: isCreating,
-=======
->>>>>>> ea7e6fb4
   },
 });