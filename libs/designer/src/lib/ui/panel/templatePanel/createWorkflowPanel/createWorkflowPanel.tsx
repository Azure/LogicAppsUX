import type { AppDispatch, RootState } from '../../../../core/state/templates/store';
import { useDispatch, useSelector } from 'react-redux';
import { selectPanelTab } from '../../../../core/state/templates/panelSlice';
import { type TemplatePanelTab, TemplatesPanelContent } from '@microsoft/designer-ui';
<<<<<<< HEAD

=======
import { TemplatesPanelHeader } from '@microsoft/designer-ui';
import { ChevronDown16Regular, ChevronUp16Regular } from '@fluentui/react-icons';
import { useState } from 'react';
import { useIntl } from 'react-intl';
import { Text } from '@fluentui/react-components';
import { Label } from '@fluentui/react';
import Markdown from 'react-markdown';

export interface CreateWorkflowTabProps {
  isCreating: boolean;
  previousTabId?: string;
  nextTabId?: string;
  hasError: boolean;
}

>>>>>>> f823f336
export const CreateWorkflowPanel = ({
  panelTabs,
}: {
  panelTabs: TemplatePanelTab[];
}) => {
  const dispatch = useDispatch<AppDispatch>();
  const selectedTabId = useSelector((state: RootState) => state.panel.selectedTabId) ?? panelTabs[0]?.id;

  const handleSelectTab = (tabId: string): void => {
    dispatch(selectPanelTab(tabId));
  };
<<<<<<< HEAD
  return <TemplatesPanelContent tabs={panelTabs} selectedTab={selectedTabId} selectTab={handleSelectTab} isSequence={true} />;
=======
  return <TemplatesPanelContent tabs={panelTabs} selectedTab={selectedTabId} selectTab={handleSelectTab} />;
};

export const CreateWorkflowPanelHeader = ({
  headerTitle,
  title,
  description,
}: { title: string; description: string; headerTitle?: string }) => {
  const [isOpen, setIsOpen] = useState(false);
  const intl = useIntl();

  const intlText = {
    CREATE_WORKFLOW: intl.formatMessage({
      defaultMessage: 'Create a new workflow from template',
      id: 'RZNabt',
      description: 'Panel header title for creating the workflow',
    }),
    TEMPLATE_DETAILS: intl.formatMessage({
      defaultMessage: 'Template details',
      id: 'WdO1cs',
      description: 'Panel description title for template details, allowing to click to read more',
    }),
    NAME: intl.formatMessage({
      defaultMessage: 'Name',
      id: 'DX9jWz',
      description: 'Description label for template name',
    }),
    DESCRIPTION: intl.formatMessage({
      defaultMessage: 'Description',
      id: 'l9+EbH',
      description: 'Description label for template description',
    }),
  };

  return (
    <TemplatesPanelHeader title={headerTitle ?? intlText.CREATE_WORKFLOW}>
      <div
        className="msla-template-createworkflow-title"
        onClick={() => {
          setIsOpen(!isOpen);
        }}
      >
        <Text className="msla-template-createworkflow-title-text">{intlText.TEMPLATE_DETAILS}</Text>
        {isOpen ? <ChevronUp16Regular /> : <ChevronDown16Regular />}
      </div>
      {isOpen && (
        <div className="msla-template-createworkflow-description-wrapper">
          <div className="msla-template-createworkflow-description">
            <Label className="msla-template-createworkflow-description-title">{intlText.NAME}</Label>
            <Text className="msla-template-createworkflow-description-text">{title}</Text>
          </div>
          <div className="msla-template-createworkflow-description">
            <Label className="msla-template-createworkflow-description-title">{intlText.DESCRIPTION}</Label>
            <Markdown className="msla-template-createworkflow-description-text" linkTarget="_blank">
              {description}
            </Markdown>
          </div>
        </div>
      )}
    </TemplatesPanelHeader>
  );
>>>>>>> f823f336
};<|MERGE_RESOLUTION|>--- conflicted
+++ resolved
@@ -2,9 +2,6 @@
 import { useDispatch, useSelector } from 'react-redux';
 import { selectPanelTab } from '../../../../core/state/templates/panelSlice';
 import { type TemplatePanelTab, TemplatesPanelContent } from '@microsoft/designer-ui';
-<<<<<<< HEAD
-
-=======
 import { TemplatesPanelHeader } from '@microsoft/designer-ui';
 import { ChevronDown16Regular, ChevronUp16Regular } from '@fluentui/react-icons';
 import { useState } from 'react';
@@ -20,7 +17,6 @@
   hasError: boolean;
 }
 
->>>>>>> f823f336
 export const CreateWorkflowPanel = ({
   panelTabs,
 }: {
@@ -32,9 +28,6 @@
   const handleSelectTab = (tabId: string): void => {
     dispatch(selectPanelTab(tabId));
   };
-<<<<<<< HEAD
-  return <TemplatesPanelContent tabs={panelTabs} selectedTab={selectedTabId} selectTab={handleSelectTab} isSequence={true} />;
-=======
   return <TemplatesPanelContent tabs={panelTabs} selectedTab={selectedTabId} selectTab={handleSelectTab} />;
 };
 
@@ -96,5 +89,4 @@
       )}
     </TemplatesPanelHeader>
   );
->>>>>>> f823f336
 };