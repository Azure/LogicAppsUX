--- conflicted
+++ resolved
@@ -127,7 +127,7 @@
       dispatch(closePanel());
       dispatch(clearTemplateDetails());
 
-      TemplateService()?.openBladeAfterCreate(isMultiWorkflowTemplate ? '' : (Object.values(workflows)[0].workflowName as string));
+      TemplateService()?.openBladeAfterCreate(isMultiWorkflowTemplate ? undefined : (Object.values(workflows)[0].workflowName as string));
     } catch (e: any) {
       setErrorMessage(e.message);
       LoggerService().log({
@@ -180,12 +180,7 @@
 
   const reviewCreateTabItem = useMemo(
     () => ({
-<<<<<<< HEAD
-      ...reviewCreateTab(intl, dispatch, !isMultiWorkflowTemplate, createWorkflowFromTemplate, {
-        workflowName: existingWorkflowName ?? Object.values(workflows)?.[0]?.workflowName,
-=======
       ...reviewCreateTab(intl, dispatch, createWorkflowFromTemplate, {
->>>>>>> 7864f5d4
         isCreating,
         errorMessage,
         isPrimaryButtonDisabled: nameStateTabItem.hasError || !!connectionsError || hasParametersValidationErrors,
