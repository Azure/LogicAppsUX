import { useCallback, useEffect, useMemo, useState } from 'react';
import { useIntl } from 'react-intl';
import { connectionsTab } from './tabs/connectionsTab';
import { parametersTab } from './tabs/parametersTab';
import { basicsTab } from './tabs/basicsTab';
import { reviewCreateTab } from './tabs/reviewCreateTab';
import { useDispatch, useSelector } from 'react-redux';
import type { AppDispatch, RootState } from '../../../../core/state/templates/store';
import type { TemplatePanelTab } from '@microsoft/designer-ui';
import Constants from '../../../../common/constants';
import { useExistingWorkflowNames } from '../../../../core/queries/template';
import {
  validateConnections,
<<<<<<< HEAD
  validateKind,
  validateParameters,
  validateWorkflowName,
} from '../../../../core/state/templates/templateSlice';

export const useCreateWorkflowPanelTabs = ({
  onCreateClick,
}: { onCreateClick: (onSuccessfulCreation: () => void) => Promise<void> }): TemplatePanelTab[] => {
  const intl = useIntl();
  const dispatch = useDispatch<AppDispatch>();
  const { data: existingWorkflowNames } = useExistingWorkflowNames();
  const { existingWorkflowName } = useSelector((state: RootState) => state.workflow);
  const {
    errors: { workflow: workflowError, kind: kindError, parameters: parameterErrors, connections: connectionsError },
    workflowName,
    kind,
    manifest: selectedManifest,
  } = useSelector((state: RootState) => state.template);

  const { mapping } = useSelector((state: RootState) => state.workflow.connections);
  const selectedTabId = useSelector((state: RootState) => state.panel.selectedTabId);
  const [isLoadingCreate, setIsLoadingCreate] = useState(false);
  const [isCreated, setIsCreated] = useState(false);

  const connectionsExist = useMemo(() => selectedManifest && Object.keys(selectedManifest?.connections).length > 0, [selectedManifest]);
  const parametersExist = useMemo(() => selectedManifest && selectedManifest.parameters.length > 0, [selectedManifest]);
  const hasParametersValidationErrors = useMemo(() => Object.values(parameterErrors).some((error) => !!error), [parameterErrors]);

  useEffect(() => {
    setIsLoadingCreate(false);
    setIsCreated(false);
  }, [selectedManifest]);

  useEffect(() => {
    if (parametersExist && selectedTabId === Constants.TEMPLATE_PANEL_TAB_NAMES.PARAMETERS) {
      dispatch(validateConnections(mapping));
    } else if (
      selectedTabId === Constants.TEMPLATE_PANEL_TAB_NAMES.NAME_AND_STATE ||
      selectedTabId === Constants.TEMPLATE_PANEL_TAB_NAMES.REVIEW_AND_CREATE
    ) {
      dispatch(validateConnections(mapping));
      dispatch(validateParameters());
      if (selectedTabId === Constants.TEMPLATE_PANEL_TAB_NAMES.REVIEW_AND_CREATE) {
        if (!existingWorkflowName) {
          dispatch(validateWorkflowName(existingWorkflowNames ?? []));
        }
        dispatch(validateKind());
      }
    }
  }, [dispatch, mapping, existingWorkflowName, existingWorkflowNames, parametersExist, selectedTabId, kind]);

  const handleCreateClick = useCallback(async () => {
    setIsLoadingCreate(true);
    await onCreateClick(() => setIsCreated(true));
    setIsLoadingCreate(false);
  }, [onCreateClick]);
=======
  validateWorkflowsBasicInfo,
  validateParameters,
  clearTemplateDetails,
} from '../../../../core/state/templates/templateSlice';
import { LogEntryLevel, LoggerService, Status, TemplateService } from '@microsoft/logic-apps-shared';
import { useMutation } from '@tanstack/react-query';
import type { CreateWorkflowHandler } from '../../../templates';
import { closePanel } from '../../../../core/state/templates/panelSlice';

export const useCreateWorkflowPanelTabs = ({
  isMultiWorkflowTemplate,
  createWorkflow,
}: { createWorkflow: CreateWorkflowHandler; isMultiWorkflowTemplate: boolean }): TemplatePanelTab[] => {
  const intl = useIntl();
  const dispatch = useDispatch<AppDispatch>();
  const { data: existingWorkflowNames } = useExistingWorkflowNames();
  const {
    connections,
    existingWorkflowName,
    selectedTabId,
    templateName,
    workflowAppName,
    isConsumption,
    parameterDefinitions,
    errors: { parameters: parameterErrors, connections: connectionsError },
    templateConnections,
    workflows,
  } = useSelector((state: RootState) => ({
    existingWorkflowName: state.workflow.existingWorkflowName,
    connections: state.workflow.connections,
    workflowAppName: state.workflow.workflowAppName,
    isConsumption: state.workflow.isConsumption,
    selectedTabId: state.panel.selectedTabId,
    templateName: state.template.templateName,
    parameterDefinitions: state.template.parameterDefinitions,
    errors: state.template.errors,
    templateConnections: state.template.connections,
    workflows: state.template.workflows,
  }));
>>>>>>> f823f336

  const [errorMessage, setErrorMessage] = useState<string | undefined>(undefined);

  const connectionsExist = useMemo(() => Object.keys(templateConnections).length > 0, [templateConnections]);
  const parametersExist = useMemo(() => Object.keys(parameterDefinitions).length > 0, [parameterDefinitions]);
  const hasParametersValidationErrors = useMemo(() => Object.values(parameterErrors).some((error) => !!error), [parameterErrors]);

  // Validation user inputs based on the selected tab.
  useEffect(() => {
    if (selectedTabId === Constants.TEMPLATE_PANEL_TAB_NAMES.PARAMETERS) {
      dispatch(validateConnections(connections.mapping));
    } else if (selectedTabId === Constants.TEMPLATE_PANEL_TAB_NAMES.REVIEW_AND_CREATE) {
      dispatch(validateConnections(connections.mapping));
      dispatch(validateParameters());
    }
    if (!isConsumption && selectedTabId && selectedTabId !== Constants.TEMPLATE_PANEL_TAB_NAMES.BASIC) {
      dispatch(validateWorkflowsBasicInfo({ validateName: !existingWorkflowName, existingNames: existingWorkflowNames ?? [] }));
    }
  }, [dispatch, isConsumption, existingWorkflowName, existingWorkflowNames, parametersExist, selectedTabId, connections.mapping]);

  const onCreateClick = useCallback(async () => {
    const resources = {
      singleMissingInfo: intl.formatMessage({
        defaultMessage: 'Missing information for workflow creation',
        id: 'wBBu4g',
        description: 'Error message when missing information for workflow creation',
      }),
      multiMissingInfo: intl.formatMessage({
        defaultMessage: 'Missing information for workflows creation',
        id: 'rHySVF',
        description: 'Error message when missing information for workflows creation',
      }),
    };

    const isMissingWorkflowInfo = Object.values(workflows).some(
      (workflowData) =>
        !workflowData.workflowName || workflowData.errors.kind || workflowData.errors.workflow || !workflowData.workflowDefinition
    );

    const isMissingInfo = isMissingWorkflowInfo || connectionsError || Object.values(parameterErrors)?.filter((error) => error).length > 0;

    if (isMissingInfo) {
      throw new Error(isMultiWorkflowTemplate ? resources.multiMissingInfo : resources.singleMissingInfo);
    }

    await createWorkflow(
      Object.values(workflows).map((data) => ({
        id: data.id,
        name: data.workflowName as string,
        kind: data.kind as string,
        definition: data.workflowDefinition as any,
      })),
      connections,
      parameterDefinitions
    );
  }, [connections, connectionsError, createWorkflow, intl, isMultiWorkflowTemplate, parameterDefinitions, parameterErrors, workflows]);

  const { isLoading: isCreating, mutate: createWorkflowFromTemplate } = useMutation(async () => {
    setErrorMessage(undefined);
    const logId = LoggerService().startTrace({
      name: isMultiWorkflowTemplate ? 'Create Workflows from Accelerator Template' : 'Create Workflow from Template',
      action: isMultiWorkflowTemplate ? 'createMultiWorkflowsFromTemplate' : 'createWorkflowFromTemplate',
      source: 'Templates.createTab',
    });
    try {
      await onCreateClick();
      LoggerService().log({
        level: LogEntryLevel.Verbose,
        area: 'Templates.createTab',
        message: isMultiWorkflowTemplate ? 'Multi workflows template is created' : 'Template is created',
        args: [templateName, workflowAppName, `isMultiWorkflowTemplate:${isMultiWorkflowTemplate}`],
      });
      LoggerService().endTrace(logId, { status: Status.Success });

      dispatch(closePanel());
      dispatch(clearTemplateDetails());

      TemplateService()?.openBladeAfterCreate(isMultiWorkflowTemplate ? undefined : (Object.values(workflows)[0].workflowName as string));
    } catch (e: any) {
      setErrorMessage(e.message);
      LoggerService().log({
        level: LogEntryLevel.Error,
        area: 'Templates.createTab',
        message: e.message,
        error: e instanceof Error ? e : undefined,
        args: [templateName, workflowAppName, `isMultiWorkflowTemplate:${isMultiWorkflowTemplate}`],
      });
      LoggerService().endTrace(logId, { status: Status.Failure });
    }
  });

  const nameStateTabItem = useMemo(
    () => ({
<<<<<<< HEAD
      ...connectionsTab(intl, dispatch, {
        nextTabId: parametersExist ? Constants.TEMPLATE_PANEL_TAB_NAMES.PARAMETERS : Constants.TEMPLATE_PANEL_TAB_NAMES.NAME_AND_STATE,
        hasError: !!connectionsError,
      }),
    }),
    [intl, dispatch, connectionsError, parametersExist]
=======
      ...basicsTab(intl, dispatch, !isMultiWorkflowTemplate, {
        nextTabId: connectionsExist
          ? Constants.TEMPLATE_PANEL_TAB_NAMES.CONNECTIONS
          : parametersExist
            ? Constants.TEMPLATE_PANEL_TAB_NAMES.PARAMETERS
            : Constants.TEMPLATE_PANEL_TAB_NAMES.REVIEW_AND_CREATE,
        hasError: Object.values(workflows).some((workflowData) => workflowData.errors.kind || workflowData.errors.workflow),
        isCreating,
      }),
    }),
    [intl, dispatch, isMultiWorkflowTemplate, connectionsExist, parametersExist, workflows, isCreating]
>>>>>>> f823f336
  );

  const connectionsTabItem = useMemo(
    () => ({
<<<<<<< HEAD
      ...parametersTab(intl, dispatch, {
        previousTabId: connectionsExist ? Constants.TEMPLATE_PANEL_TAB_NAMES.CONNECTIONS : undefined,
        hasError: hasParametersValidationErrors,
      }),
    }),
    [intl, dispatch, hasParametersValidationErrors, connectionsExist]
=======
      ...connectionsTab(intl, dispatch, {
        nextTabId: parametersExist ? Constants.TEMPLATE_PANEL_TAB_NAMES.PARAMETERS : Constants.TEMPLATE_PANEL_TAB_NAMES.REVIEW_AND_CREATE,
        hasError: !!connectionsError,
        isCreating,
      }),
    }),
    [intl, dispatch, isCreating, connectionsError, parametersExist]
>>>>>>> f823f336
  );

  const parametersTabItem = useMemo(
    () => ({
<<<<<<< HEAD
      ...nameStateTab(intl, dispatch, {
        previousTabId: parametersExist
          ? Constants.TEMPLATE_PANEL_TAB_NAMES.PARAMETERS
          : connectionsExist
            ? Constants.TEMPLATE_PANEL_TAB_NAMES.CONNECTIONS
            : undefined,
        hasError: !!workflowError || !!kindError,
      }),
    }),
    [intl, dispatch, workflowError, kindError, connectionsExist, parametersExist]
=======
      ...parametersTab(intl, dispatch, {
        previousTabId: connectionsExist ? Constants.TEMPLATE_PANEL_TAB_NAMES.CONNECTIONS : Constants.TEMPLATE_PANEL_TAB_NAMES.BASIC,
        hasError: hasParametersValidationErrors,
        isCreating,
      }),
    }),
    [intl, dispatch, isCreating, hasParametersValidationErrors, connectionsExist]
>>>>>>> f823f336
  );

  const reviewCreateTabItem = useMemo(
    () => ({
<<<<<<< HEAD
      ...reviewCreateTab(intl, dispatch, handleCreateClick, {
        workflowName: existingWorkflowName ?? workflowName ?? '',
        isLoadingCreate,
        isPrimaryButtonDisabled: !!workflowError || !kind || !!connectionsError || hasParametersValidationErrors,
        isCreated,
=======
      ...reviewCreateTab(intl, dispatch, createWorkflowFromTemplate, {
        isCreating,
        errorMessage,
        isPrimaryButtonDisabled: nameStateTabItem.hasError || !!connectionsError || hasParametersValidationErrors,
        previousTabId: parametersExist
          ? Constants.TEMPLATE_PANEL_TAB_NAMES.PARAMETERS
          : connectionsExist
            ? Constants.TEMPLATE_PANEL_TAB_NAMES.CONNECTIONS
            : Constants.TEMPLATE_PANEL_TAB_NAMES.BASIC,
>>>>>>> f823f336
      }),
    }),
    [
      intl,
      dispatch,
<<<<<<< HEAD
      handleCreateClick,
      existingWorkflowName,
      workflowName,
      isLoadingCreate,
      workflowError,
      kind,
      isCreated,
      connectionsError,
      hasParametersValidationErrors,
=======
      createWorkflowFromTemplate,
      isCreating,
      errorMessage,
      nameStateTabItem.hasError,
      connectionsError,
      hasParametersValidationErrors,
      parametersExist,
      connectionsExist,
>>>>>>> f823f336
    ]
  );

  const tabs = useMemo(() => {
    const validTabs = [];
<<<<<<< HEAD
=======
    if (!isConsumption) {
      validTabs.push(nameStateTabItem);
    }
>>>>>>> f823f336
    if (connectionsExist) {
      validTabs.push(connectionsTabItem);
    }
    if (parametersExist) {
      validTabs.push(parametersTabItem);
    }
<<<<<<< HEAD
    validTabs.push(nameStateTabItem);
    validTabs.push(reviewCreateTabItem);
    return validTabs;
  }, [connectionsExist, parametersExist, connectionsTabItem, parametersTabItem, nameStateTabItem, reviewCreateTabItem]);
=======
    validTabs.push(reviewCreateTabItem);
    return validTabs;
  }, [isConsumption, connectionsExist, parametersExist, connectionsTabItem, parametersTabItem, nameStateTabItem, reviewCreateTabItem]);
>>>>>>> f823f336

  return tabs;
};<|MERGE_RESOLUTION|>--- conflicted
+++ resolved
@@ -11,64 +11,6 @@
 import { useExistingWorkflowNames } from '../../../../core/queries/template';
 import {
   validateConnections,
-<<<<<<< HEAD
-  validateKind,
-  validateParameters,
-  validateWorkflowName,
-} from '../../../../core/state/templates/templateSlice';
-
-export const useCreateWorkflowPanelTabs = ({
-  onCreateClick,
-}: { onCreateClick: (onSuccessfulCreation: () => void) => Promise<void> }): TemplatePanelTab[] => {
-  const intl = useIntl();
-  const dispatch = useDispatch<AppDispatch>();
-  const { data: existingWorkflowNames } = useExistingWorkflowNames();
-  const { existingWorkflowName } = useSelector((state: RootState) => state.workflow);
-  const {
-    errors: { workflow: workflowError, kind: kindError, parameters: parameterErrors, connections: connectionsError },
-    workflowName,
-    kind,
-    manifest: selectedManifest,
-  } = useSelector((state: RootState) => state.template);
-
-  const { mapping } = useSelector((state: RootState) => state.workflow.connections);
-  const selectedTabId = useSelector((state: RootState) => state.panel.selectedTabId);
-  const [isLoadingCreate, setIsLoadingCreate] = useState(false);
-  const [isCreated, setIsCreated] = useState(false);
-
-  const connectionsExist = useMemo(() => selectedManifest && Object.keys(selectedManifest?.connections).length > 0, [selectedManifest]);
-  const parametersExist = useMemo(() => selectedManifest && selectedManifest.parameters.length > 0, [selectedManifest]);
-  const hasParametersValidationErrors = useMemo(() => Object.values(parameterErrors).some((error) => !!error), [parameterErrors]);
-
-  useEffect(() => {
-    setIsLoadingCreate(false);
-    setIsCreated(false);
-  }, [selectedManifest]);
-
-  useEffect(() => {
-    if (parametersExist && selectedTabId === Constants.TEMPLATE_PANEL_TAB_NAMES.PARAMETERS) {
-      dispatch(validateConnections(mapping));
-    } else if (
-      selectedTabId === Constants.TEMPLATE_PANEL_TAB_NAMES.NAME_AND_STATE ||
-      selectedTabId === Constants.TEMPLATE_PANEL_TAB_NAMES.REVIEW_AND_CREATE
-    ) {
-      dispatch(validateConnections(mapping));
-      dispatch(validateParameters());
-      if (selectedTabId === Constants.TEMPLATE_PANEL_TAB_NAMES.REVIEW_AND_CREATE) {
-        if (!existingWorkflowName) {
-          dispatch(validateWorkflowName(existingWorkflowNames ?? []));
-        }
-        dispatch(validateKind());
-      }
-    }
-  }, [dispatch, mapping, existingWorkflowName, existingWorkflowNames, parametersExist, selectedTabId, kind]);
-
-  const handleCreateClick = useCallback(async () => {
-    setIsLoadingCreate(true);
-    await onCreateClick(() => setIsCreated(true));
-    setIsLoadingCreate(false);
-  }, [onCreateClick]);
-=======
   validateWorkflowsBasicInfo,
   validateParameters,
   clearTemplateDetails,
@@ -108,7 +50,6 @@
     templateConnections: state.template.connections,
     workflows: state.template.workflows,
   }));
->>>>>>> f823f336
 
   const [errorMessage, setErrorMessage] = useState<string | undefined>(undefined);
 
@@ -202,14 +143,6 @@
 
   const nameStateTabItem = useMemo(
     () => ({
-<<<<<<< HEAD
-      ...connectionsTab(intl, dispatch, {
-        nextTabId: parametersExist ? Constants.TEMPLATE_PANEL_TAB_NAMES.PARAMETERS : Constants.TEMPLATE_PANEL_TAB_NAMES.NAME_AND_STATE,
-        hasError: !!connectionsError,
-      }),
-    }),
-    [intl, dispatch, connectionsError, parametersExist]
-=======
       ...basicsTab(intl, dispatch, !isMultiWorkflowTemplate, {
         nextTabId: connectionsExist
           ? Constants.TEMPLATE_PANEL_TAB_NAMES.CONNECTIONS
@@ -221,19 +154,10 @@
       }),
     }),
     [intl, dispatch, isMultiWorkflowTemplate, connectionsExist, parametersExist, workflows, isCreating]
->>>>>>> f823f336
   );
 
   const connectionsTabItem = useMemo(
     () => ({
-<<<<<<< HEAD
-      ...parametersTab(intl, dispatch, {
-        previousTabId: connectionsExist ? Constants.TEMPLATE_PANEL_TAB_NAMES.CONNECTIONS : undefined,
-        hasError: hasParametersValidationErrors,
-      }),
-    }),
-    [intl, dispatch, hasParametersValidationErrors, connectionsExist]
-=======
       ...connectionsTab(intl, dispatch, {
         nextTabId: parametersExist ? Constants.TEMPLATE_PANEL_TAB_NAMES.PARAMETERS : Constants.TEMPLATE_PANEL_TAB_NAMES.REVIEW_AND_CREATE,
         hasError: !!connectionsError,
@@ -241,23 +165,10 @@
       }),
     }),
     [intl, dispatch, isCreating, connectionsError, parametersExist]
->>>>>>> f823f336
   );
 
   const parametersTabItem = useMemo(
     () => ({
-<<<<<<< HEAD
-      ...nameStateTab(intl, dispatch, {
-        previousTabId: parametersExist
-          ? Constants.TEMPLATE_PANEL_TAB_NAMES.PARAMETERS
-          : connectionsExist
-            ? Constants.TEMPLATE_PANEL_TAB_NAMES.CONNECTIONS
-            : undefined,
-        hasError: !!workflowError || !!kindError,
-      }),
-    }),
-    [intl, dispatch, workflowError, kindError, connectionsExist, parametersExist]
-=======
       ...parametersTab(intl, dispatch, {
         previousTabId: connectionsExist ? Constants.TEMPLATE_PANEL_TAB_NAMES.CONNECTIONS : Constants.TEMPLATE_PANEL_TAB_NAMES.BASIC,
         hasError: hasParametersValidationErrors,
@@ -265,18 +176,10 @@
       }),
     }),
     [intl, dispatch, isCreating, hasParametersValidationErrors, connectionsExist]
->>>>>>> f823f336
   );
 
   const reviewCreateTabItem = useMemo(
     () => ({
-<<<<<<< HEAD
-      ...reviewCreateTab(intl, dispatch, handleCreateClick, {
-        workflowName: existingWorkflowName ?? workflowName ?? '',
-        isLoadingCreate,
-        isPrimaryButtonDisabled: !!workflowError || !kind || !!connectionsError || hasParametersValidationErrors,
-        isCreated,
-=======
       ...reviewCreateTab(intl, dispatch, createWorkflowFromTemplate, {
         isCreating,
         errorMessage,
@@ -286,23 +189,11 @@
           : connectionsExist
             ? Constants.TEMPLATE_PANEL_TAB_NAMES.CONNECTIONS
             : Constants.TEMPLATE_PANEL_TAB_NAMES.BASIC,
->>>>>>> f823f336
       }),
     }),
     [
       intl,
       dispatch,
-<<<<<<< HEAD
-      handleCreateClick,
-      existingWorkflowName,
-      workflowName,
-      isLoadingCreate,
-      workflowError,
-      kind,
-      isCreated,
-      connectionsError,
-      hasParametersValidationErrors,
-=======
       createWorkflowFromTemplate,
       isCreating,
       errorMessage,
@@ -311,34 +202,23 @@
       hasParametersValidationErrors,
       parametersExist,
       connectionsExist,
->>>>>>> f823f336
     ]
   );
 
   const tabs = useMemo(() => {
     const validTabs = [];
-<<<<<<< HEAD
-=======
     if (!isConsumption) {
       validTabs.push(nameStateTabItem);
     }
->>>>>>> f823f336
     if (connectionsExist) {
       validTabs.push(connectionsTabItem);
     }
     if (parametersExist) {
       validTabs.push(parametersTabItem);
     }
-<<<<<<< HEAD
-    validTabs.push(nameStateTabItem);
-    validTabs.push(reviewCreateTabItem);
-    return validTabs;
-  }, [connectionsExist, parametersExist, connectionsTabItem, parametersTabItem, nameStateTabItem, reviewCreateTabItem]);
-=======
     validTabs.push(reviewCreateTabItem);
     return validTabs;
   }, [isConsumption, connectionsExist, parametersExist, connectionsTabItem, parametersTabItem, nameStateTabItem, reviewCreateTabItem]);
->>>>>>> f823f336
 
   return tabs;
 };