--- conflicted
+++ resolved
@@ -4,18 +4,6 @@
 import constants from '../../../../../common/constants';
 import type { TemplatePanelTab } from '@microsoft/designer-ui';
 import { useSelector } from 'react-redux';
-<<<<<<< HEAD
-import { Link, MessageBar, MessageBarType, Spinner, SpinnerSize } from '@fluentui/react';
-import { closePanel, selectPanelTab } from '../../../../../core/state/templates/panelSlice';
-import { TemplateService } from '@microsoft/logic-apps-shared';
-import { clearTemplateDetails } from '../../../../../core/state/templates/templateSlice';
-import { ConnectorConnectionStatus } from '../../../../templates/connections/connector';
-import { normalizeConnectorId } from '../../../../../core/templates/utils/helper';
-
-export const ReviewCreatePanel = () => {
-  const intl = useIntl();
-  const { workflowName, kind, manifest, parameterDefinitions } = useSelector((state: RootState) => state.template);
-=======
 import { MessageBar, MessageBarType, Spinner, SpinnerSize } from '@fluentui/react';
 import { closePanel, selectPanelTab } from '../../../../../core/state/templates/panelSlice';
 import { equals, isUndefinedOrEmptyString, normalizeConnectorId } from '@microsoft/logic-apps-shared';
@@ -27,21 +15,11 @@
 export const ReviewCreatePanel = () => {
   const intl = useIntl();
   const { parameterDefinitions, workflows, connections } = useSelector((state: RootState) => state.template);
->>>>>>> becf7d8d
   const {
     existingWorkflowName,
     connections: { mapping },
     subscriptionId,
     location,
-<<<<<<< HEAD
-  } = useSelector((state: RootState) => state.workflow);
-
-  const intlText = {
-    DETAILS: intl.formatMessage({
-      defaultMessage: 'Details',
-      id: 'idjOtt',
-      description: 'Accessibility label for the details section',
-=======
     isConsumption,
   } = useSelector((state: RootState) => state.workflow);
 
@@ -50,7 +28,6 @@
       defaultMessage: 'Basics',
       id: '1LSKq8',
       description: 'Accessibility label for the basics section',
->>>>>>> becf7d8d
     }),
     CONNECTIONS: intl.formatMessage({
       defaultMessage: 'Connections',
@@ -62,61 +39,20 @@
       id: 'oWAB0H',
       description: 'Accessibility label for the parameters section',
     }),
-<<<<<<< HEAD
-    TEMPLATE_NAME: intl.formatMessage({
-      defaultMessage: 'Template name',
-      id: 'rNGm1D',
-      description: 'Accessibility label for template name',
-    }),
-=======
->>>>>>> becf7d8d
     WORKFLOW_NAME: intl.formatMessage({
       defaultMessage: 'Workflow name',
       id: 'oqgNX3',
       description: 'Accessibility label for workflow name',
     }),
-<<<<<<< HEAD
-    STATE: intl.formatMessage({
-      defaultMessage: 'State',
-      id: 'LVeWG7',
-=======
     STATE_TYPE: intl.formatMessage({
       defaultMessage: 'State type',
       id: 'tzeDPE',
->>>>>>> becf7d8d
       description: 'Accessibility label for state kind',
     }),
     PLACEHOLDER: intl.formatMessage({
       defaultMessage: '----',
       id: 'wPi8wS',
       description: 'Accessibility label indicating that the value is not set',
-<<<<<<< HEAD
-    }),
-  };
-  return (
-    <div className="msla-templates-tab">
-      <Label className="msla-templates-tab-label" htmlFor={'detailsLabel'}>
-        {intlText.DETAILS}
-      </Label>
-      <div className="msla-templates-tab-review-section">
-        <div className="msla-templates-tab-review-section-details">
-          <Text className="msla-templates-tab-review-section-details-title">{intlText.TEMPLATE_NAME}</Text>
-          <Text className="msla-templates-tab-review-section-details-value">{manifest?.title}</Text>
-        </div>
-        <div className="msla-templates-tab-review-section-details">
-          <Text className="msla-templates-tab-review-section-details-title">{intlText.WORKFLOW_NAME}</Text>
-          <Text className="msla-templates-tab-review-section-details-value">
-            {existingWorkflowName ?? workflowName ?? intlText.PLACEHOLDER}
-          </Text>
-        </div>
-        <div className="msla-templates-tab-review-section-details">
-          <Text className="msla-templates-tab-review-section-details-title">{intlText.STATE}</Text>
-          <Text className="msla-templates-tab-review-section-details-value">{kind ?? intlText.PLACEHOLDER}</Text>
-        </div>
-      </div>
-
-      {Object.keys(manifest?.connections ?? {}).length > 0 && (
-=======
     }),
     kind_stateful: intl.formatMessage({
       defaultMessage: 'Stateful',
@@ -175,24 +111,16 @@
       ) : null}
 
       {Object.keys(connections).length > 0 && (
->>>>>>> becf7d8d
         <>
           <Label className="msla-templates-tab-label" htmlFor={'connectionsLabel'}>
             {intlText.CONNECTIONS}
           </Label>
           <div className="msla-templates-tab-review-section">
-<<<<<<< HEAD
-            {Object.keys(manifest?.connections ?? {}).map((connectionKey) => (
-              <ConnectorConnectionStatus
-                key={connectionKey}
-                connectorId={normalizeConnectorId(manifest?.connections[connectionKey].connectorId ?? '', subscriptionId, location)}
-=======
             {Object.keys(connections).map((connectionKey) => (
               <ConnectorConnectionStatus
                 key={connectionKey}
                 connectionKey={connectionKey.replace('_#workflowname#', '')}
                 connectorId={normalizeConnectorId(connections[connectionKey].connectorId ?? '', subscriptionId, location)}
->>>>>>> becf7d8d
                 hasConnection={mapping[connectionKey] !== undefined}
                 intl={intl}
               />
@@ -223,20 +151,6 @@
 export const reviewCreateTab = (
   intl: IntlShape,
   dispatch: AppDispatch,
-<<<<<<< HEAD
-  onCreateClick: () => Promise<void>,
-  {
-    workflowName,
-    isLoadingCreate,
-    isCreated,
-    isPrimaryButtonDisabled,
-  }: {
-    workflowName: string;
-    isLoadingCreate: boolean;
-    isCreated: boolean;
-    isPrimaryButtonDisabled: boolean;
-  }
-=======
   onCreateClick: () => void,
   {
     shouldClearDetails,
@@ -248,7 +162,6 @@
     errorMessage: string | undefined;
     isPrimaryButtonDisabled: boolean;
   } & CreateWorkflowTabProps
->>>>>>> becf7d8d
 ): TemplatePanelTab => ({
   id: constants.TEMPLATE_PANEL_TAB_NAMES.REVIEW_AND_CREATE,
   title: intl.formatMessage({
@@ -256,26 +169,8 @@
     id: 'JQBEOg',
     description: 'The tab label for the monitoring review and create tab on the create workflow panel',
   }),
-<<<<<<< HEAD
-  description: isCreated ? (
-    <MessageBar messageBarType={MessageBarType.success}>
-      {intl.formatMessage({
-        defaultMessage: 'Your workflow has been created. ',
-        id: 'J+bMkk',
-        description: 'The message displayed when the workflow is successfully created',
-      })}
-      <Link onClick={() => TemplateService()?.openBladeAfterCreate(workflowName)}>
-        {intl.formatMessage({
-          defaultMessage: 'Go to workflow.',
-          id: 'OqrmYm',
-          description: 'The link displayed to navigate to workflow when the workflow is successfully created',
-        })}
-      </Link>
-    </MessageBar>
-=======
   description: errorMessage ? (
     <MessageBar messageBarType={MessageBarType.error}>{errorMessage}</MessageBar>
->>>>>>> becf7d8d
   ) : (
     intl.formatMessage({
       defaultMessage: 'Review your settings, ensure everything is correctly set up, and create your workflow.',
@@ -284,22 +179,9 @@
     })
   ),
   hasError: false,
-<<<<<<< HEAD
-  order: 3,
-  content: <ReviewCreatePanel />,
-  footerContent: {
-    primaryButtonText: isCreated ? (
-      intl.formatMessage({
-        defaultMessage: 'Go to my workflow',
-        id: 'P3OMN/',
-        description: 'The button text for navigating to the workflows page after creating the workflow',
-      })
-    ) : isLoadingCreate ? (
-=======
   content: <ReviewCreatePanel />,
   footerContent: {
     primaryButtonText: isCreating ? (
->>>>>>> becf7d8d
       <Spinner size={SpinnerSize.xSmall} />
     ) : (
       intl.formatMessage({
@@ -308,34 +190,6 @@
         description: 'Button text for creating the workflow',
       })
     ),
-<<<<<<< HEAD
-    primaryButtonOnClick: isCreated
-      ? () => TemplateService()?.openBladeAfterCreate(workflowName)
-      : isLoadingCreate
-        ? () => {}
-        : onCreateClick,
-    primaryButtonDisabled: isPrimaryButtonDisabled || isLoadingCreate,
-    secondaryButtonText: isCreated
-      ? intl.formatMessage({
-          defaultMessage: 'Close',
-          id: 'FTrMxN',
-          description: 'Button text for closing the panel',
-        })
-      : intl.formatMessage({
-          defaultMessage: 'Previous',
-          id: 'Yua/4o',
-          description: 'Button text for moving to the previous tab in the create workflow panel',
-        }),
-    secondaryButtonOnClick: isCreated
-      ? () => {
-          dispatch(closePanel());
-          dispatch(clearTemplateDetails());
-        }
-      : () => {
-          dispatch(selectPanelTab(constants.TEMPLATE_PANEL_TAB_NAMES.NAME_AND_STATE));
-        },
-    secondaryButtonDisabled: isLoadingCreate,
-=======
     primaryButtonOnClick: onCreateClick,
     primaryButtonDisabled: isPrimaryButtonDisabled || isCreating,
     secondaryButtonText: previousTabId
@@ -361,6 +215,5 @@
       }
     },
     secondaryButtonDisabled: isCreating,
->>>>>>> becf7d8d
   },
 });