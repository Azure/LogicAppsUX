import type { AppDispatch, RootState } from '../../../../../core/state/templates/store';
import { useIntl, type IntlShape } from 'react-intl';
import { Label, Text } from '@fluentui/react-components';
import constants from '../../../../../common/constants';
import type { TemplatePanelTab } from '@microsoft/designer-ui';
import { useSelector } from 'react-redux';
import { MessageBar, MessageBarType, Spinner, SpinnerSize } from '@fluentui/react';
import { selectPanelTab } from '../../../../../core/state/templates/panelSlice';
import { equals, isUndefinedOrEmptyString, normalizeConnectorId } from '@microsoft/logic-apps-shared';
import { ConnectorConnectionStatus } from '../../../../templates/connections/connector';
import { WorkflowKind } from '../../../../../core/state/workflow/workflowInterfaces';

export const ReviewCreatePanel = () => {
  const intl = useIntl();
  const { parameterDefinitions, workflows, connections } = useSelector((state: RootState) => state.template);
  const {
    existingWorkflowName,
    connections: { mapping },
    subscriptionId,
    location,
    isConsumption,
  } = useSelector((state: RootState) => state.workflow);

  const intlText = {
    BASICS: intl.formatMessage({
      defaultMessage: 'Basics',
      id: '1LSKq8',
      description: 'Accessibility label for the basics section',
    }),
    CONNECTIONS: intl.formatMessage({
      defaultMessage: 'Connections',
      id: 'Wt1TZJ',
      description: 'Accessibility label for the connections section',
    }),
    PARAMETERS: intl.formatMessage({
      defaultMessage: 'Parameters',
      id: 'oWAB0H',
      description: 'Accessibility label for the parameters section',
    }),
    WORKFLOW_NAME: intl.formatMessage({
      defaultMessage: 'Workflow name',
      id: 'oqgNX3',
      description: 'Accessibility label for workflow name',
    }),
    STATE_TYPE: intl.formatMessage({
      defaultMessage: 'State type',
      id: 'tzeDPE',
      description: 'Accessibility label for state kind',
    }),
    PLACEHOLDER: intl.formatMessage({
      defaultMessage: '----',
      id: 'wPi8wS',
      description: 'Accessibility label indicating that the value is not set',
    }),
    kind_stateful: intl.formatMessage({
      defaultMessage: 'Stateful',
      id: 'Qqmb+W',
      description: 'Dropdown option for stateful type',
    }),
    kind_stateless: intl.formatMessage({
      defaultMessage: 'Stateless',
      id: 'cNXS5n',
      description: 'Dropdown option for stateless type',
    }),
  };

  return (
    <div className="msla-templates-tab">
      {!isConsumption && (
        <>
          <Label className="msla-templates-tab-label" htmlFor={'detailsLabel'}>
            {intlText.BASICS}
          </Label>
          <div className="msla-templates-tab-review-section">
            {Object.values(workflows).map((workflow) => {
              const workflowNameToShow = existingWorkflowName ?? workflow.workflowName;
              return (
                <div key={workflow.id}>
                  <div className="msla-templates-tab-review-section-details">
                    <Text className="msla-templates-tab-review-section-details-title">{intlText.WORKFLOW_NAME}</Text>
                    <Text className="msla-templates-tab-review-section-details-value">
                      {isUndefinedOrEmptyString(workflowNameToShow) ? intlText.PLACEHOLDER : workflowNameToShow}
                    </Text>
                  </div>
                  <div className="msla-templates-tab-review-section-details">
                    <Text className="msla-templates-tab-review-section-details-title">{intlText.STATE_TYPE}</Text>
                    <Text className="msla-templates-tab-review-section-details-value">
                      {equals(workflow.kind, WorkflowKind.STATEFUL)
                        ? intlText.kind_stateful
                        : intlText.kind_stateless ?? intlText.PLACEHOLDER}
                    </Text>
                  </div>
                </div>
              );
            })}
          </div>
        </>
      )}

      {Object.keys(connections).length > 0 && (
        <>
          <Label className="msla-templates-tab-label" htmlFor={'connectionsLabel'}>
            {intlText.CONNECTIONS}
          </Label>
          <div className="msla-templates-tab-review-section">
            {Object.keys(connections).map((connectionKey) => (
              <ConnectorConnectionStatus
                key={connectionKey}
                connectionKey={connectionKey.replace('_#workflowname#', '')}
                connectorId={normalizeConnectorId(connections[connectionKey].connectorId ?? '', subscriptionId, location)}
                hasConnection={mapping[connectionKey] !== undefined}
                intl={intl}
              />
            ))}
          </div>
        </>
      )}

      {Object.keys(parameterDefinitions).length > 0 && (
        <>
          <Label className="msla-templates-tab-label" htmlFor={'parametersLabel'}>
            {intlText.PARAMETERS}
          </Label>
          <div className="msla-templates-tab-review-section">
            {Object.values(parameterDefinitions)?.map((parameter) => (
              <div key={parameter.name} className="msla-templates-tab-review-section-details">
                <Text className="msla-templates-tab-review-section-details-title">{parameter.displayName}</Text>
                <Text className="msla-templates-tab-review-section-details-value">{parameter.value ?? intlText.PLACEHOLDER}</Text>
              </div>
            ))}
          </div>
        </>
      )}
    </div>
  );
};

export const reviewCreateTab = (
  intl: IntlShape,
  dispatch: AppDispatch,
  onCreateClick: () => void,
  {
    isCreating,
    errorMessage,
    isPrimaryButtonDisabled,
    previousTabId,
  }: {
<<<<<<< HEAD
    workflowName: string | undefined;
=======
>>>>>>> 7864f5d4
    isCreating: boolean;
    errorMessage: string | undefined;
    isPrimaryButtonDisabled: boolean;
    previousTabId: string;
  }
): TemplatePanelTab => ({
  id: constants.TEMPLATE_PANEL_TAB_NAMES.REVIEW_AND_CREATE,
  title: intl.formatMessage({
    defaultMessage: 'Review + create',
    id: 'JQBEOg',
    description: 'The tab label for the monitoring review and create tab on the create workflow panel',
  }),
  description: errorMessage ? (
    <MessageBar messageBarType={MessageBarType.error}>{errorMessage}</MessageBar>
  ) : (
    intl.formatMessage({
      defaultMessage: 'Review your settings, ensure everything is correctly set up, and create your workflow.',
      id: 'xDHpeS',
      description: 'An accessibility label that describes the objective of review and create tab',
    })
  ),
  hasError: false,
  content: <ReviewCreatePanel />,
  footerContent: {
    primaryButtonText: isCreating ? (
      <Spinner size={SpinnerSize.xSmall} />
    ) : (
      intl.formatMessage({
        defaultMessage: 'Create',
        id: '/qrBuJ',
        description: 'Button text for creating the workflow',
      })
    ),
    primaryButtonOnClick: onCreateClick,
    primaryButtonDisabled: isPrimaryButtonDisabled || isCreating,
    secondaryButtonText: intl.formatMessage({
      defaultMessage: 'Previous',
      id: 'Yua/4o',
      description: 'Button text for moving to the previous tab in the create workflow panel',
    }),
    secondaryButtonOnClick: () => dispatch(selectPanelTab(previousTabId)),
    secondaryButtonDisabled: isCreating,
  },
});<|MERGE_RESOLUTION|>--- conflicted
+++ resolved
@@ -145,10 +145,6 @@
     isPrimaryButtonDisabled,
     previousTabId,
   }: {
-<<<<<<< HEAD
-    workflowName: string | undefined;
-=======
->>>>>>> 7864f5d4
     isCreating: boolean;
     errorMessage: string | undefined;
     isPrimaryButtonDisabled: boolean;
