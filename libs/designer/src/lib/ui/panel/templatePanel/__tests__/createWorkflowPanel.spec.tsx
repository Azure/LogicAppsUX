import { describe, beforeAll, expect, it, beforeEach, vi } from 'vitest';
import type { AppStore } from '../../../../core/state/templates/store';
import { setupStore } from '../../../../core/state/templates/store';
import { StandardTemplateService, InitTemplateService, type Template } from '@microsoft/logic-apps-shared';
import { renderWithProviders } from '../../../../__test__/template-test-utils';
import { screen } from '@testing-library/react';
import type { TemplateState } from '../../../../core/state/templates/templateSlice';
import { TemplatePanelView } from '../../../../core/state/templates/panelSlice';
import constants from '../../../../common/constants';
import { TemplatePanel } from '../templatePanel';
import { MockHttpClient } from '../../../../__test__/mock-http-client';
import { QueryClientProvider } from '@tanstack/react-query';
import { getReactQueryClient } from '../../../../core';
// biome-ignore lint/correctness/noUnusedImports: <explanation>
import React from 'react';

describe('panel/templatePanel/createWorkflowPanel', () => {
  let store: AppStore;
  let templateSliceData: TemplateState;
  let template1Manifest: Template.Manifest;
  let template2Manifest: Template.Manifest;
  let param1DefaultValue: string;
  const defaultWorkflowId = 'default';

  const httpClient = new MockHttpClient();
  InitTemplateService(
    new StandardTemplateService({
      baseUrl: '/baseUrl',
      appId: '/appId',
      httpClient,
      apiVersions: {
        subscription: '2018-07-01-preview',
        gateway: '2018-11-01',
      },
      openBladeAfterCreate: (workflowName: string | undefined) => {
        console.log('Open blade after create', workflowName);
      },
      onAddBlankWorkflow: () => {
        console.log('Add blank workflow');
      },
    })
  );

  const httpClient = new MockHttpClient();
  InitTemplateService(
    new StandardTemplateService({
      baseUrl: '/baseUrl',
      appId: '/appId',
      httpClient,
      apiVersions: {
        subscription: '2018-07-01-preview',
        gateway: '2018-11-01',
      },
      openBladeAfterCreate: (workflowName: string) => {
        console.log('Open blade after create', workflowName);
      },
    })
  );

  beforeAll(() => {
    param1DefaultValue = 'default value for param 1';
    template1Manifest = {
      title: 'Template 1',
      description: 'Template 1 Description',
      skus: ['standard', 'consumption'],
      kinds: ['stateful', 'stateless'],
      details: {},
      images: {},
<<<<<<< HEAD
=======
      artifacts: [
        {
          type: 'workflow',
          file: 'workflow.json',
        },
        {
          type: 'description',
          file: 'description.md',
        },
      ],
      connections: {},
      parameters: [
        {
          name: 'param1',
          displayName: 'Param 1',
          type: 'string',
          description: 'param1 description',
          default: param1DefaultValue,
        },
        {
          name: 'param2',
          displayName: 'Param 2',
          type: 'object',
          description: 'param2 description',
        },
      ],
    };

    template2Manifest = {
      title: 'Template 2',
      description: 'Template 2 Description - Consumption Only',
      skus: ['consumption'],
      kinds: ['stateful', 'stateless'],
      details: {},
      images: {},
>>>>>>> f823f336
      artifacts: [
        {
          type: 'workflow',
          file: 'workflow.json',
        },
        {
          type: 'description',
          file: 'description.md',
        },
      ],
      connections: {},
      parameters: [
        {
          name: 'param1',
          displayName: 'Param 1',
          type: 'string',
          description: 'param1 description',
          default: param1DefaultValue,
        },
        {
          name: 'param2',
          displayName: 'Param 2',
          type: 'object',
          description: 'param2 description',
        },
      ],
    };

    templateSliceData = {
      workflows: {
        [defaultWorkflowId]: {
          id: defaultWorkflowId,
          workflowName: '',
          kind: undefined,
          manifest: template1Manifest,
          workflowDefinition: {
            $schema: 'https://schema.management.azure.com/schemas/2019-04-01/deploymentTemplate.json#',
            contentVersion: '',
          },
          errors: {
            workflow: undefined,
            kind: undefined,
          },
          connectionKeys: [],
        },
      },
      templateName: template1Manifest.title,
      manifest: template1Manifest,
<<<<<<< HEAD
      workflowDefinition: {
        $schema: 'https://schema.management.azure.com/schemas/2019-04-01/deploymentTemplate.json#',
        contentVersion: '',
      },
=======
>>>>>>> f823f336
      parameterDefinitions: template1Manifest.parameters?.reduce((result: Record<string, Template.ParameterDefinition>, parameter) => {
        result[parameter.name] = {
          ...parameter,
          value: parameter.default,
        };
        return result;
      }, {}),
      connections: template1Manifest.connections,
      servicesInitialized: false,
      errors: {
<<<<<<< HEAD
        workflow: undefined,
        kind: undefined,
        parameters: {},
        connections: {},
=======
        parameters: {},
        connections: undefined,
>>>>>>> f823f336
      },
    };
    const minimalStoreData = {
      template: templateSliceData,
      panel: {
        isOpen: true,
        currentPanelView: TemplatePanelView.CreateWorkflow,
        selectedTabId: undefined,
      },
    };
    store = setupStore(minimalStoreData);
  });

  beforeEach(() => {
    const queryClient = getReactQueryClient();

    renderWithProviders(
      <QueryClientProvider client={queryClient}>
<<<<<<< HEAD
        <TemplatePanel onCreateClick={vi.fn()} />
=======
        <TemplatePanel workflowId={defaultWorkflowId} showCreate={true} createWorkflow={vi.fn()} />
>>>>>>> f823f336
      </QueryClientProvider>,
      { store }
    );
  });

  it('Ensure template state for showing information is correct', async () => {
    expect(store.getState().template.workflows[defaultWorkflowId].workflowName).toBe('');
    expect(store.getState().template.workflows[defaultWorkflowId].kind).toBe(undefined);
    expect(store.getState().template.templateName).toBe(template1Manifest.title);
    expect(store.getState().template.manifest).toBe(template1Manifest);
    expect(store.getState().template.parameterDefinitions).toBeDefined();
    expect(store.getState().template.errors.parameters).toEqual({});
    expect(store.getState().template.connections).toBe(template1Manifest.connections);
  });

  it('Shows Connections Tab for the first rendering without selected tab id', async () => {
    expect(store.getState().panel.isOpen).toBe(true);
    expect(store.getState().panel.currentPanelView).toBe('createWorkflow');
    expect(store.getState().panel.selectedTabId).toBe(undefined);
  });

  it('Hides Connections Tab on no connections', async () => {
    expect(screen.queryByText(constants.TEMPLATE_PANEL_TAB_NAMES.CONNECTIONS)).toBe(null);
    expect(screen.queryByText(constants.TEMPLATE_PANEL_TAB_NAMES.PARAMETERS)).toBeDefined();
<<<<<<< HEAD
    expect(screen.queryByText(constants.TEMPLATE_PANEL_TAB_NAMES.NAME_AND_STATE)).toBeDefined();
    expect(screen.queryByText(constants.TEMPLATE_PANEL_TAB_NAMES.REVIEW_AND_CREATE)).toBeDefined();
  });

  it('Ensure clicking on next tab button for sequential ordering works', async () => {
    screen.getByTestId(constants.TEMPLATE_PANEL_TAB_NAMES.NAME_AND_STATE).click();
    expect(store.getState().panel.selectedTabId).toBe(constants.TEMPLATE_PANEL_TAB_NAMES.NAME_AND_STATE);
    screen.getByTestId(constants.TEMPLATE_PANEL_TAB_NAMES.REVIEW_AND_CREATE).click();
    expect(store.getState().panel.selectedTabId).toBe(constants.TEMPLATE_PANEL_TAB_NAMES.REVIEW_AND_CREATE);
=======
    expect(screen.queryByText(constants.TEMPLATE_PANEL_TAB_NAMES.BASIC)).toBeDefined();
    expect(screen.queryByText(constants.TEMPLATE_PANEL_TAB_NAMES.REVIEW_AND_CREATE)).toBeDefined();
  });

  it('Hides basic tab on consumption only template', async () => {
    templateSliceData = {
      workflows: {
        [defaultWorkflowId]: {
          id: defaultWorkflowId,
          workflowName: '',
          kind: undefined,
          manifest: template2Manifest,
          workflowDefinition: {
            $schema: 'https://schema.management.azure.com/schemas/2019-04-01/deploymentTemplate.json#',
            contentVersion: '',
          },
          errors: {
            workflow: undefined,
            kind: undefined,
          },
          connectionKeys: [],
        },
      },
      templateName: template2Manifest.title,
      manifest: template2Manifest,
      parameterDefinitions: template2Manifest.parameters?.reduce((result: Record<string, Template.ParameterDefinition>, parameter) => {
        result[parameter.name] = {
          ...parameter,
          value: parameter.default,
        };
        return result;
      }, {}),
      connections: template2Manifest.connections,
      servicesInitialized: false,
      errors: {
        parameters: {},
        connections: undefined,
      },
    };
    const minimalStoreData = {
      template: templateSliceData,
      panel: {
        isOpen: true,
        currentPanelView: TemplatePanelView.CreateWorkflow,
        selectedTabId: undefined,
      },
    };
    store = setupStore(minimalStoreData);
    expect(screen.queryByText(constants.TEMPLATE_PANEL_TAB_NAMES.CONNECTIONS)).toBe(null);
    expect(screen.queryByText(constants.TEMPLATE_PANEL_TAB_NAMES.PARAMETERS)).toBeDefined();
    expect(screen.queryByText(constants.TEMPLATE_PANEL_TAB_NAMES.BASIC)).toBeNull();
    expect(screen.queryByText(constants.TEMPLATE_PANEL_TAB_NAMES.REVIEW_AND_CREATE)).toBeDefined();
>>>>>>> f823f336
  });
});<|MERGE_RESOLUTION|>--- conflicted
+++ resolved
@@ -41,22 +41,6 @@
     })
   );
 
-  const httpClient = new MockHttpClient();
-  InitTemplateService(
-    new StandardTemplateService({
-      baseUrl: '/baseUrl',
-      appId: '/appId',
-      httpClient,
-      apiVersions: {
-        subscription: '2018-07-01-preview',
-        gateway: '2018-11-01',
-      },
-      openBladeAfterCreate: (workflowName: string) => {
-        console.log('Open blade after create', workflowName);
-      },
-    })
-  );
-
   beforeAll(() => {
     param1DefaultValue = 'default value for param 1';
     template1Manifest = {
@@ -66,8 +50,6 @@
       kinds: ['stateful', 'stateless'],
       details: {},
       images: {},
-<<<<<<< HEAD
-=======
       artifacts: [
         {
           type: 'workflow',
@@ -103,7 +85,6 @@
       kinds: ['stateful', 'stateless'],
       details: {},
       images: {},
->>>>>>> f823f336
       artifacts: [
         {
           type: 'workflow',
@@ -152,13 +133,6 @@
       },
       templateName: template1Manifest.title,
       manifest: template1Manifest,
-<<<<<<< HEAD
-      workflowDefinition: {
-        $schema: 'https://schema.management.azure.com/schemas/2019-04-01/deploymentTemplate.json#',
-        contentVersion: '',
-      },
-=======
->>>>>>> f823f336
       parameterDefinitions: template1Manifest.parameters?.reduce((result: Record<string, Template.ParameterDefinition>, parameter) => {
         result[parameter.name] = {
           ...parameter,
@@ -169,15 +143,8 @@
       connections: template1Manifest.connections,
       servicesInitialized: false,
       errors: {
-<<<<<<< HEAD
-        workflow: undefined,
-        kind: undefined,
-        parameters: {},
-        connections: {},
-=======
         parameters: {},
         connections: undefined,
->>>>>>> f823f336
       },
     };
     const minimalStoreData = {
@@ -196,11 +163,7 @@
 
     renderWithProviders(
       <QueryClientProvider client={queryClient}>
-<<<<<<< HEAD
-        <TemplatePanel onCreateClick={vi.fn()} />
-=======
         <TemplatePanel workflowId={defaultWorkflowId} showCreate={true} createWorkflow={vi.fn()} />
->>>>>>> f823f336
       </QueryClientProvider>,
       { store }
     );
@@ -225,17 +188,6 @@
   it('Hides Connections Tab on no connections', async () => {
     expect(screen.queryByText(constants.TEMPLATE_PANEL_TAB_NAMES.CONNECTIONS)).toBe(null);
     expect(screen.queryByText(constants.TEMPLATE_PANEL_TAB_NAMES.PARAMETERS)).toBeDefined();
-<<<<<<< HEAD
-    expect(screen.queryByText(constants.TEMPLATE_PANEL_TAB_NAMES.NAME_AND_STATE)).toBeDefined();
-    expect(screen.queryByText(constants.TEMPLATE_PANEL_TAB_NAMES.REVIEW_AND_CREATE)).toBeDefined();
-  });
-
-  it('Ensure clicking on next tab button for sequential ordering works', async () => {
-    screen.getByTestId(constants.TEMPLATE_PANEL_TAB_NAMES.NAME_AND_STATE).click();
-    expect(store.getState().panel.selectedTabId).toBe(constants.TEMPLATE_PANEL_TAB_NAMES.NAME_AND_STATE);
-    screen.getByTestId(constants.TEMPLATE_PANEL_TAB_NAMES.REVIEW_AND_CREATE).click();
-    expect(store.getState().panel.selectedTabId).toBe(constants.TEMPLATE_PANEL_TAB_NAMES.REVIEW_AND_CREATE);
-=======
     expect(screen.queryByText(constants.TEMPLATE_PANEL_TAB_NAMES.BASIC)).toBeDefined();
     expect(screen.queryByText(constants.TEMPLATE_PANEL_TAB_NAMES.REVIEW_AND_CREATE)).toBeDefined();
   });
@@ -288,6 +240,5 @@
     expect(screen.queryByText(constants.TEMPLATE_PANEL_TAB_NAMES.PARAMETERS)).toBeDefined();
     expect(screen.queryByText(constants.TEMPLATE_PANEL_TAB_NAMES.BASIC)).toBeNull();
     expect(screen.queryByText(constants.TEMPLATE_PANEL_TAB_NAMES.REVIEW_AND_CREATE)).toBeDefined();
->>>>>>> f823f336
   });
 });