--- conflicted
+++ resolved
@@ -5,11 +5,7 @@
 import { screen } from '@testing-library/react';
 import { TemplatePanelView } from '../../../../core/state/templates/panelSlice';
 import constants from '../../../../common/constants';
-<<<<<<< HEAD
-import { NameStatePanel } from '../createWorkflowPanel/tabs/nameStateTab';
-=======
 import { WorkflowBasics } from '../createWorkflowPanel/tabs/basicsTab';
->>>>>>> becf7d8d
 import { QueryClientProvider } from '@tanstack/react-query';
 import { getReactQueryClient } from '../../../../core';
 // biome-ignore lint/correctness/noUnusedImports: <explanation>
@@ -55,19 +51,10 @@
         },
       },
       manifest: undefined,
-<<<<<<< HEAD
-      workflowDefinition: undefined,
-=======
->>>>>>> becf7d8d
       parameterDefinitions: {},
       connections: {},
       servicesInitialized: false,
       errors: {
-<<<<<<< HEAD
-        workflow: undefined,
-        kind: undefined,
-=======
->>>>>>> becf7d8d
         parameters: {},
         connections: undefined,
       },
@@ -88,11 +75,7 @@
 
     renderWithProviders(
       <QueryClientProvider client={queryClient}>
-<<<<<<< HEAD
-        <NameStatePanel />
-=======
         <WorkflowBasics />
->>>>>>> becf7d8d
       </QueryClientProvider>,
 
       { store }
@@ -100,15 +83,9 @@
   });
 
   it('Shows Name and State Tab values displayed', async () => {
-<<<<<<< HEAD
-    expect(store.getState().panel.selectedTabId).toBe(constants.TEMPLATE_PANEL_TAB_NAMES.NAME_AND_STATE);
-    expect(screen.getAllByText('Workflow name')).toBeDefined();
-    expect(screen.getAllByDisplayValue(store.getState().template.workflowName ?? 'n/a')).toBeDefined;
-=======
     expect(store.getState().panel.selectedTabId).toBe(constants.TEMPLATE_PANEL_TAB_NAMES.BASIC);
     expect(screen.getAllByText('Workflow name')).toBeDefined();
     expect(screen.getAllByDisplayValue(store.getState().template.workflows['default'].workflowName ?? 'n/a')).toBeDefined;
->>>>>>> becf7d8d
     expect(screen.getAllByText('State type')).toBeDefined();
     expect(screen.getAllByText('Stateful')).toBeDefined();
     expect(screen.getAllByText('Optimized for high reliability')).toBeDefined();
