--- conflicted
+++ resolved
@@ -7,13 +7,9 @@
 import { QuickViewPanel } from './quickViewPanel/quickViewPanel';
 import { Button } from '@fluentui/react-components';
 
-<<<<<<< HEAD
-export const TemplatePanel = ({ onCreateClick }: { onCreateClick: () => Promise<void> }) => {
-=======
 export const TemplatePanel = (
   // { onCreateClick }: { onCreateClick: () => Promise<void> }
 ) => {
->>>>>>> 2999fe0a
   const dispatch = useDispatch<AppDispatch>();
   const { isOpen, currentPanelView } = useSelector((state: RootState) => state.panel);
 
@@ -26,8 +22,9 @@
   return (
     <Panel isLightDismiss type={PanelType.medium} isOpen={isOpen} onDismiss={dismissPanel} hasCloseButton={true}>
       {currentPanelView === 'createWorkflow' ? (
-<<<<<<< HEAD
-        <CreateWorkflowPanel onCreateClick={onCreateClick} />
+        <CreateWorkflowPanel
+        // onCreateClick={onCreateClick}
+        />
       ) : currentPanelView === 'quickView' ? (
         <>
           <QuickViewPanel />
@@ -35,14 +32,6 @@
           <Button onClick={dismissPanel}>Close</Button>
         </>
       ) : undefined}
-=======
-        <CreateWorkflowPanel
-        // onCreateClick={onCreateClick}
-        />
-      ) : currentPanelView === 'quickView' ? (
-        <QuickViewPanel />
-      ) : null}
->>>>>>> 2999fe0a
     </Panel>
   );
 };