--- conflicted
+++ resolved
@@ -1,104 +1,67 @@
 import type { AppDispatch, RootState } from '../../../../core/state/templates/store';
 import { useDispatch, useSelector } from 'react-redux';
-<<<<<<< HEAD
-import { TabList, Tab, Text, OverflowItem } from '@fluentui/react-components';
-import type { SelectTabData } from '@fluentui/react-components';
-import { openCreateWorkflowPanelView, selectPanelTab } from '../../../../core/state/templates/panelSlice';
-import { Icon, PrimaryButton, css } from '@fluentui/react';
-import { changeCurrentTemplateName, loadTemplate } from '../../../../core/state/templates/templateSlice';
+import { Text } from '@fluentui/react-components';
+import { Icon } from '@fluentui/react';
 import { useIntl } from 'react-intl';
-import { workflowTab } from './tabs/workflowTab';
-import { overviewTab } from './tabs/overviewTab';
-=======
-import { selectPanelTab } from '../../../../core/state/templates/panelSlice';
-import { TemplatesPanelContent, type TemplatePanelTab } from '@microsoft/designer-ui';
->>>>>>> 8a64f12f
+//import { TemplatesPanelContent, type TemplatePanelTab } from '@microsoft/designer-ui';
+import { useState } from 'react';
+import { TemplatesPanelContent } from '@microsoft/designer-ui';
+import { getQuickViewTabs } from '../../../../core/templates/utils/helper';
 
-export const QuickViewPanel = ({
-  panelTabs,
-}: {
-  panelTabs: TemplatePanelTab[];
-}) => {
+export const QuickViewPanel = () => {
   const dispatch = useDispatch<AppDispatch>();
-<<<<<<< HEAD
   const intl = useIntl();
-  const { manifest, templateName } = useSelector((state: RootState) => ({
+  const { manifest } = useSelector((state: RootState) => ({
     manifest: state.template.manifest,
     templateName: state.template.templateName,
   }));
-  const panelTabs = [ workflowTab(intl), overviewTab(intl) ];
-  const selectedTabId = useSelector((state: RootState) => state.panel.selectedTabId) ?? panelTabs[0]?.id;
-  const intlText = {
-    CREATE_WORKFLOW: intl.formatMessage({
-      defaultMessage: 'Create Workflow',
-      id: 'tsPPWB',
-      description: 'Button text to create workflow from this template',
-    })
-  };
+  const panelTabs = getQuickViewTabs(intl, dispatch);
+  const [selectedTabId, setSelectedTabId] = useState<string>(panelTabs[0]?.id);
 
   if (!manifest) {
     return null;
   }
 
-  const { title, description, details } = manifest;
-  const onTabSelected = (_: unknown, data?: SelectTabData): void => {
-    if (data) {
-      const itemKey = data.value as string;
-      dispatch(selectPanelTab(itemKey));
-    }
-  };
-
-  const onCreateWorkflowClick = () => {
-    dispatch(changeCurrentTemplateName(templateName ?? ''));
-    dispatch(loadTemplate(manifest));
-    dispatch(openCreateWorkflowPanelView());
+  const onTabSelected = (tabId: string): void => {
+    setSelectedTabId(tabId);
   };
 
   return (
-    <div style={{height: '100%'}}>
-      <div className="msla-template-quickview-header">
-        <Text className="msla-template-panel-header">{title}</Text>
-        <div className="msla-template-quickview-tags">
-          {Object.keys(details).map((key: string, index: number, array: any[]) => {
-            return (
-              <div key={key}>
-                <Text className="msla-template-card-tag">
-                  {key}: {details[key]}
-                </Text>
-                {(index !== array.length - 1 ? <Icon style={{ padding: '3px 10px 3px 10px', color: '#dedede', fontSize: 10 }} iconName='LocationDot' /> : null)}
-              </div>
-            );
-          })}
-        </div>
-        <Text className="msla-template-description">{description}</Text>
-      </div>
-      
-      <TabList className="msla-template-quickview-tabs" selectedValue={selectedTabId} onTabSelect={onTabSelected}>
-      {panelTabs.map(({ id, visible, title }) =>
-          visible ? (
-            <OverflowItem key={id} id={id} priority={id === selectedTabId ? 2 : 1}>
-              <Tab className={css('msla-template-quickview-tab', id === selectedTabId && 'selected')} value={id} role={'tab'}>
-                {title}
-              </Tab>
-            </OverflowItem>
-          ) : null
-        )}
-      </TabList>
-
-      <div className="msla-panel-content-container">{panelTabs.find((tab) => tab.id === selectedTabId)?.content}</div>
-
-      <PrimaryButton onClick={onCreateWorkflowClick} aria-label={''}>
-        {intlText.CREATE_WORKFLOW}
-      </PrimaryButton>
+    <div>
+      <TemplatesPanelContent
+        className="msla-template-quickview-tabs"
+        isSequence={false}
+        tabs={panelTabs}
+        selectedTab={selectedTabId}
+        selectTab={onTabSelected}
+      />
     </div>
   );
-=======
-  const selectedTabId = useSelector((state: RootState) => state.panel.selectedTabId) ?? panelTabs[0]?.id;
+};
 
-  const handleSelectTab = (tabId: string): void => {
-    dispatch(selectPanelTab(tabId));
-  };
-
-  return <TemplatesPanelContent isSequence={false} tabs={panelTabs} selectedTab={selectedTabId} selectTab={handleSelectTab} />;
->>>>>>> 8a64f12f
+export const QuickViewPanelHeader = ({
+  title,
+  description,
+  details,
+}: { title: string; description: string; details: Record<string, string> }) => {
+  return (
+    <div className="msla-template-quickview-header">
+      <Text className="msla-template-panel-header">{title}</Text>
+      <div className="msla-template-quickview-tags">
+        {Object.keys(details).map((key: string, index: number, array: any[]) => {
+          return (
+            <div key={key}>
+              <Text className="msla-template-card-tag">
+                {key}: {details[key]}
+              </Text>
+              {index !== array.length - 1 ? (
+                <Icon style={{ padding: '3px 10px 3px 10px', color: '#dedede', fontSize: 10 }} iconName="LocationDot" />
+              ) : null}
+            </div>
+          );
+        })}
+      </div>
+      <Text className="msla-template-description">{description}</Text>
+    </div>
+  );
 };