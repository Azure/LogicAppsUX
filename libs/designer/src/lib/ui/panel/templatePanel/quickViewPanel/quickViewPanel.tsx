import type { AppDispatch, RootState } from '../../../../core/state/templates/store';
import { useDispatch, useSelector } from 'react-redux';
import { Text } from '@fluentui/react-components';
import { Icon } from '@fluentui/react';
import { useIntl } from 'react-intl';
import { useState } from 'react';
<<<<<<< HEAD
import { TemplatesPanelContent } from '@microsoft/designer-ui';
import { getQuickViewTabs } from '../../../../core/templates/utils/helper';
import Markdown from 'react-markdown';
=======
import { TemplatesPanelContent, TemplatesPanelHeader } from '@microsoft/designer-ui';
import { getQuickViewTabs } from '../../../../core/templates/utils/helper';
import Markdown from 'react-markdown';
import { useWorkflowTemplate } from '../../../../core/state/templates/templateselectors';
>>>>>>> f823f336

export const QuickViewPanel = ({ workflowId, clearDetailsOnClose }: { workflowId: string; clearDetailsOnClose: boolean }) => {
  const dispatch = useDispatch<AppDispatch>();
  const intl = useIntl();
<<<<<<< HEAD
  const { manifest } = useSelector((state: RootState) => ({
    manifest: state.template.manifest,
    templateName: state.template.templateName,
  }));
  const panelTabs = getQuickViewTabs(intl, dispatch);
=======
  const { templateName, workflowAppName } = useSelector((state: RootState) => ({
    templateName: state.template.templateName,
    workflowAppName: state.workflow.workflowAppName,
  }));
  const { manifest } = useWorkflowTemplate(workflowId);
  const panelTabs = getQuickViewTabs(intl, dispatch, workflowId, clearDetailsOnClose, {
    templateId: templateName ?? '',
    workflowAppName,
    isMultiWorkflow: false,
  });
>>>>>>> f823f336
  const [selectedTabId, setSelectedTabId] = useState<string>(panelTabs[0]?.id);

  if (!manifest) {
    return null;
  }

  const onTabSelected = (tabId: string): void => {
    setSelectedTabId(tabId);
  };

  return (
    <TemplatesPanelContent
      className="msla-template-quickview-tabs"
<<<<<<< HEAD
      isSequence={false}
=======
>>>>>>> f823f336
      tabs={panelTabs}
      selectedTab={selectedTabId}
      selectTab={onTabSelected}
    />
  );
};

export const QuickViewPanelHeader = ({
  title,
  description,
  details,
<<<<<<< HEAD
}: { title: string; description: string; details: Record<string, string> }) => {
  return (
    <div className="msla-template-quickview-header">
      <Text className="msla-template-panel-header">{title}</Text>
=======
  features,
}: { title: string; description: string; details: Record<string, string>; features?: string }) => {
  const intl = useIntl();
  return (
    <TemplatesPanelHeader title={title}>
>>>>>>> f823f336
      <div className="msla-template-quickview-tags">
        {Object.keys(details).map((key: string, index: number, array: any[]) => {
          return (
            <div key={key}>
<<<<<<< HEAD
              <Text className="msla-template-card-tag">
=======
              <Text className={index === array.length - 1 ? 'msla-template-last-tag' : ''}>
>>>>>>> f823f336
                {key}: {details[key]}
              </Text>
              {index !== array.length - 1 ? (
                <Icon style={{ padding: '3px 10px 3px 10px', color: '#dedede', fontSize: 10 }} iconName="LocationDot" />
              ) : null}
            </div>
          );
        })}
      </div>
      <Markdown linkTarget="_blank">{description}</Markdown>
<<<<<<< HEAD
    </div>
=======
      {features && (
        <div className="msla-template-quickview-features">
          <Text>
            {intl.formatMessage({
              defaultMessage: 'Features',
              id: 'SZ78Xp',
              description: 'Title for the features section in the template overview',
            })}
            :
          </Text>
          <Markdown linkTarget="_blank">{features}</Markdown>
        </div>
      )}
    </TemplatesPanelHeader>
>>>>>>> f823f336
  );
};<|MERGE_RESOLUTION|>--- conflicted
+++ resolved
@@ -4,27 +4,14 @@
 import { Icon } from '@fluentui/react';
 import { useIntl } from 'react-intl';
 import { useState } from 'react';
-<<<<<<< HEAD
-import { TemplatesPanelContent } from '@microsoft/designer-ui';
-import { getQuickViewTabs } from '../../../../core/templates/utils/helper';
-import Markdown from 'react-markdown';
-=======
 import { TemplatesPanelContent, TemplatesPanelHeader } from '@microsoft/designer-ui';
 import { getQuickViewTabs } from '../../../../core/templates/utils/helper';
 import Markdown from 'react-markdown';
 import { useWorkflowTemplate } from '../../../../core/state/templates/templateselectors';
->>>>>>> f823f336
 
 export const QuickViewPanel = ({ workflowId, clearDetailsOnClose }: { workflowId: string; clearDetailsOnClose: boolean }) => {
   const dispatch = useDispatch<AppDispatch>();
   const intl = useIntl();
-<<<<<<< HEAD
-  const { manifest } = useSelector((state: RootState) => ({
-    manifest: state.template.manifest,
-    templateName: state.template.templateName,
-  }));
-  const panelTabs = getQuickViewTabs(intl, dispatch);
-=======
   const { templateName, workflowAppName } = useSelector((state: RootState) => ({
     templateName: state.template.templateName,
     workflowAppName: state.workflow.workflowAppName,
@@ -35,7 +22,6 @@
     workflowAppName,
     isMultiWorkflow: false,
   });
->>>>>>> f823f336
   const [selectedTabId, setSelectedTabId] = useState<string>(panelTabs[0]?.id);
 
   if (!manifest) {
@@ -49,10 +35,6 @@
   return (
     <TemplatesPanelContent
       className="msla-template-quickview-tabs"
-<<<<<<< HEAD
-      isSequence={false}
-=======
->>>>>>> f823f336
       tabs={panelTabs}
       selectedTab={selectedTabId}
       selectTab={onTabSelected}
@@ -64,27 +46,16 @@
   title,
   description,
   details,
-<<<<<<< HEAD
-}: { title: string; description: string; details: Record<string, string> }) => {
-  return (
-    <div className="msla-template-quickview-header">
-      <Text className="msla-template-panel-header">{title}</Text>
-=======
   features,
 }: { title: string; description: string; details: Record<string, string>; features?: string }) => {
   const intl = useIntl();
   return (
     <TemplatesPanelHeader title={title}>
->>>>>>> f823f336
       <div className="msla-template-quickview-tags">
         {Object.keys(details).map((key: string, index: number, array: any[]) => {
           return (
             <div key={key}>
-<<<<<<< HEAD
-              <Text className="msla-template-card-tag">
-=======
               <Text className={index === array.length - 1 ? 'msla-template-last-tag' : ''}>
->>>>>>> f823f336
                 {key}: {details[key]}
               </Text>
               {index !== array.length - 1 ? (
@@ -95,9 +66,6 @@
         })}
       </div>
       <Markdown linkTarget="_blank">{description}</Markdown>
-<<<<<<< HEAD
-    </div>
-=======
       {features && (
         <div className="msla-template-quickview-features">
           <Text>
@@ -112,6 +80,5 @@
         </div>
       )}
     </TemplatesPanelHeader>
->>>>>>> f823f336
   );
 };