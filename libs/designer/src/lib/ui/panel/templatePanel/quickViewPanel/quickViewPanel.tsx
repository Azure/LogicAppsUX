import type { AppDispatch, RootState } from '../../../../core/state/templates/store';
import { useDispatch, useSelector } from 'react-redux';
import { Link, Text } from '@fluentui/react-components';
import { Icon, Panel, PanelType } from '@fluentui/react';
import { useIntl } from 'react-intl';
import { useCallback, useMemo, useState } from 'react';
import { TemplatesPanelContent, TemplatesPanelFooter, TemplatesPanelHeader } from '@microsoft/designer-ui';
import { getQuickViewTabs } from '../../../../core/templates/utils/helper';
import Markdown from 'react-markdown';
import { useWorkflowTemplate } from '../../../../core/state/templates/templateselectors';
import { Open16Regular } from '@fluentui/react-icons';
import { closePanel, TemplatePanelView } from '../../../../core/state/templates/panelSlice';
import { clearTemplateDetails } from '../../../../core/state/templates/templateSlice';
import { isMultiWorkflowTemplate } from '../../../../core/actions/bjsworkflow/templates';

export interface QuickViewPanelProps {
  showCreate: boolean;
  workflowId: string;
  clearDetailsOnClose?: boolean;
  panelWidth?: string;
  showCloseButton?: boolean;
  onClose?: () => void;
}

const layerProps = {
  hostId: 'msla-layer-host',
  eventBubblingEnabled: true,
};

export const QuickViewPanel = ({
  onClose,
  showCreate,
  workflowId,
  panelWidth = '50%',
  showCloseButton = true,
  clearDetailsOnClose = true,
}: QuickViewPanelProps) => {
  const dispatch = useDispatch<AppDispatch>();
  const intl = useIntl();
  const { templateName, templateManifest, workflowAppName, isOpen, currentPanelView, shouldCloseByDefault } = useSelector(
    (state: RootState) => ({
      templateName: state.template.templateName,
      templateManifest: state.template.manifest,
      workflowAppName: state.workflow.workflowAppName,
      isOpen: state.panel.isOpen,
      currentPanelView: state.panel.currentPanelView,
      shouldCloseByDefault: !state.templateOptions.viewTemplateDetails,
    })
  );
  const workflowTemplate = useWorkflowTemplate(workflowId);
  const manifest = useMemo(() => workflowTemplate?.manifest, [workflowTemplate]);
  const panelTabs = getQuickViewTabs(
    intl,
    dispatch,
    workflowId,
    clearDetailsOnClose,
    {
      templateId: templateName ?? '',
      workflowAppName,
      isMultiWorkflow: false,
    },
    onClose
  );
  const [selectedTabId, setSelectedTabId] = useState<string>(panelTabs[0]?.id);

  const dismissPanel = useCallback(() => {
    dispatch(closePanel());

    if (clearDetailsOnClose) {
      dispatch(clearTemplateDetails());
    }

    onClose?.();
  }, [clearDetailsOnClose, dispatch, onClose]);

  const onRenderHeaderContent = useCallback(
    () => (
      <QuickViewPanelHeader
<<<<<<< HEAD
        title={manifest.title}
        summary={manifest.summary}
        sourceCodeUrl={manifest.sourceCodeUrl}
        isMultiWorkflowTemplate={isMultiWorkflowTemplate(templateManifest)}
=======
        title={manifest?.title ?? ''}
        summary={manifest?.summary ?? ''}
        sourceCodeUrl={manifest?.sourceCodeUrl}
>>>>>>> 2b511fc2
        details={templateManifest?.details ?? {}}
      />
    ),
    [templateManifest, manifest]
  );

  const selectedTabProps = selectedTabId ? panelTabs?.find((tab) => tab.id === selectedTabId) : panelTabs[0];
  const onRenderFooterContent = useCallback(
    () =>
      selectedTabProps?.footerContent ? (
        <TemplatesPanelFooter
          showPrimaryButton={showCreate}
          secondaryButtonDisabled={!showCloseButton}
          {...selectedTabProps?.footerContent}
        />
      ) : null,
    [selectedTabProps?.footerContent, showCloseButton, showCreate]
  );

  if (!manifest) {
    return null;
  }

  const onTabSelected = (tabId: string): void => {
    setSelectedTabId(tabId);
  };

  return (
    <Panel
      styles={{ main: { padding: '0 20px', zIndex: 1000 }, content: { paddingLeft: '0px' } }}
      isLightDismiss={shouldCloseByDefault}
      type={PanelType.custom}
      customWidth={panelWidth}
      isOpen={isOpen && currentPanelView === TemplatePanelView.QuickView}
      onDismiss={shouldCloseByDefault ? dismissPanel : undefined}
      hasCloseButton={shouldCloseByDefault}
      onRenderHeader={onRenderHeaderContent}
      onRenderFooterContent={onRenderFooterContent}
      layerProps={layerProps}
      isFooterAtBottom={true}
    >
      <TemplatesPanelContent
        className="msla-template-quickview-tabs"
        tabs={panelTabs}
        selectedTab={selectedTabId}
        selectTab={onTabSelected}
      />
    </Panel>
  );
};

export const QuickViewPanelHeader = ({
  title,
  summary,
  sourceCodeUrl,
  isMultiWorkflowTemplate = false,
  details,
  features,
  onBackClick,
}: {
  title: string;
  summary: string;
  sourceCodeUrl: string | undefined;
  details: Record<string, string>;
  isMultiWorkflowTemplate?: boolean;
  features?: string;
  onBackClick?: () => void;
}) => {
  const intl = useIntl();
  const detailsTags: Record<string, string> = useMemo(() => {
    const baseDetailsTags: Record<string, string> = isMultiWorkflowTemplate
      ? {}
      : {
          Type: intl.formatMessage({
            defaultMessage: 'Type',
            id: 'tjQdhq',
            description: 'Solution type of the template',
          }),
        };

    baseDetailsTags.By = intl.formatMessage({
      defaultMessage: 'By',
      id: 'nhEgHb',
      description: 'Name of the organization that published this template',
    });
    return baseDetailsTags;
  }, [isMultiWorkflowTemplate, intl]);

  return (
    <TemplatesPanelHeader title={title} onBackClick={onBackClick}>
      <div className="msla-template-quickview-tags">
        {Object.keys(detailsTags).map((key: string, index: number, array: any[]) => {
          return (
            <div key={key}>
              <Text className={index === array.length - 1 ? 'msla-template-last-tag' : ''}>
                {detailsTags[key]}: {details[key]}
              </Text>
              {index !== array.length - 1 ? (
                <Icon style={{ padding: '3px 10px 3px 10px', color: '#dedede', fontSize: 10 }} iconName="LocationDot" />
              ) : null}
            </div>
          );
        })}
        {sourceCodeUrl && (
          <Link className="msla-template-quickview-source-code" href={sourceCodeUrl} target="_blank">
            {intl.formatMessage({
              defaultMessage: 'Source code',
              id: 'EFQ56R',
              description: 'Link to the source code of the template',
            })}
            <Open16Regular className="msla-templates-tab-source-code-icon" />
          </Link>
        )}
      </div>
      <Markdown className="msla-template-markdown" linkTarget="_blank">
        {summary}
      </Markdown>
      {features && (
        <div className="msla-template-quickview-features">
          <Text>
            {intl.formatMessage({
              defaultMessage: 'Features',
              id: 'SZ78Xp',
              description: 'Title for the features section in the template overview',
            })}
            :
          </Text>
          <Markdown className="msla-template-markdown" linkTarget="_blank">
            {features}
          </Markdown>
        </div>
      )}
    </TemplatesPanelHeader>
  );
};<|MERGE_RESOLUTION|>--- conflicted
+++ resolved
@@ -76,16 +76,10 @@
   const onRenderHeaderContent = useCallback(
     () => (
       <QuickViewPanelHeader
-<<<<<<< HEAD
-        title={manifest.title}
-        summary={manifest.summary}
-        sourceCodeUrl={manifest.sourceCodeUrl}
-        isMultiWorkflowTemplate={isMultiWorkflowTemplate(templateManifest)}
-=======
         title={manifest?.title ?? ''}
         summary={manifest?.summary ?? ''}
         sourceCodeUrl={manifest?.sourceCodeUrl}
->>>>>>> 2b511fc2
+        isMultiWorkflowTemplate={isMultiWorkflowTemplate(templateManifest)}
         details={templateManifest?.details ?? {}}
       />
     ),
