--- conflicted
+++ resolved
@@ -1,52 +1,52 @@
-import { isNullOrUndefined } from '@microsoft/logic-apps-shared';
+import { type Template, isNullOrUndefined } from '@microsoft/logic-apps-shared';
 import type { AppDispatch, RootState } from '../../../../../core/state/templates/store';
 import { useSelector } from 'react-redux';
 import { useIntl, type IntlShape } from 'react-intl';
 import constants from '../../../../../common/constants';
-<<<<<<< HEAD
 import { Text } from '@fluentui/react-components';
-
-=======
 import { closePanel, openCreateWorkflowPanelView } from '../../../../../core/state/templates/panelSlice';
 import { clearTemplateDetails } from '../../../../../core/state/templates/templateSlice';
->>>>>>> 8a64f12f
+import { getUniqueConnectors } from '../../../../../core/templates/utils/helper';
+import { List } from '@fluentui/react';
+import { ConnectorWithDetails } from '../../../../../ui/templates/connections/connector';
 
 export const OverviewPanel: React.FC = () => {
   const intl = useIntl();
   const { manifest } = useSelector((state: RootState) => state.template);
 
   const detailsTags: Record<string, string> = {
-    'Type': intl.formatMessage({
+    Type: intl.formatMessage({
       defaultMessage: 'Solution type',
       id: 'JVNRly',
       description: 'Solution type of the template',
     }),
-    'Trigger': intl.formatMessage({
+    Trigger: intl.formatMessage({
       defaultMessage: 'Trigger type',
       id: 'DcJBUx',
       description: 'Type of the trigger in the template',
     }),
-    'By': intl.formatMessage({
+    By: intl.formatMessage({
       defaultMessage: 'Published by',
       id: 'n+sJ5W',
       description: 'Name of the organization that published this template',
     }),
-  }
+  };
 
   return isNullOrUndefined(manifest) ? null : (
     <div className="msla-template-overview">
       <div className="msla-template-overview-section">
-        <Text className="msla-template-overview-section-title" >
+        <Text className="msla-template-overview-section-title">
           {intl.formatMessage({
             defaultMessage: 'Connections included in this template',
             id: 'TnwRGo',
             description: 'Title for the connections section in the template overview tab',
           })}
         </Text>
+        <Connections connections={manifest.connections} />
       </div>
       {manifest.prerequisites ? (
         <div className="msla-template-overview-section">
-          <Text className="msla-template-overview-section-title" >
+          <Text className="msla-template-overview-section-title">
             {intl.formatMessage({
               defaultMessage: 'Prerequisites',
               id: 'Jk2B0i',
@@ -56,9 +56,10 @@
           <Text align="start" className="msla-template-overview-connections">
             {manifest.prerequisites}
           </Text>
-        </div>) : null}
+        </div>
+      ) : null}
       <div className="msla-template-overview-section">
-        <Text className="msla-template-overview-section-title" >
+        <Text className="msla-template-overview-section-title">
           {intl.formatMessage({
             defaultMessage: 'Details',
             id: 'ocW+RF',
@@ -66,19 +67,17 @@
           })}
         </Text>
         {Object.keys(detailsTags).map((key: string) => {
-            return (
-              <div className="msla-template-overview-section-detail" key={key}>
-                <Text className="msla-template-overview-section-detailkey">
-                  {detailsTags[key]}: 
-                </Text>
-                <Text>{manifest.details[key]}</Text>
-              </div>
-            );
+          return (
+            <div className="msla-template-overview-section-detail" key={key}>
+              <Text className="msla-template-overview-section-detailkey">{detailsTags[key]}:</Text>
+              <Text>{manifest.details[key]}</Text>
+            </div>
+          );
         })}
       </div>
       {manifest.tags?.length ? (
         <div className="msla-template-overview-section">
-          <Text className="msla-template-overview-section-title" >
+          <Text className="msla-template-overview-section-title">
             {intl.formatMessage({
               defaultMessage: 'Tags',
               id: 'X02GGK',
@@ -86,9 +85,12 @@
             })}
           </Text>
           {manifest.tags.map((key: string) => (
-              <Text key={key} className="msla-template-overview-section-tag" size={300}>{key}</Text>
-            ))}
-        </div>) : null }
+            <Text key={key} className="msla-template-overview-section-tag" size={300}>
+              {key}
+            </Text>
+          ))}
+        </div>
+      ) : null}
     </div>
   );
 };
@@ -123,4 +125,27 @@
       dispatch(clearTemplateDetails());
     },
   },
-});+});
+
+const Connections = (props: { connections: Record<string, Template.Connection> }): JSX.Element => {
+  const { subscriptionId, location } = useSelector((state: RootState) => state.workflow);
+  const connectors = getUniqueConnectors(props.connections, subscriptionId, location);
+
+  const onRenderCell = (item: Template.Connection | undefined): JSX.Element => {
+    if (!item) {
+      return <div>No data</div>;
+    }
+
+    return (
+      <div className="msla-template-overview-connection">
+        <ConnectorWithDetails connectorId={item.connectorId} kind={item.kind} />
+      </div>
+    );
+  };
+
+  return (
+    <div className="msla-template-overview-connections">
+      <List items={connectors} onRenderCell={onRenderCell} />
+    </div>
+  );
+};