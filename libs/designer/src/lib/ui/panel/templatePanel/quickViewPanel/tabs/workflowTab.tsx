--- conflicted
+++ resolved
@@ -1,9 +1,4 @@
-<<<<<<< HEAD
-import type { AppDispatch, RootState } from '../../../../../core/state/templates/store';
-import { useSelector } from 'react-redux';
-=======
 import type { AppDispatch } from '../../../../../core/state/templates/store';
->>>>>>> f823f336
 import type { IntlShape } from 'react-intl';
 import constants from '../../../../../common/constants';
 import { useTheme } from '@fluentui/react';
@@ -11,17 +6,11 @@
 import type { TemplatePanelTab } from '@microsoft/designer-ui';
 import { closePanel, openCreateWorkflowPanelView } from '../../../../../core/state/templates/panelSlice';
 import { clearTemplateDetails } from '../../../../../core/state/templates/templateSlice';
-<<<<<<< HEAD
-
-export const WorkflowPanel: React.FC = () => {
-  const { manifest, images } = useSelector((state: RootState) => state.template);
-=======
 import { LogEntryLevel, LoggerService, type Template } from '@microsoft/logic-apps-shared';
 import { useWorkflowTemplate } from '../../../../../core/state/templates/templateselectors';
 
 export const WorkflowPanel = ({ workflowId }: { workflowId: string }) => {
   const { manifest, images } = useWorkflowTemplate(workflowId);
->>>>>>> f823f336
   const { isInverted } = useTheme();
   const imageName = useMemo(() => (isInverted ? images?.dark : images?.light), [isInverted, images]);
 
@@ -32,9 +21,6 @@
   ) : null;
 };
 
-<<<<<<< HEAD
-export const workflowTab = (intl: IntlShape, dispatch: AppDispatch): TemplatePanelTab => ({
-=======
 export const workflowTab = (
   intl: IntlShape,
   dispatch: AppDispatch,
@@ -43,7 +29,6 @@
   onPrimaryButtonClick: (() => void) | undefined,
   { templateId, workflowAppName, isMultiWorkflow }: Template.TemplateContext
 ): TemplatePanelTab => ({
->>>>>>> f823f336
   id: constants.TEMPLATE_PANEL_TAB_NAMES.WORKFLOW_VIEW,
   title: intl.formatMessage({
     defaultMessage: 'Workflow',
@@ -51,12 +36,7 @@
     description: 'The tab label for the monitoring parameters tab on the operation panel',
   }),
   hasError: false,
-<<<<<<< HEAD
-  content: <WorkflowPanel />,
-  order: 0,
-=======
   content: <WorkflowPanel workflowId={workflowId} />,
->>>>>>> f823f336
   footerContent: {
     primaryButtonText: intl.formatMessage({
       defaultMessage: 'Use this template',
@@ -64,9 +44,6 @@
       description: 'Button text to create workflow from this template',
     }),
     primaryButtonOnClick: () => {
-<<<<<<< HEAD
-      dispatch(openCreateWorkflowPanelView());
-=======
       LoggerService().log({
         level: LogEntryLevel.Verbose,
         area: 'Templates.overviewTab',
@@ -75,7 +52,6 @@
       });
       dispatch(openCreateWorkflowPanelView());
       onPrimaryButtonClick?.();
->>>>>>> f823f336
     },
     secondaryButtonText: intl.formatMessage({
       defaultMessage: 'Close',
@@ -84,13 +60,9 @@
     }),
     secondaryButtonOnClick: () => {
       dispatch(closePanel());
-<<<<<<< HEAD
-      dispatch(clearTemplateDetails());
-=======
       if (clearDetailsOnClose) {
         dispatch(clearTemplateDetails());
       }
->>>>>>> f823f336
     },
   },
 });