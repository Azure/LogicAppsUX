--- conflicted
+++ resolved
@@ -50,15 +50,10 @@
   const iconUri = useIconUri(operationInfo);
   const showCommentBox = !isNullOrUndefined(comment);
   useEffect(() => {
-<<<<<<< HEAD
-    monitoringTab.enabled = isMonitoringView;
+    monitoringTab.enabled = !!isMonitoringView;
     setRegisteredTabs((currentTabs) =>
       registerTabs([monitoringTab, parametersTab, aboutTab, codeViewTab, settingsTab, scratchTab], currentTabs)
     );
-=======
-    monitoringTab.enabled = !!isMonitoringView;
-    setRegisteredTabs((currentTabs) => registerTabs([monitoringTab, aboutTab, codeViewTab, settingsTab, scratchTab], currentTabs));
->>>>>>> 40b33ae1
   }, [readOnly, isMonitoringView]);
 
   useEffect(() => {
