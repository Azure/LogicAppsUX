import constants from '../../common/constants';
import type { AppDispatch, RootState } from '../../core';
import { deleteGraphNode, deleteOperation } from '../../core/actions/bjsworkflow/delete';
import type { WorkflowNode } from '../../core/parsers/models/workflowNode';
import { useIsXrmConnectionReferenceMode, useMonitoringView, useReadOnly } from '../../core/state/designerOptions/designerOptionsSelectors';
import { ErrorLevel, updateParameterValidation } from '../../core/state/operation/operationMetadataSlice';
import { useOperationErrorInfo, useParameterValidationErrors } from '../../core/state/operation/operationSelector';
import {
  useCurrentPanelModePanelMode,
  useIsPanelCollapsed,
  useRegisteredPanelTabs,
  useSelectedNodeId,
  useSelectedPanelTabName,
  useVisiblePanelTabs,
} from '../../core/state/panel/panelSelectors';
import {
  clearPanel,
  collapsePanel,
  expandPanel,
  isolateTab,
  registerPanelTabs,
  selectPanelTab,
  setTabError,
  setTabVisibility,
} from '../../core/state/panel/panelSlice';
import { useIconUri, useOperationInfo, useOperationQuery } from '../../core/state/selectors/actionMetadataSelector';
import { useHasSchema } from '../../core/state/staticresultschema/staitcresultsSelector';
import { useNodeDescription, useNodeDisplayName, useNodeMetadata, useWorkflowNode } from '../../core/state/workflow/workflowSelectors';
import { deleteSwitchCase, replaceId, setNodeDescription } from '../../core/state/workflow/workflowSlice';
import { isOperationNameValid, isRootNodeInGraph } from '../../core/utils/graph';
import { validateParameter } from '../../core/utils/parameters/helper';
import { NodeSearchPanel } from './nodeSearchPanel';
import { aboutTab } from './panelTabs/aboutTab';
import { codeViewTab } from './panelTabs/codeViewTab';
import { getCreateConnectionTab } from './panelTabs/createConnectionTab';
import { loadingTab } from './panelTabs/loadingTab';
import { monitoringTab } from './panelTabs/monitoringTab/monitoringTab';
import { parametersTab } from './panelTabs/parametersTab';
import { monitorRetryTab } from './panelTabs/retryTab';
import { scratchTab } from './panelTabs/scratchTab';
import { getSelectConnectionTab } from './panelTabs/selectConnectionTab';
import { settingsTab } from './panelTabs/settingsTab';
import { testingTab } from './panelTabs/testingTab';
import { RecommendationPanelContext } from './recommendation/recommendationPanelContext';
import { WorkflowParametersPanel } from './workflowparameterspanel';
import type { CommonPanelProps, MenuItemOption, PageActionTelemetryData } from '@microsoft/designer-ui';
import {
  DeleteNodeModal,
  MenuItemType,
  PanelContainer,
  PanelHeaderControlType,
  PanelLocation,
  PanelScope,
  PanelSize,
} from '@microsoft/designer-ui';
import { isNullOrUndefined, isScopeOperation, isSubGraphNode, SUBGRAPH_TYPES } from '@microsoft/utils-logic-apps';
import React, { useCallback, useEffect, useMemo, useState } from 'react';
import { useIntl } from 'react-intl';
import { useDispatch, useSelector } from 'react-redux';

export interface PanelRootProps {
  panelLocation?: PanelLocation;
  displayRuntimeInfo: boolean;
}

export const PanelRoot = (props: PanelRootProps): JSX.Element => {
  const { panelLocation, displayRuntimeInfo } = props;
  const intl = useIntl();
  const dispatch = useDispatch<AppDispatch>();

  const readOnly = useReadOnly();
  const isMonitoringView = useMonitoringView();

  const collapsed = useIsPanelCollapsed();
  const selectedNode = useSelectedNodeId();
  const { isTriggerNode, nodesMetadata, idReplacements } = useSelector((state: RootState) => ({
    isTriggerNode: isRootNodeInGraph(selectedNode, 'root', state.workflow.nodesMetadata),
    nodesMetadata: state.workflow.nodesMetadata,
    idReplacements: state.workflow.idReplacements,
  }));
  const selectedNodeDisplayName = useNodeDisplayName(selectedNode);
  const currentPanelMode = useCurrentPanelModePanelMode();

  const graphNode = useWorkflowNode(selectedNode) as WorkflowNode;

  const [width, setWidth] = useState(PanelSize.Auto);

  const registeredTabs = useRegisteredPanelTabs();
  const visibleTabs = useVisiblePanelTabs();
  const selectedPanelTab = useSelectedPanelTabName();
  const inputs = useSelector((state: RootState) => state.operations.inputParameters[selectedNode]);
  const comment = useNodeDescription(selectedNode);
  const iconUri = useIconUri(selectedNode);
  const nodeMetaData = useNodeMetadata(selectedNode);
  const operationInfo = useOperationInfo(selectedNode);
  let showCommentBox = !isNullOrUndefined(comment);
  const hasSchema = useHasSchema(operationInfo?.connectorId, operationInfo?.operationId);
  const isXrmConnectionReferenceMode = useIsXrmConnectionReferenceMode();
  const errorInfo = useOperationErrorInfo(selectedNode);

  const selectConnectionTabTitle = isXrmConnectionReferenceMode
    ? intl.formatMessage({
        defaultMessage: 'Select Connection Reference',
        description: 'Title for the select connection reference tab',
      })
    : intl.formatMessage({
        defaultMessage: 'Select Connection',
        description: 'Title for the select connection tab',
      });
  const createConnectionTabTitle = isXrmConnectionReferenceMode
    ? intl.formatMessage({
        defaultMessage: 'Create Connection Reference',
        description: 'Title for the create connection reference tab',
      })
    : intl.formatMessage({
        defaultMessage: 'Create Connection',
        description: 'Title for the create connection tab',
      });

  useEffect(() => {
<<<<<<< HEAD
    const tabs = [monitoringTab, parametersTab, settingsTab, codeViewTab, testingTab, aboutTab, loadingTab, monitorRetryTab];
=======
    const tabs = [
      monitoringTab(intl),
      parametersTab(intl),
      settingsTab(intl),
      codeViewTab(intl),
      testingTab(intl),
      aboutTab(intl),
      loadingTab(intl),
    ];
>>>>>>> 5cf8eb1a
    if (process.env.NODE_ENV !== 'production') {
      tabs.push(scratchTab);
    }
    dispatch(registerPanelTabs(tabs));
    dispatch(clearPanel());
  }, [dispatch, intl]);

  useEffect(() => {
    const createConnectionTab = getCreateConnectionTab(createConnectionTabTitle);
    dispatch(registerPanelTabs([createConnectionTab]));
  }, [dispatch, createConnectionTabTitle]);

  useEffect(() => {
    const selectConnectionTab = getSelectConnectionTab(selectConnectionTabTitle);
    dispatch(registerPanelTabs([selectConnectionTab]));
  }, [dispatch, selectConnectionTabTitle]);

  useEffect(() => {
    dispatch(
      setTabVisibility({
        tabName: constants.PANEL_TAB_NAMES.MONITORING,
        visible: isMonitoringView,
      })
    );
    dispatch(
      setTabVisibility({
        tabName: constants.PANEL_TAB_NAMES.PARAMETERS,
        visible: !isMonitoringView,
      })
    );
  }, [dispatch, isMonitoringView]);

  useEffect(() => {
    dispatch(
      setTabVisibility({
        tabName: constants.PANEL_TAB_NAMES.MONITORING,
        visible: operationInfo?.type.toLowerCase() !== constants.NODE.TYPE.SCOPE && isMonitoringView,
      })
    );
  }, [dispatch, operationInfo, isMonitoringView]);

  useEffect(() => {
    dispatch(
      setTabVisibility({
        tabName: constants.PANEL_TAB_NAMES.TESTING,
        visible: !isTriggerNode && hasSchema && !isMonitoringView,
      })
    );
  }, [dispatch, hasSchema, isMonitoringView, isTriggerNode, selectedNode]);

  useEffect(() => {
    if (!visibleTabs?.map((tab) => tab.name.toLowerCase())?.includes(selectedPanelTab ?? ''))
      dispatch(selectPanelTab(visibleTabs[0]?.name.toLowerCase()));
  }, [dispatch, visibleTabs, selectedPanelTab]);

  const setSelectedTab = (tabName: string | undefined) => {
    dispatch(selectPanelTab(tabName));
  };

  useEffect(() => {
    if (nodeMetaData && nodeMetaData.subgraphType === SUBGRAPH_TYPES.SWITCH_CASE) {
      dispatch(isolateTab(constants.PANEL_TAB_NAMES.PARAMETERS));
    }
    dispatch(
      setTabVisibility({
        tabName: constants.PANEL_TAB_NAMES.MONITORING,
        visible: isMonitoringView,
      })
    );
  }, [dispatch, selectedNode, nodeMetaData, isMonitoringView]);

  const parameterValidationErrors = useParameterValidationErrors(selectedNode);
  useEffect(() => {
    const hasErrors = parameterValidationErrors?.length > 0 || errorInfo?.level === ErrorLevel.Connection;
    dispatch(setTabError({ tabName: 'parameters', hasErrors, nodeId: selectedNode }));
  }, [dispatch, errorInfo?.level, parameterValidationErrors?.length, selectedNode]);

  useEffect(() => {
    collapsed ? setWidth(PanelSize.Auto) : setWidth(PanelSize.Medium);
  }, [collapsed]);

  const collapse = useCallback(() => {
    dispatch(collapsePanel());
  }, [dispatch]);

  const expand = useCallback(() => {
    dispatch(expandPanel());
  }, [dispatch]);

  const [showDeleteModal, setShowDeleteModal] = useState(false);
  const handleDeleteClick = () => setShowDeleteModal(true);
  const handleDelete = () => {
    // TODO: 12798935 Analytics (event logging)
    if (operationInfo && isScopeOperation(operationInfo.type)) {
      dispatch(deleteGraphNode({ graphId: selectedNode, graphNode }));
    } else if (isSubGraphNode(graphNode.type)) {
      dispatch(deleteGraphNode({ graphId: selectedNode, graphNode: graphNode }));
      dispatch(deleteSwitchCase({ caseId: selectedNode, nodeId: nodeMetaData?.graphId ?? '' }));
    } else {
      dispatch(deleteOperation({ nodeId: selectedNode, isTrigger: isTriggerNode }));
    }
    setShowDeleteModal(false);
  };

  const getPanelHeaderControlType = (): boolean => {
    // TODO: 13067650
    return currentPanelMode === 'Discovery';
  };

  const getPanelHeaderMenu = (): MenuItemOption[] => {
    const menuOptions: MenuItemOption[] = [];
    // TODO: 13067650 Conditionals to decide when to show these menu options
    getCommentMenuItem(menuOptions);
    getDeleteMenuItem(menuOptions);
    return menuOptions;
  };

  const getCommentMenuItem = (options: MenuItemOption[]): MenuItemOption[] => {
    const commentDescription = intl.formatMessage({
      defaultMessage: 'Note',
      description: 'Note text',
    });
    const disabledCommentAction = intl.formatMessage({
      defaultMessage: "You can add notes only when you edit a step's inputs.",
      description: 'Text to tell users why notes are disabled',
    });
    const commentAdd = intl.formatMessage({
      defaultMessage: 'Add a note',
      description: 'Text to tell users to click to add comments',
    });
    const commentDelete = intl.formatMessage({
      defaultMessage: 'Delete note',
      description: 'Text to tell users to click to delete comments',
    });

    options.push({
      disabled: readOnly,
      type: MenuItemType.Advanced,
      disabledReason: disabledCommentAction,
      iconName: 'Comment',
      key: commentDescription,
      title: showCommentBox ? commentDelete : commentAdd,
      onClick: handleCommentMenuClick,
    });
    return options;
  };

  const getDeleteMenuItem = (options: MenuItemOption[]): MenuItemOption[] => {
    const deleteDescription = intl.formatMessage({
      defaultMessage: 'Delete',
      description: 'Delete text',
    });
    // TODO: 13067650 Disabled reason/description tobe implemented when panel actions gets built
    const disabledDeleteAction = intl.formatMessage({
      defaultMessage: 'This operation has already been deleted.',
      description: 'Text to tell users why delete is disabled',
    });

    options.push({
      key: deleteDescription,
      disabled: readOnly,
      disabledReason: disabledDeleteAction,
      iconName: 'Delete',
      title: deleteDescription,
      type: MenuItemType.Advanced,
      onClick: handleDeleteClick,
    });
    return options;
  };

  const handleCommentMenuClick = (_: React.MouseEvent<HTMLElement>): void => {
    showCommentBox = !showCommentBox;
    dispatch(setNodeDescription({ nodeId: selectedNode, ...(showCommentBox && { description: '' }) }));
  };

  const onTitleChange = (newId: string): { valid: boolean; oldValue?: string } => {
    const isValid = isOperationNameValid(selectedNode, newId, isTriggerNode, nodesMetadata, idReplacements);
    dispatch(replaceId({ originalId: selectedNode, newId }));

    return { valid: isValid, oldValue: isValid ? newId : selectedNode };
  };

  const onCommentChange = (newDescription?: string) => {
    dispatch(setNodeDescription({ nodeId: selectedNode, description: newDescription }));
  };

  const togglePanel = (): void => (!collapsed ? collapse() : expand());
  const dismissPanel = () => dispatch(clearPanel());

  const opQuery = useOperationQuery(selectedNode);

  const isLoading = useMemo(() => {
    if (nodeMetaData?.subgraphType) return false;
    return opQuery.isLoading;
  }, [nodeMetaData?.subgraphType, opQuery.isLoading]);

  const layerProps = {
    hostId: 'msla-layer-host',
    eventBubblingEnabled: true,
  };

  const commonPanelProps: CommonPanelProps = {
    isCollapsed: collapsed,
    toggleCollapse: dismissPanel,
    width,
    layerProps,
    panelLocation: panelLocation ?? PanelLocation.Right,
  };

  return currentPanelMode === 'WorkflowParameters' ? (
    <WorkflowParametersPanel {...commonPanelProps} />
  ) : currentPanelMode === 'Discovery' ? (
    <RecommendationPanelContext {...commonPanelProps} displayRuntimeInfo={displayRuntimeInfo} />
  ) : currentPanelMode === 'NodeSearch' ? (
    <NodeSearchPanel {...commonPanelProps} displayRuntimeInfo={displayRuntimeInfo} />
  ) : (
    <>
      <PanelContainer
        {...commonPanelProps}
        cardIcon={iconUri}
        comment={comment}
        noNodeSelected={!selectedNode}
        isError={errorInfo?.level === ErrorLevel.Critical || opQuery?.isError}
        errorMessage={errorInfo?.message}
        isLoading={isLoading}
        panelScope={PanelScope.CardLevel}
        panelHeaderControlType={getPanelHeaderControlType() ? PanelHeaderControlType.DISMISS_BUTTON : PanelHeaderControlType.MENU}
        panelHeaderMenu={getPanelHeaderMenu()}
        selectedTab={selectedPanelTab}
        showCommentBox={showCommentBox}
        tabs={registeredTabs}
        nodeId={selectedNode}
        onDismissButtonClicked={handleDelete}
        readOnlyMode={readOnly}
        setSelectedTab={setSelectedTab}
        toggleCollapse={() => {
          //only run validation when collapsing the panel
          if (!collapsed) {
            Object.keys(inputs?.parameterGroups ?? {}).forEach((parameterGroup) => {
              inputs.parameterGroups[parameterGroup].parameters.forEach((parameter) => {
                const validationErrors = validateParameter(parameter, parameter.value);
                dispatch(
                  updateParameterValidation({ nodeId: selectedNode, groupId: parameterGroup, parameterId: parameter.id, validationErrors })
                );
              });
            });
          }
          togglePanel();
        }}
        trackEvent={handleTrackEvent}
        onCommentChange={onCommentChange}
        title={selectedNodeDisplayName}
        onTitleChange={onTitleChange}
      />
      {graphNode?.type && (
        <DeleteNodeModal
          nodeId={selectedNode}
          nodeType={graphNode.type}
          isOpen={showDeleteModal}
          onDismiss={() => setShowDeleteModal(false)}
          onConfirm={handleDelete}
        />
      )}
    </>
  );
};

// TODO: 12798935 Analytics (event logging)
// eslint-disable-next-line @typescript-eslint/no-empty-function
const handleTrackEvent = (_data: PageActionTelemetryData): void => {};<|MERGE_RESOLUTION|>--- conflicted
+++ resolved
@@ -118,9 +118,6 @@
       });
 
   useEffect(() => {
-<<<<<<< HEAD
-    const tabs = [monitoringTab, parametersTab, settingsTab, codeViewTab, testingTab, aboutTab, loadingTab, monitorRetryTab];
-=======
     const tabs = [
       monitoringTab(intl),
       parametersTab(intl),
@@ -129,8 +126,8 @@
       testingTab(intl),
       aboutTab(intl),
       loadingTab(intl),
+      monitorRetryTab(intl),
     ];
->>>>>>> 5cf8eb1a
     if (process.env.NODE_ENV !== 'production') {
       tabs.push(scratchTab);
     }
