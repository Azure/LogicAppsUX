import { ProviderWrappedContext } from '../../core/ProviderWrappedContext';
import { collapsePanel, expandPanel } from '../../core/state/panelSlice';
import { useIconUri, useNodeDescription, useOperationInfo } from '../../core/state/selectors/actionMetadataSelector';
import { setNodeDescription } from '../../core/state/workflowSlice';
import type { RootState } from '../../core/store';
import { aboutTab } from './panelTabs/aboutTab';
import { codeViewTab } from './panelTabs/codeViewTab';
import { monitoringTab } from './panelTabs/monitoringTab';
import { parametersTab } from './panelTabs/parametersTab';
import { scratchTab } from './panelTabs/scratchTab';
import { settingsTab } from './panelTabs/settingsTab';
import { RecommendationPanelContext } from './recommendation/recommendationPanelContext';
import { isNullOrUndefined } from '@microsoft-logic-apps/utils';
import type { MenuItemOption, PageActionTelemetryData, PanelTab } from '@microsoft/designer-ui';
import {
  getTabs,
  MenuItemType,
  PanelContainer,
  PanelHeaderControlType,
  PanelLocation,
  PanelScope,
  PanelSize,
  registerTabs,
} from '@microsoft/designer-ui';
import React, { useCallback, useContext, useEffect, useState } from 'react';
import { useIntl } from 'react-intl';
import { useDispatch, useSelector } from 'react-redux';

export interface PanelRootProps {
  selectedTabId?: string;
}

export const PanelRoot = ({ selectedTabId }: PanelRootProps): JSX.Element => {
  const intl = useIntl();
  const dispatch = useDispatch();

  const { readOnly, isMonitoringView } = useContext(ProviderWrappedContext) ?? {};

  const { collapsed, selectedNode, isDiscovery } = useSelector((state: RootState) => {
    return state.panel;
  });

  const [selectedTab, setSelectedTab] = useState(selectedTabId);
  const [width, setWidth] = useState(PanelSize.Auto);

  const [registeredTabs, setRegisteredTabs] = useState<Record<string, PanelTab>>({});
<<<<<<< HEAD
=======

  const comment = useNodeDescription(selectedNode);
  const operationInfo = useOperationInfo(selectedNode);
  const iconUri = useIconUri(operationInfo);
  const showCommentBox = !isNullOrUndefined(comment);
>>>>>>> 76f072f4
  useEffect(() => {
    monitoringTab.enabled = isMonitoringView;
    setRegisteredTabs((currentTabs) =>
      registerTabs([monitoringTab, parametersTab, aboutTab, codeViewTab, settingsTab, scratchTab], currentTabs)
    );
  }, [readOnly, isMonitoringView]);

  useEffect(() => {
    setSelectedTab(getTabs(true, registeredTabs)[0]?.name.toLowerCase());
  }, [registeredTabs]);

  useEffect(() => {
    collapsed ? setWidth(PanelSize.Auto) : setWidth(PanelSize.Medium);
  }, [collapsed]);

  const collapse = useCallback(() => {
    dispatch(collapsePanel());
  }, [dispatch]);

  const expand = useCallback(() => {
    dispatch(expandPanel());
  }, [dispatch]);

  const getPanelHeaderControlType = (): boolean => {
    // TODO: 13067650
    return isDiscovery;
  };

  const getPanelHeaderMenu = (): MenuItemOption[] => {
    const menuOptions: MenuItemOption[] = [];
    // TODO: 13067650 Conditionals to decide when to show these menu options
    getCommentMenuItem(menuOptions);
    getDeleteMenuItem(menuOptions);
    return menuOptions;
  };

  const getCommentMenuItem = (options: MenuItemOption[]): MenuItemOption[] => {
    const commentDescription = intl.formatMessage({
      defaultMessage: 'Comment',
      description: 'Comment text',
    });
    const disabledCommentAction = intl.formatMessage({
      defaultMessage: 'Comments can only be added while editing the inputs of a step.',
      description: 'Text to tell users why a comment is disabled',
    });
    const commentAdd = intl.formatMessage({
      defaultMessage: 'Add a comment',
      description: 'Text to tell users to click to add comments',
    });
    const commentDelete = intl.formatMessage({
      defaultMessage: 'Delete comment',
      description: 'Text to tell users to click to delete comments',
    });

    options.push({
      disabled: readOnly,
      type: MenuItemType.Advanced,
      disabledReason: disabledCommentAction,
      iconName: 'Comment',
      key: commentDescription,
      title: showCommentBox ? commentDelete : commentAdd,
      onClick: handleCommentMenuClick,
    });
    return options;
  };

  const getDeleteMenuItem = (options: MenuItemOption[]): MenuItemOption[] => {
    const deleteDescription = intl.formatMessage({
      defaultMessage: 'Delete',
      description: 'Delete text',
    });
    // TODO: 13067650 Disabled reason/description tobe implemented when panel actions gets built
    const canDelete = true;
    const disabledDeleteAction = intl.formatMessage({
      defaultMessage: 'This operation has already been deleted.',
      description: 'Text to tell users why delete is disabled',
    });

    options.push({
      key: deleteDescription,
      disabled: readOnly || !canDelete,
      disabledReason: disabledDeleteAction,
      iconName: 'Delete',
      title: deleteDescription,
      type: MenuItemType.Advanced,
      onClick: handleDelete,
    });
    return options;
  };

  const handleCommentMenuClick = (_: React.MouseEvent<HTMLElement>): void => {
    if (showCommentBox) {
      dispatch(setNodeDescription({ nodeId: selectedNode }));
    } else {
      dispatch(setNodeDescription({ nodeId: selectedNode, description: '' }));
    }
  };

  // TODO: 12798945? onClick for delete when node store gets built
  const handleDelete = (): void => {
    // TODO: 12798935 Analytics (event logging)
    console.log('Node deleted!');
  };

  const togglePanel = (): void => {
    if (!collapsed) {
      collapse();
    } else {
      expand();
    }
  };

  return isDiscovery ? (
    <RecommendationPanelContext isCollapsed={collapsed} toggleCollapse={togglePanel} width={width}></RecommendationPanelContext>
  ) : (
    <PanelContainer
      cardIcon={iconUri}
      comment={comment}
      panelLocation={PanelLocation.Right}
      isCollapsed={collapsed}
      noNodeSelected={!selectedNode}
      panelScope={PanelScope.CardLevel}
      panelHeaderControlType={getPanelHeaderControlType() ? PanelHeaderControlType.DISMISS_BUTTON : PanelHeaderControlType.MENU}
      panelHeaderMenu={getPanelHeaderMenu()}
      selectedTab={selectedTab}
      showCommentBox={showCommentBox}
      tabs={registeredTabs}
      width={width}
      onDismissButtonClicked={handleDelete}
      readOnlyMode={readOnly}
      setSelectedTab={setSelectedTab}
      toggleCollapse={togglePanel}
      trackEvent={handleTrackEvent}
      onCommentChange={(value) => {
        dispatch(setNodeDescription({ nodeId: selectedNode, description: value }));
      }}
      title={selectedNode}
    />
  );
};

// TODO: 12798935 Analytics (event logging)
const handleTrackEvent = (_data: PageActionTelemetryData): void => {
  console.log('Track Event');
};<|MERGE_RESOLUTION|>--- conflicted
+++ resolved
@@ -44,14 +44,11 @@
   const [width, setWidth] = useState(PanelSize.Auto);
 
   const [registeredTabs, setRegisteredTabs] = useState<Record<string, PanelTab>>({});
-<<<<<<< HEAD
-=======
 
   const comment = useNodeDescription(selectedNode);
   const operationInfo = useOperationInfo(selectedNode);
   const iconUri = useIconUri(operationInfo);
   const showCommentBox = !isNullOrUndefined(comment);
->>>>>>> 76f072f4
   useEffect(() => {
     monitoringTab.enabled = isMonitoringView;
     setRegisteredTabs((currentTabs) =>
