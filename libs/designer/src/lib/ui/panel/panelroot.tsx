import { ProviderWrappedContext } from '../../core/ProviderWrappedContext';
import { collapsePanel, expandPanel } from '../../core/state/panelSlice';
import { useIconUri, useNodeDescription, useOperationInfo } from '../../core/state/selectors/actionMetadataSelector';
import { setNodeDescription } from '../../core/state/workflowSlice';
import type { RootState } from '../../core/store';
import { aboutTab } from './panelTabs/aboutTab';
import { codeViewTab } from './panelTabs/codeViewTab';
import { monitoringTab } from './panelTabs/monitoringTab';
import { scratchTab } from './panelTabs/scratchTab';
import { SettingsTab } from './panelTabs/settingsTab';
import { RecommendationPanelContext } from './recommendation/recommendationPanelContext';
import { isNullOrUndefined } from '@microsoft-logic-apps/utils';
import type { MenuItemOption, PageActionTelemetryData, PanelTab } from '@microsoft/designer-ui';
import {
  getTabs,
  MenuItemType,
  PanelContainer,
  PanelHeaderControlType,
  PanelLocation,
  PanelScope,
  PanelSize,
  registerTabs,
} from '@microsoft/designer-ui';
import React, { useCallback, useContext, useEffect, useState } from 'react';
import { useIntl } from 'react-intl';
import { useDispatch, useSelector } from 'react-redux';

export interface PanelRootProps {
  selectedTabId?: string;
}

export const PanelRoot = ({ selectedTabId }: PanelRootProps): JSX.Element => {
  const intl = useIntl();
  const dispatch = useDispatch();

  const { readOnly, isMonitoringView } = useContext(ProviderWrappedContext) ?? {};

  const { collapsed, selectedNode, isDiscovery } = useSelector((state: RootState) => {
    return state.panel;
  });

  const [selectedTab, setSelectedTab] = useState(selectedTabId);
  const [width, setWidth] = useState(PanelSize.Auto);

  const [registeredTabs, setRegisteredTabs] = useState<Record<string, PanelTab>>({});

  const comment = useNodeDescription(selectedNode);
  const operationInfo = useOperationInfo(selectedNode);
  const iconUri = useIconUri(operationInfo);
  const showCommentBox = !isNullOrUndefined(comment);
  useEffect(() => {
<<<<<<< HEAD
    monitoringTab.enabled = isMonitoringView;
    setRegisteredTabs((currentTabs) => registerTabs([monitoringTab, aboutTab, codeViewTab, SettingsTab, scratchTab], currentTabs));
=======
    monitoringTab.enabled = !!isMonitoringView;
    setRegisteredTabs((currentTabs) => registerTabs([monitoringTab, aboutTab, codeViewTab, settingsTab, scratchTab], currentTabs));
>>>>>>> 940b98d8
  }, [readOnly, isMonitoringView]);

  useEffect(() => {
    setSelectedTab(getTabs(true, registeredTabs)[0]?.name.toLowerCase());
  }, [registeredTabs]);

  useEffect(() => {
    collapsed ? setWidth(PanelSize.Auto) : setWidth(PanelSize.Medium);
  }, [collapsed]);

  const collapse = useCallback(() => {
    dispatch(collapsePanel());
  }, [dispatch]);

  const expand = useCallback(() => {
    dispatch(expandPanel());
  }, [dispatch]);

  const getPanelHeaderControlType = (): boolean => {
    // TODO: 13067650
    return isDiscovery;
  };

  const getPanelHeaderMenu = (): MenuItemOption[] => {
    const menuOptions: MenuItemOption[] = [];
    // TODO: 13067650 Conditionals to decide when to show these menu options
    getCommentMenuItem(menuOptions);
    getDeleteMenuItem(menuOptions);
    return menuOptions;
  };

  const getCommentMenuItem = (options: MenuItemOption[]): MenuItemOption[] => {
    const commentDescription = intl.formatMessage({
      defaultMessage: 'Comment',
      description: 'Comment text',
    });
    const disabledCommentAction = intl.formatMessage({
      defaultMessage: 'Comments can only be added while editing the inputs of a step.',
      description: 'Text to tell users why a comment is disabled',
    });
    const commentAdd = intl.formatMessage({
      defaultMessage: 'Add a comment',
      description: 'Text to tell users to click to add comments',
    });
    const commentDelete = intl.formatMessage({
      defaultMessage: 'Delete comment',
      description: 'Text to tell users to click to delete comments',
    });

    options.push({
      disabled: readOnly,
      type: MenuItemType.Advanced,
      disabledReason: disabledCommentAction,
      iconName: 'Comment',
      key: commentDescription,
      title: showCommentBox ? commentDelete : commentAdd,
      onClick: handleCommentMenuClick,
    });
    return options;
  };

  const getDeleteMenuItem = (options: MenuItemOption[]): MenuItemOption[] => {
    const deleteDescription = intl.formatMessage({
      defaultMessage: 'Delete',
      description: 'Delete text',
    });
    // TODO: 13067650 Disabled reason/description tobe implemented when panel actions gets built
    const canDelete = true;
    const disabledDeleteAction = intl.formatMessage({
      defaultMessage: 'This operation has already been deleted.',
      description: 'Text to tell users why delete is disabled',
    });

    options.push({
      key: deleteDescription,
      disabled: readOnly || !canDelete,
      disabledReason: disabledDeleteAction,
      iconName: 'Delete',
      title: deleteDescription,
      type: MenuItemType.Advanced,
      onClick: handleDelete,
    });
    return options;
  };

  const handleCommentMenuClick = (_: React.MouseEvent<HTMLElement>): void => {
    if (showCommentBox) {
      dispatch(setNodeDescription({ nodeId: selectedNode }));
    } else {
      dispatch(setNodeDescription({ nodeId: selectedNode, description: '' }));
    }
  };

  // TODO: 12798945? onClick for delete when node store gets built
  const handleDelete = (): void => {
    // TODO: 12798935 Analytics (event logging)
    console.log('Node deleted!');
  };

  const togglePanel = (): void => {
    if (!collapsed) {
      collapse();
    } else {
      expand();
    }
  };

  return isDiscovery ? (
    <RecommendationPanelContext isCollapsed={collapsed} toggleCollapse={togglePanel} width={width}></RecommendationPanelContext>
  ) : (
    <PanelContainer
      cardIcon={iconUri}
      comment={comment}
      panelLocation={PanelLocation.Right}
      isCollapsed={collapsed}
      noNodeSelected={!selectedNode}
      panelScope={PanelScope.CardLevel}
      panelHeaderControlType={getPanelHeaderControlType() ? PanelHeaderControlType.DISMISS_BUTTON : PanelHeaderControlType.MENU}
      panelHeaderMenu={getPanelHeaderMenu()}
      selectedTab={selectedTab}
      showCommentBox={showCommentBox}
      tabs={registeredTabs}
      width={width}
      onDismissButtonClicked={handleDelete}
      readOnlyMode={readOnly}
      setSelectedTab={setSelectedTab}
      toggleCollapse={togglePanel}
      trackEvent={handleTrackEvent}
      onCommentChange={(value) => {
        dispatch(setNodeDescription({ nodeId: selectedNode, description: value }));
      }}
      title={selectedNode}
    />
  );
};

// TODO: 12798935 Analytics (event logging)
const handleTrackEvent = (_data: PageActionTelemetryData): void => {
  console.log('Track Event');
};<|MERGE_RESOLUTION|>--- conflicted
+++ resolved
@@ -49,13 +49,8 @@
   const iconUri = useIconUri(operationInfo);
   const showCommentBox = !isNullOrUndefined(comment);
   useEffect(() => {
-<<<<<<< HEAD
     monitoringTab.enabled = isMonitoringView;
     setRegisteredTabs((currentTabs) => registerTabs([monitoringTab, aboutTab, codeViewTab, SettingsTab, scratchTab], currentTabs));
-=======
-    monitoringTab.enabled = !!isMonitoringView;
-    setRegisteredTabs((currentTabs) => registerTabs([monitoringTab, aboutTab, codeViewTab, settingsTab, scratchTab], currentTabs));
->>>>>>> 940b98d8
   }, [readOnly, isMonitoringView]);
 
   useEffect(() => {
