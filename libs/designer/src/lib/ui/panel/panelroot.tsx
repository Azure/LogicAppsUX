import { ProviderWrappedContext } from '../../core/ProviderWrappedContext';
import { collapsePanel, expandPanel } from '../../core/state/panelSlice';
import type { RootState } from '../../core/store';
import { aboutTab } from './panelTabs/aboutTab';
import { codeViewTab } from './panelTabs/codeViewTab';
import { monitoringTab } from './panelTabs/monitoringTab';
<<<<<<< HEAD
import { SettingsTab } from './panelTabs/settingsTab';
=======
import { scratchTab } from './panelTabs/scratchTab';
import { settingsTab } from './panelTabs/settingsTab';
>>>>>>> f3187f07
import { RecommendationPanelContext } from './recommendation/recommendationPanelContext';
import type { MenuItemOption, PageActionTelemetryData, PanelTab } from '@microsoft/designer-ui';
import {
  getTabs,
  MenuItemType,
  PanelContainer,
  PanelHeaderControlType,
  PanelLocation,
  PanelScope,
  PanelSize,
  registerTabs,
} from '@microsoft/designer-ui';
import React, { useCallback, useContext, useEffect, useState } from 'react';
import { useIntl } from 'react-intl';
import { useDispatch, useSelector } from 'react-redux';

export interface PanelRootProps {
  cardIcon?: string;
  comment?: string;
  selectedTabId?: string;
}

export const PanelRoot = ({ cardIcon, comment, selectedTabId }: PanelRootProps): JSX.Element => {
  const intl = useIntl();
  const dispatch = useDispatch();

  const { readOnly, isMonitoringView } = useContext(ProviderWrappedContext) ?? {};

  const { collapsed, selectedNode, isDiscovery } = useSelector((state: RootState) => {
    return state.panel;
  });

  const [showCommentBox, setShowCommentBox] = useState(Boolean(comment));
  const [currentComment, setCurrentComment] = useState(comment);
  const [selectedTab, setSelectedTab] = useState(selectedTabId);
  const [width, setWidth] = useState(PanelSize.Auto);

  const [registeredTabs, setRegisteredTabs] = useState<Record<string, PanelTab>>({});

  useEffect(() => {
    monitoringTab.enabled = isMonitoringView;
<<<<<<< HEAD
    setRegisteredTabs((currentTabs) => registerTabs([monitoringTab, aboutTab, codeViewTab, SettingsTab], currentTabs));
=======
    setRegisteredTabs((currentTabs) => registerTabs([monitoringTab, aboutTab, codeViewTab, settingsTab, scratchTab], currentTabs));
>>>>>>> f3187f07
  }, [readOnly, isMonitoringView]);

  useEffect(() => {
    setSelectedTab(getTabs(true, registeredTabs)[0]?.name.toLowerCase());
  }, [registeredTabs]);

  useEffect(() => {
    collapsed ? setWidth(PanelSize.Auto) : setWidth(PanelSize.Medium);
  }, [collapsed]);

  const collapse = useCallback(() => {
    dispatch(collapsePanel());
  }, [dispatch]);

  const expand = useCallback(() => {
    dispatch(expandPanel());
  }, [dispatch]);

  const getPanelHeaderControlType = (): boolean => {
    // TODO: 13067650
    return isDiscovery;
  };

  const getPanelHeaderMenu = (): MenuItemOption[] => {
    const menuOptions: MenuItemOption[] = [];
    // TODO: 13067650 Conditionals to decide when to show these menu options
    getCommentMenuItem(menuOptions);
    getDeleteMenuItem(menuOptions);
    return menuOptions;
  };

  const getCommentMenuItem = (options: MenuItemOption[]): MenuItemOption[] => {
    const commentDescription = intl.formatMessage({
      defaultMessage: 'Comment',
      description: 'Comment text',
    });
    const disabledCommentAction = intl.formatMessage({
      defaultMessage: 'Comments can only be added while editing the inputs of a step.',
      description: 'Text to tell users why a comment is disabled',
    });
    const commentAdd = intl.formatMessage({
      defaultMessage: 'Add a comment',
      description: 'Text to tell users to click to add comments',
    });
    const commentDelete = intl.formatMessage({
      defaultMessage: 'Delete comment',
      description: 'Text to tell users to click to delete comments',
    });

    options.push({
      disabled: readOnly,
      type: MenuItemType.Advanced,
      disabledReason: disabledCommentAction,
      iconName: 'Comment',
      key: commentDescription,
      title: showCommentBox ? commentDelete : commentAdd,
      onClick: handleCommentMenuClick,
    });
    return options;
  };

  const getDeleteMenuItem = (options: MenuItemOption[]): MenuItemOption[] => {
    const deleteDescription = intl.formatMessage({
      defaultMessage: 'Delete',
      description: 'Delete text',
    });
    // TODO: 13067650 Disabled reason/description tobe implemented when panel actions gets built
    const canDelete = true;
    const disabledDeleteAction = intl.formatMessage({
      defaultMessage: 'This operation has already been deleted.',
      description: 'Text to tell users why delete is disabled',
    });

    options.push({
      key: deleteDescription,
      disabled: readOnly || !canDelete,
      disabledReason: disabledDeleteAction,
      iconName: 'Delete',
      title: deleteDescription,
      type: MenuItemType.Advanced,
      onClick: handleDelete,
    });
    return options;
  };

  const handleCommentMenuClick = (_: React.MouseEvent<HTMLElement>): void => {
    if (currentComment != null) {
      setCurrentComment(undefined);
      setShowCommentBox(false);
    } else {
      setCurrentComment('');
      setShowCommentBox(true);
    }
  };

  // TODO: 12798945? onClick for delete when node store gets built
  const handleDelete = (): void => {
    // TODO: 12798935 Analytics (event logging)
    console.log('Node deleted!');
  };

  const togglePanel = (): void => {
    if (!collapsed) {
      collapse();
    } else {
      expand();
    }
  };

  return isDiscovery ? (
    <RecommendationPanelContext isCollapsed={collapsed} toggleCollapse={togglePanel} width={width}></RecommendationPanelContext>
  ) : (
    <PanelContainer
      cardIcon={cardIcon}
      comment={currentComment}
      panelLocation={PanelLocation.Right}
      isCollapsed={collapsed}
      noNodeSelected={!selectedNode}
      panelScope={PanelScope.CardLevel}
      panelHeaderControlType={getPanelHeaderControlType() ? PanelHeaderControlType.DISMISS_BUTTON : PanelHeaderControlType.MENU}
      panelHeaderMenu={getPanelHeaderMenu()}
      selectedTab={selectedTab}
      showCommentBox={showCommentBox}
      tabs={registeredTabs}
      width={width}
      onDismissButtonClicked={handleDelete}
      readOnlyMode={readOnly}
      setSelectedTab={setSelectedTab}
      toggleCollapse={togglePanel}
      trackEvent={handleTrackEvent}
      title={selectedNode}
    />
  );
};

// TODO: 12798935 Analytics (event logging)
const handleTrackEvent = (_data: PageActionTelemetryData): void => {
  console.log('Track Event');
};<|MERGE_RESOLUTION|>--- conflicted
+++ resolved
@@ -4,12 +4,8 @@
 import { aboutTab } from './panelTabs/aboutTab';
 import { codeViewTab } from './panelTabs/codeViewTab';
 import { monitoringTab } from './panelTabs/monitoringTab';
-<<<<<<< HEAD
+import { scratchTab } from './panelTabs/scratchTab';
 import { SettingsTab } from './panelTabs/settingsTab';
-=======
-import { scratchTab } from './panelTabs/scratchTab';
-import { settingsTab } from './panelTabs/settingsTab';
->>>>>>> f3187f07
 import { RecommendationPanelContext } from './recommendation/recommendationPanelContext';
 import type { MenuItemOption, PageActionTelemetryData, PanelTab } from '@microsoft/designer-ui';
 import {
@@ -51,11 +47,7 @@
 
   useEffect(() => {
     monitoringTab.enabled = isMonitoringView;
-<<<<<<< HEAD
-    setRegisteredTabs((currentTabs) => registerTabs([monitoringTab, aboutTab, codeViewTab, SettingsTab], currentTabs));
-=======
-    setRegisteredTabs((currentTabs) => registerTabs([monitoringTab, aboutTab, codeViewTab, settingsTab, scratchTab], currentTabs));
->>>>>>> f3187f07
+    setRegisteredTabs((currentTabs) => registerTabs([monitoringTab, aboutTab, codeViewTab, SettingsTab, scratchTab], currentTabs));
   }, [readOnly, isMonitoringView]);
 
   useEffect(() => {
