import { useHostOptions } from '../../../core/state/designerOptions/designerOptionsSelectors';
import { useOperationVisuals } from '../../../core/state/operation/operationSelector';
import { clearPanel } from '../../../core/state/panel/panelSlice';
import { useNodeDisplayName, useNodeIds } from '../../../core/state/workflow/workflowSelectors';
import { setFocusNode } from '../../../core/state/workflow/workflowSlice';
import { SearchBox, Text, FocusTrapZone } from '@fluentui/react';
import { Button } from '@fluentui/react-components';
import { bundleIcon, Dismiss24Filled, Dismiss24Regular } from '@fluentui/react-icons';
import type { CommonPanelProps } from '@microsoft/designer-ui';
import { OperationSearchCard } from '@microsoft/designer-ui';
import { labelCase } from '@microsoft/utils-logic-apps';
import Fuse from 'fuse.js';
import { useMemo, useState } from 'react';
import { useIntl } from 'react-intl';
import { useDispatch } from 'react-redux';

const CloseIcon = bundleIcon(Dismiss24Filled, Dismiss24Regular);

const fuseOptions: Fuse.IFuseOptions<{ id: string; text: string }> = {
  includeScore: true,
  minMatchCharLength: 2,
  includeMatches: true,
  threshold: 0.4,
  keys: ['text'],
};

const NodeSearchCard = ({ node, displayRuntimeInfo }: { node: string; displayRuntimeInfo: boolean }) => {
  const dispatch = useDispatch();
  const displayName = useNodeDisplayName(node);
  const { brandColor, iconUri } = useOperationVisuals(node);
  return (
    <div style={{ paddingBottom: 10 }}>
      <OperationSearchCard
        operationActionData={{ id: node, title: displayName, isTrigger: false, brandColor, iconUri }}
        showImage={true}
        onClick={(_: string) => {
          dispatch(setFocusNode(node));
          dispatch(clearPanel());
        }}
        displayRuntimeInfo={displayRuntimeInfo}
      />
    </div>
  );
};

<<<<<<< HEAD
export type NodeSearchPanelProps = {
  displayRuntimeInfo: boolean;
  focusReturnElementId: string | undefined;
} & CommonPanelProps;

export const NodeSearchPanel = (props: NodeSearchPanelProps) => {
  const { displayRuntimeInfo } = props;
=======
export const NodeSearchPanel = (props: CommonPanelProps) => {
  const { displayRuntimeInfo } = useHostOptions();
>>>>>>> 1b54d752
  const allNodeNames = useNodeIds();
  const [searchTerm, setSearchTerm] = useState<string | null>(null);
  const intl = useIntl();
  const fuseObject = useMemo(() => {
    return new Fuse(
      allNodeNames.map((name) => ({ text: labelCase(name), id: name })),
      fuseOptions
    );
  }, [allNodeNames]);
  const searchNodeNames = useMemo(() => {
    if (!searchTerm) return allNodeNames;
    return fuseObject.search(searchTerm).map((result) => result.item.id);
  }, [allNodeNames, fuseObject, searchTerm]);

  const goToOperationHeader = intl.formatMessage({
    description: 'Header for a search panel that searches for and allows direct navigation to a specific node',
    defaultMessage: 'Go To Operation',
  });
  const searchOperation = intl.formatMessage({
    defaultMessage: 'Search for operation',
    description: 'Placeholder for search box that searches operations',
  });

  const originalFocusElement = props.focusReturnElementId ? document.getElementById(props.focusReturnElementId) : undefined;

  return (
    <FocusTrapZone elementToFocusOnDismiss={originalFocusElement ? originalFocusElement : undefined}>
      <div className="msla-app-action-header">
        <Text variant="xLarge">{goToOperationHeader}</Text>
        <Button appearance="subtle" onClick={props.toggleCollapse} icon={<CloseIcon />} />
      </div>
      <div style={{ padding: 20 }}>
        <SearchBox placeholder={searchOperation} autoFocus={true} onChange={(e, newValue) => setSearchTerm(newValue ?? null)} />
      </div>
      {searchNodeNames.map((node) => (
        <NodeSearchCard key={node} node={node} displayRuntimeInfo={displayRuntimeInfo} />
      ))}
    </FocusTrapZone>
  );
};<|MERGE_RESOLUTION|>--- conflicted
+++ resolved
@@ -43,18 +43,12 @@
   );
 };
 
-<<<<<<< HEAD
 export type NodeSearchPanelProps = {
-  displayRuntimeInfo: boolean;
   focusReturnElementId: string | undefined;
 } & CommonPanelProps;
 
 export const NodeSearchPanel = (props: NodeSearchPanelProps) => {
-  const { displayRuntimeInfo } = props;
-=======
-export const NodeSearchPanel = (props: CommonPanelProps) => {
   const { displayRuntimeInfo } = useHostOptions();
->>>>>>> 1b54d752
   const allNodeNames = useNodeIds();
   const [searchTerm, setSearchTerm] = useState<string | null>(null);
   const intl = useIntl();
