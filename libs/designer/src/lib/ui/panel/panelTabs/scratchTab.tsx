--- conflicted
+++ resolved
@@ -12,11 +12,8 @@
   ArrayEditor,
   Scratch,
   StringEditor,
-<<<<<<< HEAD
   outputToken,
   outputToken2,
-=======
->>>>>>> 554233d3
 } from '@microsoft/designer-ui';
 
 const testTokenGroup: TokenGroup[] = [
@@ -98,10 +95,7 @@
             },
             { key: [], value: [] },
           ]}
-<<<<<<< HEAD
           tokenGroup={testTokenGroup}
-        />
-=======
           initialValue={[
             { id: guid(), type: ValueSegmentType.LITERAL, value: '{\n    "' },
             testTokenSegment,
@@ -135,8 +129,7 @@
             { id: guid(), type: ValueSegmentType.LITERAL, value: '"\n}' },
           ]}
         />
-        <DictionaryEditor initialValue={[testTokenSegment]} />
->>>>>>> 554233d3
+        <DictionaryEditor initialValue={[testTokenSegment]} tokenGroup={testTokenGroup} />
         <StringEditor
           initialValue={[
             testTokenSegment,
@@ -144,10 +137,7 @@
             testTokenSegment,
             testTokenSegment,
           ]}
-<<<<<<< HEAD
           tokenGroup={testTokenGroup}
-=======
->>>>>>> 554233d3
         />
       </>
     );
