--- conflicted
+++ resolved
@@ -118,9 +118,7 @@
             { id: guid(), type: ValueSegmentType.LITERAL, value: '"\n}' },
           ]}
         />
-<<<<<<< HEAD
         <DictionaryEditor initialValue={[testTokenSegment]} />
-=======
         <StringEditor
           initialValue={[
             testTokenSegment,
@@ -129,7 +127,6 @@
             testTokenSegment,
           ]}
         />
->>>>>>> accfd63d
       </>
     );
   };
