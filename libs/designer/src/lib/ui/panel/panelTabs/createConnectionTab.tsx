import constants from '../../../common/constants';
import type { AppDispatch, RootState } from '../../../core';
import {
  getConnectionMetadata,
  needsOAuth,
  updateNodeConnection,
} from '../../../core/actions/bjsworkflow/connections';
import { getUniqueConnectionName } from '../../../core/queries/connections';
import { useConnectorByNodeId, useGateways, useSubscriptions } from '../../../core/state/connection/connectionSelector';
import { useSelectedNodeId } from '../../../core/state/panel/panelSelectors';
import { isolateTab, showDefaultTabs } from '../../../core/state/panel/panelSlice';
import { useOperationInfo, useOperationManifest } from '../../../core/state/selectors/actionMetadataSelector';
import { Spinner, SpinnerSize } from '@fluentui/react';
import type { ConnectionCreationInfo, ConnectionParametersMetadata } from '@microsoft/designer-client-services-logic-apps';
import { LogEntryLevel, LoggerService, ConnectionService } from '@microsoft/designer-client-services-logic-apps';
import { CreateConnection } from '@microsoft/designer-ui';
import type { PanelTab } from '@microsoft/designer-ui';
import type { Connection, ConnectionParameterSet, ConnectionParameterSetValues } from '@microsoft/utils-logic-apps';
import { useCallback, useMemo, useState } from 'react';
import { useIntl } from 'react-intl';
import { useDispatch, useSelector } from 'react-redux';
import { getAssistedConnectionProps } from '../../../core/utils/connectors/connections';

const CreateConnectionTab = () => {
  const dispatch = useDispatch<AppDispatch>();

  const intl = useIntl();
  const nodeId: string = useSelectedNodeId();
  const connector = useConnectorByNodeId(nodeId);
  const operationInfo = useOperationInfo(nodeId);
  const { data: operationManifest } = useOperationManifest(operationInfo);
  const connectionMetadata = getConnectionMetadata(operationManifest);
  const hasExistingConnection = useSelector((state: RootState) => !!state.connections.connectionsMapping[nodeId]);

  const subscriptionsQuery = useSubscriptions();
  const subscriptions = useMemo(() => subscriptionsQuery.data, [subscriptionsQuery.data]);
  const [selectedSubscriptionId, setSelectedSubscriptionId] = useState('');
  const gatewaysQuery = useGateways(selectedSubscriptionId, connector?.id ?? '');
  const availableGateways = useMemo(() => gatewaysQuery.data, [gatewaysQuery]);

  const [isLoading, setIsLoading] = useState(false);

  const [errorMessage, setErrorMessage] = useState<string | undefined>(undefined);

  const applyNewConnection = useCallback(
    (newConnection: Connection, _newName: string) => {
      dispatch(updateNodeConnection({ nodeId, connectionId: newConnection?.id, connectorId: connector?.id ?? '' }));
    },
    [connector?.id, dispatch, nodeId]
  );

  const assistedConnectionProps = useMemo(() => (connector ? getAssistedConnectionProps(connector) : undefined), [connector]);

  const [selectedResourceId, setSelectedResourceId] = useState<string>('');
  const [selectedSubResource, setSelectedSubResource] = useState<any | undefined>();

  const selectResourceCallback = useCallback((resourceId: string) => {
    setSelectedResourceId(resourceId);
    setSelectedSubResource(undefined);
  }, []);

  const selectSubResourceCallback = useCallback((subResource: any) => {
    setSelectedSubResource(subResource);
  }, []);

  const resourceSelectorProps = assistedConnectionProps
    ? {
      ...assistedConnectionProps,
      selectedResourceId,
      onResourceSelect: selectResourceCallback,
      selectedSubResource,
      onSubResourceSelect: selectSubResourceCallback
    } : undefined;

  const createConnectionCallback = useCallback(
    async (
      displayName?: string,
      selectedParameterSet?: ConnectionParameterSet,
      parameterValues: Record<string, any> = {},
      isOAuthConnection?: boolean
    ) => {
      if (!connector?.id) return;

      setIsLoading(true);
      setErrorMessage(undefined);

      let outputParameterValues = parameterValues;

      if (selectedParameterSet) {
        const requiredParameters = Object.entries(selectedParameterSet?.parameters)?.filter(
          ([, parameter]) => parameter?.uiDefinition.constraints?.required
        );
        requiredParameters?.forEach(([key, parameter]) => {
          if (!outputParameterValues?.[key]) {
            outputParameterValues[key] = parameter?.uiDefinition.constraints?.default;
          }
        });
      }

      try {
        // Assign azure function as parameters
        if (assistedConnectionProps && assistedConnectionProps?.resourceType === 'functionApps') {
          const authCodeValue = await ConnectionService().fetchFunctionKey(selectedSubResource?.id);
          const triggerUrl = selectedSubResource?.properties?.invoke_url_template;
          const functionAsParameters = {
            function: { id: selectedSubResource?.id },
            triggerUrl,
            authentication: {
              type: 'QueryString',
              name: 'Code',
              value: authCodeValue,
            },
          };

          outputParameterValues = { ...outputParameterValues, ...functionAsParameters };
        }

        const connectionParameterSetValues: ConnectionParameterSetValues = {
          name: selectedParameterSet?.name ?? '',
          values: Object.keys(outputParameterValues).reduce((acc: any, key) => {
            // eslint-disable-next-line no-param-reassign
            acc[key] = { value: outputParameterValues[key] };
            return acc;
          }, {}),
        };
        const connectionInfo: ConnectionCreationInfo = {
          displayName,
          connectionParametersSet: selectedParameterSet ? connectionParameterSetValues : undefined,
          connectionParameters: outputParameterValues,
        };

        const parametersMetadata: ConnectionParametersMetadata = {
          connectionMetadata: connectionMetadata,
          connectionParameterSet: selectedParameterSet,
          connectionParameters: selectedParameterSet?.parameters ?? connector?.properties.connectionParameters,
        };

        let connection, err;

        const newName = await getUniqueConnectionName(connector.id);
        if (isOAuthConnection) {
          await ConnectionService()
            .createAndAuthorizeOAuthConnection(newName, connector?.id ?? '', connectionInfo, parametersMetadata)
            .then(({ connection: c, errorMessage }) => {
              connection = c;
              err = errorMessage;
            })
            .catch((errorMessage) => (err = errorMessage));
        } else {
          await ConnectionService()
            .createConnection(newName, connector, connectionInfo, parametersMetadata)
            .then((c) => (connection = c))
            .catch((errorMessage) => (err = errorMessage));
        }

        if (connection) {
          applyNewConnection(connection, newName);
          dispatch(showDefaultTabs());
        } else if (err) {
          setErrorMessage(err);
        }
      } catch (error: any) {
        setErrorMessage(error.responseText);
        const message = `Failed to create connection: ${error}`;
        LoggerService().log({ level: LogEntryLevel.Error, area: 'create connection tab', message });
      }
      setIsLoading(false);
    },
<<<<<<< HEAD
    [applyNewConnection, assistedConnectionProps, connectionMetadata?.type, connector, dispatch, selectedSubResource?.id, selectedSubResource?.properties?.invoke_url_template]
=======
    [applyNewConnection, connectionMetadata, connector, dispatch, needsAzureFunction, selectedAzureFunction]
>>>>>>> 27b4d733
  );

  const cancelCallback = useCallback(() => {
    dispatch(isolateTab(constants.PANEL_TAB_NAMES.CONNECTION_SELECTOR));
  }, [dispatch]);

  const loadingText = intl.formatMessage({
    defaultMessage: 'Loading connection data...',
    description: 'Message to show under the loading icon when loading connection parameters',
  });

  if (connector?.properties === undefined)
    return (
      <div className="msla-loading-container">
        <Spinner size={SpinnerSize.large} label={loadingText} />
      </div>
    );

  return (
    <CreateConnection
      connectorDisplayName={connector.properties.displayName}
      connectorCapabilities={connector.properties.capabilities}
      connectionParameters={connector.properties.connectionParameters}
      connectionParameterSets={connector.properties.connectionParameterSets}
      createConnectionCallback={createConnectionCallback}
      isLoading={isLoading}
      cancelCallback={cancelCallback}
      hideCancelButton={!hasExistingConnection}
      errorMessage={errorMessage}
      clearErrorCallback={() => setErrorMessage(undefined)}
      selectSubscriptionCallback={(subscriptionId: string) => setSelectedSubscriptionId(subscriptionId)}
      selectedSubscriptionId={selectedSubscriptionId}
      availableSubscriptions={subscriptions}
      availableGateways={availableGateways}
      checkOAuthCallback={needsOAuth}
      resourceSelectedProps={resourceSelectorProps}
    />
  );
};

export const createConnectionTab: PanelTab = {
  title: 'Create Connection',
  name: constants.PANEL_TAB_NAMES.CONNECTION_CREATE,
  description: 'Create Connection Tab',
  visible: true,
  content: <CreateConnectionTab />,
  order: 0,
};<|MERGE_RESOLUTION|>--- conflicted
+++ resolved
@@ -1,15 +1,12 @@
 import constants from '../../../common/constants';
 import type { AppDispatch, RootState } from '../../../core';
-import {
-  getConnectionMetadata,
-  needsOAuth,
-  updateNodeConnection,
-} from '../../../core/actions/bjsworkflow/connections';
+import { getConnectionMetadata, needsOAuth, updateNodeConnection } from '../../../core/actions/bjsworkflow/connections';
 import { getUniqueConnectionName } from '../../../core/queries/connections';
 import { useConnectorByNodeId, useGateways, useSubscriptions } from '../../../core/state/connection/connectionSelector';
 import { useSelectedNodeId } from '../../../core/state/panel/panelSelectors';
 import { isolateTab, showDefaultTabs } from '../../../core/state/panel/panelSlice';
 import { useOperationInfo, useOperationManifest } from '../../../core/state/selectors/actionMetadataSelector';
+import { getAssistedConnectionProps } from '../../../core/utils/connectors/connections';
 import { Spinner, SpinnerSize } from '@fluentui/react';
 import type { ConnectionCreationInfo, ConnectionParametersMetadata } from '@microsoft/designer-client-services-logic-apps';
 import { LogEntryLevel, LoggerService, ConnectionService } from '@microsoft/designer-client-services-logic-apps';
@@ -19,7 +16,6 @@
 import { useCallback, useMemo, useState } from 'react';
 import { useIntl } from 'react-intl';
 import { useDispatch, useSelector } from 'react-redux';
-import { getAssistedConnectionProps } from '../../../core/utils/connectors/connections';
 
 const CreateConnectionTab = () => {
   const dispatch = useDispatch<AppDispatch>();
@@ -65,12 +61,13 @@
 
   const resourceSelectorProps = assistedConnectionProps
     ? {
-      ...assistedConnectionProps,
-      selectedResourceId,
-      onResourceSelect: selectResourceCallback,
-      selectedSubResource,
-      onSubResourceSelect: selectSubResourceCallback
-    } : undefined;
+        ...assistedConnectionProps,
+        selectedResourceId,
+        onResourceSelect: selectResourceCallback,
+        selectedSubResource,
+        onSubResourceSelect: selectSubResourceCallback,
+      }
+    : undefined;
 
   const createConnectionCallback = useCallback(
     async (
@@ -166,11 +163,15 @@
       }
       setIsLoading(false);
     },
-<<<<<<< HEAD
-    [applyNewConnection, assistedConnectionProps, connectionMetadata?.type, connector, dispatch, selectedSubResource?.id, selectedSubResource?.properties?.invoke_url_template]
-=======
-    [applyNewConnection, connectionMetadata, connector, dispatch, needsAzureFunction, selectedAzureFunction]
->>>>>>> 27b4d733
+    [
+      applyNewConnection,
+      assistedConnectionProps,
+      connectionMetadata,
+      connector,
+      dispatch,
+      selectedSubResource?.id,
+      selectedSubResource?.properties?.invoke_url_template,
+    ]
   );
 
   const cancelCallback = useCallback(() => {
