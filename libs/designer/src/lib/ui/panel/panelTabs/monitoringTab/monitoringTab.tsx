--- conflicted
+++ resolved
@@ -5,17 +5,11 @@
 import { InputsPanel } from './inputsPanel';
 import { OutputsPanel } from './outputsPanel';
 import { PropertiesPanel } from './propertiesPanel';
-<<<<<<< HEAD
 import { RunService } from '@microsoft/designer-client-services-logic-apps';
-import { ValuesPanel } from '@microsoft/designer-ui';
-import type { PanelTab } from '@microsoft/designer-ui';
-import { useEffect, useState } from 'react';
-import { useIntl } from 'react-intl';
-=======
 import { ErrorSection } from '@microsoft/designer-ui';
 import type { PanelTab } from '@microsoft/designer-ui';
 import { isNullOrUndefined } from '@microsoft/utils-logic-apps';
->>>>>>> c6070dea
+import { useEffect, useState } from 'react';
 
 export const MonitoringPanel: React.FC = () => {
   const selectedNodeId = useSelectedNodeId();
@@ -36,60 +30,10 @@
 
   return isNullOrUndefined(runMetaData) ? null : (
     <div>
-<<<<<<< HEAD
-      {runMetaData?.inputsLink ? (
-        <ValuesPanel
-          brandColor={brandColor}
-          headerText={intlText.inputs}
-          linkText={intlText.showInputs}
-          showLink={true}
-          values={inputOutputs.inputs ?? {}}
-          labelledBy={''}
-          noValuesText={intlText.noInputs}
-          showMore={false}
-        />
-      ) : null}
-      {runMetaData?.outputsLink ? (
-        <ValuesPanel
-          brandColor={brandColor}
-          headerText={intlText.outputs}
-          linkText={intlText.showOutputs}
-          showLink={true}
-          values={{
-            statusCode: {
-              displayName: 'Status code',
-              value: 200,
-            },
-            headers: {
-              displayName: 'Headers',
-              format: 'key-value-pairs',
-              value: {
-                Date: 'Fri, 28 Jan 2022 00:02:51 GMT',
-                Expires: '-1',
-                Pragma: 'no-cache',
-                Vary: 'Accept-Encoding',
-              },
-            },
-            body: {
-              displayName: 'Body',
-              value: {
-                nextLink: '[REDACTED]',
-                value: [],
-              },
-            },
-          }}
-          labelledBy={''}
-          noValuesText={intlText.noOutputs}
-          showMore={false}
-        />
-      ) : null}
-      <PropertiesPanel properties={runMetaData} brandColor={brandColor} />
-=======
       <ErrorSection error={runMetaData.error} />
       <InputsPanel runMetaData={runMetaData} brandColor={brandColor} nodeId={selectedNodeId} />
       <OutputsPanel runMetaData={runMetaData} brandColor={brandColor} nodeId={selectedNodeId} />
       <PropertiesPanel properties={runMetaData} brandColor={brandColor} nodeId={selectedNodeId} />
->>>>>>> c6070dea
     </div>
   );
 };
