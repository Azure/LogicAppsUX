import constants from '../../../common/constants';
<<<<<<< HEAD
import { useSelectedNodeId } from '../../../core/state/panel/panelSelectors';
import { useRetryHistory } from '../../../core/state/workflow/workflowSelectors';
import type { PanelTab } from '@microsoft/designer-ui';
=======
import type { PanelTabFn } from '@microsoft/designer-ui';
>>>>>>> 5cf8eb1a
import { RetryPanel } from '@microsoft/designer-ui';

export const RetryPanelTab = () => {
  const selectedNodeId = useSelectedNodeId();
  const histories = useRetryHistory(selectedNodeId);
  return histories ? <RetryPanel retryHistories={histories} /> : null;
};

<<<<<<< HEAD
export const monitorRetryTab: PanelTab = {
  title: 'Retry History',
=======
export const monitorRetryTab: PanelTabFn = (intl) => ({
  title: intl.formatMessage({
    defaultMessage: 'Retry History',
    description: 'The tab label for the retry history tab on the operation panel',
  }),
>>>>>>> 5cf8eb1a
  name: constants.PANEL_TAB_NAMES.RETRY_HISTORY,
  description: intl.formatMessage({
    defaultMessage: 'Retry History',
    description: 'An accessability label that describes the retry history tab',
  }),
  visible: true,
  content: <RetryPanelTab />,
  order: 1,
  icon: 'Rerun',
});<|MERGE_RESOLUTION|>--- conflicted
+++ resolved
@@ -1,11 +1,8 @@
 import constants from '../../../common/constants';
-<<<<<<< HEAD
 import { useSelectedNodeId } from '../../../core/state/panel/panelSelectors';
 import { useRetryHistory } from '../../../core/state/workflow/workflowSelectors';
 import type { PanelTab } from '@microsoft/designer-ui';
-=======
 import type { PanelTabFn } from '@microsoft/designer-ui';
->>>>>>> 5cf8eb1a
 import { RetryPanel } from '@microsoft/designer-ui';
 
 export const RetryPanelTab = () => {
@@ -14,16 +11,12 @@
   return histories ? <RetryPanel retryHistories={histories} /> : null;
 };
 
-<<<<<<< HEAD
-export const monitorRetryTab: PanelTab = {
-  title: 'Retry History',
-=======
+
 export const monitorRetryTab: PanelTabFn = (intl) => ({
   title: intl.formatMessage({
     defaultMessage: 'Retry History',
     description: 'The tab label for the retry history tab on the operation panel',
   }),
->>>>>>> 5cf8eb1a
   name: constants.PANEL_TAB_NAMES.RETRY_HISTORY,
   description: intl.formatMessage({
     defaultMessage: 'Retry History',
