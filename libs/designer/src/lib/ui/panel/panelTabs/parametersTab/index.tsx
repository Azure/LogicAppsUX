--- conflicted
+++ resolved
@@ -154,15 +154,6 @@
     (id: string, newState: ChangeState) => {
       const { value, viewModel } = newState;
       const parameter = nodeInputs.parameterGroups[group.id].parameters.find((param: any) => param.id === id);
-<<<<<<< HEAD
-      if (
-        (parameter?.type === constants.SWAGGER.TYPE.BOOLEAN && value.length === 1 && value[0]?.value?.toLowerCase() === 'true') ||
-        value[0]?.value?.toLowerCase() === 'false'
-      ) {
-        value = [{ ...value[0], value: value[0].value.toLowerCase() }];
-      }
-=======
->>>>>>> cff4648c
 
       const propertiesToUpdate = { value, preservedValue: undefined } as Partial<ParameterInfo>;
 
