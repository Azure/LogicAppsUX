--- conflicted
+++ resolved
@@ -23,13 +23,8 @@
 import { ConnectionDisplay } from './connectionDisplay';
 import { Spinner, SpinnerSize } from '@fluentui/react';
 import { equals } from '@microsoft-logic-apps/utils';
-<<<<<<< HEAD
 import { DynamicCallStatus, TokenPicker } from '@microsoft/designer-ui';
 import type { ChangeState, PanelTab, ParameterInfo, ValueSegment, OutputToken } from '@microsoft/designer-ui';
-=======
-import type { ChangeState, PanelTab, ParameterInfo, ValueSegment, OutputToken } from '@microsoft/designer-ui';
-import { DynamicCallStatus, TokenPicker } from '@microsoft/designer-ui';
->>>>>>> 04baf811
 import { useCallback } from 'react';
 import { useDispatch, useSelector } from 'react-redux';
 
@@ -49,10 +44,6 @@
 
   const tokenGroup = getOutputTokenSections(selectedNodeId, nodeType, tokenState, workflowParametersState);
   const expressionGroup = getExpressionTokenSections();
-<<<<<<< HEAD
-
-=======
->>>>>>> 04baf811
   if (!operationInfo) {
     return (
       <div className="msla-loading-container">
