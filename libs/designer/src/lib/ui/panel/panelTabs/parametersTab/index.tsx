--- conflicted
+++ resolved
@@ -45,42 +45,6 @@
   const tokenGroup = getOutputTokenSections(selectedNodeId, nodeType, tokenState, workflowParametersState);
   const expressionGroup = getExpressionTokenSections();
 
-<<<<<<< HEAD
-=======
-  const parameterGroup = useMemo(() => {
-    const group = Object.keys(inputs?.parameterGroups ?? {}).map((sectionName) => {
-      const paramGroup = {
-        ...inputs?.parameterGroups[sectionName],
-        parameters: inputs?.parameterGroups[sectionName].parameters.map((param) => {
-          const paramValue = {
-            ...param,
-            value: param.value.map((valSegment) => {
-              if (valSegment.type === ValueSegmentType.TOKEN && valSegment.token?.tokenType === TokenType.OUTPUTS) {
-                let icon: string | undefined;
-                let brandColor: string | undefined;
-                Object.values(tokenstate.outputTokens ?? {}).forEach((t) => {
-                  t.tokens.find((output) => {
-                    if (!icon && valSegment.token && output.key === valSegment.token.key) {
-                      icon = output.icon;
-                      brandColor = output.brandColor;
-                      return null;
-                    }
-                    return null;
-                  });
-                });
-                return { ...valSegment, token: { ...valSegment.token, icon: icon, brandColor: brandColor } };
-              }
-              return valSegment;
-            }),
-          };
-          return paramValue;
-        }),
-      };
-      return paramGroup;
-    });
-    return group;
-  }, [inputs, tokenstate]);
-
   if (!operationInfo) {
     return (
       <div className="msla-loading-container">
@@ -89,7 +53,6 @@
     );
   }
 
->>>>>>> d8680bc0
   return (
     <>
       {Object.keys(inputs?.parameterGroups ?? {}).map((sectionName) => (
