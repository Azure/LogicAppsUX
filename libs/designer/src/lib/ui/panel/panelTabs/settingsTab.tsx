--- conflicted
+++ resolved
@@ -11,10 +11,5 @@
   }),
   visible: true,
   content: <SettingsPanel />,
-<<<<<<< HEAD
   order: 2,
-};
-=======
-  order: 0,
-});
->>>>>>> 5cf8eb1a
+};