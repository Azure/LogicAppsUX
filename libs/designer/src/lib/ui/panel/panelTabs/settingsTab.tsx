import constants from '../../../common/constants';
import { SettingsPanel } from '../../settings';
import type { PanelTab, SettingSectionProps } from '@microsoft/designer-ui';
import { SettingsSection } from '@microsoft/designer-ui';

export const SettingsTab = () => {
  const settingSectionProps: SettingSectionProps = {
    id: 'this is an ID',
    title: 'Sample Setting Section',
    expanded: false,
    settings: [
      {
        settingType: 'MultiSelectSetting',
        settingProp: {
          options: [
            {
              label: 'Label 1',
              value: 'Label 1 Value',
            },
            {
              label: 'Label 2',
              value: 'Label 2 Value',
            },
            {
              label: 'Label 3',
              value: 'Label 3 Value',
            },
            {
              label: 'Label 4',
              value: 'Label 4 Value',
            },
          ],
          visible: true,
          selections: [],
        },
      },
      {
        settingType: 'SettingTextField',
<<<<<<< HEAD
        settingProp: { visible: true },
      },
      {
        settingType: 'ReactiveToggle',
        settingProp: { textFieldValue: 'This is a test value', textFieldLabel: 'Test Label', visible: true },
=======
        settingProp: {
          label: 'Test Label',
          value: 'Test Value',
        },
      },
      {
        settingType: 'ReactiveToggle',
        settingProp: { textFieldValue: 'This is a test value', textFieldLabel: 'Test Label', onToggleLabel: 'On', offToggleLabel: 'Off' },
>>>>>>> df7f1e50
      },
      {
        settingType: 'MultiAddExpressionEditor',
        settingProp: { visible: true },
      },
      {
        settingType: 'CustomValueSlider',
<<<<<<< HEAD
        settingProp: { minVal: 10, maxVal: 300, value: 200, visible: true },
=======
        settingProp: { minVal: 10, maxVal: 300, value: 200, onToggleLabel: 'On', offToggleLabel: 'Off', sliderLabel: 'Slider' },
>>>>>>> df7f1e50
      },
      {
        settingType: 'MultiSelectSetting',
        settingProp: {
          options: [
            {
              label: 'Label 1',
              value: 'Label 1 Value',
            },
            {
              label: 'Label 2',
              value: 'Label 2 Value',
            },
            {
              label: 'Label 3',
              value: 'Label 3 Value',
            },
            {
              label: 'Label 4',
              value: 'Label 4 Value',
            },
          ],
          selections: [],
          readOnly: true,
          visible: true,
        },
      },
    ],
  };
  return <SettingsSection {...settingSectionProps} />;
};

export const settingsTab: PanelTab = {
  title: 'Settings',
  name: constants.PANEL_TAB_NAMES.SETTINGS,
  description: 'Request Settings',
  enabled: true,
  content: <SettingsPanel />,
  order: 0,
};<|MERGE_RESOLUTION|>--- conflicted
+++ resolved
@@ -1,102 +1,8 @@
 import constants from '../../../common/constants';
 import { SettingsPanel } from '../../settings';
-import type { PanelTab, SettingSectionProps } from '@microsoft/designer-ui';
-import { SettingsSection } from '@microsoft/designer-ui';
+import type { PanelTab } from '@microsoft/designer-ui';
 
-export const SettingsTab = () => {
-  const settingSectionProps: SettingSectionProps = {
-    id: 'this is an ID',
-    title: 'Sample Setting Section',
-    expanded: false,
-    settings: [
-      {
-        settingType: 'MultiSelectSetting',
-        settingProp: {
-          options: [
-            {
-              label: 'Label 1',
-              value: 'Label 1 Value',
-            },
-            {
-              label: 'Label 2',
-              value: 'Label 2 Value',
-            },
-            {
-              label: 'Label 3',
-              value: 'Label 3 Value',
-            },
-            {
-              label: 'Label 4',
-              value: 'Label 4 Value',
-            },
-          ],
-          visible: true,
-          selections: [],
-        },
-      },
-      {
-        settingType: 'SettingTextField',
-<<<<<<< HEAD
-        settingProp: { visible: true },
-      },
-      {
-        settingType: 'ReactiveToggle',
-        settingProp: { textFieldValue: 'This is a test value', textFieldLabel: 'Test Label', visible: true },
-=======
-        settingProp: {
-          label: 'Test Label',
-          value: 'Test Value',
-        },
-      },
-      {
-        settingType: 'ReactiveToggle',
-        settingProp: { textFieldValue: 'This is a test value', textFieldLabel: 'Test Label', onToggleLabel: 'On', offToggleLabel: 'Off' },
->>>>>>> df7f1e50
-      },
-      {
-        settingType: 'MultiAddExpressionEditor',
-        settingProp: { visible: true },
-      },
-      {
-        settingType: 'CustomValueSlider',
-<<<<<<< HEAD
-        settingProp: { minVal: 10, maxVal: 300, value: 200, visible: true },
-=======
-        settingProp: { minVal: 10, maxVal: 300, value: 200, onToggleLabel: 'On', offToggleLabel: 'Off', sliderLabel: 'Slider' },
->>>>>>> df7f1e50
-      },
-      {
-        settingType: 'MultiSelectSetting',
-        settingProp: {
-          options: [
-            {
-              label: 'Label 1',
-              value: 'Label 1 Value',
-            },
-            {
-              label: 'Label 2',
-              value: 'Label 2 Value',
-            },
-            {
-              label: 'Label 3',
-              value: 'Label 3 Value',
-            },
-            {
-              label: 'Label 4',
-              value: 'Label 4 Value',
-            },
-          ],
-          selections: [],
-          readOnly: true,
-          visible: true,
-        },
-      },
-    ],
-  };
-  return <SettingsSection {...settingSectionProps} />;
-};
-
-export const settingsTab: PanelTab = {
+export const SettingsTab: PanelTab = {
   title: 'Settings',
   name: constants.PANEL_TAB_NAMES.SETTINGS,
   description: 'Request Settings',
