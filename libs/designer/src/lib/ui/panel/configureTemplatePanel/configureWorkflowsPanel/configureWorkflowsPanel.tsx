import type { AppDispatch, RootState } from '../../../../core/state/templates/store';
import { useDispatch, useSelector } from 'react-redux';
import { closePanel, selectPanelTab, TemplatePanelView } from '../../../../core/state/templates/panelSlice';
import { type TemplateTabProps, TemplateContent, TemplatesPanelFooter, TemplatesPanelHeader } from '@microsoft/designer-ui';
import { useCallback } from 'react';
import { useIntl } from 'react-intl';
import { Panel, PanelType } from '@fluentui/react';
import { useConfigureWorkflowPanelTabs } from './usePanelTabs';
import type { WorkflowTemplateData } from '../../../../core';

export interface ConfigureWorkflowsTabProps {
  hasError?: boolean;
  disabled?: boolean;
  isPrimaryButtonDisabled: boolean;
  isSaving: boolean;
<<<<<<< HEAD
  selectedWorkflowsList: Record<string, Partial<WorkflowTemplateData>>;
}

const layerProps = {
  hostId: 'msla-layer-host',
  eventBubblingEnabled: true,
};

export const ConfigureWorkflowsPanel = () => {
=======
  onClosePanel: () => void;
  onSave?: (isMultiWorkflow: boolean) => void;
}

export const ConfigureWorkflowsPanel = ({ onSave }: { onSave?: (isMultiWorkflow: boolean) => void }) => {
>>>>>>> e69ef928
  const dispatch = useDispatch<AppDispatch>();
  const intl = useIntl();
  const { selectedTabId, isOpen, currentPanelView } = useSelector((state: RootState) => ({
    selectedTabId: state.panel.selectedTabId,
    isOpen: state.panel.isOpen,
    currentPanelView: state.panel.currentPanelView,
  }));

  const resources = {
    configureWorkflowsTitle: intl.formatMessage({
      defaultMessage: 'Add workflows from existing Logic App',
      id: 'NITwNk',
      description: 'Panel header title for configuring workflows',
    }),
  };

<<<<<<< HEAD
  const panelTabs: TemplateTabProps[] = useConfigureWorkflowPanelTabs();
=======
  const revertAllChanges = useCallback(() => {
    //TODO: revert all changes
  }, []);

  const panelTabs: TemplateTabProps[] = useConfigureWorkflowPanelTabs({ onClosePanel: revertAllChanges, onSave });
>>>>>>> e69ef928

  const handleSelectTab = (tabId: string): void => {
    dispatch(selectPanelTab(tabId));
  };

  const onRenderHeaderContent = useCallback(
    () => (
      <TemplatesPanelHeader title={resources.configureWorkflowsTitle}>
        <div />
      </TemplatesPanelHeader>
    ),
    [resources.configureWorkflowsTitle]
  );

  const dismissPanel = useCallback(() => {
    dispatch(closePanel());
  }, [dispatch]);

  const selectedTabProps = selectedTabId ? panelTabs?.find((tab) => tab.id === selectedTabId) : panelTabs[0];
  const onRenderFooterContent = useCallback(
    () => (selectedTabProps?.footerContent ? <TemplatesPanelFooter showPrimaryButton={true} {...selectedTabProps?.footerContent} /> : null),
    [selectedTabProps?.footerContent]
  );

  return (
    <Panel
      styles={{ main: { padding: '0 20px', zIndex: 1000 }, content: { paddingLeft: '0px' } }}
      isLightDismiss={false}
      type={PanelType.custom}
      customWidth={'50%'}
      isOpen={isOpen && currentPanelView === TemplatePanelView.ConfigureWorkflows}
      onDismiss={dismissPanel}
      onRenderHeader={onRenderHeaderContent}
      onRenderFooterContent={onRenderFooterContent}
      hasCloseButton={true}
      layerProps={layerProps}
      isFooterAtBottom={true}
    >
      <TemplateContent tabs={panelTabs} selectedTab={selectedTabId ?? panelTabs?.[0]?.id} selectTab={handleSelectTab} />
    </Panel>
  );
};<|MERGE_RESOLUTION|>--- conflicted
+++ resolved
@@ -13,7 +13,7 @@
   disabled?: boolean;
   isPrimaryButtonDisabled: boolean;
   isSaving: boolean;
-<<<<<<< HEAD
+  onSave?: (isMultiWorkflow: boolean) => void;
   selectedWorkflowsList: Record<string, Partial<WorkflowTemplateData>>;
 }
 
@@ -22,14 +22,7 @@
   eventBubblingEnabled: true,
 };
 
-export const ConfigureWorkflowsPanel = () => {
-=======
-  onClosePanel: () => void;
-  onSave?: (isMultiWorkflow: boolean) => void;
-}
-
 export const ConfigureWorkflowsPanel = ({ onSave }: { onSave?: (isMultiWorkflow: boolean) => void }) => {
->>>>>>> e69ef928
   const dispatch = useDispatch<AppDispatch>();
   const intl = useIntl();
   const { selectedTabId, isOpen, currentPanelView } = useSelector((state: RootState) => ({
@@ -46,15 +39,7 @@
     }),
   };
 
-<<<<<<< HEAD
-  const panelTabs: TemplateTabProps[] = useConfigureWorkflowPanelTabs();
-=======
-  const revertAllChanges = useCallback(() => {
-    //TODO: revert all changes
-  }, []);
-
-  const panelTabs: TemplateTabProps[] = useConfigureWorkflowPanelTabs({ onClosePanel: revertAllChanges, onSave });
->>>>>>> e69ef928
+  const panelTabs: TemplateTabProps[] = useConfigureWorkflowPanelTabs({ onSave });
 
   const handleSelectTab = (tabId: string): void => {
     dispatch(selectPanelTab(tabId));
