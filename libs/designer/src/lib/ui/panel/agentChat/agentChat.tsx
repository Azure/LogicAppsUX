import { PanelLocation, PanelResizer, PanelSize, type ConversationItem } from '@microsoft/designer-ui';
import { useCallback, useEffect, useMemo, useRef, useState } from 'react';
import { useIntl } from 'react-intl';
import { defaultChatbotPanelWidth, ChatbotContent } from '@microsoft/logic-apps-chatbot';
import { useAgentChatInvokeUri, useChatHistory } from '../../../core/queries/runs';
import { useMonitoringView } from '../../../core/state/designerOptions/designerOptionsSelectors';
import {
  useAgentLastOperations,
  useAgentOperations,
  useFocusElement,
  useUriForAgentChat,
  useRunInstance,
} from '../../../core/state/workflow/workflowSelectors';
import { isNullOrUndefined, LogEntryLevel, LoggerService, RunService } from '@microsoft/logic-apps-shared';
import { Button, Drawer, mergeClasses } from '@fluentui/react-components';
import { ChatFilled } from '@fluentui/react-icons';
import { useDispatch } from 'react-redux';
import { changePanelNode, type AppDispatch } from '../../../core';
import { clearFocusElement, setFocusNode, setRunIndex } from '../../../core/state/workflow/workflowSlice';
import { AgentChatHeader } from './agentChatHeader';
import { parseChatHistory } from './helper';

interface AgentChatProps {
  panelLocation?: PanelLocation;
  chatbotWidth?: string;
  panelContainerRef: React.MutableRefObject<HTMLElement | null>;
}

export const AgentChat = ({
  panelLocation = PanelLocation.Left,
  chatbotWidth = defaultChatbotPanelWidth,
  panelContainerRef,
}: AgentChatProps) => {
  const intl = useIntl();
  const [focus, setFocus] = useState(false);
  const [conversation, setConversation] = useState<ConversationItem[]>([]);
  const [textInput, setTextInput] = useState<string>('');
  const [isWaitingForResponse, setIsWaitingForResponse] = useState(false);
  const isMonitoringView = useMonitoringView();
  const runInstance = useRunInstance();
  const agentOperations = useAgentOperations();
  const agentLastOperations = useAgentLastOperations(agentOperations);
  const operationLength = useMemo(() => Object.keys(agentLastOperations).length, [agentLastOperations]);
  const [isCollapsed, setIsCollapsed] = useState(false);
  const panelContainerElement = panelContainerRef.current as HTMLElement;
  const agentChatSuffixUri = useUriForAgentChat(conversation.length > 0 ? conversation[0].metadata?.parentId : undefined);
  const {
    refetch: refetchChatHistory,
    isFetching: isChatHistoryFetching,
    data: chatHistoryData,
  } = useChatHistory(!!isMonitoringView, agentOperations, runInstance?.id);
  const { data: chatInvokeUri } = useAgentChatInvokeUri(!!isMonitoringView, true, agentChatSuffixUri);
  const [overrideWidth, setOverrideWidth] = useState<string | undefined>(chatbotWidth);
  const dispatch = useDispatch<AppDispatch>();
  const drawerWidth = isCollapsed ? PanelSize.Auto : overrideWidth;
  const panelRef = useRef<HTMLDivElement>(null);
  const focusElement = useFocusElement();
  const rawOpsString = JSON.stringify(agentLastOperations);

  const toolResultCallback = useCallback(
    (agentName: string, toolName: string, iteration: number, subIteration: number) => {
      const agentLastOperation = JSON.parse(rawOpsString)?.[agentName]?.[toolName];
      dispatch(setRunIndex({ page: iteration, nodeId: agentName }));
      dispatch(setRunIndex({ page: subIteration, nodeId: toolName }));
      dispatch(setFocusNode(agentLastOperation));
      dispatch(changePanelNode(agentLastOperation));
    },
<<<<<<< HEAD
    [dispatch, rawOpsString]
=======
    // eslint-disable-next-line react-hooks/exhaustive-deps
    [operationLength, dispatch]
>>>>>>> 1d4cbf86
  );

  const toolContentCallback = useCallback(
    (agentName: string, iteration: number) => {
      dispatch(setRunIndex({ page: iteration, nodeId: agentName }));
      dispatch(setFocusNode(agentName));
      dispatch(changePanelNode(agentName));
    },
    [dispatch]
  );

  const agentCallback = useCallback(
    (agentName: string) => {
      dispatch(setRunIndex({ page: 0, nodeId: agentName }));
      dispatch(setFocusNode(agentName));
      dispatch(changePanelNode(agentName));
    },
    [dispatch]
  );

  const onChatSubmit = useCallback(async () => {
    if (!textInput || isNullOrUndefined(chatInvokeUri)) {
      return;
    }

    setIsWaitingForResponse(true);

    try {
      await RunService().invokeAgentChat({
        id: chatInvokeUri,
        data: { role: 'User', content: textInput },
      });

      refetchChatHistory();
    } catch (e: any) {
      LoggerService().log({
        level: LogEntryLevel.Error,
        area: 'agentchat',
        message: 'Agent chat invocation failed',
        error: e,
      });
    }

    setIsWaitingForResponse(false);
    setTextInput('');
  }, [textInput, chatInvokeUri, refetchChatHistory]);

  useEffect(() => {
    if (!isNullOrUndefined(chatHistoryData)) {
      const newConversations = parseChatHistory(chatHistoryData, toolResultCallback, toolContentCallback, agentCallback);
      setConversation([...newConversations]);
    }
  }, [setConversation, chatHistoryData, dispatch, toolResultCallback, toolContentCallback, agentCallback]);

  const intlText = useMemo(() => {
    return {
      agentChatHeader: intl.formatMessage({
        defaultMessage: 'Agent chat',
        id: 'PVT2SW',
        description: 'Agent chat header text',
      }),
      agentChatPanelAriaLabel: intl.formatMessage({
        defaultMessage: 'Agent chat panel',
        id: 'OSugtm',
        description: 'Agent chat panel aria label text',
      }),
      agentChatToggleAriaLabel: intl.formatMessage({
        defaultMessage: 'Toggle agent chat panel',
        id: '0Jh+AD',
        description: 'Toggle agent chat panel aria label text',
      }),
      chatReadOnlyMessage: intl.formatMessage({
        defaultMessage: 'The chat is currently in read-only mode. Agents are not available for live chat.',
        id: '/fYAbG',
        description: 'Agent chat read-only message',
      }),
      protectedMessage: intl.formatMessage({
        defaultMessage: 'Your personal and company data are protected in this chat',
        id: 'Yrw/Qt',
        description: 'Letting user know that their data is protected in the chatbot',
      }),
      submitButtonTitle: intl.formatMessage({
        defaultMessage: 'Submit',
        id: 'Oep6va',
        description: 'Submit button',
      }),
      actionsButtonTitle: intl.formatMessage({
        defaultMessage: 'Actions',
        id: 'Vqs8hE',
        description: 'Actions button',
      }),
      assistantErrorMessage: intl.formatMessage({
        defaultMessage: 'Sorry, something went wrong. Please try again.',
        id: 'fvGvnA',
        description: 'Chatbot error message',
      }),
      progressCardText: intl.formatMessage({
        defaultMessage: 'Fetching chat history...',
        id: '7col/w',
        description: 'Fetching chat history progress card text',
      }),
      progressCardSaveText: intl.formatMessage({
        defaultMessage: '💾 Saving this flow...',
        id: '4iyEAY',
        description: 'Chatbot card telling user that the workflow is being saved',
      }),
      cancelGenerationText: intl.formatMessage({
        defaultMessage: 'Copilot chat canceled',
        id: 'JKZpcd',
        description: 'Chatbot card telling user that the AI response is being canceled',
      }),
    };
  }, [intl]);

  return (
    <Drawer
      aria-label={intlText.agentChatPanelAriaLabel}
      className="msla-panel-container"
      modalType="non-modal"
      mountNode={{
        className: 'msla-panel-host-container',
        element: panelContainerElement,
      }}
      open={true}
      position={'end'}
      ref={panelRef}
      style={{
        position: 'relative',
        maxWidth: '100%',
        width: drawerWidth,
        height: '100%',
      }}
    >
      {isCollapsed ? (
        <Button
          appearance="subtle"
          aria-label={intlText.agentChatToggleAriaLabel}
          className={mergeClasses('collapse-toggle', 'right', 'empty')}
          icon={<ChatFilled />}
          onClick={() => setIsCollapsed(false)}
          data-automation-id="msla-panel-header-collapse-nav"
        />
      ) : null}
      {isCollapsed ? null : (
        <>
          <ChatbotContent
            panel={{
              location: panelLocation,
              width: chatbotWidth,
              isOpen: true,
              isBlocking: false,
              onDismiss: () => {},
              header: <AgentChatHeader title={intlText.agentChatHeader} toggleCollapse={() => setIsCollapsed(true)} />,
            }}
            inputBox={{
              onSubmit: () => {
                onChatSubmit();
              },
              onChange: setTextInput,
              value: textInput,
              readOnly: !chatInvokeUri,
              readOnlyText: intlText.chatReadOnlyMessage,
            }}
            string={{
              submit: intlText.submitButtonTitle,
              progressState: intlText.progressCardText,
              progressSave: intlText.progressCardSaveText,
              protectedMessage: intlText.protectedMessage,
            }}
            body={{
              messages: conversation,
              focus: focus,
              answerGenerationInProgress: isChatHistoryFetching || isWaitingForResponse,
              setFocus: setFocus,
              focusMessageId: focusElement,
              clearFocusMessageId: () => dispatch(clearFocusElement()),
            }}
          />
          <PanelResizer updatePanelWidth={setOverrideWidth} panelRef={panelRef} />
        </>
      )}
    </Drawer>
  );
};<|MERGE_RESOLUTION|>--- conflicted
+++ resolved
@@ -40,7 +40,6 @@
   const runInstance = useRunInstance();
   const agentOperations = useAgentOperations();
   const agentLastOperations = useAgentLastOperations(agentOperations);
-  const operationLength = useMemo(() => Object.keys(agentLastOperations).length, [agentLastOperations]);
   const [isCollapsed, setIsCollapsed] = useState(false);
   const panelContainerElement = panelContainerRef.current as HTMLElement;
   const agentChatSuffixUri = useUriForAgentChat(conversation.length > 0 ? conversation[0].metadata?.parentId : undefined);
@@ -55,22 +54,17 @@
   const drawerWidth = isCollapsed ? PanelSize.Auto : overrideWidth;
   const panelRef = useRef<HTMLDivElement>(null);
   const focusElement = useFocusElement();
-  const rawOpsString = JSON.stringify(agentLastOperations);
+  const rawAgentLastOperations = JSON.stringify(agentLastOperations);
 
   const toolResultCallback = useCallback(
     (agentName: string, toolName: string, iteration: number, subIteration: number) => {
-      const agentLastOperation = JSON.parse(rawOpsString)?.[agentName]?.[toolName];
+      const agentLastOperation = JSON.parse(rawAgentLastOperations)?.[agentName]?.[toolName];
       dispatch(setRunIndex({ page: iteration, nodeId: agentName }));
       dispatch(setRunIndex({ page: subIteration, nodeId: toolName }));
       dispatch(setFocusNode(agentLastOperation));
       dispatch(changePanelNode(agentLastOperation));
     },
-<<<<<<< HEAD
-    [dispatch, rawOpsString]
-=======
-    // eslint-disable-next-line react-hooks/exhaustive-deps
-    [operationLength, dispatch]
->>>>>>> 1d4cbf86
+    [dispatch, rawAgentLastOperations]
   );
 
   const toolContentCallback = useCallback(
