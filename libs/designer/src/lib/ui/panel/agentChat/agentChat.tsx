import type { ConversationItem } from '@microsoft/designer-ui';
import { ConversationItemType, PanelLocation, PanelSize } from '@microsoft/designer-ui';
import { useCallback, useEffect, useMemo, useState } from 'react';
import { type IntlShape, useIntl } from 'react-intl';
import { defaultChatbotPanelWidth, ChatbotContent } from '@microsoft/logic-apps-chatbot';
import { type ChatHistory, useChatHistory } from '../../../core/queries/runs';
import { useMonitoringView } from '../../../core/state/designerOptions/designerOptionsSelectors';
<<<<<<< HEAD
import { useAgentLastOperations, useAgentOperations, useRunInstance } from '../../../core/state/workflow/workflowSelectors';
=======
import { useAgentOperations, useIsChatInputEnabled, useRunInstance } from '../../../core/state/workflow/workflowSelectors';
>>>>>>> e69ef928
import { guid, isNullOrUndefined, labelCase } from '@microsoft/logic-apps-shared';
import { Button, Drawer, mergeClasses } from '@fluentui/react-components';
import { ChatFilled, ChevronDoubleRightFilled } from '@fluentui/react-icons';
import { useDispatch } from 'react-redux';
import { setFocusNode, setRunIndex } from '../../../core/state/workflow/workflowSlice';
import { changePanelNode, type AppDispatch } from '../../../core';

interface AgentChatProps {
  panelLocation?: PanelLocation;
  closeChatBot?: () => void; // callback when chatbot is closed
  chatbotWidth?: string;
  panelContainerRef: React.MutableRefObject<HTMLElement | null>;
}

const AgentChatHeader = ({
  title,
  toggleCollapse,
}: {
  title: string;
  toggleCollapse: () => void;
}) => {
  return (
    <div
      style={{
        display: 'flex',
        position: 'relative',
        justifyContent: 'center',
        padding: '10px',
      }}
    >
      <h3>{title}</h3>
      <Button
        id="msla-agent-chat-header-collapse"
        appearance="subtle"
        icon={<ChevronDoubleRightFilled />}
        aria-label={'buttonText'}
        onClick={toggleCollapse}
        data-automation-id="msla-agent-chat-header-collapse"
        style={{
          position: 'absolute',
          right: '10px',
          top: '50%',
          transform: 'translateY(-50%)',
        }}
      />
    </div>
  );
};

<<<<<<< HEAD
const parseChatHistory = (
  chatHistory: Record<string, { messages: any[] }>,
  onToolCallback: (agentName: string, toolName: string, iteration: number, subIteration: number) => void
): ConversationItem[] =>
  Object.entries(chatHistory).reduce<ConversationItem[]>((conversations, [key, { messages }]) => {
    const agentName = labelCase(key ?? '');
    const parsedMessages: any[] = messages.map((message) => parseMessage(message, key, onToolCallback));
    conversations.push(...parsedMessages, {
      id: guid(),
      text: agentName,
      type: ConversationItemType.AgentHeader,
      date: new Date(), // Using current time for header; modify if needed
    });
    return conversations;
  }, []);

const parseMessage = (
  message: any,
  agentName: string,
  onToolCallback: (agentName: string, toolName: string, iteration: number, subIteration: number) => void
) => {
=======
const parseChatHistory = (chatHistory: ChatHistory[], intl: IntlShape): ConversationItem[] => {
  const agentHeaderPrefix = intl.formatMessage({
    defaultMessage: 'Chat moved to',
    id: '25EIWg',
    description: 'Agent header prefix',
  });

  const conversations: ConversationItem[] = [];

  for (const chat of chatHistory) {
    const { nodeId, messages } = chat;
    const parsedMessages: any[] = (messages ?? []).map((message) => parseMessage(message, nodeId));

    if (parsedMessages.length > 0) {
      const agentName = labelCase(nodeId ?? '');
      conversations.push(...parsedMessages, {
        id: guid(),
        text: `${agentHeaderPrefix} ${agentName}`,
        type: ConversationItemType.AgentHeader,
        date: new Date(), // Using current time for header; modify if needed
      });
    }
  }

  return conversations;
};

const parseMessage = (message: any, id: string) => {
>>>>>>> e69ef928
  let type: ConversationItemType = ConversationItemType.Reply;
  let text = '';
  switch (message.messageEntryType) {
    case 'Content': {
      type = ConversationItemType.Reply;
      text = message.messageEntryPayload?.content ?? '';
      break;
    }
    case 'ToolResult': {
      const iteration = 0; //message?.iteration ?? 0;
      const subIteration = 0; //message?.subIteration ?? 0;
      const toolName = message.toolResultsPayload?.toolResult?.toolName;

      return {
        id: guid(),
        text: toolName ?? '',
        type: ConversationItemType.Tool,
        onClickCallback: () => {
          onToolCallback(agentName, toolName, iteration, subIteration);
        },
        timestamp: message.timestamp,
      };
    }
    default:
      type = ConversationItemType.Reply;
      break;
  }

  return {
    id: guid(),
    text,
    type,
    timestamp: message.timestamp,
    metadata: {
      parentId: id,
    },
  };
};

export const AgentChat = ({
  panelLocation = PanelLocation.Left,
  chatbotWidth = defaultChatbotPanelWidth,
  panelContainerRef,
}: AgentChatProps) => {
  const intl = useIntl();
  const [inputQuery, setInputQuery] = useState('');
  const [canSaveCurrentFlow, saveCurrentFlow] = useState(false);
  const [canTestCurrentFlow, testCurrentFlow] = useState(false);
  const [isSaving] = useState(false);
  const [focus, setFocus] = useState(false);
  const [conversation, setConversation] = useState<ConversationItem[]>([]);
  const [controller, _setController] = useState(new AbortController());
  const isMonitoringView = useMonitoringView();
  const runInstance = useRunInstance();
  const agentOperations = useAgentOperations();
  const agentLastOperations = useAgentLastOperations(agentOperations);
  const [isCollapsed, setIsCollapsed] = useState(false);
  const panelContainerElement = panelContainerRef.current as HTMLElement;
  const { isFetching: isChatHistoryFetching, data: chatHistoryData } = useChatHistory(!!isMonitoringView, agentOperations, runInstance?.id);
  const drawerWidth = isCollapsed ? PanelSize.Auto : chatbotWidth;
<<<<<<< HEAD
  const dispatch = useDispatch<AppDispatch>();

  const toolResultCallback = useCallback(
    (agentName: string, toolName: string, iteration: number, subIteration: number) => {
      const agentLastOperation = agentLastOperations[agentName][toolName];
      dispatch(setRunIndex({ page: iteration, nodeId: agentName }));
      dispatch(setRunIndex({ page: subIteration, nodeId: toolName }));
      dispatch(setFocusNode(agentLastOperation));
      dispatch(changePanelNode(agentLastOperation));
    },
    [dispatch, agentLastOperations]
  );

  useEffect(() => {
    if (!isNullOrUndefined(chatHistoryData)) {
      const newConversations = parseChatHistory(chatHistoryData, toolResultCallback);
      setConversation((current) => [...newConversations, ...current]);
=======
  const isChatInputEnabled = useIsChatInputEnabled(conversation.length > 0 ? conversation[0].metadata?.parentId : undefined);

  useEffect(() => {
    if (!isNullOrUndefined(chatHistoryData)) {
      const newConversations = parseChatHistory(chatHistoryData, intl);
      setConversation([...newConversations]);
>>>>>>> e69ef928
    }
  }, [setConversation, chatHistoryData, intl]);

  const intlText = useMemo(() => {
    return {
      agentChatHeader: intl.formatMessage({
        defaultMessage: 'Agent chat',
        id: 'PVT2SW',
        description: 'Agent chat header text',
      }),
      chatInputDisabledPlaceHolder: intl.formatMessage({
        defaultMessage: 'The chat is in read-only mode and will be saved in the run history. Agents are no longer available to chat with.',
        id: 'z/i4aa',
        description: 'Agent chat input placeholder text when disabled',
      }),
      chatInputPlaceholder: intl.formatMessage({
        defaultMessage: 'Ask me anything...',
        id: '5+Bccl',
        description: 'Agent chat input placeholder text',
      }),
      protectedMessage: intl.formatMessage({
        defaultMessage: 'Your personal and company data are protected in this chat',
        id: 'Yrw/Qt',
        description: 'Letting user know that their data is protected in the chatbot',
      }),
      submitButtonTitle: intl.formatMessage({
        defaultMessage: 'Submit',
        id: 'Oep6va',
        description: 'Submit button',
      }),
      actionsButtonTitle: intl.formatMessage({
        defaultMessage: 'Actions',
        id: 'Vqs8hE',
        description: 'Actions button',
      }),
      chatSuggestion: {
        saveButton: intl.formatMessage({
          defaultMessage: 'Save this workflow',
          id: 'OYWZE4',
          description: 'Chatbot suggestion button to save workflow',
        }),
        testButton: intl.formatMessage({
          defaultMessage: 'Test this workflow',
          id: 'tTIsTX',
          description: 'Chatbot suggestion button to test this workflow',
        }),
      },
      assistantErrorMessage: intl.formatMessage({
        defaultMessage: 'Sorry, something went wrong. Please try again.',
        id: 'fvGvnA',
        description: 'Chatbot error message',
      }),
      progressCardText: intl.formatMessage({
        defaultMessage: 'Fetching chat history...',
        id: '7col/w',
        description: 'Fetching chat history progress card text',
      }),
      progressCardSaveText: intl.formatMessage({
        defaultMessage: '💾 Saving this flow...',
        id: '4iyEAY',
        description: 'Chatbot card telling user that the workflow is being saved',
      }),
      progressCardStopButtonLabel: intl.formatMessage({
        defaultMessage: 'Stop generating',
        id: 'wP0/uB',
        description: 'Label for the button on the progress card that stops AI response generation',
      }),
      cancelGenerationText: intl.formatMessage({
        defaultMessage: 'Copilot chat canceled',
        id: 'JKZpcd',
        description: 'Chatbot card telling user that the AI response is being canceled',
      }),
    };
  }, [intl]);

  const abortFetching = useCallback(() => {
    controller.abort();
  }, [controller]);

  useEffect(() => {
    setInputQuery('');
  }, [conversation]);

  return (
    <Drawer
      aria-label={'panelLabel'}
      className="msla-panel-container"
      modalType="non-modal"
      mountNode={{
        className: 'msla-panel-host-container',
        element: panelContainerElement,
      }}
      open={true}
      position={'end'}
      style={{
        position: 'relative',
        maxWidth: '100%',
        width: drawerWidth,
        height: '100%',
      }}
    >
      {isCollapsed ? (
        <Button
          appearance="subtle"
          aria-label={'panelCollapseTitle'}
          className={mergeClasses('collapse-toggle', 'right', 'empty')}
          icon={<ChatFilled />}
          onClick={() => setIsCollapsed(false)}
          data-automation-id="msla-panel-header-collapse-nav"
        />
      ) : null}
      {isCollapsed ? null : (
        <ChatbotContent
          panel={{
            location: panelLocation,
            width: chatbotWidth,
            isOpen: true,
            isBlocking: false,
            onDismiss: () => {},
            header: <AgentChatHeader title={intlText.agentChatHeader} toggleCollapse={() => setIsCollapsed(true)} />,
          }}
          inputBox={{
            value: inputQuery,
            onChange: setInputQuery,
            placeholder: isChatInputEnabled ? intlText.chatInputPlaceholder : intlText.chatInputDisabledPlaceHolder,
            onSubmit: () => {},
            disabled: isChatInputEnabled, // read-only mode
          }}
          data={{
            isSaving: isSaving,
            canSave: canSaveCurrentFlow,
            canTest: canTestCurrentFlow,
            test: () => testCurrentFlow(false),
            save: () => saveCurrentFlow(false),
            abort: abortFetching,
          }}
          string={{
            test: intlText.chatSuggestion.testButton,
            save: intlText.chatSuggestion.saveButton,
            submit: intlText.submitButtonTitle,
            progressState: intlText.progressCardText,
            progressStop: intlText.progressCardStopButtonLabel,
            progressSave: intlText.progressCardSaveText,
            protectedMessage: intlText.protectedMessage,
          }}
          body={{
            messages: conversation,
            focus: focus,
            answerGenerationInProgress: isChatHistoryFetching,
            setFocus: setFocus,
          }}
        />
      )}
    </Drawer>
  );
};<|MERGE_RESOLUTION|>--- conflicted
+++ resolved
@@ -5,17 +5,15 @@
 import { defaultChatbotPanelWidth, ChatbotContent } from '@microsoft/logic-apps-chatbot';
 import { type ChatHistory, useChatHistory } from '../../../core/queries/runs';
 import { useMonitoringView } from '../../../core/state/designerOptions/designerOptionsSelectors';
-<<<<<<< HEAD
-import { useAgentLastOperations, useAgentOperations, useRunInstance } from '../../../core/state/workflow/workflowSelectors';
-=======
-import { useAgentOperations, useIsChatInputEnabled, useRunInstance } from '../../../core/state/workflow/workflowSelectors';
->>>>>>> e69ef928
+import {
+  useAgentLastOperations,
+  useAgentOperations,
+  useIsChatInputEnabled,
+  useRunInstance,
+} from '../../../core/state/workflow/workflowSelectors';
 import { guid, isNullOrUndefined, labelCase } from '@microsoft/logic-apps-shared';
 import { Button, Drawer, mergeClasses } from '@fluentui/react-components';
 import { ChatFilled, ChevronDoubleRightFilled } from '@fluentui/react-icons';
-import { useDispatch } from 'react-redux';
-import { setFocusNode, setRunIndex } from '../../../core/state/workflow/workflowSlice';
-import { changePanelNode, type AppDispatch } from '../../../core';
 
 interface AgentChatProps {
   panelLocation?: PanelLocation;
@@ -59,29 +57,6 @@
   );
 };
 
-<<<<<<< HEAD
-const parseChatHistory = (
-  chatHistory: Record<string, { messages: any[] }>,
-  onToolCallback: (agentName: string, toolName: string, iteration: number, subIteration: number) => void
-): ConversationItem[] =>
-  Object.entries(chatHistory).reduce<ConversationItem[]>((conversations, [key, { messages }]) => {
-    const agentName = labelCase(key ?? '');
-    const parsedMessages: any[] = messages.map((message) => parseMessage(message, key, onToolCallback));
-    conversations.push(...parsedMessages, {
-      id: guid(),
-      text: agentName,
-      type: ConversationItemType.AgentHeader,
-      date: new Date(), // Using current time for header; modify if needed
-    });
-    return conversations;
-  }, []);
-
-const parseMessage = (
-  message: any,
-  agentName: string,
-  onToolCallback: (agentName: string, toolName: string, iteration: number, subIteration: number) => void
-) => {
-=======
 const parseChatHistory = (chatHistory: ChatHistory[], intl: IntlShape): ConversationItem[] => {
   const agentHeaderPrefix = intl.formatMessage({
     defaultMessage: 'Chat moved to',
@@ -110,7 +85,6 @@
 };
 
 const parseMessage = (message: any, id: string) => {
->>>>>>> e69ef928
   let type: ConversationItemType = ConversationItemType.Reply;
   let text = '';
   switch (message.messageEntryType) {
@@ -120,17 +94,14 @@
       break;
     }
     case 'ToolResult': {
-      const iteration = 0; //message?.iteration ?? 0;
-      const subIteration = 0; //message?.subIteration ?? 0;
+      // const iteration = 0; //message?.iteration ?? 0;
+      // const subIteration = 0; //message?.subIteration ?? 0;
       const toolName = message.toolResultsPayload?.toolResult?.toolName;
 
       return {
         id: guid(),
         text: toolName ?? '',
         type: ConversationItemType.Tool,
-        onClickCallback: () => {
-          onToolCallback(agentName, toolName, iteration, subIteration);
-        },
         timestamp: message.timestamp,
       };
     }
@@ -171,32 +142,14 @@
   const panelContainerElement = panelContainerRef.current as HTMLElement;
   const { isFetching: isChatHistoryFetching, data: chatHistoryData } = useChatHistory(!!isMonitoringView, agentOperations, runInstance?.id);
   const drawerWidth = isCollapsed ? PanelSize.Auto : chatbotWidth;
-<<<<<<< HEAD
-  const dispatch = useDispatch<AppDispatch>();
-
-  const toolResultCallback = useCallback(
-    (agentName: string, toolName: string, iteration: number, subIteration: number) => {
-      const agentLastOperation = agentLastOperations[agentName][toolName];
-      dispatch(setRunIndex({ page: iteration, nodeId: agentName }));
-      dispatch(setRunIndex({ page: subIteration, nodeId: toolName }));
-      dispatch(setFocusNode(agentLastOperation));
-      dispatch(changePanelNode(agentLastOperation));
-    },
-    [dispatch, agentLastOperations]
-  );
-
-  useEffect(() => {
-    if (!isNullOrUndefined(chatHistoryData)) {
-      const newConversations = parseChatHistory(chatHistoryData, toolResultCallback);
-      setConversation((current) => [...newConversations, ...current]);
-=======
   const isChatInputEnabled = useIsChatInputEnabled(conversation.length > 0 ? conversation[0].metadata?.parentId : undefined);
+
+  console.log('agentChat', agentLastOperations);
 
   useEffect(() => {
     if (!isNullOrUndefined(chatHistoryData)) {
       const newConversations = parseChatHistory(chatHistoryData, intl);
       setConversation([...newConversations]);
->>>>>>> e69ef928
     }
   }, [setConversation, chatHistoryData, intl]);
 
