--- conflicted
+++ resolved
@@ -193,11 +193,7 @@
   );
 
   const graphMenuItems: JSX.Element[] = useMemo(
-<<<<<<< HEAD
-    () => [<ExpandCollapseMenuItem key={'expand-collapse '} id={'expand-collapse'} nodeId={nodeId} />],
-=======
     () => [<ExpandCollapseMenuItem key={'expand-collapse'} menuKey={'expand-collapse'} nodeId={nodeId} />],
->>>>>>> 9a973d80
     [nodeId]
   );
 
