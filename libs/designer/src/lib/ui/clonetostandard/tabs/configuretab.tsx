import type { TemplateTabProps } from '@microsoft/designer-ui';
import constants from '../../../common/constants';
import type { IntlShape } from 'react-intl';
import type { CloneWizardTabProps } from './model';
import { ConfigureLogicApps } from '../logicapps/configurelogicapps';

export const configureTab = (
  intl: IntlShape,
<<<<<<< HEAD
  dispatch: AppDispatch,
  { tabStatusIcon, disabled, onClose, isPrimaryButtonDisabled }: CloneWizardTabProps
=======
  { tabStatusIcon, onCancel, onPrimaryButtonClick, isPrimaryButtonDisabled }: ConfigureTabProps
>>>>>>> 6518267a
): TemplateTabProps => ({
  id: constants.CLONE_TO_STANDARD_TAB_NAMES.CONFIGURE,
  title: intl.formatMessage({
    defaultMessage: 'Configure',
    id: '6OCUKm',
    description: 'Tab label for configure tab in clone to standard experience',
  }),
  disabled,
  tabStatusIcon,
  content: <ConfigureLogicApps />,
  footerContent: {
    buttonContents: [
      {
        type: 'navigation',
        text: intl.formatMessage({
          defaultMessage: 'Next',
          id: '0UfxUM',
          description: 'Button text for moving to the next tab in the create workflow panel',
        }),
        appearance: 'primary',
        disabled: isPrimaryButtonDisabled,
        onClick: onPrimaryButtonClick,
      },
      {
        type: 'navigation',
        text: intl.formatMessage({
          defaultMessage: 'Close',
          id: 'BP+WUL',
          description: 'Button text for exiting the blade in the clone wizard',
        }),
        onClick: onClose,
      },
    ],
  },
});<|MERGE_RESOLUTION|>--- conflicted
+++ resolved
@@ -1,17 +1,12 @@
 import type { TemplateTabProps } from '@microsoft/designer-ui';
 import constants from '../../../common/constants';
 import type { IntlShape } from 'react-intl';
+import { ConfigureLogicApps } from '../logicapps/configurelogicapps';
 import type { CloneWizardTabProps } from './model';
-import { ConfigureLogicApps } from '../logicapps/configurelogicapps';
 
 export const configureTab = (
   intl: IntlShape,
-<<<<<<< HEAD
-  dispatch: AppDispatch,
-  { tabStatusIcon, disabled, onClose, isPrimaryButtonDisabled }: CloneWizardTabProps
-=======
-  { tabStatusIcon, onCancel, onPrimaryButtonClick, isPrimaryButtonDisabled }: ConfigureTabProps
->>>>>>> 6518267a
+  { tabStatusIcon, disabled, onClose, onPrimaryButtonClick, isPrimaryButtonDisabled }: CloneWizardTabProps
 ): TemplateTabProps => ({
   id: constants.CLONE_TO_STANDARD_TAB_NAMES.CONFIGURE,
   title: intl.formatMessage({
