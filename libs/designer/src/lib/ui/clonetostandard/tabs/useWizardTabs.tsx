--- conflicted
+++ resolved
@@ -4,11 +4,11 @@
 import type { AppDispatch, RootState } from '../../../core/state/clonetostandard/store';
 import { reviewTab } from './reviewtab';
 import { useCallback, useMemo } from 'react';
-<<<<<<< HEAD
-import { setSuccessfullyCloned, updateErrorMessage } from '../../../core/state/clonetostandard/cloneslice';
-=======
-import { updateClonedWorkflowNameValidationError, updateErrorMessage } from '../../../core/state/clonetostandard/cloneslice';
->>>>>>> 6518267a
+import {
+  setSuccessfullyCloned,
+  updateTargetWorkflowNameValidationError,
+  updateErrorMessage,
+} from '../../../core/state/clonetostandard/cloneslice';
 import { isUndefinedOrEmptyString } from '@microsoft/logic-apps-shared';
 import { validateWorkflowName } from '../../../core/actions/bjsworkflow/templates';
 import { useExistingWorkflowNamesOfResource } from '../../../core';
@@ -41,12 +41,12 @@
 
   const handleOnConfigureNext = useCallback(async () => {
     // Note: temporary while only supporting single case, to-be-changed once supporting multi.
-    const validationError = await validateWorkflowName(sourceApps?.[0]?.clonedWorkflowName, false, {
+    const validationError = await validateWorkflowName(sourceApps?.[0]?.targetWorkflowName, false, {
       subscriptionId: sourceApps?.[0]?.subscriptionId,
       resourceGroupName: sourceApps?.[0]?.resourceGroup,
       existingWorkflowNames: existingWorkflowNames ?? [],
     });
-    dispatch(updateClonedWorkflowNameValidationError(validationError));
+    dispatch(updateTargetWorkflowNameValidationError(validationError));
 
     if (validationError) {
       return;
@@ -67,7 +67,7 @@
     () =>
       sourceApps.length < 1 ||
       sourceApps.some((app) => !app.logicAppName) ||
-      sourceApps.some((app) => !isUndefinedOrEmptyString(app.clonedWorkflowNameValidationError)) ||
+      sourceApps.some((app) => !isUndefinedOrEmptyString(app.targetWorkflowNameValidationError)) ||
       !destinationApp.subscriptionId ||
       !destinationApp.resourceGroup ||
       !destinationApp.logicAppName,
@@ -85,19 +85,12 @@
       onPrimaryButtonClick: handleOnConfigureNext,
     }),
     reviewTab(intl, dispatch, {
-<<<<<<< HEAD
       tabStatusIcon: failedCloneValidation ? 'error' : isSuccessfullyCloned ? 'success' : undefined,
-      onClone: handleOnClone,
       onClose,
       isSuccessfullyCloned,
       disabled: missingInfoInConfigure,
       isPrimaryButtonDisabled: failedCloneValidation || isSuccessfullyCloned,
-=======
-      tabStatusIcon: failedCloneValidation ? 'error' : undefined,
-      disabled: missingInfoInConfigure,
-      isPrimaryButtonDisabled: failedCloneValidation,
       onPrimaryButtonClick: handleOnClone,
->>>>>>> 6518267a
     }),
   ];
 };