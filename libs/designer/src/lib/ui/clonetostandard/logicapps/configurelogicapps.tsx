import { Text } from '@fluentui/react-components';
import type { AppDispatch, RootState } from '../../../core/state/clonetostandard/store';
import { useDispatch, useSelector } from 'react-redux';
import { CloneResourcePicker } from './resourcepicker';
import { useCloneTabStyles } from './styles';
import { FieldSectionItem, TemplatesSection, type TemplatesSectionItem } from '@microsoft/designer-ui';
import { useResourceStrings } from '../../common/resourcepicker/resourcestrings';
import type { ResourceState } from '../../../core/state/clonetostandard/resourceslice';
import { useCloneStrings } from '../../../core/clonetostandard/utils/cloneStrings';
<<<<<<< HEAD
import { updateTargetWorkflowName } from '../../../core/state/clonetostandard/cloneslice';
=======
import { updateClonedWorkflowName, updateClonedWorkflowNameValidationError } from '../../../core/state/clonetostandard/cloneslice';
import { validateWorkflowName } from '../../../core/actions/bjsworkflow/templates';
import { useExistingWorkflowNamesOfResource } from '../../../core';
>>>>>>> 6518267a

export const ConfigureLogicApps = () => {
  const {
    sourceApps,
    destinationApp: { subscriptionId: destSubscriptionId, resourceGroup: destResourceGroup, logicAppName: destLogicAppName },
  } = useSelector((state: RootState) => state.clone);

  const styles = useCloneTabStyles();
  const resourceStrings = {
    ...useResourceStrings(),
    ...useCloneStrings(),
  };

  const { data: existingWorkflowNames } = useExistingWorkflowNamesOfResource(destSubscriptionId, destResourceGroup, destLogicAppName);
  const sourceItems: TemplatesSectionItem[] = useSourceItems(resourceStrings, sourceApps?.[0]);
  const clonedWorkflowItem: TemplatesSectionItem = useCloneWorkflowItem(resourceStrings, existingWorkflowNames ?? []);

  return (
    <div className={styles.tabContainer}>
      <div className={styles.mainSectionWithBorder}>
        <div className={styles.sectionHeader}>
          <Text size={400} weight="medium">
            {resourceStrings.sourceSectionTitle}
          </Text>
        </div>
        <div className={styles.sectionDescription}>
          <Text>{resourceStrings.sourceDescription}</Text>
        </div>
        <div className={styles.content}>
          <TemplatesSection items={sourceItems} />
        </div>
      </div>

      <div className={styles.mainSectionWithBorder}>
        <div className={styles.sectionHeader}>
          <Text size={400} weight="medium">
            {resourceStrings.destinationSectionTitle}
          </Text>
        </div>
        <div className={styles.sectionDescription}>
          <Text>{resourceStrings.destinationDescription}</Text>
        </div>
        <div className={styles.content}>
          <CloneResourcePicker />
          <FieldSectionItem item={clonedWorkflowItem} />
        </div>
      </div>
    </div>
  );
};

const useSourceItems = (resourceStrings: Record<string, string>, resources: ResourceState) => {
  const { subscriptionId, logicAppName } = resources;
  const items: TemplatesSectionItem[] = [
    {
      label: resourceStrings.SUBSCRIPTION,
      value: subscriptionId || '',
      type: 'textfield',
      disabled: true,
      onChange: () => {},
    },
    {
      label: resourceStrings.LOGIC_APP,
      value: logicAppName || '',
      type: 'textfield',
      disabled: true,
      onChange: () => {},
    },
    {
      label: resourceStrings.WORKFLOW_NAME,
      value: logicAppName || '',
      type: 'textfield',
      disabled: true,
      onChange: () => {},
    },
  ];

  return items;
};

const useCloneWorkflowItem = (resourceStrings: Record<string, string>, existingWorkflowNames: string[]) => {
  const dispatch = useDispatch<AppDispatch>();
  const { sourceApps } = useSelector((state: RootState) => state.clone);
  const sourceApp = sourceApps?.[0];

  const items: TemplatesSectionItem = {
<<<<<<< HEAD
    label: cloneStrings.clonedWorkflowName,
    value: sourceApps?.[0]?.targetWorkflowName || '',
=======
    label: resourceStrings.WORKFLOW_NAME,
    value: sourceApp?.clonedWorkflowName || '',
>>>>>>> 6518267a
    type: 'textfield',
    onChange: (newValue) => {
      dispatch(updateTargetWorkflowName(newValue));
    },
    onBlur: async () => {
      const validationError = await validateWorkflowName(sourceApp?.clonedWorkflowName, false, {
        subscriptionId: sourceApp?.subscriptionId,
        resourceGroupName: sourceApp?.resourceGroup,
        existingWorkflowNames: existingWorkflowNames ?? [],
      });
      dispatch(updateClonedWorkflowNameValidationError(validationError));
    },
    errorMessage: sourceApp?.clonedWorkflowNameValidationError,
    hint: resourceStrings.workflowNameDescription,
  };

  return items;
};<|MERGE_RESOLUTION|>--- conflicted
+++ resolved
@@ -7,13 +7,9 @@
 import { useResourceStrings } from '../../common/resourcepicker/resourcestrings';
 import type { ResourceState } from '../../../core/state/clonetostandard/resourceslice';
 import { useCloneStrings } from '../../../core/clonetostandard/utils/cloneStrings';
-<<<<<<< HEAD
-import { updateTargetWorkflowName } from '../../../core/state/clonetostandard/cloneslice';
-=======
-import { updateClonedWorkflowName, updateClonedWorkflowNameValidationError } from '../../../core/state/clonetostandard/cloneslice';
+import { updateTargetWorkflowName, updateTargetWorkflowNameValidationError } from '../../../core/state/clonetostandard/cloneslice';
 import { validateWorkflowName } from '../../../core/actions/bjsworkflow/templates';
 import { useExistingWorkflowNamesOfResource } from '../../../core';
->>>>>>> 6518267a
 
 export const ConfigureLogicApps = () => {
   const {
@@ -100,26 +96,21 @@
   const sourceApp = sourceApps?.[0];
 
   const items: TemplatesSectionItem = {
-<<<<<<< HEAD
-    label: cloneStrings.clonedWorkflowName,
-    value: sourceApps?.[0]?.targetWorkflowName || '',
-=======
     label: resourceStrings.WORKFLOW_NAME,
-    value: sourceApp?.clonedWorkflowName || '',
->>>>>>> 6518267a
+    value: sourceApp?.targetWorkflowName || '',
     type: 'textfield',
     onChange: (newValue) => {
       dispatch(updateTargetWorkflowName(newValue));
     },
     onBlur: async () => {
-      const validationError = await validateWorkflowName(sourceApp?.clonedWorkflowName, false, {
+      const validationError = await validateWorkflowName(sourceApp?.targetWorkflowName, false, {
         subscriptionId: sourceApp?.subscriptionId,
         resourceGroupName: sourceApp?.resourceGroup,
         existingWorkflowNames: existingWorkflowNames ?? [],
       });
-      dispatch(updateClonedWorkflowNameValidationError(validationError));
+      dispatch(updateTargetWorkflowNameValidationError(validationError));
     },
-    errorMessage: sourceApp?.clonedWorkflowNameValidationError,
+    errorMessage: sourceApp?.targetWorkflowNameValidationError,
     hint: resourceStrings.workflowNameDescription,
   };
 
