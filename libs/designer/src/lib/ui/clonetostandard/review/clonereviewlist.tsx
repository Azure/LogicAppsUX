--- conflicted
+++ resolved
@@ -113,13 +113,8 @@
       type: 'text',
     },
     {
-<<<<<<< HEAD
-      label: resourceStrings.clonedWorkflowName,
+      label: resourceStrings.WORKFLOW_NAME,
       value: targetWorkflowName || '',
-=======
-      label: resourceStrings.WORKFLOW_NAME,
-      value: clonedWorkflowName || '',
->>>>>>> 6518267a
       type: 'text',
     },
   ];
