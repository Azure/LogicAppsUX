--- conflicted
+++ resolved
@@ -273,11 +273,8 @@
         label: customResourceStrings.LightModeImage,
         value: workflow.manifest?.images?.light || '',
         type: 'textfield',
-<<<<<<< HEAD
         required: true,
-=======
         description: customResourceStrings.LightModeImageDescription,
->>>>>>> ca2ebdac
         onChange: (value: string) => {
           updateWorkflowDataField(workflowId, {
             ...workflow,
@@ -296,11 +293,8 @@
         label: customResourceStrings.DarkModeImage,
         value: workflow.manifest?.images?.dark || '',
         type: 'textfield',
-<<<<<<< HEAD
         required: true,
-=======
         description: customResourceStrings.DarkModeImageDescription,
->>>>>>> ca2ebdac
         onChange: (value: string) => {
           updateWorkflowDataField(workflowId, {
             ...workflow,
