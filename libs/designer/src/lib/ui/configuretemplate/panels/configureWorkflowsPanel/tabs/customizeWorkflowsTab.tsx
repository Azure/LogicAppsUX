import type { AppDispatch } from '../../../../../core/state/templates/store';
import constants from '../../../../../common/constants';
import type { TemplateTabProps } from '@microsoft/designer-ui';
import { closePanel } from '../../../../../core/state/templates/panelSlice';
import type { ConfigureWorkflowsTabProps } from '../configureWorkflowsPanel';
import type { IntlShape } from 'react-intl';
import type { WorkflowTemplateData } from '../../../../../core';
import { CustomizeWorkflows } from '../../../workflows/customizeWorkflows';
import { Spinner } from '@fluentui/react-components';
import { getSaveMenuButtons } from '../../../../../core/configuretemplate/utils/helper';

export const customizeWorkflowsTab = (
  intl: IntlShape,
  resources: Record<string, string>,
  dispatch: AppDispatch,
  {
    isSaving,
    isPrimaryButtonDisabled,
    onTabClick,
    disabled,
    selectedWorkflowsList,
    updateWorkflowDataField,
    onSave,
<<<<<<< HEAD
    duplicateIds,
=======
    status,
>>>>>>> 39c08952
  }: ConfigureWorkflowsTabProps & {
    duplicateIds: string[];
    updateWorkflowDataField: (workflowId: string, workflowData: Partial<WorkflowTemplateData>) => void;
  }
): TemplateTabProps => ({
  id: constants.CONFIGURE_TEMPLATE_WIZARD_TAB_NAMES.CUSTOMIZE_WORKFLOWS,
  title: intl.formatMessage({
    defaultMessage: 'Customize workflows',
    id: 'qnio+9',
    description: 'The tab label for the monitoring customize workflows tab on the configure template wizard',
  }),
  onTabClick: onTabClick,
  disabled: disabled,
  tabStatusIcon: undefined,
  content: (
    <CustomizeWorkflows
      selectedWorkflowsList={selectedWorkflowsList}
      updateWorkflowDataField={updateWorkflowDataField}
      duplicateIds={duplicateIds}
    />
  ),
  footerContent: {
    buttonContents: [
      {
        type: 'button',
        text: isSaving ? (
          <Spinner size="tiny" />
        ) : (
          intl.formatMessage({
            defaultMessage: 'Save changes',
            id: '3jqHdn',
            description: 'Button text for saving changes in the configure workflows panel',
          })
        ),
        onClick: () => {},
        appreance: 'primary',
        disabled: isPrimaryButtonDisabled || isSaving,
        menuItems: getSaveMenuButtons(resources, status ?? 'Development', (newStatus) => onSave?.(newStatus)),
      },
      {
        type: 'button',
        text: intl.formatMessage({
          defaultMessage: 'Cancel',
          id: '75zXUl',
          description: 'Button text for closing the panel',
        }),
        onClick: () => {
          dispatch(closePanel());
        },
        disabled: isSaving,
      },
    ],
  },
});<|MERGE_RESOLUTION|>--- conflicted
+++ resolved
@@ -21,11 +21,8 @@
     selectedWorkflowsList,
     updateWorkflowDataField,
     onSave,
-<<<<<<< HEAD
     duplicateIds,
-=======
     status,
->>>>>>> 39c08952
   }: ConfigureWorkflowsTabProps & {
     duplicateIds: string[];
     updateWorkflowDataField: (workflowId: string, workflowData: Partial<WorkflowTemplateData>) => void;
