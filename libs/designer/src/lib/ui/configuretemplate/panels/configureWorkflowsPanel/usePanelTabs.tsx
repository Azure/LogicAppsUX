--- conflicted
+++ resolved
@@ -11,16 +11,10 @@
   initializeAndSaveWorkflowsData,
   saveWorkflowsData,
 } from '../../../../core/actions/bjsworkflow/configuretemplate';
-<<<<<<< HEAD
-import { getResourceNameFromId, equals, isUndefinedOrEmptyString, getUniqueName } from '@microsoft/logic-apps-shared';
+import { getResourceNameFromId, equals, isUndefinedOrEmptyString, getUniqueName, type Template } from '@microsoft/logic-apps-shared';
 import { checkWorkflowNameWithRegex, validateWorkflowData } from '../../../../core/templates/utils/helper';
 import { useMemo, useCallback } from 'react';
-=======
-import { getResourceNameFromId, equals, type Template } from '@microsoft/logic-apps-shared';
-import { validateWorkflowData } from '../../../../core/templates/utils/helper';
-import { useCallback } from 'react';
 import { useResourceStrings } from '../../resources';
->>>>>>> 39c08952
 
 export const useConfigureWorkflowPanelTabs = ({
   onSave,
@@ -37,12 +31,9 @@
     currentStatus: state.template.status,
   }));
 
-<<<<<<< HEAD
-=======
   const hasError = false; // Placeholder for actual error state
   const resources = useResourceStrings();
 
->>>>>>> 39c08952
   const [selectedWorkflowsList, setSelectedWorkflowsList] =
     useFunctionalState<Record<string, Partial<WorkflowTemplateData>>>(workflowsInTemplate);
 
@@ -135,8 +126,9 @@
 
   const onSaveCompleted = useCallback(() => onSave?.(Object.keys(selectedWorkflowsList()).length > 1), [onSave, selectedWorkflowsList]);
 
-<<<<<<< HEAD
-  const onSaveChanges = () => {
+  const onSaveChanges = (newPublishState: Template.TemplateEnvironment) => {
+    // TODO: use newPublishState for saving logic
+    console.log('newPublishState is : ', newPublishState);
     // 1. Update the workflowId with user-input id (For newly selected workflow)
     setSelectedWorkflowsList((prevSelectedWorkflows) => {
       const newSelectedWorkflows: Record<string, Partial<WorkflowTemplateData>> = prevSelectedWorkflows;
@@ -150,11 +142,6 @@
     });
 
     // 2. With updated workflowIds, dispatch based on whether workflows data have changed
-=======
-  const onSaveChanges = (newPublishState: Template.TemplateEnvironment) => {
-    // TODO: use newPublishState for saving logic
-    console.log('newPublishState is : ', newPublishState);
->>>>>>> 39c08952
     const selectedWorkflowIds = Object.values(selectedWorkflowsList()).map((workflow) =>
       workflow.manifest?.metadata?.workflowSourceId?.toLowerCase()
     );
@@ -190,23 +177,15 @@
       isSaving: isWizardUpdating,
       isPrimaryButtonDisabled: isNoWorkflowsSelected,
     }),
-<<<<<<< HEAD
-    customizeWorkflowsTab(intl, dispatch, {
-=======
     customizeWorkflowsTab(intl, resources, dispatch, {
       hasError,
->>>>>>> 39c08952
       selectedWorkflowsList: selectedWorkflowsList(),
       onTabClick: onCustomizeWorkflowsTabNavigation,
       updateWorkflowDataField,
       isSaving: isWizardUpdating,
       disabled: isNoWorkflowsSelected,
-<<<<<<< HEAD
       isPrimaryButtonDisabled: hasInvalidIdOrTitle || duplicateIds.length > 0,
-=======
-      isPrimaryButtonDisabled: missingNameOrDisplayName,
       status: currentStatus,
->>>>>>> 39c08952
       onSave: onSaveChanges,
       duplicateIds,
     }),
