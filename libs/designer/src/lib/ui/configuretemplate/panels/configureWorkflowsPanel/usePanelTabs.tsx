import type { TemplateTabProps } from '@microsoft/designer-ui';
import { selectWorkflowsTab } from './tabs/selectWorkflowsTab';
import { customizeWorkflowsTab } from './tabs/customizeWorkflowsTab';
import { useIntl } from 'react-intl';
import { useDispatch, useSelector } from 'react-redux';
import type { AppDispatch, RootState } from '../../../../core/state/templates/store';
import { useFunctionalState } from '@react-hookz/web';
import type { WorkflowTemplateData } from '../../../../core';
import {
  getWorkflowsWithDefinitions,
  initializeAndSaveWorkflowsData,
  saveWorkflowsData,
} from '../../../../core/actions/bjsworkflow/configuretemplate';
import { getResourceNameFromId, equals } from '@microsoft/logic-apps-shared';
import { validateWorkflowData } from '../../../../core/templates/utils/helper';
<<<<<<< HEAD
import { useMemo } from 'react';
=======
import { useCallback } from 'react';
>>>>>>> b3c21e25

export const useConfigureWorkflowPanelTabs = ({
  onSave,
}: {
  onSave?: (isMultiWorkflow: boolean) => void;
}): TemplateTabProps[] => {
  const intl = useIntl();
  const dispatch = useDispatch<AppDispatch>();
  const { isWizardUpdating, workflowsInTemplate, workflowState, runValidation } = useSelector((state: RootState) => ({
    workflowsInTemplate: state.template.workflows,
    isWizardUpdating: state.tab.isWizardUpdating,
    workflowState: state.workflow,
    runValidation: state.tab.runValidation,
  }));

  const hasError = false; // Placeholder for actual error state

  const [selectedWorkflowsList, setSelectedWorkflowsList] =
    useFunctionalState<Record<string, Partial<WorkflowTemplateData>>>(workflowsInTemplate);

  const currentSelectedWorkflowsList = selectedWorkflowsList();
  const duplicateIds = useMemo(() => {
    const seen = new Set<string>();
    const duplicateIds = new Set<string>();
    // console.log('selectedWorkflowsList', currentSelectedWorkflowsList);
    for (const { id } of Object.values(currentSelectedWorkflowsList)) {
      if (!id) {
        continue;
      }
      if (seen.has(id)) {
        duplicateIds.add(id);
      }
      seen.add(id);
    }
    return Array.from(duplicateIds);
  }, [currentSelectedWorkflowsList]);

  const onWorkflowsSelected = (normalizedWorkflowIds: string[]) => {
    setSelectedWorkflowsList((prevSelectedWorkflows) => {
      const newSelectedWorkflows: Record<string, Partial<WorkflowTemplateData>> = {};
      for (const normalizedWorkflowId of normalizedWorkflowIds) {
        const prevSelectedWorkflow = Object.values(prevSelectedWorkflows).find((workflow) =>
          equals(workflow.manifest?.metadata?.workflowSourceId, normalizedWorkflowId)
        );
        const id = prevSelectedWorkflow?.id ?? getResourceNameFromId(normalizedWorkflowId);
        newSelectedWorkflows[id] = prevSelectedWorkflow
          ? prevSelectedWorkflow
          : ({
              id,
              manifest: {
                kinds: ['stateful', 'stateless'],
                metadata: {
                  workflowSourceId: normalizedWorkflowId,
                },
              },
            } as Partial<WorkflowTemplateData>);
      }
      return newSelectedWorkflows;
    });
  };

  const updateWorkflowDataField = (workflowId: string, workflowData: Partial<WorkflowTemplateData>) => {
    setSelectedWorkflowsList((prevSelectedWorkflows) => {
      const updatedWorkflowData = {
        ...prevSelectedWorkflows[workflowId],
        ...workflowData,
      };
      const updatedManifestError = validateWorkflowData(updatedWorkflowData, Object.keys(prevSelectedWorkflows).length > 1);
      return {
        ...prevSelectedWorkflows,
        [workflowId]: {
          ...updatedWorkflowData,
          errors: {
            // workflow: workflowNameError,
            workflow: undefined,
            manifest: runValidation ? updatedManifestError : updatedWorkflowData?.errors?.manifest,
          },
        },
      };
    });
  };

  const onNextButtonClick = async () => {
    setSelectedWorkflowsList(await getWorkflowsWithDefinitions(workflowState, selectedWorkflowsList()));
  };

  const onSaveCompleted = useCallback(() => onSave?.(Object.keys(selectedWorkflowsList()).length > 1), [onSave, selectedWorkflowsList]);

  const onSaveChanges = () => {
<<<<<<< HEAD
    setSelectedWorkflowsList((prevSelectedWorkflows) => {
      const newSelectedWorkflows: Record<string, Partial<WorkflowTemplateData>> = prevSelectedWorkflows;
      for (const [workflowId, workflowData] of Object.entries(prevSelectedWorkflows)) {
        // Update workflowId with user-input id (For newly selected workflow)
        if (workflowData.id && workflowId !== workflowData.id) {
          prevSelectedWorkflows[workflowData.id] = workflowData;
          delete prevSelectedWorkflows[workflowId];
        }
      }
      return newSelectedWorkflows;
    });

    dispatch(initializeWorkflowsData({ workflows: selectedWorkflowsList(), onCompleted: onSaveWorkflowsInTemplate }));
=======
    const selectedWorkflowIds = Object.values(selectedWorkflowsList()).map((workflow) =>
      workflow.manifest?.metadata?.workflowSourceId?.toLowerCase()
    );
    const originalWorkflowIds = Object.values(workflowsInTemplate).map((workflow) =>
      workflow.manifest?.metadata?.workflowSourceId?.toLowerCase()
    );
    const hasWorkflowListChanged =
      originalWorkflowIds.length === selectedWorkflowIds.length
        ? originalWorkflowIds.some((resourceId) => !selectedWorkflowIds.includes(resourceId))
        : true;

    if (hasWorkflowListChanged) {
      dispatch(initializeAndSaveWorkflowsData({ workflows: selectedWorkflowsList(), onSaveCompleted }));
    } else {
      dispatch(saveWorkflowsData({ workflows: selectedWorkflowsList(), onSaveCompleted }));
    }
>>>>>>> b3c21e25
  };

  const isNoWorkflowsSelected = Object.keys(selectedWorkflowsList()).length === 0;
  const missingNameOrDisplayName = Object.values(selectedWorkflowsList()).some(
    (workflow) => !workflow?.workflowName || (Object.keys(selectedWorkflowsList()).length > 1 && !workflow?.manifest?.title)
  );

  // console.log('selectedWorkflowsList', selectedWorkflowsList());
  // console.log('currentSelectedWorkflowsList', currentSelectedWorkflowsList);

  return [
    selectWorkflowsTab(intl, dispatch, {
      selectedWorkflowsList: selectedWorkflowsList(),
      onWorkflowsSelected,
      onNextButtonClick,
      isSaving: isWizardUpdating,
      isPrimaryButtonDisabled: isNoWorkflowsSelected,
    }),
    customizeWorkflowsTab(intl, dispatch, {
      hasError,
      selectedWorkflowsList: selectedWorkflowsList(),
      updateWorkflowDataField,
      isSaving: isWizardUpdating,
      disabled: isNoWorkflowsSelected,
      isPrimaryButtonDisabled: missingNameOrDisplayName || duplicateIds.length > 0,
      onSave: onSaveChanges,
      duplicateIds,
    }),
  ];
};<|MERGE_RESOLUTION|>--- conflicted
+++ resolved
@@ -13,11 +13,7 @@
 } from '../../../../core/actions/bjsworkflow/configuretemplate';
 import { getResourceNameFromId, equals } from '@microsoft/logic-apps-shared';
 import { validateWorkflowData } from '../../../../core/templates/utils/helper';
-<<<<<<< HEAD
-import { useMemo } from 'react';
-=======
-import { useCallback } from 'react';
->>>>>>> b3c21e25
+import { useMemo, useCallback } from 'react';
 
 export const useConfigureWorkflowPanelTabs = ({
   onSave,
@@ -107,7 +103,7 @@
   const onSaveCompleted = useCallback(() => onSave?.(Object.keys(selectedWorkflowsList()).length > 1), [onSave, selectedWorkflowsList]);
 
   const onSaveChanges = () => {
-<<<<<<< HEAD
+    // 1. Update the workflowId with user-input id (For newly selected workflow)
     setSelectedWorkflowsList((prevSelectedWorkflows) => {
       const newSelectedWorkflows: Record<string, Partial<WorkflowTemplateData>> = prevSelectedWorkflows;
       for (const [workflowId, workflowData] of Object.entries(prevSelectedWorkflows)) {
@@ -120,8 +116,8 @@
       return newSelectedWorkflows;
     });
 
-    dispatch(initializeWorkflowsData({ workflows: selectedWorkflowsList(), onCompleted: onSaveWorkflowsInTemplate }));
-=======
+    // 2. Check if the workflow list has changed
+    // If the workflow list has changed, initialize and save the workflows data
     const selectedWorkflowIds = Object.values(selectedWorkflowsList()).map((workflow) =>
       workflow.manifest?.metadata?.workflowSourceId?.toLowerCase()
     );
@@ -138,7 +134,6 @@
     } else {
       dispatch(saveWorkflowsData({ workflows: selectedWorkflowsList(), onSaveCompleted }));
     }
->>>>>>> b3c21e25
   };
 
   const isNoWorkflowsSelected = Object.keys(selectedWorkflowsList()).length === 0;
