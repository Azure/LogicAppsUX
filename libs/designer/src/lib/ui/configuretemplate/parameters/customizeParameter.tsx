--- conflicted
+++ resolved
@@ -4,10 +4,7 @@
 import { getResourceNameFromId, type Template } from '@microsoft/logic-apps-shared';
 import { useSelector } from 'react-redux';
 import type { RootState } from '../../../core/state/templates/store';
-<<<<<<< HEAD
-import { MessageBar, Text } from '@fluentui/react-components';
-=======
->>>>>>> a1dd2692
+import { MessageBar } from '@fluentui/react-components';
 
 export const CustomizeParameter = ({
   parameterError,
