--- conflicted
+++ resolved
@@ -5,26 +5,15 @@
 import { TemplateParametersList } from '../parameters/parameterslist';
 import type { TemplateWizardTabProps } from './model';
 
-<<<<<<< HEAD
-export const parametersTab = (resources: Record<string, string>, dispatch: AppDispatch): TemplateTabProps => ({
-  id: constants.CONFIGURE_TEMPLATE_WIZARD_TAB_NAMES.PARAMETERS,
-  title: resources.ParametersTabLabel,
-  hasError: false,
-=======
 export const parametersTab = (
-  intl: IntlShape,
+  resources: Record<string, string>,
   dispatch: AppDispatch,
   { disabled, tabStatusIcon }: TemplateWizardTabProps
 ): TemplateTabProps => ({
   id: constants.CONFIGURE_TEMPLATE_WIZARD_TAB_NAMES.PARAMETERS,
-  title: intl.formatMessage({
-    defaultMessage: 'Parameters',
-    id: 'lYAlE9',
-    description: 'The tab label for the monitoring parameters tab on the configure template wizard',
-  }),
+  title: resources.ParametersTabLabel,
   tabStatusIcon,
   disabled,
->>>>>>> d41f7acf
   content: <TemplateParametersList />,
   footerContent: {
     primaryButtonText: resources.PreviousButtonText,
