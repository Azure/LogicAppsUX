import type { AppDispatch, RootState } from '../../../core/state/templates/store';
import { useIntl } from 'react-intl';
import { useDispatch, useSelector } from 'react-redux';
import { workflowsTab } from './workflowsTab';
import { connectionsTab } from './connectionsTab';
import { parametersTab } from './parametersTab';
import { profileTab } from './profileTab';
import { publishTab } from './publishTab';
import { reviewTab } from './reviewTab';
import { useTemplatesStrings } from '../../templates/templatesStrings';
import { useResourceStrings } from '../resources';
<<<<<<< HEAD
import { useEffect } from 'react';
import { setRunValidation } from '../../../core/state/templates/tabSlice';
import {
  validateParameterDetails,
  validateTemplateManifest,
  validateWorkflowManifestsData,
} from '../../../core/state/templates/templateSlice';
import constants from '../../../common/constants';
=======
import type { Template } from '@microsoft/logic-apps-shared';
import { TemplateResourceService } from '@microsoft/logic-apps-shared';
import { useQueryClient } from '@tanstack/react-query';
import { useCallback } from 'react';
>>>>>>> c45a9e3f

export const useConfigureTemplateWizardTabs = ({
  onSaveWorkflows,
  onPublish,
}: {
  onSaveWorkflows: (isMultiWorkflow: boolean) => void;
  onPublish: () => void;
}) => {
  const intl = useIntl();
  const dispatch = useDispatch<AppDispatch>();
  const queryClient = useQueryClient();
  const resources = { ...useTemplatesStrings().tabLabelStrings, ...useResourceStrings() };

<<<<<<< HEAD
  const { selectedTabId, enableWizard, isWizardUpdating, workflows, parametersHasError, templateManifestHasError, runValidation } =
    useSelector((state: RootState) => ({
      selectedTabId: state.tab.selectedTabId,
      enableWizard: state.tab.enableWizard,
      isWizardUpdating: state.tab.isWizardUpdating,
      runValidation: state.tab.runValidation,
      workflows: state.template.workflows,
      parametersHasError: Object.values(state.template.errors.parameters).some((value) => value !== undefined),
      templateManifestHasError: Object.values(state.template.errors.manifest).some((value) => value !== undefined),
    }));
=======
  const {
    enableWizard,
    isWizardUpdating,
    templateManifest,
    state,
    workflows,
    parametersHasError,
    templateManifestHasError,
    runValidation,
  } = useSelector((state: RootState) => ({
    enableWizard: state.tab.enableWizard,
    isWizardUpdating: state.tab.isWizardUpdating,
    runValidation: state.tab.runValidation,
    templateManifest: state.template.manifest,
    state: state.template.status,
    workflows: state.template.workflows,
    parametersHasError: Object.values(state.template.errors.parameters).some((value) => value !== undefined),
    templateManifestHasError: Object.values(state.template.errors.manifest).some((value) => value !== undefined),
  }));
>>>>>>> c45a9e3f

  const hasAnyWorkflowErrors = Object.values(workflows).some(
    ({ errors }) =>
      !!errors?.workflow ||
      !!errors?.kind ||
      (errors?.manifest && Object.values(errors?.manifest ?? {}).some((value) => value !== undefined))
  );

<<<<<<< HEAD
  useEffect(() => {
    if (
      selectedTabId === constants.CONFIGURE_TEMPLATE_WIZARD_TAB_NAMES.REVIEW ||
      selectedTabId === constants.CONFIGURE_TEMPLATE_WIZARD_TAB_NAMES.PUBLISH
    ) {
      dispatch(setRunValidation(true));
      dispatch(validateWorkflowManifestsData());
      dispatch(validateTemplateManifest());
      dispatch(validateParameterDetails());
    }
  }, [dispatch, selectedTabId]);
=======
  const onTemplateSave = useCallback(
    async (publishState: string) => {
      const manifestToUpdate: Template.TemplateManifest = {
        ...(templateManifest as Template.TemplateManifest),
        details: {
          ...templateManifest?.details,
          Type: Object.keys(workflows).length > 1 ? 'Accelerator' : 'Workflow',
        } as any,
      };
      const templateId = templateManifest?.id as string;
      await TemplateResourceService().updateTemplate(templateId, manifestToUpdate, publishState);

      queryClient.removeQueries(['template', templateId.toLowerCase()]);
    },
    [queryClient, templateManifest, workflows]
  );

  const onProfileSave = useCallback(async () => onTemplateSave(state as string), [onTemplateSave, state]);
  const disableProfileSave = false;
>>>>>>> c45a9e3f

  return [
    workflowsTab(resources, dispatch, onSaveWorkflows, {
      tabStatusIcon: hasAnyWorkflowErrors ? 'error' : runValidation ? 'success' : 'in-progress',
      disabled: !enableWizard || isWizardUpdating,
    }),
    connectionsTab(intl, resources, dispatch, {
      tabStatusIcon: enableWizard ? 'success' : undefined,
      disabled: !enableWizard || isWizardUpdating,
    }),
    parametersTab(resources, dispatch, {
      tabStatusIcon: parametersHasError ? 'error' : enableWizard ? (runValidation ? 'success' : 'in-progress') : undefined,
      disabled: !enableWizard || isWizardUpdating,
    }),
    profileTab(intl, resources, dispatch, {
      tabStatusIcon: templateManifestHasError ? 'error' : runValidation ? 'success' : enableWizard ? 'in-progress' : undefined,
      disabled: !enableWizard || isWizardUpdating,
      onSave: onProfileSave,
      disableSave: disableProfileSave,
    }),
    reviewTab(resources, dispatch, {
      tabStatusIcon: undefined,
      disabled: !enableWizard || isWizardUpdating,
    }),
    publishTab(intl, resources, dispatch, onPublish, {
      tabStatusIcon: undefined,
      disabled: !enableWizard || isWizardUpdating,
    }),
  ];
};<|MERGE_RESOLUTION|>--- conflicted
+++ resolved
@@ -9,8 +9,6 @@
 import { reviewTab } from './reviewTab';
 import { useTemplatesStrings } from '../../templates/templatesStrings';
 import { useResourceStrings } from '../resources';
-<<<<<<< HEAD
-import { useEffect } from 'react';
 import { setRunValidation } from '../../../core/state/templates/tabSlice';
 import {
   validateParameterDetails,
@@ -18,12 +16,10 @@
   validateWorkflowManifestsData,
 } from '../../../core/state/templates/templateSlice';
 import constants from '../../../common/constants';
-=======
 import type { Template } from '@microsoft/logic-apps-shared';
 import { TemplateResourceService } from '@microsoft/logic-apps-shared';
 import { useQueryClient } from '@tanstack/react-query';
-import { useCallback } from 'react';
->>>>>>> c45a9e3f
+import { useEffect, useCallback } from 'react';
 
 export const useConfigureTemplateWizardTabs = ({
   onSaveWorkflows,
@@ -37,18 +33,6 @@
   const queryClient = useQueryClient();
   const resources = { ...useTemplatesStrings().tabLabelStrings, ...useResourceStrings() };
 
-<<<<<<< HEAD
-  const { selectedTabId, enableWizard, isWizardUpdating, workflows, parametersHasError, templateManifestHasError, runValidation } =
-    useSelector((state: RootState) => ({
-      selectedTabId: state.tab.selectedTabId,
-      enableWizard: state.tab.enableWizard,
-      isWizardUpdating: state.tab.isWizardUpdating,
-      runValidation: state.tab.runValidation,
-      workflows: state.template.workflows,
-      parametersHasError: Object.values(state.template.errors.parameters).some((value) => value !== undefined),
-      templateManifestHasError: Object.values(state.template.errors.manifest).some((value) => value !== undefined),
-    }));
-=======
   const {
     enableWizard,
     isWizardUpdating,
@@ -58,6 +42,7 @@
     parametersHasError,
     templateManifestHasError,
     runValidation,
+    selectedTabId,
   } = useSelector((state: RootState) => ({
     enableWizard: state.tab.enableWizard,
     isWizardUpdating: state.tab.isWizardUpdating,
@@ -67,8 +52,8 @@
     workflows: state.template.workflows,
     parametersHasError: Object.values(state.template.errors.parameters).some((value) => value !== undefined),
     templateManifestHasError: Object.values(state.template.errors.manifest).some((value) => value !== undefined),
+    selectedTabId: state.tab.selectedTabId,
   }));
->>>>>>> c45a9e3f
 
   const hasAnyWorkflowErrors = Object.values(workflows).some(
     ({ errors }) =>
@@ -77,7 +62,6 @@
       (errors?.manifest && Object.values(errors?.manifest ?? {}).some((value) => value !== undefined))
   );
 
-<<<<<<< HEAD
   useEffect(() => {
     if (
       selectedTabId === constants.CONFIGURE_TEMPLATE_WIZARD_TAB_NAMES.REVIEW ||
@@ -89,7 +73,7 @@
       dispatch(validateParameterDetails());
     }
   }, [dispatch, selectedTabId]);
-=======
+
   const onTemplateSave = useCallback(
     async (publishState: string) => {
       const manifestToUpdate: Template.TemplateManifest = {
@@ -109,7 +93,6 @@
 
   const onProfileSave = useCallback(async () => onTemplateSave(state as string), [onTemplateSave, state]);
   const disableProfileSave = false;
->>>>>>> c45a9e3f
 
   return [
     workflowsTab(resources, dispatch, onSaveWorkflows, {
