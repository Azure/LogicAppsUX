--- conflicted
+++ resolved
@@ -5,70 +5,8 @@
 import { selectWizardTab } from '../../../core/state/templates/tabSlice';
 import { DisplayWorkflows } from '../workflows/workflows';
 
-<<<<<<< HEAD
-export const WorkflowsTab: React.FC = () => {
-  return <DisplayWorkflows />;
-=======
 export const WorkflowsTab = ({ onSave }: { onSave: (isMultiWorkflow: boolean) => void }) => {
-  const intl = useIntl();
-  const { workflows, currentPanelView } = useSelector((state: RootState) => ({
-    workflows: state.template.workflows,
-    currentPanelView: state.panel.currentPanelView,
-  }));
-  const dispatch = useDispatch<AppDispatch>();
-
-  const commandBarItems: ICommandBarItemProps[] = useMemo(
-    () => [
-      {
-        key: 'add',
-        text: intl.formatMessage({
-          defaultMessage: 'Add workflows',
-          id: 'Ve6uLm',
-          description: 'Button text for opening panel for adding workflows',
-        }),
-        iconProps: { iconName: 'Add' },
-        onClick: () => {
-          dispatch(openPanelView({ panelView: TemplatePanelView.ConfigureWorkflows }));
-        },
-      },
-      {
-        key: 'delete',
-        text: intl.formatMessage({
-          defaultMessage: 'Delete',
-          id: 'Ld62T8',
-          description: 'Button text for deleting selected workflows',
-        }),
-        iconProps: { iconName: 'Trash' },
-        onClick: () => {
-          //todo remove selected workflows
-        },
-      },
-    ],
-    [intl, dispatch]
-  );
-
-  return (
-    <div>
-      {currentPanelView === TemplatePanelView.ConfigureWorkflows && <ConfigureWorkflowsPanel onSave={onSave} />}
-      <CommandBar
-        items={commandBarItems}
-        styles={{
-          root: {
-            borderBottom: `1px solid ${'#333333'}`,
-            position: 'relative',
-            padding: '4px 8px',
-          },
-        }}
-      />
-
-      {Object.keys(workflows).length > 0 ? (
-        Object.values(workflows).map((workflowData) => <Text key={workflowData.id}>{workflowData.id}</Text>)
-      ) : (
-        <Text>placeholder - add workflows</Text>
-      )}
-    </div>
-  );
->>>>>>> e69ef928
+  return <DisplayWorkflows onSave={onSave} />;
 };
 
 export const workflowsTab = (
