--- conflicted
+++ resolved
@@ -3,42 +3,21 @@
 import constants from '../../../common/constants';
 import type { IntlShape } from 'react-intl';
 import { selectWizardTab } from '../../../core/state/templates/tabSlice';
-<<<<<<< HEAD
 import { TemplateReviewList } from '../review/TemplateReviewList';
+import type { TemplateWizardTabProps } from './model';
 
 export const reviewPublishTab = (
   intl: IntlShape,
   resources: Record<string, string>,
   dispatch: AppDispatch,
-  onPublish: () => void
-): TemplateTabProps => ({
-  id: constants.CONFIGURE_TEMPLATE_WIZARD_TAB_NAMES.REVIEW_AND_PUBLISH,
-  title: resources.ReviewPublishTabLabel,
-  hasError: false,
-  content: <TemplateReviewList />,
-=======
-import type { TemplateWizardTabProps } from './model';
-
-export const ReviewPublishTab = () => {
-  return <Text>placeholder - show review + publish</Text>;
-};
-
-export const reviewPublishTab = (
-  intl: IntlShape,
-  dispatch: AppDispatch,
   onPublish: () => void,
   { disabled, tabStatusIcon }: TemplateWizardTabProps
 ): TemplateTabProps => ({
   id: constants.CONFIGURE_TEMPLATE_WIZARD_TAB_NAMES.REVIEW_AND_PUBLISH,
-  title: intl.formatMessage({
-    defaultMessage: 'Review + publish',
-    id: 'FJQUqL',
-    description: 'The tab label for the monitoring review and publish tab on the configure template wizard',
-  }),
+  title: resources.ReviewPublishTabLabel,
+  content: <TemplateReviewList />,
   tabStatusIcon,
   disabled,
-  content: <ReviewPublishTab />,
->>>>>>> d41f7acf
   footerContent: {
     primaryButtonText: resources.PreviousButtonText,
     primaryButtonOnClick: () => {
