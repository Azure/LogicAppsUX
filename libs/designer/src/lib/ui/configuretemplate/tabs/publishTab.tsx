import type { AppDispatch, RootState } from '../../../core/state/templates/store';
import { TemplatesSection, type TemplateTabProps, type TemplatesSectionItem } from '@microsoft/designer-ui';
import constants from '../../../common/constants';
import type { IntlShape } from 'react-intl';
import { selectWizardTab } from '../../../core/state/templates/tabSlice';
import { useResourceStrings } from '../resources';
import { useDispatch, useSelector } from 'react-redux';
import type { Template } from '@microsoft/logic-apps-shared';
import { useMemo } from 'react';
import { type TemplateEnvironment, updateEnvironment, updateTemplateManifest } from '../../../core/state/templates/templateSlice';
import { getSupportedSkus } from '../../../core/configuretemplate/utils/helper';
import type { TemplateWizardTabProps } from './model';

const TemplateSettings = () => {
  const { manifest, environment, isPublished, connections } = useSelector((state: RootState) => state.template);
  const dispatch = useDispatch<AppDispatch>();
  const resources = useResourceStrings();
  const disableSkuSelection = useMemo(() => getSupportedSkus(connections).length === 1, [connections]);
  const skuTypes = useMemo(
    () => [
      { id: '1', label: resources.Standard, value: 'standard' },
      { id: '2', label: resources.Consumption, value: 'consumption' },
    ],
    [resources.Consumption, resources.Standard]
  );
  const skuValue = useMemo(
    () =>
      skuTypes
        .filter((skuType) => (manifest?.skus as string[]).includes(skuType.value))
        .map((sku) => sku.label)
        .join(', '),
    [skuTypes, manifest?.skus]
  );
  const environmentValues = useMemo(
    () => [
      { id: '3', label: resources.DevelopmentEnvironment, value: 'Development' },
      { id: '4', label: resources.ProductionEnvironment, value: 'Production' },
    ],
    [resources.DevelopmentEnvironment, resources.ProductionEnvironment]
  );

  const items: TemplatesSectionItem[] = [
    {
      label: resources.Host,
      value: skuValue,
      type: 'dropdown',
      required: true,
      multiselect: true,
      options: skuTypes,
      disabled: disableSkuSelection,
      selectedOptions: manifest?.skus as string[],
      onOptionSelect: (selectedOptions: string[]) => dispatch(updateTemplateManifest({ skus: selectedOptions as Template.SkuType[] })),
    },
    {
      label: resources.Environment,
      value: environmentValues.find((env) => env.value === environment)?.label,
      type: 'dropdown',
      options: environmentValues,
      selectedOptions: [environment as string],
      onOptionSelect: (selectedOptions: string[]) => dispatch(updateEnvironment(selectedOptions[0] as TemplateEnvironment)),
    },
    {
      label: resources.Status,
      value: isPublished ? resources.Published : resources.Unpublished,
      type: 'text',
    },
  ];

  return (
    <div style={{ width: '70%' }}>
      <TemplatesSection items={items} />
    </div>
  );
};

<<<<<<< HEAD
export const publishTab = (intl: IntlShape, resources: Record<string, string>, dispatch: AppDispatch): TemplateTabProps => ({
=======
export const publishTab = (
  intl: IntlShape,
  dispatch: AppDispatch,
  { disabled, tabStatusIcon }: TemplateWizardTabProps
): TemplateTabProps => ({
>>>>>>> d41f7acf
  id: constants.CONFIGURE_TEMPLATE_WIZARD_TAB_NAMES.PUBLISH,
  title: resources.SettingsTabLabel,
  description: intl.formatMessage({
    defaultMessage: 'The below are the settings for this template, to publish a template you need to go to Review and Publish and publish.',
    id: 'uOlHLw',
    description: 'The description for the settings tab on the configure template wizard',
  }),
  tabStatusIcon,
  disabled,
  content: <TemplateSettings />,
  footerContent: {
    primaryButtonText: resources.PreviousButtonText,
    primaryButtonOnClick: () => {
      dispatch(selectWizardTab(constants.CONFIGURE_TEMPLATE_WIZARD_TAB_NAMES.PROFILE));
    },
    secondaryButtonText: resources.NextButtonText,
    secondaryButtonOnClick: () => {
      dispatch(selectWizardTab(constants.CONFIGURE_TEMPLATE_WIZARD_TAB_NAMES.REVIEW_AND_PUBLISH));
    },
  },
});<|MERGE_RESOLUTION|>--- conflicted
+++ resolved
@@ -73,15 +73,12 @@
   );
 };
 
-<<<<<<< HEAD
-export const publishTab = (intl: IntlShape, resources: Record<string, string>, dispatch: AppDispatch): TemplateTabProps => ({
-=======
 export const publishTab = (
   intl: IntlShape,
+  resources: Record<string, string>,
   dispatch: AppDispatch,
   { disabled, tabStatusIcon }: TemplateWizardTabProps
 ): TemplateTabProps => ({
->>>>>>> d41f7acf
   id: constants.CONFIGURE_TEMPLATE_WIZARD_TAB_NAMES.PUBLISH,
   title: resources.SettingsTabLabel,
   description: intl.formatMessage({
