--- conflicted
+++ resolved
@@ -5,26 +5,15 @@
 import { TemplateManifestForm } from '../templateprofile/manifestform';
 import type { TemplateWizardTabProps } from './model';
 
-<<<<<<< HEAD
-export const profileTab = (resources: Record<string, string>, dispatch: AppDispatch): TemplateTabProps => ({
-  id: constants.CONFIGURE_TEMPLATE_WIZARD_TAB_NAMES.PROFILE,
-  title: resources.ProfileTabLabel,
-  hasError: false,
-=======
 export const profileTab = (
-  intl: IntlShape,
+  resources: Record<string, string>,
   dispatch: AppDispatch,
   { disabled, tabStatusIcon }: TemplateWizardTabProps
 ): TemplateTabProps => ({
   id: constants.CONFIGURE_TEMPLATE_WIZARD_TAB_NAMES.PROFILE,
-  title: intl.formatMessage({
-    defaultMessage: 'Profile',
-    id: '6ELsbA',
-    description: 'The tab label for the monitoring profile tab on the configure template wizard',
-  }),
+  title: resources.ProfileTabLabel,
   tabStatusIcon,
   disabled,
->>>>>>> d41f7acf
   content: <TemplateManifestForm />,
   footerContent: {
     primaryButtonText: resources.PreviousButtonText,
