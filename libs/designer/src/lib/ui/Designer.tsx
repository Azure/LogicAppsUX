--- conflicted
+++ resolved
@@ -6,11 +6,7 @@
 import CustomTestNode from './CustomNodes/CustomTestNode';
 import GraphNode from './CustomNodes/GraphNode';
 import { CustomEdge } from './connections/edge';
-<<<<<<< HEAD
 import { PanelRoot } from './panel/panelroot';
-=======
-import { PanelRoot } from '@microsoft/designer-ui';
->>>>>>> b96f63c2
 import { useCallback } from 'react';
 import { KeyboardBackend, isKeyboardDragTrigger } from 'react-dnd-accessible-backend';
 import { HTML5Backend } from 'react-dnd-html5-backend';
