--- conflicted
+++ resolved
@@ -13,11 +13,6 @@
 import { createTransition, DndProvider } from 'react-dnd-multi-backend';
 import type { NodeChange } from 'react-flow-renderer';
 import ReactFlow, { ReactFlowProvider } from 'react-flow-renderer';
-<<<<<<< HEAD
-=======
-import { QueryClient, QueryClientProvider } from 'react-query';
-import { ReactQueryDevtools } from 'react-query/devtools';
->>>>>>> 2b5ab3f7
 import { useDispatch, useSelector } from 'react-redux';
 
 export interface DesignerProps {
@@ -85,7 +80,6 @@
   }, [dispatch]);
 
   return (
-<<<<<<< HEAD
     <DndProvider options={DND_OPTIONS as any}>
       <div className="msla-designer-canvas msla-panel-mode">
         <ReactFlowProvider>
@@ -115,39 +109,5 @@
         </ReactFlowProvider>
       </div>
     </DndProvider>
-=======
-    <QueryClientProvider client={queryClient}>
-      <ReactQueryDevtools initialIsOpen={false} />
-      <DndProvider options={DND_OPTIONS as any}>
-        <div className="msla-designer-canvas msla-panel-mode">
-          <ReactFlowProvider>
-            <ReactFlow
-              nodeTypes={nodeTypes}
-              nodes={nodes}
-              edges={edges}
-              onNodesChange={onNodesChange}
-              onConnect={() => {}}
-              minZoom={0}
-              nodesDraggable={false}
-              edgeTypes={edgeTypes}
-              proOptions={{
-                account: 'paid-sponsor',
-                hideAttribution: true,
-              }}
-            >
-              <PanelRoot
-                collapsePanel={collapse}
-                expandPanel={expand}
-                collapsed={collapsed}
-                isRecommendation={isDiscovery}
-                noNodeSelected={!selectedNode}
-                title={selectedNode}
-              />
-            </ReactFlow>
-          </ReactFlowProvider>
-        </div>
-      </DndProvider>
-    </QueryClientProvider>
->>>>>>> 2b5ab3f7
   );
 };