--- conflicted
+++ resolved
@@ -3,11 +3,7 @@
 import { usePreloadOperationsQuery, usePreloadConnectorsQuery } from '../core/queries/browse';
 import { useMonitoringView, useReadOnly, useHostOptions } from '../core/state/designerOptions/designerOptionsSelectors';
 import { useClampPan } from '../core/state/designerView/designerViewSelectors';
-<<<<<<< HEAD
-import { clearPanel } from '../core/state/panelV2/panelSlice';
-=======
 import { clearPanel } from '../core/state/panel/panelSlice';
->>>>>>> f823f336
 import { useIsGraphEmpty } from '../core/state/workflow/workflowSelectors';
 import { buildEdgeIdsBySource, updateNodeSizes } from '../core/state/workflow/workflowSlice';
 import type { AppDispatch, RootState } from '../core/store';
@@ -29,10 +25,6 @@
 import type { CustomPanelLocation } from '@microsoft/designer-ui';
 import type { WorkflowNodeType } from '@microsoft/logic-apps-shared';
 import { useWindowDimensions, WORKFLOW_NODE_TYPES, useThrottledEffect } from '@microsoft/logic-apps-shared';
-<<<<<<< HEAD
-import type { CSSProperties } from 'react';
-=======
->>>>>>> f823f336
 import { useCallback, useEffect, useMemo, useRef, useState } from 'react';
 import KeyboardBackendFactory, { isKeyboardDragTrigger } from 'react-dnd-accessible-backend';
 import { HTML5Backend } from 'react-dnd-html5-backend';
@@ -210,11 +202,7 @@
   return (
     <DndProvider options={DND_OPTIONS}>
       {preloadSearch ? <SearchPreloader /> : null}
-<<<<<<< HEAD
-      <div className="msla-designer-canvas msla-panel-mode" ref={designerContainerRef} style={copilotPadding}>
-=======
       <div className="msla-designer-canvas msla-panel-mode" ref={designerContainerRef}>
->>>>>>> f823f336
         <ReactFlowProvider>
           <ReactFlow
             nodeTypes={nodeTypes}
