import { openPanel, useNodesInitialized } from '../core';
import { useLayout } from '../core/graphlayout';
import { usePreloadOperationsQuery, usePreloadConnectorsQuery } from '../core/queries/browse';
import { useMonitoringView, useReadOnly, useHostOptions } from '../core/state/designerOptions/designerOptionsSelectors';
import { useClampPan } from '../core/state/designerView/designerViewSelectors';
import { useIsPanelCollapsed } from '../core/state/panel/panelSelectors';
import { clearPanel } from '../core/state/panelV2/panelSlice';
import { useIsGraphEmpty } from '../core/state/workflow/workflowSelectors';
import { buildEdgeIdsBySource, clearFocusNode, updateNodeSizes } from '../core/state/workflow/workflowSlice';
import type { AppDispatch, RootState } from '../core/store';
import { DEFAULT_NODE_SIZE } from '../core/utils/graph';
import Controls from './Controls';
import GraphNode from './CustomNodes/GraphContainerNode';
import HiddenNode from './CustomNodes/HiddenNode';
import OperationNode from './CustomNodes/OperationCardNode';
import PlaceholderNode from './CustomNodes/PlaceholderNode';
import ScopeCardNode from './CustomNodes/ScopeCardNode';
import SubgraphCardNode from './CustomNodes/SubgraphCardNode';
import Minimap from './Minimap';
import DeleteModal from './common/DeleteModal/DeleteModal';
import ButtonEdge from './connections/edge';
import HiddenEdge from './connections/hiddenEdge';
import { PanelRoot } from './panel/panelRoot';
import { css, setLayerHostSelector } from '@fluentui/react';
import { PanelLocation } from '@microsoft/designer-ui';
import type { CustomPanelLocation } from '@microsoft/designer-ui';
import type { WorkflowNodeType } from '@microsoft/logic-apps-shared';
import { useWindowDimensions, WORKFLOW_NODE_TYPES, useThrottledEffect } from '@microsoft/logic-apps-shared';
import type { CSSProperties } from 'react';
import { useCallback, useEffect, useMemo, useState } from 'react';
import KeyboardBackendFactory, { isKeyboardDragTrigger } from 'react-dnd-accessible-backend';
import { HTML5Backend } from 'react-dnd-html5-backend';
import { DndProvider, createTransition, MouseTransition } from 'react-dnd-multi-backend';
import { useHotkeys } from 'react-hotkeys-hook';
import { useQuery } from '@tanstack/react-query';
import { useDispatch, useSelector } from 'react-redux';
import { Background, ReactFlow, ReactFlowProvider, useNodes, useReactFlow, useStore, BezierEdge } from '@xyflow/react';
import type { BackgroundProps, EdgeTypes, NodeChange } from '@xyflow/react';
import { PerformanceDebugTool } from './common/PerformanceDebug/PerformanceDebug';

export interface DesignerProps {
  backgroundProps?: BackgroundProps;
  panelLocation?: PanelLocation;
  customPanelLocations?: CustomPanelLocation[];
  displayRuntimeInfo?: boolean;
  rightShift?: string; // How much we shift the canvas to the right (due to copilot)
}

type NodeTypesObj = {
  [key in WorkflowNodeType]: React.ComponentType<any>;
};
const nodeTypes: NodeTypesObj = {
  OPERATION_NODE: OperationNode,
  GRAPH_NODE: GraphNode,
  SUBGRAPH_NODE: GraphNode,
  SCOPE_CARD_NODE: ScopeCardNode,
  SUBGRAPH_CARD_NODE: SubgraphCardNode,
  HIDDEN_NODE: HiddenNode,
  PLACEHOLDER_NODE: PlaceholderNode,
};

const edgeTypes = {
  BUTTON_EDGE: ButtonEdge,
  HEADING_EDGE: ButtonEdge, // This is functionally the same as a button edge
  ONLY_EDGE: BezierEdge, // Setting it as default React Flow Edge, can be changed as needed
  HIDDEN_EDGE: HiddenEdge,
} as EdgeTypes;
export interface CanvasFinderProps {
  panelLocation?: PanelLocation;
}
export const CanvasFinder = (props: CanvasFinderProps) => {
  const { panelLocation } = props;
  const focusNode = useSelector((state: RootState) => state.workflow.focusedCanvasNodeId);
  const isEmpty = useIsGraphEmpty();
  const { setCenter, getZoom } = useReactFlow();
  const height = useStore((state) => state.height);

  const isPanelCollapsed = useIsPanelCollapsed();
  const [firstLoad, setFirstLoad] = useState(true);

  // If first load is an empty workflow, set canvas to center
  useEffect(() => {
    if (isEmpty && firstLoad) {
      setCenter(DEFAULT_NODE_SIZE.width / 2, DEFAULT_NODE_SIZE.height, { zoom: 1 });
      setFirstLoad(false);
    }
  }, [setCenter, height, isEmpty, firstLoad]);

  const nodeData = useNodes().find((x) => x.id === focusNode);
  const dispatch = useDispatch<AppDispatch>();
  const handleTransform = useCallback(() => {
    if (!focusNode) {
      return;
    }
    if ((!nodeData?.position?.x && !nodeData?.position?.y) || !nodeData?.width || !nodeData?.height) {
      return;
    }

    let xRawPos = nodeData?.position?.x ?? 0;
    const yRawPos = nodeData?.position?.y ?? 0;

    // If the panel is open, reduce X space
    if (!isPanelCollapsed) {
      // Move center to the right if Panel is located to the left; otherwise move center to the left.
      const directionMultiplier = panelLocation && panelLocation === PanelLocation.Left ? -1 : 1;
      xRawPos += (directionMultiplier * 630) / 2;
    }

    const xTarget = xRawPos + (nodeData?.width ?? DEFAULT_NODE_SIZE.width) / 2; // Center X on node midpoint
    const yTarget = yRawPos + (nodeData?.height ?? DEFAULT_NODE_SIZE.height); // Center Y on bottom edge

    if (firstLoad) {
      const firstNodeYPos = 150;
      setCenter(xTarget, height / 2 - firstNodeYPos, { zoom: 1 });
      setFirstLoad(false);
    } else {
      setCenter(xTarget, yTarget, {
        zoom: getZoom(),
        duration: 500,
      });
    }
    dispatch(clearFocusNode());
  }, [dispatch, firstLoad, focusNode, getZoom, nodeData, setCenter, height, isPanelCollapsed, panelLocation]);

  useEffect(() => {
    handleTransform();
    // eslint-disable-next-line react-hooks/exhaustive-deps
  }, [nodeData, focusNode]);
  return null;
};

export const SearchPreloader = () => {
  usePreloadOperationsQuery();
  usePreloadConnectorsQuery();
  return null;
};

export const Designer = (props: DesignerProps) => {
  const { backgroundProps, panelLocation, customPanelLocations } = props;

  const [nodes, edges, flowSize] = useLayout();
  const isEmpty = useIsGraphEmpty();
  const isReadOnly = useReadOnly();
  const dispatch = useDispatch<AppDispatch>();
  const onNodesChange = useCallback(
    (changes: NodeChange[]) => {
      dispatch(updateNodeSizes(changes));
    },
    [dispatch]
  );

  const emptyWorkflowPlaceholderNodes = [
    {
      id: 'newWorkflowTrigger',
      position: { x: 0, y: 0 },
      data: { label: 'newWorkflowTrigger' },
      parentId: undefined,
      type: WORKFLOW_NODE_TYPES.PLACEHOLDER_NODE,
      style: DEFAULT_NODE_SIZE,
    },
  ];

  const nodesWithPlaceholder = isEmpty ? (isReadOnly ? [] : emptyWorkflowPlaceholderNodes) : nodes;

  const graph = useSelector((state: RootState) => state.workflow.graph);
  useThrottledEffect(() => dispatch(buildEdgeIdsBySource()), [graph], 200);

  const clampPan = useClampPan();
  const windowDimensions = useWindowDimensions();

  const [zoom, setZoom] = useState(1);

  const translateExtent = useMemo((): [[number, number], [number, number]] => {
    const padding = 64 + 24;
    const [flowWidth, flowHeight] = flowSize;

    const xVal = windowDimensions.width / zoom - padding - DEFAULT_NODE_SIZE.width;
    const yVal = windowDimensions.height / zoom - padding - DEFAULT_NODE_SIZE.height;

    return [
      [-xVal + 32, -yVal],
      [xVal + flowWidth, yVal + flowHeight - 30],
    ];
  }, [flowSize, windowDimensions, zoom]);

  useEffect(() => setLayerHostSelector('#msla-layer-host'), []);
  const KeyboardTransition = createTransition('keydown', (event) => {
    if (!isKeyboardDragTrigger(event as KeyboardEvent)) {
      return false;
    }
    event.preventDefault();
    return true;
  });

  useHotkeys(['meta+shift+p', 'ctrl+shift+p'], (event) => {
    event.preventDefault();
    dispatch(openPanel({ panelMode: 'NodeSearch' }));
  });

  const isMonitoringView = useMonitoringView();
  const DND_OPTIONS: any = {
    backends: [
      {
        id: 'html5',
        backend: HTML5Backend,
        transition: MouseTransition,
      },
      {
        id: 'keyboard',
        backend: KeyboardBackendFactory,
        context: { window, document },
        preview: true,
        transition: KeyboardTransition,
      },
    ],
  };

  const copilotPadding: CSSProperties = {
    marginLeft: props.rightShift,
  };

  const isInitialized = useNodesInitialized();
  const preloadSearch = useMemo(() => !(isMonitoringView || isReadOnly) && isInitialized, [isMonitoringView, isReadOnly, isInitialized]);

  // Adding recurrence interval to the query to access outside of functional components
  const recurrenceInterval = useHostOptions().recurrenceInterval;
  useQuery({
    queryKey: ['recurrenceInterval'],
    initialData: recurrenceInterval,
    queryFn: () => {
      return recurrenceInterval ?? null;
    },
  });

  // Adding workflowKind (stateful or stateless) to the query to access outside of functional components
  const workflowKind = useSelector((state: RootState) => state.workflow.workflowKind);
  // This delayes the query until the workflowKind is available
  useQuery({ queryKey: ['workflowKind'], initialData: undefined, enabled: !!workflowKind, queryFn: () => workflowKind });

  return (
    <DndProvider options={DND_OPTIONS}>
      {preloadSearch ? <SearchPreloader /> : null}
      <div className="msla-designer-canvas msla-panel-mode" style={copilotPadding}>
        <ReactFlowProvider>
          <ReactFlow
            nodeTypes={nodeTypes}
            nodes={nodesWithPlaceholder}
            edges={edges}
            onNodesChange={onNodesChange}
            nodesConnectable={false}
            nodesDraggable={false}
            nodesFocusable={false}
            edgesFocusable={false}
            edgeTypes={edgeTypes}
            panOnScroll={true}
            deleteKeyCode={['Backspace', 'Delete']}
            zoomActivationKeyCode={['Ctrl', 'Meta', 'Alt', 'Control']}
            translateExtent={clampPan ? translateExtent : undefined}
            onMove={(_e, viewport) => setZoom(viewport.zoom)}
            minZoom={0.05}
<<<<<<< HEAD
            onPaneClick={() => dispatch(clearPanel())}
            disableKeyboardA11y={true}
=======
            onPaneClick={() => dispatch(clearPanel({}))}
>>>>>>> be1a4552
            proOptions={{
              account: 'paid-sponsor',
              hideAttribution: true,
            }}
          >
            <PanelRoot panelLocation={panelLocation} customPanelLocations={customPanelLocations} isResizeable={true} />
            {backgroundProps ? <Background {...backgroundProps} /> : null}
            <DeleteModal />
          </ReactFlow>
          <div className={css('msla-designer-tools', panelLocation === PanelLocation.Left && 'left-panel')} style={copilotPadding}>
            <Controls />
            <Minimap />
          </div>
          <PerformanceDebugTool />
          <CanvasFinder panelLocation={panelLocation} />
        </ReactFlowProvider>
        <div
          id={'msla-layer-host'}
          style={{
            position: 'absolute',
            inset: '0px',
            visibility: 'hidden',
          }}
        />
      </div>
    </DndProvider>
  );
};<|MERGE_RESOLUTION|>--- conflicted
+++ resolved
@@ -258,12 +258,8 @@
             translateExtent={clampPan ? translateExtent : undefined}
             onMove={(_e, viewport) => setZoom(viewport.zoom)}
             minZoom={0.05}
-<<<<<<< HEAD
-            onPaneClick={() => dispatch(clearPanel())}
+            onPaneClick={() => dispatch(clearPanel({}))}
             disableKeyboardA11y={true}
-=======
-            onPaneClick={() => dispatch(clearPanel({}))}
->>>>>>> be1a4552
             proOptions={{
               account: 'paid-sponsor',
               hideAttribution: true,
