import type { HeaderClickHandler, SettingSectionName } from '.';
import { useReadOnly } from '../../core/state/designerOptions/designerOptionsSelectors';
import { updateParameterConditionalVisibility } from '../../core/state/operation/operationMetadataSlice';
import { useOperationPanelSelectedNodeId } from '../../core/state/panel/panelSelectors';
import type { RunAfterProps } from './sections/runafterconfiguration';
import { RunAfter } from './sections/runafterconfiguration';
import { CustomizableMessageBar } from './validation/errorbar';
import type { ValidationError } from './validation/validation';
import { ValidationErrorType } from './validation/validation';
import type { IDropdownOption } from '@fluentui/react';
import { Button, Divider, type MessageBarIntent, Tooltip, Badge } from '@fluentui/react-components';
import {
  bundleIcon,
  ChevronDown24Filled,
  ChevronDown24Regular,
  ChevronRight24Filled,
  ChevronRight24Regular,
  Dismiss24Filled,
  Dismiss24Regular,
} from '@fluentui/react-icons';
import {
  MultiSelectSetting,
  MultiAddExpressionEditor,
  ExpressionsEditor,
  Expressions,
  Expression,
  ReactiveToggle,
  CustomValueSlider,
  SettingTextField,
  SettingToggle,
  SettingDictionary,
  SettingTokenField,
  SettingDropdown,
  SearchableDropdownWithAddAll,
} from '@microsoft/designer-ui';
import type {
  MultiSelectSettingProps,
  MultiAddExpressionEditorProps,
  ExpressionsEditorProps,
  ExpressionsProps,
  ExpressionProps,
  ReactiveToggleProps,
  CustomValueSliderProps,
  SettingTextFieldProps,
  SettingTokenTextFieldProps,
  SettingToggleProps,
  SettingDictionaryProps,
  SettingDropdownProps,
  ChangeState,
} from '@microsoft/designer-ui';
import { guid } from '@microsoft/logic-apps-shared';
import { type AppDispatch, storeStateToUndoRedoHistory } from '../../core';
import type { FC } from 'react';
import { useMemo, useState } from 'react';
import { useIntl } from 'react-intl';
import { useDispatch } from 'react-redux';

const ClearIcon = bundleIcon(Dismiss24Filled, Dismiss24Regular);
const ChevronDownIcon = bundleIcon(ChevronDown24Filled, ChevronDown24Regular);
const ChevronRightIcon = bundleIcon(ChevronRight24Filled, ChevronRight24Regular);

type SettingBase = {
  visible?: boolean;
  nodeTitle?: string;
};

export type Settings = SettingBase &
  (
    | {
        settingType: 'MultiSelectSetting';
        settingProp: MultiSelectSettingProps;
      }
    | {
        settingType: 'MultiAddExpressionEditor';
        settingProp: MultiAddExpressionEditorProps;
      }
    | {
        settingType: 'ExpressionsEditor';
        settingProp: ExpressionsEditorProps;
      }
    | {
        settingType: 'Expressions';
        settingProp: ExpressionsProps;
      }
    | {
        settingType: 'Expression';
        settingProp: ExpressionProps;
      }
    | {
        settingType: 'ReactiveToggle';
        settingProp: ReactiveToggleProps;
      }
    | {
        settingType: 'CustomValueSlider';
        settingProp: CustomValueSliderProps;
      }
    | {
        settingType: 'SettingTextField';
        settingProp: SettingTextFieldProps;
      }
    | {
        settingType: 'SettingToggle';
        settingProp: SettingToggleProps;
      }
    | {
        settingType: 'SettingDictionary';
        settingProp: SettingDictionaryProps;
      }
    | {
        settingType: 'SettingTokenField';
        settingProp: SettingTokenTextFieldProps;
      }
    | {
        settingType: 'RunAfter';
        settingProp: RunAfterProps;
      }
    | {
        settingType: 'SettingDropdown';
        settingProp: SettingDropdownProps;
      }
  );

type WarningDismissHandler = (key?: string, message?: string) => void;
export interface SettingsSectionProps {
  nodeId?: string;
  id?: string;
  title?: string;
  sectionName?: string;
  showHeading?: boolean;
  showSeparator?: boolean;
  expanded?: boolean;
  settings: Settings[];
  isReadOnly?: boolean;
  onHeaderClick?: HeaderClickHandler;
  validationErrors?: ValidationError[];
  onDismiss?: WarningDismissHandler;
}

export const SettingsSection: FC<SettingsSectionProps> = ({
  id,
  nodeId,
  title = 'Settings',
  sectionName,
  showHeading = true,
  showSeparator = true,
  expanded,
  isReadOnly,
  settings,
  onHeaderClick,
  validationErrors,
  onDismiss,
}) => {
<<<<<<< HEAD
  const selectedNodeId = useSelectedNodeId();
=======
  const selectedNodeId = useOperationPanelSelectedNodeId();
>>>>>>> becf7d8d
  const settingNodeId = nodeId ?? selectedNodeId;

  const intl = useIntl();
  const expandedLabel = intl.formatMessage({
    defaultMessage: 'Expanded',
    id: 'r4zp7m',
    description: 'A label to represent setting section being expanded',
  });
  const collapsedLabel = intl.formatMessage({
    defaultMessage: 'Collapsed',
    id: 'PDMP/Z',
    description: 'A label to represent setting section being collapsed',
  });
  const expandAriaLabel = intl.formatMessage({
    defaultMessage: 'Click to collapse',
    id: 'elWEjT',
    description: 'An accessible label for button to collapse setting section',
  });
  const collapseAriaLabel = intl.formatMessage({
    defaultMessage: 'Click to expand',
    id: 'G+6Juu',
    description: 'An accessible label for button to expand setting section',
  });
  const internalSettings = (
    <>
      {expanded
        ? (validationErrors ?? []).map(({ key: errorKey, errorType, message }, i) => (
            <CustomizableMessageBar
              key={i}
              type={matchErrorTypeToMessageBar(errorType)}
              message={message}
              onWarningDismiss={onDismiss ? () => onDismiss?.(errorKey) : undefined}
            />
          ))
        : null}
      {expanded || !showHeading ? <Setting id={id} isReadOnly={isReadOnly} nodeId={settingNodeId} settings={settings} /> : null}
      {expanded && showSeparator ? <Divider className="msla-setting-section-divider" /> : null}
    </>
  );
  if (!showHeading) {
    return internalSettings;
  }
  const handleSectionClick = (sectionName?: SettingSectionName): void => {
    if (onHeaderClick && sectionName) {
      onHeaderClick(sectionName);
    }
  };

  return (
    <div className="msla-setting-section">
      <div className="msla-setting-section-content">
        <Button
          className="msla-setting-section-header"
          onClick={() => handleSectionClick(sectionName as SettingSectionName | undefined)}
          icon={expanded ? <ChevronDownIcon /> : <ChevronRightIcon />}
          appearance={'subtle'}
          aria-label={`${expanded ? expandedLabel : collapsedLabel} ${title}, ${expanded ? expandAriaLabel : collapseAriaLabel}`}
        >
          {title}
          {(validationErrors?.length ?? 0) > 0 && <Badge className="error-dot" size="extra-small" color="danger" />}
        </Button>
        {internalSettings}
      </div>
    </div>
  );
};

const Setting = ({
  id,
  nodeId,
  settings,
  isReadOnly,
}: { id?: string; nodeId: string; settings: Settings[]; isReadOnly?: boolean }): JSX.Element => {
  const intl = useIntl();
<<<<<<< HEAD
  const dispatch = useDispatch();
=======
  const dispatch = useDispatch<AppDispatch>();
>>>>>>> becf7d8d
  const readOnly = useReadOnly();
  const [hideErrorMessage, setHideErrorMessage] = useState<boolean[]>(new Array(settings.length).fill(false));

  const updateHideErrorMessage = (index: number, b: boolean) => {
    setHideErrorMessage([...hideErrorMessage.slice(0, index), b, ...hideErrorMessage.slice(index + 1)]);
  };

  const allConditionalSettings = useMemo(
    () => settings.filter((setting) => (setting.settingProp as any).conditionalVisibility !== undefined),
    [settings]
  );

  const conditionallyInvisibleSettings = useMemo(
    () => settings.filter((setting) => (setting.settingProp as any).conditionalVisibility === false),
    [settings]
  );

  const addNewParamText = intl.formatMessage(
    {
      defaultMessage: 'Showing {countShowing} of {countTotal}',
      id: 'jTHUFb',
      description: 'Placeholder text for the number of advanced parameters showing',
    },
    {
      countShowing: allConditionalSettings.length - conditionallyInvisibleSettings.length,
      countTotal: allConditionalSettings.length,
    }
  );

  const addAllButtonText = intl.formatMessage({
    defaultMessage: 'Show all',
    id: 'yRDuqj',
    description: 'Button text to add all advanced parameters',
  });
  const removeAllButtonText = intl.formatMessage({
    defaultMessage: 'Clear all',
    id: 'bt2CaQ',
    description: 'Button text to clear all advanced parameters',
  });
  const addAllButtonTooltip = intl.formatMessage({
    defaultMessage: 'Show all advanced parameters',
    id: '63fQWE',
    description: 'Button tooltip to add all advanced parameters',
  });
  const removeAllButtonTooltip = intl.formatMessage({
    defaultMessage: 'Remove and clear all advanced parameters and their values',
    id: 'AhvQ7r',
    description: 'Button tooltip to remove all advanced parameters',
  });
  const advancedParametersLabel = intl.formatMessage({
    defaultMessage: 'Advanced parameters',
    id: 'XFzzaw',
    description: 'The label for advanced parameters',
  });

  const renderSetting = (setting: Settings, i: number) => {
    const { settingType, settingProp, visible = true } = setting;
    const { id: parameterId, conditionalVisibility, readOnly, validationErrors } = settingProp as any;
    if (!readOnly) {
      settingProp.readOnly = isReadOnly;
    }
    const errorMessage = validationErrors?.reduce((acc: string, message: any) => `${acc + message} `, '');

    const getClassName = (): string => (settingType === 'MultiAddExpressionEditor' ? 'msla-setting-section-expression-field' : '');
    const renderSetting = (): JSX.Element | null => {
      switch (settingType) {
        case 'MultiSelectSetting':
          return <MultiSelectSetting {...settingProp} />;
        case 'MultiAddExpressionEditor':
          return <MultiAddExpressionEditor {...settingProp} />;
        case 'ExpressionsEditor':
          return <ExpressionsEditor {...settingProp} />;
        case 'Expressions':
          return <Expressions {...settingProp} />;
        case 'Expression':
          return <Expression {...settingProp} />;
        case 'ReactiveToggle':
          return <ReactiveToggle {...settingProp} />;
        case 'CustomValueSlider':
          return <CustomValueSlider {...settingProp} />;
        case 'SettingTextField':
          return <SettingTextField {...settingProp} />;
        case 'SettingToggle':
          return <SettingToggle {...settingProp} />;
        case 'SettingDictionary':
          return <SettingDictionary {...settingProp} />;
        case 'SettingTokenField':
          return (
            <SettingTokenField
              {...{
                hideValidationErrors: (newState: ChangeState) => {
                  updateHideErrorMessage(i, newState.viewModel.hideErrorMessage);
                },
                ...settingProp,
              }}
            />
          );
        case 'RunAfter':
          return <RunAfter {...settingProp} />;
        case 'SettingDropdown':
          return <SettingDropdown {...settingProp} />;
        default:
          return null;
      }
    };

    const removeParamCallback = () => {
      dispatch(storeStateToUndoRedoHistory({ type: updateParameterConditionalVisibility.type }));
      dispatch(updateParameterConditionalVisibility({ nodeId, groupId: id ?? '', parameterId, value: false }));
    };

    const removeParamTooltip = intl.formatMessage(
      {
        defaultMessage: `Remove parameter ''{parameterName}'' and its value`,
        id: 'uxt1xW',
        description:
          'Tooltip for button to remove parameter. Do not remove the double single quotes around the display name, as it is needed to wrap the placeholder text.',
      },
      { parameterName: (settingProp as any).label }
    );

    return visible && conditionalVisibility !== false ? (
      <div key={i} style={{ display: 'flex', gap: '4px' }}>
        <div className={getClassName()} style={{ flex: '1 1 auto', width: '100%' }}>
          {renderSetting()}
          {errorMessage && !hideErrorMessage[i] && (
            <span className="msla-input-parameter-error" role="alert">
              {errorMessage}
            </span>
          )}
        </div>
        {!readOnly && conditionalVisibility === true ? (
          <Tooltip relationship="label" content={removeParamTooltip}>
            <Button
              appearance="subtle"
              onClick={removeParamCallback}
              icon={<ClearIcon />}
              style={{ marginTop: '30px', color: 'var(--colorBrandForeground1)', height: '32px' }}
            />
          </Tooltip>
        ) : null}
      </div>
    ) : null;
  };

  return (
    <div className="msla-setting-section-settings">
      {/* Render Required, Important, or Parameters with Values*/}
      {settings?.filter((setting) => (setting.settingProp as any).conditionalVisibility === undefined).map(renderSetting)}
      {/* Render the dropdown list of advanced parameters */}
      {allConditionalSettings.length > 0 && !readOnly ? (
        <div style={{ padding: '24px 0px 16px' }}>
          <Divider style={{ padding: '16px 0px' }} />
          <SearchableDropdownWithAddAll
            dropdownProps={{
              multiSelect: true,
              options: conditionallyInvisibleSettings.map(
                (setting): IDropdownOption => ({
                  key: (setting.settingProp as any).id ?? guid(),
                  text: (setting.settingProp as any).label ?? '',
                })
              ),
              placeholder: addNewParamText,
            }}
            onItemSelectionChanged={(parameterId, value) => {
              dispatch(updateParameterConditionalVisibility({ nodeId, groupId: id ?? '', parameterId, value }));
            }}
            onDismiss={() => dispatch(storeStateToUndoRedoHistory({ type: updateParameterConditionalVisibility.type }))}
            onShowAllClick={() => {
              dispatch(storeStateToUndoRedoHistory({ type: updateParameterConditionalVisibility.type }));
              conditionallyInvisibleSettings.forEach((setting) =>
                dispatch(
                  updateParameterConditionalVisibility({
                    nodeId,
                    groupId: id ?? '',
                    parameterId: (setting.settingProp as any).id,
                    value: true,
                  })
                )
              );
            }}
            onHideAllClick={() => {
              dispatch(storeStateToUndoRedoHistory({ type: updateParameterConditionalVisibility.type }));
              allConditionalSettings.forEach(
                (setting) =>
                  (setting.settingProp as any).conditionalVisibility &&
                  dispatch(
                    updateParameterConditionalVisibility({
                      nodeId,
                      groupId: id ?? '',
                      parameterId: (setting.settingProp as any).id,
                      value: false,
                    })
                  )
              );
            }}
            addAllButtonText={addAllButtonText}
            addAllButtonTooltip={addAllButtonTooltip}
            addAllButtonEnabled={conditionallyInvisibleSettings.length > 0}
            removeAllButtonText={removeAllButtonText}
            removeAllButtonTooltip={removeAllButtonTooltip}
            removeAllButtonEnabled={conditionallyInvisibleSettings.length !== allConditionalSettings.length}
            label={advancedParametersLabel}
          />
        </div>
      ) : null}
      {/* Render all advanced parameters that are conditionally visible */}
      {settings?.filter((setting) => (setting.settingProp as any)?.conditionalVisibility === true).map(renderSetting)}
    </div>
  );
};

const matchErrorTypeToMessageBar = (errorType: ValidationErrorType): MessageBarIntent => {
  switch (errorType) {
    case ValidationErrorType.ERROR:
      return 'error';
    case ValidationErrorType.WARNING:
      return 'warning';
    case ValidationErrorType.INFO:
      return 'info';
    default:
      return 'info';
  }
};<|MERGE_RESOLUTION|>--- conflicted
+++ resolved
@@ -150,11 +150,7 @@
   validationErrors,
   onDismiss,
 }) => {
-<<<<<<< HEAD
-  const selectedNodeId = useSelectedNodeId();
-=======
   const selectedNodeId = useOperationPanelSelectedNodeId();
->>>>>>> becf7d8d
   const settingNodeId = nodeId ?? selectedNodeId;
 
   const intl = useIntl();
@@ -229,11 +225,7 @@
   isReadOnly,
 }: { id?: string; nodeId: string; settings: Settings[]; isReadOnly?: boolean }): JSX.Element => {
   const intl = useIntl();
-<<<<<<< HEAD
-  const dispatch = useDispatch();
-=======
   const dispatch = useDispatch<AppDispatch>();
->>>>>>> becf7d8d
   const readOnly = useReadOnly();
   const [hideErrorMessage, setHideErrorMessage] = useState<boolean[]>(new Array(settings.length).fill(false));
 
