--- conflicted
+++ resolved
@@ -137,11 +137,7 @@
   const internalSettings = (
     <>
       {expanded || !showHeading ? renderSettings(settings, isReadOnly) : null}
-<<<<<<< HEAD
       <Separator className="msla-setting-section-separator" styles={separatorStyles} />
-=======
-      {showSeparator ? <Separator className="msla-setting-section-separator" styles={separatorStyles} /> : null}
->>>>>>> 594f0afd
     </>
   );
   if (!showHeading) {
