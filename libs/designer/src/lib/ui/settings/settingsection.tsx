--- conflicted
+++ resolved
@@ -110,7 +110,6 @@
 
 export const SettingsSection: FC<SettingSectionProps> = ({
   title = 'Settings',
-<<<<<<< HEAD
   sectionName,
   showHeading = true,
   expanded,
@@ -118,15 +117,6 @@
   settings,
   onHeaderClick,
 }) => {
-=======
-  showHeading = true,
-  showSeparator = true,
-  expanded,
-  isReadOnly,
-  settings,
-}) => {
-  const [expandedState, setExpanded] = useState(!!expanded);
->>>>>>> 7edaa497
   const theme = useTheme();
   const isInverted = isHighContrastBlack() || theme.isInverted;
 
@@ -146,13 +136,8 @@
 
   const internalSettings = (
     <>
-<<<<<<< HEAD
       {expanded || !showHeading ? renderSettings(settings, isReadOnly) : null}
       <Separator className="msla-setting-section-separator" styles={separatorStyles} />
-=======
-      {expandedState || !showHeading ? renderSettings(settings, isReadOnly) : null}
-      {showSeparator ? <Separator className="msla-setting-section-separator" styles={separatorStyles} /> : null}
->>>>>>> 7edaa497
     </>
   );
   if (!showHeading) {
