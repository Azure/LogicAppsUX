import type { SectionProps } from '..';
<<<<<<< HEAD
import type { SettingSectionProps } from './';
import { SettingsSection, SettingLabel } from './';
=======
import type { IDropdownOption } from '@fluentui/react';
import type { SettingSectionProps } from '@microsoft/designer-ui';
import { SettingsSection, SettingLabel } from '@microsoft/designer-ui';
>>>>>>> 36f68556
import { useState } from 'react';
import { useIntl } from 'react-intl';

export const General = ({
  splitOn,
  splitOnConfiguration,
  timeout,
  concurrency,
  conditionExpressions,
  readOnly,
}: SectionProps): JSX.Element => {
  const [concurrencyFromState, setConcurrency] = useState(concurrency?.value ?? { enabled: false, value: undefined });
  const [splitOnFromState, setSplitOn] = useState(splitOn?.value ?? { enabled: false, value: undefined });
  const [conditionExpressionsFromState, setConditionExpressions] = useState(conditionExpressions?.value ?? []);
  const [timeoutFromState, setTimeout] = useState(timeout?.value ?? '');
  const [splitOnClientTrackingIdFromState, setSplitOnClientTrackingId] = useState(
    splitOnConfiguration?.correlation?.clientTrackingId ?? ''
  );

  const intl = useIntl();
  const generalTitle = intl.formatMessage({
    defaultMessage: 'General',
    description: 'title for general setting section',
  });
  const degreeOfParallelism = intl.formatMessage({
    defaultMessage: 'Degree of Parallelism',
    description: 'label for slider indicating the degree of parallelism',
  });
  const onText = intl.formatMessage({
    defaultMessage: 'On',
    description: 'label when setting is on',
  });
  const offText = intl.formatMessage({
    defaultMessage: 'Off',
    description: 'label when setting is off',
  });
  const splitOnTitle = intl.formatMessage({
    defaultMessage: 'Split On',
    description: 'title for split on setting',
  });
  const splitOnTooltipText = intl.formatMessage({
    defaultMessage:
      'Enable split-on to start an instance of the workflow per item in the selected array. Each instance can also have a distinct tracking id.',
    description: 'description of the split on setting',
  });
  const actionTimeoutTitle = intl.formatMessage({
    defaultMessage: 'Action Timeout',
    description: 'tit;e for action timeout setting',
  });
  const actionTimeoutTooltipText = intl.formatMessage({
    defaultMessage:
      'Limit the maximum duration between the retries and asynchronous responses for this action. Note: This does not alter the request timeout of a single request.',
    description: 'description of action timeout setting',
  });
  const concurrencyTitle = intl.formatMessage({
    defaultMessage: 'Concurrency Control',
    description: 'title for concurrency setting',
  });

  const concurrencyTooltipText = intl.formatMessage({
    defaultMessage:
      "By default, Logic App instances run at the same time, or in parallel. This control changes how new runs are queued and can't be changed after enabling. To run as many parallel instances as possible, leave this control turned off. To limit the number of parallel runs, turn on this control, and select a limit. To run sequentially, select 1 as the limit.",
    description: 'description of concurrency setting',
  });
  const triggerConditionsTitle = intl.formatMessage({
    defaultMessage: 'Trigger Conditions',
    description: 'title for trigger conditions setting',
  });
  const triggerConditionsTooltipText = intl.formatMessage({
    defaultMessage: 'Specify one or more expressions which must be true for the trigger to fire.',
    description: 'description of tigger confition expression setting',
  });
  const clientTrackingId = intl.formatMessage({
    defaultMessage: 'Custom Tracking Id',
    description: 'title for client tracking id setting',
  });
  const clientTrackingIdTooltipText = intl.formatMessage({
    defaultMessage: 'Set the tracking id for the run. For split-on this tracking id is for the initiating request.',
    description: 'description of tracking id input field of split on setting',
  });
  const arrayDropdownTitle = intl.formatMessage({
    defaultMessage: 'Array',
    description: 'title for array dropdown input setting',
  });

  const splitOnLabel = <SettingLabel labelText={splitOnTitle} infoTooltipText={splitOnTooltipText} isChild={false} />;
  const clientTrackingIdLabel = <SettingLabel labelText={clientTrackingId} infoTooltipText={clientTrackingIdTooltipText} isChild={true} />;
  const timeoutLabel = <SettingLabel labelText={actionTimeoutTitle} infoTooltipText={actionTimeoutTooltipText} isChild={false} />;
  const concurrencyLabel = <SettingLabel labelText={concurrencyTitle} infoTooltipText={concurrencyTooltipText} isChild={false} />;
  const arrayDropdownLabel = <SettingLabel labelText={arrayDropdownTitle} isChild={true} />;
  const triggerConditionsLabel = (
    <SettingLabel labelText={triggerConditionsTitle} infoTooltipText={triggerConditionsTooltipText} isChild={false} />
  );

  const onConcurrencyToggle = (checked: boolean): void => {
    setConcurrency({ ...concurrencyFromState, enabled: checked });
    // TODO (14427339): Setting Validation
    // TODO (14427277): Write to Store
  };

  const onConcurrencyValueChange = (value: number): void => {
    setConcurrency({ ...concurrencyFromState, value });
    // TODO (14427339): Setting Validation
    // TODO (14427277): Write to Store
  };

  const onSplitOnToggle = (checked: boolean): void => {
    setSplitOn({ ...splitOnFromState, enabled: checked });
    // TODO (14427339): Setting Validation
    // TODO (14427277): Write to Store
  };

  const onTimeoutValueChange = (newVal: string): void => {
    setTimeout(newVal);
    // TODO (14427339): Setting Validation
    // TODO (14427277): Write to Store
  };

  const onTriggerConditionsChange = (newExpressions: string[]): void => {
    setConditionExpressions(newExpressions);
  };

  const onClientTrackingIdChange = (newVal: string): void => {
    setSplitOnClientTrackingId(newVal);
    // TODO (14427339): Setting Validation
    // TODO (14427277): Write to Store
  };

  const onSplitOnDropdownSelectionChanged = (selectedOption: IDropdownOption): void => {
    setSplitOn({ ...splitOnFromState, value: selectedOption.key.toString() });
  };

  const generalSectionProps: SettingSectionProps = {
    id: 'general',
    title: generalTitle,
    expanded: false,
    settings: [
      {
        settingType: 'SettingToggle',
        settingProp: {
          readOnly,
          checked: splitOnFromState.enabled,
          onToggleInputChange: (_, checked) => onSplitOnToggle(!!checked),
          customLabel: () => splitOnLabel,
          onText,
          offText,
        },
        visible: splitOn?.isSupported,
      },
      {
        settingType: 'SettingDropdown',
        settingProp: {
          id: 'arrayValue',
          readOnly,
          items: [splitOnFromState.value ? { title: splitOnFromState.value, value: splitOnFromState.value } : { title: '', value: '' }],
          selectedValue: splitOnFromState.value,
          onSelectionChanged: onSplitOnDropdownSelectionChanged,
          customLabel: () => arrayDropdownLabel,
        },
        visible: splitOn?.isSupported,
      },
      {
        settingType: 'SettingTextField',
        settingProp: {
          id: 'splitOntrackingId',
          value: splitOnClientTrackingIdFromState,
          readOnly: readOnly || !splitOnFromState.enabled,
          customLabel: () => clientTrackingIdLabel,
          onValueChange: (_, newVal) => onClientTrackingIdChange(newVal as string),
        },
        visible: splitOn?.isSupported,
      },
      {
        settingType: 'SettingTextField',
        settingProp: {
          id: 'timeoutDuration',
          value: timeoutFromState,
          customLabel: () => timeoutLabel,
          readOnly,
          onValueChange: (_, newValue) => onTimeoutValueChange(newValue as string),
        },
        visible: timeout?.isSupported,
      },
      {
        settingType: 'SettingToggle',
        settingProp: {
          readOnly,
          checked: concurrencyFromState.enabled,
          onToggleInputChange: (_, checked) => onConcurrencyToggle(!!checked),
          customLabel: () => concurrencyLabel,
          onText,
          offText,
        },
        visible: concurrency?.isSupported,
      },
      {
        settingType: 'CustomValueSlider',
        settingProp: {
          maxVal: 100,
          minVal: 0,
          value: concurrencyFromState.value ?? 50,
          onValueChange: onConcurrencyValueChange,
          sliderLabel: degreeOfParallelism,
          readOnly,
        },
        visible: concurrencyFromState.enabled === true,
      },
      {
        settingType: 'MultiAddExpressionEditor',
        settingProp: {
          initialExpressions: conditionExpressionsFromState,
          readOnly,
          customLabel: () => triggerConditionsLabel,
          onExpressionsChange: onTriggerConditionsChange,
        },
        visible: conditionExpressions?.isSupported,
      },
    ],
  };

  return <SettingsSection {...generalSectionProps} />;
};<|MERGE_RESOLUTION|>--- conflicted
+++ resolved
@@ -1,12 +1,7 @@
 import type { SectionProps } from '..';
-<<<<<<< HEAD
 import type { SettingSectionProps } from './';
 import { SettingsSection, SettingLabel } from './';
-=======
 import type { IDropdownOption } from '@fluentui/react';
-import type { SettingSectionProps } from '@microsoft/designer-ui';
-import { SettingsSection, SettingLabel } from '@microsoft/designer-ui';
->>>>>>> 36f68556
 import { useState } from 'react';
 import { useIntl } from 'react-intl';
 
