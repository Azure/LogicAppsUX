import type { SectionProps, ToggleHandler, TextChangeHandler, NumberChangeHandler } from '..';
import constants from '../../../common/constants';
import type { RootState } from '../../../core';
import { useSelectedNodeId } from '../../../core/state/panel/panelSelectors';
import { getSplitOnOptions } from '../../../core/utils/outputs';
import type { SettingsSectionProps } from '../settingsection';
import { SettingsSection, SettingLabel } from '../settingsection';
import type { DropdownSelectionChangeHandler, ExpressionChangeHandler } from '@microsoft/designer-ui';
import { useIntl } from 'react-intl';
import { useSelector } from 'react-redux';

export interface GeneralSectionProps extends SectionProps {
  onConcurrencyToggle: ToggleHandler;
  onConcurrencyValueChange: NumberChangeHandler;
  onSplitOnToggle: ToggleHandler;
  onSplitOnSelectionChanged: DropdownSelectionChangeHandler;
  onTimeoutValueChange: TextChangeHandler;
  onTriggerConditionsChange: ExpressionChangeHandler;
  onClientTrackingIdChange: TextChangeHandler;
}

export const General = ({
  splitOn,
  splitOnConfiguration,
  timeout,
  concurrency,
  conditionExpressions,
  readOnly,
  onConcurrencyToggle,
  onConcurrencyValueChange,
  onSplitOnToggle,
  onSplitOnSelectionChanged,
  onTimeoutValueChange,
  onTriggerConditionsChange,
  onClientTrackingIdChange,
  expanded,
  onHeaderClick,
  validationErrors,
}: GeneralSectionProps): JSX.Element => {
  const intl = useIntl();
  const nodeId = useSelectedNodeId();
  const nodeOutputs = useSelector((state: RootState) => state.operations.outputParameters[nodeId]);
  const generalTitle = intl.formatMessage({
    defaultMessage: 'General',
    description: 'title for general setting section',
  });
  const degreeOfParallelism = intl.formatMessage({
    defaultMessage: 'Degree of Parallelism',
    description: 'label for slider indicating the degree of parallelism',
  });
  const onText = intl.formatMessage({
    defaultMessage: 'On',
    description: 'label when setting is on',
  });
  const offText = intl.formatMessage({
    defaultMessage: 'Off',
    description: 'label when setting is off',
  });
  const splitOnTitle = intl.formatMessage({
    defaultMessage: 'Split On',
    description: 'title for split on setting',
  });
  const splitOnTooltipText = intl.formatMessage({
    defaultMessage:
      'Enable split-on to start an instance of the workflow per item in the selected array. Each instance can also have a distinct tracking id.',
    description: 'description of the split on setting',
  });
  const actionTimeoutTitle = intl.formatMessage({
    defaultMessage: 'Action Timeout',
    description: 'tit;e for action timeout setting',
  });
  const actionTimeoutTooltipText = intl.formatMessage({
    defaultMessage:
      'Limit the maximum duration between the retries and asynchronous responses for this action. Note: This does not alter the request timeout of a single request.',
    description: 'description of action timeout setting',
  });
  const concurrencyTitle = intl.formatMessage({
    defaultMessage: 'Concurrency Control',
    description: 'title for concurrency setting',
  });

  const concurrencyTooltipText = intl.formatMessage({
    defaultMessage:
      "By default, Logic App instances run at the same time, or in parallel. This control changes how new runs are queued and can't be changed after enabling. To run as many parallel instances as possible, leave this control turned off. To limit the number of parallel runs, turn on this control, and select a limit. To run sequentially, select 1 as the limit.",
    description: 'description of concurrency setting',
  });
  const triggerConditionsTitle = intl.formatMessage({
    defaultMessage: 'Trigger Conditions',
    description: 'title for trigger conditions setting',
  });
  const triggerConditionsTooltipText = intl.formatMessage({
    defaultMessage: 'Specify one or more expressions which must be true for the trigger to fire.',
    description: 'description of tigger confition expression setting',
  });
  const clientTrackingId = intl.formatMessage({
    defaultMessage: 'Custom Tracking Id',
    description: 'title for client tracking id setting',
  });
  const clientTrackingIdTooltipText = intl.formatMessage({
    defaultMessage: 'Set the tracking id for the run. For split-on this tracking id is for the initiating request.',
    description: 'description of tracking id input field of split on setting',
  });
  const arrayDropdownTitle = intl.formatMessage({
    defaultMessage: 'Array',
    description: 'title for array dropdown input setting',
  });
<<<<<<< HEAD
  const invokerConnectionTitle = intl.formatMessage({
    defaultMessage: "Use Invoker's Connection",
    description: 'title for invoker connection',
  });
  const invokerConnectionTooltipText = intl.formatMessage({
    defaultMessage: 'When enabled, this action will run with the user from the "Run as" setting in the Dataverse trigger.',
    description: 'description of invoker connection setting',
  });
=======
>>>>>>> 5748ceec

  const splitOnLabel = <SettingLabel labelText={splitOnTitle} infoTooltipText={splitOnTooltipText} isChild={false} />;
  const clientTrackingIdLabel = <SettingLabel labelText={clientTrackingId} infoTooltipText={clientTrackingIdTooltipText} isChild={true} />;
  const timeoutLabel = <SettingLabel labelText={actionTimeoutTitle} infoTooltipText={actionTimeoutTooltipText} isChild={false} />;
  const concurrencyLabel = <SettingLabel labelText={concurrencyTitle} infoTooltipText={concurrencyTooltipText} isChild={false} />;
  const arrayDropdownLabel = <SettingLabel labelText={arrayDropdownTitle} isChild={true} />;
<<<<<<< HEAD
  const invokerConnectionLabel = (
    <SettingLabel labelText={invokerConnectionTitle} infoTooltipText={invokerConnectionTooltipText} isChild={false} />
  );
=======
>>>>>>> 5748ceec
  const triggerConditionsLabel = (
    <SettingLabel labelText={triggerConditionsTitle} infoTooltipText={triggerConditionsTooltipText} isChild={false} />
  );

  const generalSectionProps: SettingsSectionProps = {
    id: 'general',
    title: generalTitle,
    sectionName: constants.SETTINGSECTIONS.GENERAL,
    isReadOnly: readOnly,
    expanded,
    onHeaderClick,
    settings: [
      {
        settingType: 'SettingToggle',
        settingProp: {
          readOnly,
          checked: splitOn?.value?.enabled ?? true,
          onToggleInputChange: (_, checked) => onSplitOnToggle(!!checked),
          customLabel: () => splitOnLabel,
          onText,
          offText,
        },
        visible: splitOn?.isSupported,
      },
      {
        settingType: 'SettingDropdown',
        settingProp: {
          id: 'arrayValue',
          readOnly: readOnly || !splitOn?.value?.enabled,
          items: getSplitOnOptions(nodeOutputs).map((option) => ({ title: option, value: option })),
          selectedValue: splitOn?.value?.value,
          onSelectionChanged: onSplitOnSelectionChanged,
          customLabel: () => arrayDropdownLabel,
        },
        visible: splitOn?.isSupported,
      },
      {
        settingType: 'SettingTextField',
        settingProp: {
          id: 'splitOntrackingId',
          value: splitOnConfiguration?.correlation?.clientTrackingId ?? '',
          readOnly: readOnly || !splitOn?.value?.enabled,
          customLabel: () => clientTrackingIdLabel,
          onValueChange: (_, newVal) => onClientTrackingIdChange(newVal as string),
        },
        visible: splitOn?.isSupported,
      },
      {
        settingType: 'SettingTextField',
        settingProp: {
          id: 'timeoutDuration',
          value: timeout?.value ?? '',
          customLabel: () => timeoutLabel,
          readOnly,
          onValueChange: (_, newValue) => onTimeoutValueChange(newValue as string),
        },
        visible: timeout?.isSupported,
      },
      {
        settingType: 'SettingToggle',
        settingProp: {
          readOnly,
          checked: concurrency?.value?.enabled,
          onToggleInputChange: (_, checked) => onConcurrencyToggle(!!checked),
          customLabel: () => concurrencyLabel,
          onText,
          offText,
        },
        visible: concurrency?.isSupported,
      },
      {
        settingType: 'CustomValueSlider',
        settingProp: {
          maxVal: 100,
          minVal: 0,
          value: concurrency?.value?.value ?? 50,
          onValueChange: onConcurrencyValueChange,
          sliderLabel: degreeOfParallelism,
          readOnly,
        },
        visible: concurrency?.value?.enabled === true,
      },
      {
        settingType: 'MultiAddExpressionEditor',
        settingProp: {
          initialExpressions: conditionExpressions?.value,
          readOnly,
          customLabel: () => triggerConditionsLabel,
          onExpressionsChange: onTriggerConditionsChange,
        },
        visible: conditionExpressions?.isSupported,
      },
    ],
    validationErrors,
  };

  return <SettingsSection {...generalSectionProps} />;
};<|MERGE_RESOLUTION|>--- conflicted
+++ resolved
@@ -104,29 +104,12 @@
     defaultMessage: 'Array',
     description: 'title for array dropdown input setting',
   });
-<<<<<<< HEAD
-  const invokerConnectionTitle = intl.formatMessage({
-    defaultMessage: "Use Invoker's Connection",
-    description: 'title for invoker connection',
-  });
-  const invokerConnectionTooltipText = intl.formatMessage({
-    defaultMessage: 'When enabled, this action will run with the user from the "Run as" setting in the Dataverse trigger.',
-    description: 'description of invoker connection setting',
-  });
-=======
->>>>>>> 5748ceec
 
   const splitOnLabel = <SettingLabel labelText={splitOnTitle} infoTooltipText={splitOnTooltipText} isChild={false} />;
   const clientTrackingIdLabel = <SettingLabel labelText={clientTrackingId} infoTooltipText={clientTrackingIdTooltipText} isChild={true} />;
   const timeoutLabel = <SettingLabel labelText={actionTimeoutTitle} infoTooltipText={actionTimeoutTooltipText} isChild={false} />;
   const concurrencyLabel = <SettingLabel labelText={concurrencyTitle} infoTooltipText={concurrencyTooltipText} isChild={false} />;
   const arrayDropdownLabel = <SettingLabel labelText={arrayDropdownTitle} isChild={true} />;
-<<<<<<< HEAD
-  const invokerConnectionLabel = (
-    <SettingLabel labelText={invokerConnectionTitle} infoTooltipText={invokerConnectionTooltipText} isChild={false} />
-  );
-=======
->>>>>>> 5748ceec
   const triggerConditionsLabel = (
     <SettingLabel labelText={triggerConditionsTitle} infoTooltipText={triggerConditionsTooltipText} isChild={false} />
   );
