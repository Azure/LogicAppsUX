import constants from '../../common/constants';
import { updateOutputsAndTokens } from '../../core/actions/bjsworkflow/initialize';
import type { Settings } from '../../core/actions/bjsworkflow/settings';
import { useReadOnly } from '../../core/state/designerOptions/designerOptionsSelectors';
import { updateNodeSettings } from '../../core/state/operation/operationMetadataSlice';
import { useSelectedNodeId } from '../../core/state/panel/panelSelectors';
import { setTabError } from '../../core/state/panel/panelSlice';
import { setExpandedSections, ValidationErrorKeys, type ValidationError } from '../../core/state/setting/settingSlice';
import { updateTokenSecureStatus } from '../../core/state/tokensSlice';
import type { RootState } from '../../core/store';
import { isRootNodeInGraph } from '../../core/utils/graph';
import { isSecureOutputsLinkedToInputs } from '../../core/utils/setting';
import { DataHandling, type DataHandlingSectionProps } from './sections/datahandling';
import { General, type GeneralSectionProps } from './sections/general';
import { Networking, type NetworkingSectionProps } from './sections/networking';
import { RunAfter } from './sections/runafter';
import { Security, type SecuritySectionProps } from './sections/security';
import { Tracking, type TrackingSectionProps } from './sections/tracking';
import { useValidate } from './validation/validation';
import type { IDropdownOption } from '@fluentui/react';
import { equals, isObject } from '@microsoft/utils-logic-apps';
import { useEffect, useMemo } from 'react';
import { useDispatch, useSelector } from 'react-redux';

export type ToggleHandler = (checked: boolean) => void;
export type TextChangeHandler = (newVal: string) => void;
export type NumberChangeHandler = (newVal: number) => void;
export type DropdownSelectionChangeHandler = (selectedOption: IDropdownOption) => void;

export interface SectionProps extends Settings {
  readOnly: boolean | undefined;
  nodeId: string;
  expanded: boolean;
  onHeaderClick?: HeaderClickHandler;
  validationErrors?: ValidationError[];
}

export type HeaderClickHandler = (sectionName: string) => void;

export const SettingsPanel = (): JSX.Element => {
  const selectedNode = useSelectedNodeId();
  const readOnly = useReadOnly();
  return (
    <div key={`${selectedNode} settings`}>
      <DataHandlingSettings nodeId={selectedNode} readOnly={readOnly} />
      <GeneralSettings nodeId={selectedNode} readOnly={readOnly} />
      <NetworkingSettings nodeId={selectedNode} readOnly={readOnly} />
      <RunAfterSettings nodeId={selectedNode} readOnly={readOnly} />
      <SecuritySettings nodeId={selectedNode} readOnly={readOnly} />
      <TrackingSettings nodeId={selectedNode} readOnly={readOnly} />
    </div>
  );
};

function DataHandlingSettings({ nodeId, readOnly }: { nodeId: string; readOnly?: boolean }): JSX.Element | null {
  const dispatch = useDispatch();
  const expandedSections = useSelector((state: RootState) => state.settings.expandedSections),
    { disableAutomaticDecompression, requestSchemaValidation } = useSelector((state: RootState) => state.operations.settings[nodeId] ?? {});

  const onAutomaticDecompressionChange = (checked: boolean): void => {
    dispatch(
      updateNodeSettings({
        id: nodeId,
        settings: {
          disableAutomaticDecompression: {
            isSupported: !!disableAutomaticDecompression?.isSupported,
            value: checked,
          },
        },
      })
    );
  };
  const onSchemaValidationChange = (checked: boolean): void => {
    dispatch(
      updateNodeSettings({
        id: nodeId,
        settings: {
          requestSchemaValidation: {
            isSupported: !!requestSchemaValidation?.isSupported,
            value: checked,
          },
        },
      })
    );
  };

  const dataHandlingProps: DataHandlingSectionProps = {
    requestSchemaValidation,
    disableAutomaticDecompression,
    readOnly,
    expanded: expandedSections.includes(constants.SETTINGSECTIONS.DATAHANDLING),
    onHeaderClick: (sectionName) => dispatch(setExpandedSections(sectionName)),
    nodeId,
    onAutomaticDecompressionChange,
    onSchemaValidationChange,
  };
  if (requestSchemaValidation?.isSupported || disableAutomaticDecompression?.isSupported) {
    return <DataHandling {...dataHandlingProps} />;
  } else return null;
}

function GeneralSettings({ nodeId, readOnly }: { nodeId: string; readOnly?: boolean }): JSX.Element | null {
  const dispatch = useDispatch();
  const { validate: triggerValidation, validationErrors } = useValidate(nodeId);
  const { expandedSections, isTrigger, nodeInputs, operationInfo, settings, operations } = useSelector((state: RootState) => {
    return {
      expandedSections: state.settings.expandedSections,
      isTrigger: isRootNodeInGraph(nodeId, 'root', state.workflow.nodesMetadata),
      nodeInputs: state.operations.inputParameters[nodeId],
      operationInfo: state.operations.operationInfo[nodeId],
      settings: state.operations.settings[nodeId],
      operations: state.operations,
    };
  });

  const { timeout, splitOn, splitOnConfiguration, concurrency, conditionExpressions } = useSelector(
    (state: RootState) => state.operations.settings?.[nodeId] ?? {}
  );

  useEffect(() => {
    const hasErrors = !!triggerValidation('operations', operations, nodeId).length;
    dispatch(setTabError({ tabName: 'settings', hasErrors, nodeId }));
  }, [dispatch, nodeId, operations, triggerValidation]);

  const onConcurrencyToggle = (checked: boolean): void => {
    dispatch(
      updateNodeSettings({
        id: nodeId,
        settings: {
          concurrency: {
            isSupported: !!concurrency?.isSupported,
            value: { value: concurrency?.value?.value ?? undefined, enabled: checked },
          },
        },
      })
    );
  };

  const onConcurrencyValueChange = (value: number): void => {
    dispatch(
      updateNodeSettings({
        id: nodeId,
        settings: {
          concurrency: {
            isSupported: !!concurrency?.isSupported,
            value: { enabled: true, value },
          },
        },
      })
    );
  };

  const onSplitOnToggle = (checked: boolean): void => {
    const splitOnSetting = {
      isSupported: !!splitOn?.isSupported,
      value: {
        enabled: checked,
        value: splitOn?.value?.value ?? undefined,
      },
    };

    dispatch(
      updateNodeSettings({
        id: nodeId,
        settings: {
          splitOn: splitOnSetting,
        },
      })
    );

    updateOutputsAndTokens(nodeId, operationInfo, dispatch, isTrigger, nodeInputs, { ...settings, splitOn: splitOnSetting });
  };

  const onTimeoutValueChange = (newVal: string): void => {
    dispatch(
      updateNodeSettings({
        id: nodeId,
        settings: {
          timeout: {
            isSupported: !!timeout?.isSupported,
            value: newVal,
          },
        },
      })
    );
  };

  const onTriggerConditionsChange = (newExpressions: string[]): void => {
    dispatch(
      updateNodeSettings({
        id: nodeId,
        settings: {
          conditionExpressions: {
            isSupported: !!conditionExpressions?.isSupported,
            value: newExpressions,
          },
        },
      })
    );
  };

  const onClientTrackingIdChange = (newVal: string): void => {
    // TODO (14427339): Setting Validation
    dispatch(
      updateNodeSettings({
        id: nodeId,
        settings: {
          splitOnConfiguration: {
            correlation: { clientTrackingId: newVal },
          },
        },
      })
    );
  };

  const onSplitOnSelectionChanged = (selectedOption: IDropdownOption): void => {
    const splitOnSetting = {
      isSupported: !!splitOn?.isSupported,
      value: {
        enabled: splitOn?.value?.enabled ?? true,
        value: selectedOption.key.toString(),
      },
    };

    dispatch(
      updateNodeSettings({
        id: nodeId,
        settings: {
          splitOn: splitOnSetting,
        },
      })
    );

    updateOutputsAndTokens(nodeId, operationInfo, dispatch, isTrigger, nodeInputs, { ...settings, splitOn: splitOnSetting });
  };

  const generalSectionProps: GeneralSectionProps = {
    splitOn,
    timeout,
    concurrency,
    conditionExpressions,
    splitOnConfiguration,
    readOnly,
    nodeId,
    onConcurrencyToggle,
    onConcurrencyValueChange,
    onSplitOnToggle,
    onSplitOnSelectionChanged,
    onTimeoutValueChange,
    onTriggerConditionsChange,
    onClientTrackingIdChange,
    onHeaderClick: (sectionName) => dispatch(setExpandedSections(sectionName)),
    expanded: expandedSections.includes(constants.SETTINGSECTIONS.GENERAL),
    validationErrors: validationErrors.filter(({ key }) => {
      return (
        key === ValidationErrorKeys.TRIGGER_CONDITION_EMPTY ||
        key === ValidationErrorKeys.CHUNK_SIZE_INVALID ||
        key === ValidationErrorKeys.SINGLE_INSTANCE_SPLITON
      );
    }),
  };

<<<<<<< HEAD
  if (
    splitOn?.isSupported ||
    timeout?.isSupported ||
    concurrency?.isSupported ||
    conditionExpressions?.isSupported ||
    invokerConnection?.isSupported
  ) {
=======
  if (splitOn?.isSupported || timeout?.isSupported || concurrency?.isSupported || conditionExpressions?.isSupported) {
>>>>>>> 5748ceec
    return <General {...generalSectionProps} />;
  } else return null;
}

function NetworkingSettings({ nodeId, readOnly }: { nodeId: string; readOnly?: boolean }): JSX.Element | null {
  const { validate: triggerValidation, validationErrors } = useValidate(nodeId);
  const dispatch = useDispatch();
  const expandedSections = useSelector((state: RootState) => state.settings.expandedSections);
  const {
    asynchronous,
    disableAsyncPattern,
    suppressWorkflowHeaders,
    suppressWorkflowHeadersOnResponse,
    requestOptions,
    retryPolicy,
    uploadChunk,
    paging,
    downloadChunkSize,
    operations,
  } = useSelector((state: RootState) => {
    const { operations } = state;
    const operationSettings = operations.settings?.[nodeId];
    const {
      asynchronous,
      disableAsyncPattern,
      suppressWorkflowHeaders,
      suppressWorkflowHeadersOnResponse,
      requestOptions,
      retryPolicy,
      uploadChunk,
      paging,
      downloadChunkSize,
    } = operationSettings ?? {};
    return {
      asynchronous,
      disableAsyncPattern,
      suppressWorkflowHeaders,
      suppressWorkflowHeadersOnResponse,
      requestOptions,
      retryPolicy,
      uploadChunk,
      paging,
      downloadChunkSize,
      operations,
    };
  });

  useEffect(() => {
    const hasErrors = !!triggerValidation('operations', operations, nodeId).length;
    dispatch(setTabError({ tabName: 'settings', hasErrors, nodeId }));
  }, [dispatch, nodeId, operations, triggerValidation]);

  const updateSettings = (settings: Settings): void => {
    dispatch(updateNodeSettings({ id: nodeId, settings }));
  };

  const onAsyncPatternToggle = (checked: boolean): void => {
    updateSettings({
      disableAsyncPattern: {
        isSupported: !!disableAsyncPattern?.isSupported,
        value: checked,
      },
    });
  };

  const onAsyncResponseToggle = (checked: boolean): void => {
    updateSettings({
      asynchronous: {
        isSupported: !!asynchronous?.isSupported,
        value: checked,
      },
    });
  };

  const onRequestOptionsChange = (newVal: string): void => {
    updateSettings({
      requestOptions: {
        isSupported: !!requestOptions?.isSupported,
        value: { timeout: newVal },
      },
    });
  };

  const onSuppressHeadersToggle = (checked: boolean): void => {
    updateSettings({
      suppressWorkflowHeaders: {
        isSupported: !!suppressWorkflowHeaders?.isSupported,
        value: checked,
      },
    });
  };

  const onPaginationValueChange = (newVal: string): void => {
    updateSettings({
      paging: {
        isSupported: !!paging?.isSupported,
        value: {
          enabled: !!paging?.value?.enabled,
          value: Number(newVal),
        },
      },
    });
  };

  const onHeadersOnResponseToggle = (checked: boolean): void => {
    updateSettings({
      suppressWorkflowHeadersOnResponse: {
        isSupported: !!suppressWorkflowHeadersOnResponse?.isSupported,
        value: checked,
      },
    });
  };

  const onContentTransferToggle = (checked: boolean): void => {
    updateSettings({
      uploadChunk: {
        isSupported: !uploadChunk?.isSupported,
        value: {
          ...uploadChunk?.value,
          transferMode: checked ? constants.SETTINGS.TRANSFER_MODE.CHUNKED : undefined,
        },
      },
    });
  };

  const onRetryPolicyChange = (selectedOption: IDropdownOption): void => {
    updateSettings({
      retryPolicy: {
        isSupported: !!retryPolicy?.isSupported,
        value: {
          type: selectedOption.key.toString(),
        },
      },
    });
  };

  const onRetryCountChange = (newVal: string): void => {
    updateSettings({
      retryPolicy: {
        isSupported: !!retryPolicy?.isSupported,
        value: {
          ...(retryPolicy?.value as any),
          count: Number(newVal),
        },
      },
    });
  };

  const onRetryIntervalChange = (newVal: string): void => {
    updateSettings({
      retryPolicy: {
        isSupported: !!retryPolicy?.isSupported,
        value: {
          ...(retryPolicy?.value as any),
          interval: newVal,
        },
      },
    });
  };

  const onRetryMinIntervalChange = (newVal: string): void => {
    updateSettings({
      retryPolicy: {
        isSupported: !!retryPolicy?.isSupported,
        value: {
          ...(retryPolicy?.value as any),
          minimumInterval: newVal,
        },
      },
    });
  };

  const onRetryMaxIntervalChange = (newVal: string): void => {
    updateSettings({
      retryPolicy: {
        isSupported: !!retryPolicy?.isSupported,
        value: {
          ...(retryPolicy?.value as any),
          maximumInterval: newVal,
        },
      },
    });
  };

  const networkingProps: NetworkingSectionProps = {
    suppressWorkflowHeaders,
    suppressWorkflowHeadersOnResponse,
    paging,
    asynchronous,
    readOnly,
    expanded: expandedSections.includes(constants.SETTINGSECTIONS.NETWORKING),
    onHeaderClick: (sectionName) => dispatch(setExpandedSections(sectionName)),
    requestOptions,
    disableAsyncPattern,
    chunkedTransferMode: equals(uploadChunk?.value?.transferMode, constants.SETTINGS.TRANSFER_MODE.CHUNKED),
    nodeId,
    retryPolicy,
    uploadChunk,
    downloadChunkSize,
    onAsyncPatternToggle,
    onAsyncResponseToggle,
    onContentTransferToggle,
    onPaginationValueChange,
    onRequestOptionsChange,
    onHeadersOnResponseToggle,
    onSuppressHeadersToggle,
    validationErrors: validationErrors.filter(
      ({ key }) =>
        key === ValidationErrorKeys.PAGING_COUNT ||
        key === ValidationErrorKeys.RETRY_COUNT_INVALID ||
        key === ValidationErrorKeys.RETRY_INTERVAL_INVALID
    ),
    onRetryPolicyChange,
    onRetryCountChange,
    onRetryIntervalChange,
    onRetryMinIntervalChange,
    onRetryMaxIntervalChange,
  };
  if (
    retryPolicy?.isSupported ||
    suppressWorkflowHeaders?.isSupported ||
    suppressWorkflowHeadersOnResponse?.isSupported ||
    paging?.isSupported ||
    uploadChunk?.isSupported ||
    downloadChunkSize?.isSupported ||
    asynchronous?.isSupported ||
    disableAsyncPattern?.isSupported ||
    requestOptions?.isSupported
  ) {
    return <Networking {...networkingProps} />;
  } else return null;
}

function RunAfterSettings({ nodeId, readOnly }: { nodeId: string; readOnly?: boolean }): JSX.Element | null {
  const { validate: triggerValidation, validationErrors } = useValidate(nodeId);
  const dispatch = useDispatch();
  const expandedSections = useSelector((state: RootState) => state.settings.expandedSections);
  const operations = useSelector((state: RootState) => state.operations);
  const nodeData = useSelector((state: RootState) => state.workflow.operations[nodeId] as LogicAppsV2.ActionDefinition);
  const showRunAfterSettings = useMemo(() => Object.keys(nodeData?.runAfter ?? {}).length > 0, [nodeData]);

  useEffect(() => {
    const hasErrors = !!triggerValidation('operations', operations, nodeId).length;
    dispatch(setTabError({ tabName: 'settings', hasErrors, nodeId }));
  }, [dispatch, nodeId, operations, triggerValidation]);

  const runAfterProps: SectionProps = {
    readOnly,
    nodeId,
    expanded: expandedSections.includes(constants.SETTINGSECTIONS.RUNAFTER),
    onHeaderClick: (sectionName) => dispatch(setExpandedSections(sectionName)),
    validationErrors,
  };

  return showRunAfterSettings ? <RunAfter {...runAfterProps} /> : null;
}

function SecuritySettings({ nodeId, readOnly }: { nodeId: string; readOnly?: boolean }): JSX.Element | null {
  const dispatch = useDispatch();
  const expandedSections = useSelector((state: RootState) => state.settings.expandedSections);
  const {
    settings: { secureInputs, secureOutputs },
    operationInfo,
  } = useSelector((state: RootState) => ({
    settings: state.operations.settings?.[nodeId] ?? {},
    operationInfo: state.operations.operationInfo[nodeId],
  }));
  const onSecureInputsChange = (checked: boolean): void => {
    dispatch(
      updateNodeSettings({
        id: nodeId,
        settings: {
          secureInputs: { isSupported: !!secureInputs?.isSupported, value: checked },
        },
      })
    );

    if (isSecureOutputsLinkedToInputs(operationInfo.type)) {
      dispatch(updateTokenSecureStatus({ id: nodeId, isSecure: checked }));
    }
  };

  const onSecureOutputsChange = (checked: boolean): void => {
    dispatch(
      updateNodeSettings({
        id: nodeId,
        settings: {
          secureOutputs: { isSupported: !!secureOutputs?.isSupported, value: checked },
        },
      })
    );
    dispatch(updateTokenSecureStatus({ id: nodeId, isSecure: checked }));
  };

  const securitySectionProps: SecuritySectionProps = {
    secureInputs,
    secureOutputs,
    readOnly,
    nodeId,
    onSecureInputsChange,
    onSecureOutputsChange,
    expanded: expandedSections.includes(constants.SETTINGSECTIONS.SECURITY),
    onHeaderClick: (sectionName) => dispatch(setExpandedSections(sectionName)),
  };

  return secureInputs?.isSupported || secureOutputs?.isSupported ? <Security {...securitySectionProps} /> : null;
}

function TrackingSettings({ nodeId, readOnly }: { nodeId: string; readOnly?: boolean }): JSX.Element | null {
  const dispatch = useDispatch();
  const expandedSections = useSelector((state: RootState) => {
      return state.settings.expandedSections;
    }),
    { trackedProperties, correlation } = useSelector((state: RootState) => state.operations.settings[nodeId] ?? {});

  const onClientTrackingIdChange = (newValue: string): void => {
    dispatch(
      updateNodeSettings({
        id: nodeId,
        settings: {
          correlation: {
            isSupported: !!correlation?.isSupported,
            value: {
              clientTrackingId: newValue,
            },
          },
        },
      })
    );
  };

  const onTrackedPropertiesDictionaryValueChanged = (newValue: Record<string, string>): void => {
    let trackedPropertiesInput: Record<string, any> = {}; // tslint:disable-line: no-any
    if (isObject(newValue) && Object.keys(newValue).length > 0 && Object.keys(newValue).some((key) => newValue[key] !== undefined)) {
      trackedPropertiesInput = {};
      for (const key of Object.keys(newValue)) {
        let propertyValue: any; // tslint:disable-line: no-any
        try {
          propertyValue = JSON.parse(newValue[key]);
        } catch {
          propertyValue = newValue[key];
        }

        trackedPropertiesInput[key] = propertyValue;
      }
    }

    dispatch(
      updateNodeSettings({
        id: nodeId,
        settings: {
          trackedProperties: {
            isSupported: !!trackedProperties?.isSupported,
            value: trackedPropertiesInput,
          },
        },
      })
    );
  };

  const onTrackedPropertiesStringValueChange = (newValue: string): void => {
    let trackedPropertiesInput: any = ''; // tslint:disable-line: no-any
    if (newValue) {
      try {
        trackedPropertiesInput = JSON.parse(newValue);
      } catch {
        trackedPropertiesInput = newValue;
      }
    }
    dispatch(
      updateNodeSettings({
        id: nodeId,
        settings: {
          trackedProperties: {
            isSupported: !!trackedProperties?.isSupported,
            value: trackedPropertiesInput,
          },
        },
      })
    );
  };

  const trackingProps: TrackingSectionProps = {
    trackedProperties,
    correlation,
    readOnly,
    expanded: expandedSections.includes(constants.SETTINGSECTIONS.TRACKING),
    onHeaderClick: (sectionName) => dispatch(setExpandedSections(sectionName)),
    nodeId,
    onClientTrackingIdChange,
    onTrackedPropertiesDictionaryValueChanged,
    onTrackedPropertiesStringValueChange,
  };

  if (trackedProperties?.isSupported || correlation?.isSupported) {
    return <Tracking {...trackingProps} />;
  } else return null;
}<|MERGE_RESOLUTION|>--- conflicted
+++ resolved
@@ -260,17 +260,7 @@
     }),
   };
 
-<<<<<<< HEAD
-  if (
-    splitOn?.isSupported ||
-    timeout?.isSupported ||
-    concurrency?.isSupported ||
-    conditionExpressions?.isSupported ||
-    invokerConnection?.isSupported
-  ) {
-=======
   if (splitOn?.isSupported || timeout?.isSupported || concurrency?.isSupported || conditionExpressions?.isSupported) {
->>>>>>> 5748ceec
     return <General {...generalSectionProps} />;
   } else return null;
 }
