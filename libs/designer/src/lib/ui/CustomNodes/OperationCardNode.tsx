--- conflicted
+++ resolved
@@ -305,40 +305,6 @@
     <>
       <div className="nopan" ref={ref as any}>
         <Handle className="node-handle top" type="target" position={targetPosition} isConnectable={false} />
-<<<<<<< HEAD
-          <Card
-            active={isMonitoringView ? !isNullOrUndefined(runData?.status) : true}
-            title={label}
-            icon={iconUri}
-            draggable={!readOnly && !isTrigger}
-            brandColor={brandColor}
-            id={id}
-            connectionRequired={isConnectionRequired}
-            connectionDisplayName={connectionResult.isLoading ? '...' : connectionResult.result}
-            connectorName={connectorName?.result}
-            commentBox={comment}
-            drag={drag}
-            dragPreview={dragPreview}
-            errorMessage={errorMessage}
-            errorLevel={errorLevel}
-            isDragging={isDragging}
-            isLoading={isLoading}
-            isMonitoringView={isMonitoringView}
-            runData={runData}
-            readOnly={readOnly}
-            onClick={nodeClick}
-            onContextMenu={onContextMenu}
-            onDeleteClick={deleteClick}
-            onCopyClick={copyClick}
-            selectionMode={selected ? 'selected' : isPinned ? 'pinned' : false}
-            setFocus={shouldFocus}
-            staticResultsEnabled={!!staticResults}
-            isSecureInputsOutputs={isSecureInputsOutputs}
-            isLoadingDynamicData={isLoadingDynamicData}
-            nodeIndex={nodeIndex}
-          />
-        {showCopyCallout ? <CopyTooltip targetRef={ref} hideTooltip={clearCopyTooltip} /> : null}
-=======
         <Card
           active={isMonitoringView ? !isNullOrUndefined(runData?.status) : true}
           title={label}
@@ -371,7 +337,6 @@
           nodeIndex={nodeIndex}
         />
         {showCopyCallout ? <CopyTooltip id={id} targetRef={ref} hideTooltip={clearCopyTooltip} /> : null}
->>>>>>> 4c13f96d
         <Handle className="node-handle bottom" type="source" position={sourcePosition} isConnectable={false} />
       </div>
       {showLeafComponents ? (
