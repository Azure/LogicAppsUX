--- conflicted
+++ resolved
@@ -78,16 +78,11 @@
   const parentRunIndex = useParentRunIndex(id);
   const runInstance = useRunInstance();
   const runData = useRunData(id);
-<<<<<<< HEAD
   const parentNodeId = useParentNodeId(id);
   const parentActionMetadata = useActionMetadata(parentNodeId);
   const parentRunData = useRunData(parentNodeId ?? '');
-=======
   const nodeMockResults = useMocksByOperation(isTrigger ? `&${id}` : id);
   const isMockSupported = useIsMockSupported(id, isTrigger ?? false);
-  const parentRunId = useParentRunId(id);
-  const parentRunData = useRunData(parentRunId ?? '');
->>>>>>> a4aac615
   const selfRunData = useRunData(id);
   const nodesMetaData = useNodesMetadata();
   const repetitionName = useMemo(
@@ -326,13 +321,9 @@
           errorLevel={errorLevel}
           isDragging={isDragging}
           isLoading={isLoading}
-<<<<<<< HEAD
-=======
-          isMonitoringView={isMonitoringView}
           isUnitTest={isUnitTest}
           nodeMockResults={nodeMockResults}
           isMockSupported={isMockSupported}
->>>>>>> a4aac615
           runData={runData}
           readOnly={readOnly}
           onClick={nodeClick}
