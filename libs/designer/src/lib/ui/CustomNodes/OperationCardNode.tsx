import constants from '../../common/constants';
import { getMonitoringError } from '../../common/utilities/error';
import type { AppDispatch } from '../../core';
import { copyOperation } from '../../core/actions/bjsworkflow/copypaste';
import { moveOperation } from '../../core/actions/bjsworkflow/move';
import {
  useMonitoringView,
  useNodeSelectAdditionalCallback,
  useReadOnly,
  useSuppressDefaultNodeSelectFunctionality,
} from '../../core/state/designerOptions/designerOptionsSelectors';
import { setNodeContextMenuData, setShowDeleteModalNodeId } from '../../core/state/designerView/designerViewSlice';
import { ErrorLevel } from '../../core/state/operation/operationMetadataSlice';
import {
  useOperationErrorInfo,
  useSecureInputsOutputs,
  useParameterStaticResult,
  useParameterValidationErrors,
  useTokenDependencies,
  useOperationVisuals,
} from '../../core/state/operation/operationSelector';
import { useIsNodeSelected } from '../../core/state/panel/panelSelectors';
import { changePanelNode, setSelectedNodeId } from '../../core/state/panel/panelSlice';
import { useIsNodePinnedToOperationPanel } from '../../core/state/panelV2/panelSelectors';
import {
  useAllOperations,
  useConnectorName,
  useIsConnectionRequired,
  useNodeConnectionName,
  useOperationInfo,
  useOperationQuery,
} from '../../core/state/selectors/actionMetadataSelector';
import { useSettingValidationErrors } from '../../core/state/setting/settingSelector';
import {
  useNodeDescription,
  useNodeDisplayName,
  useNodeMetadata,
  useNodesMetadata,
  useRunData,
  useParentRunIndex,
  useRunInstance,
  useShouldNodeFocus,
  useParentRunId,
  useIsLeafNode,
} from '../../core/state/workflow/workflowSelectors';
import { setRepetitionRunData } from '../../core/state/workflow/workflowSlice';
import { getRepetitionName } from '../common/LoopsPager/helper';
import { DropZone } from '../connections/dropzone';
import { MessageBarType } from '@fluentui/react';
<<<<<<< HEAD
import { Tooltip } from '@fluentui/react-components';
import { RunService, UiInteractionsService, WorkflowService, getRecordEntry, useNodeIndex } from '@microsoft/logic-apps-shared';
=======
import { RunService, useNodeIndex } from '@microsoft/logic-apps-shared';
>>>>>>> 0611c0f2
import { Card } from '@microsoft/designer-ui';
import type { LogicAppsV2, TopLevelDropdownMenuItem } from '@microsoft/logic-apps-shared';
import { memo, useCallback, useEffect, useMemo, useState } from 'react';
import { useDrag } from 'react-dnd';
import { useIntl } from 'react-intl';
import { useQuery } from '@tanstack/react-query';
import { useDispatch } from 'react-redux';
import { Handle, Position, type NodeProps } from '@xyflow/react';
import { useHotkeys } from 'react-hotkeys-hook';
<<<<<<< HEAD
import { RunAfterMenuItem } from '../menuItems/runAfterMenuItem';
import { RUN_AFTER_PANEL_TAB } from './constants';
import { shouldDisplayRunAfter } from './helpers';
import { PinMenuItem } from '../menuItems/pinMenuItem';
import { Priorities } from './Priorities';
import type { DropdownMenuCustomNode } from '@microsoft/logic-apps-shared/src/utils/src/lib/models/dropdownMenuCustomNode';
import { CustomMenu } from '../connections/customMenu';
=======
import { CopyTooltip } from '../common/DesignerContextualMenu/CopyTooltip';
>>>>>>> 0611c0f2

const DefaultNode = ({ targetPosition = Position.Top, sourcePosition = Position.Bottom, id }: NodeProps) => {
  const readOnly = useReadOnly();
  const isMonitoringView = useMonitoringView();
  const intl = useIntl();

  const dispatch = useDispatch<AppDispatch>();
  const operationsInfo = useAllOperations();
  const errorInfo = useOperationErrorInfo(id);
  const metadata = useNodeMetadata(id);
  const operationInfo = useOperationInfo(id);
  const connectorName = useConnectorName(operationInfo);
  const isTrigger = useMemo(() => metadata?.graphId === 'root' && metadata?.isRoot, [metadata]);
  const parentRunIndex = useParentRunIndex(id);
  const runInstance = useRunInstance();
  const runData = useRunData(id);
  const parentRunId = useParentRunId(id);
  const parenRunData = useRunData(parentRunId ?? '');
  const nodesMetaData = useNodesMetadata();
  const repetitionName = getRepetitionName(parentRunIndex, id, nodesMetaData, operationsInfo);
  const isSecureInputsOutputs = useSecureInputsOutputs(id);
  const { status: statusRun, error: errorRun, code: codeRun, repetitionCount } = runData ?? {};

  const suppressDefaultNodeSelect = useSuppressDefaultNodeSelectFunctionality();
  const nodeSelectCallbackOverride = useNodeSelectAdditionalCallback();

  const getRunRepetition = () => {
    if (parenRunData?.status === constants.FLOW_STATUS.SKIPPED) {
      return {
        properties: {
          status: constants.FLOW_STATUS.SKIPPED,
          inputsLink: null,
          outputsLink: null,
          startTime: null,
          endTime: null,
          trackingId: null,
          correlation: null,
        },
      };
    }
    return RunService().getRepetition({ nodeId: id, runId: runInstance?.id }, repetitionName);
  };

  const onRunRepetitionSuccess = async (runDefinition: LogicAppsV2.RunInstanceDefinition) => {
    dispatch(setRepetitionRunData({ nodeId: id, runData: runDefinition.properties as any }));
  };

  const { refetch, isFetching: isRepetitionLoading } = useQuery<any>(
    ['runInstance', { nodeId: id, runId: runInstance?.id, repetitionName, parentStatus: parenRunData?.status }],
    getRunRepetition,
    {
      refetchOnWindowFocus: false,
      initialData: null,
      refetchIntervalInBackground: true,
      onSuccess: onRunRepetitionSuccess,
      enabled: parentRunIndex !== undefined && isMonitoringView && repetitionCount !== undefined,
    }
  );

  useEffect(() => {
    if (parentRunIndex !== undefined && isMonitoringView) {
      refetch();
    }
  }, [dispatch, parentRunIndex, isMonitoringView, refetch, repetitionName, parenRunData?.status]);

  const dependencies = useTokenDependencies(id);

  const [{ isDragging }, drag, dragPreview] = useDrag(
    () => ({
      type: 'BOX',
      end: (item, monitor) => {
        const dropResult = monitor.getDropResult<{
          graphId: string;
          parentId: string;
          childId: string;
        }>();
        if (item && dropResult) {
          dispatch(
            moveOperation({
              nodeId: id,
              oldGraphId: metadata?.graphId ?? 'root',
              newGraphId: dropResult.graphId,
              relationshipIds: dropResult,
            })
          );
        }
      },
      item: {
        id: id,
        dependencies,
        graphId: metadata?.graphId,
      },
      canDrag: !readOnly && !isTrigger,
      collect: (monitor) => ({
        isDragging: monitor.isDragging(),
      }),
    }),
    [readOnly, metadata, dependencies]
  );

  const selected = useIsNodeSelected(id);
  const isPinned = useIsNodePinnedToOperationPanel(id);
  const nodeComment = useNodeDescription(id);
  const connectionResult = useNodeConnectionName(id);
  const isConnectionRequired = useIsConnectionRequired(operationInfo);
  const isLeaf = useIsLeafNode(id);
  const label = useNodeDisplayName(id);

  const showLeafComponents = useMemo(() => !readOnly && isLeaf, [readOnly, isLeaf]);

  const { brandColor, iconUri } = useOperationVisuals(id);

  const comment = useMemo(
    () =>
      nodeComment
        ? {
            brandColor,
            comment: nodeComment,
            isDismissed: false,
            isEditing: false,
          }
        : undefined,
    [brandColor, nodeComment]
  );

  const handleNodeSelection = useCallback(() => {
    if (nodeSelectCallbackOverride) {
      nodeSelectCallbackOverride(id);
    }
    if (suppressDefaultNodeSelect) {
      dispatch(setSelectedNodeId(id));
    } else {
      dispatch(changePanelNode(id));
    }
  }, [dispatch, id, nodeSelectCallbackOverride, suppressDefaultNodeSelect]);

  const nodeClick = useCallback(() => {
    handleNodeSelection();
  }, [handleNodeSelection]);

  const onContextMenu = useCallback(
    (e: React.MouseEvent) => {
      e.preventDefault();
      dispatch(
        setNodeContextMenuData({
          nodeId: id,
          location: {
            x: e.clientX,
            y: e.clientY,
          },
        })
      );
    },
    [dispatch, id]
  );

  const deleteClick = useCallback(() => {
    dispatch(setShowDeleteModalNodeId(id));
  }, [dispatch, id]);

  const [showCopyCallout, setShowCopyCallout] = useState(false);
  const copyClick = useCallback(() => {
    setShowCopyCallout(true);
    dispatch(copyOperation({ nodeId: id }));
    setCopyCalloutTimeout(setTimeout(() => setShowCopyCallout(false), 3000));
  }, [dispatch, id]);

  const [copyCalloutTimeout, setCopyCalloutTimeout] = useState<NodeJS.Timeout>();
  const clearCopyTooltip = useCallback(() => {
    copyCalloutTimeout && clearTimeout(copyCalloutTimeout);
    setShowCopyCallout(false);
  }, [copyCalloutTimeout]);

  const ref = useHotkeys(['meta+c', 'ctrl+c'], copyClick, { preventDefault: true });
<<<<<<< HEAD

  const transformMenuItems = (items: TopLevelDropdownMenuItem[]): DropdownMenuCustomNode[] => {
    return items.map((item) => ({
      priority: item?.priority,
      renderCustomComponent: () => <CustomMenu item={item} />,
    }));
  };
  const contextMenuOptions: DropdownMenuCustomNode[] = useMemo(
    () => [
      ...transformMenuItems(UiInteractionsService()?.getNodeContextMenuItems?.({ graphId: metadata?.graphId, nodeId: id }) ?? []),
      { priority: Priorities.Delete, renderCustomComponent: () => <DeleteMenuItem key={'delete'} onClick={deleteClick} showKey /> },
      {
        priority: Priorities.Copy,
        renderCustomComponent: () => <CopyMenuItem key={'copy'} isTrigger={false} isScope={true} onClick={copyClick} showKey />,
      },
      { priority: Priorities.Pin, renderCustomComponent: () => <PinMenuItem key={'pin'} nodeId={id} onClick={pinClick} /> },
      ...(runData?.canResubmit
        ? [{ priority: Priorities.Resubmit, renderCustomComponent: () => <ResubmitMenuItem key={'resubmit'} onClick={resubmitClick} /> }]
        : []),
      ...(runAfter
        ? [{ priority: Priorities.RunAfter, renderCustomComponent: () => <RunAfterMenuItem key={'run after'} onClick={runAfterClick} /> }]
        : []),
    ],
    [metadata?.graphId, id, runData?.canResubmit, runAfter, deleteClick, copyClick, pinClick, resubmitClick, runAfterClick]
  );
=======
>>>>>>> 0611c0f2

  const contextMenuItems: JSX.Element[] = contextMenuOptions
    .sort((a, b) => (a?.priority ?? Priorities.Default) - (b?.priority ?? Priorities.Default))
    .map((option) => option.renderCustomComponent() as JSX.Element);

  const { isFetching: isOperationQueryLoading, isError: isOperationQueryError } = useOperationQuery(id);

  const isLoading = useMemo(() => isRepetitionLoading || isOperationQueryLoading, [isRepetitionLoading, isOperationQueryLoading]);

  const opManifestErrorText = intl.formatMessage({
    defaultMessage: 'Error fetching manifest',
    id: 'HmcHoE',
    description: 'Error message when manifest fails to load',
  });

  const settingValidationErrors = useSettingValidationErrors(id);
  const settingValidationErrorText = intl.formatMessage({
    defaultMessage: 'Invalid settings',
    id: 'Jil/Wa',
    description: 'Text to explain that there are invalid settings for this node',
  });

  const parameterValidationErrors = useParameterValidationErrors(id);
  const parameterValidationErrorText = intl.formatMessage({
    defaultMessage: 'Invalid parameters',
    id: 'Tmr/9e',
    description: 'Text to explain that there are invalid parameters for this node',
  });

  const { errorMessage, errorLevel } = useMemo(() => {
    if (errorInfo && errorInfo.level !== ErrorLevel.DynamicOutputs) {
      const { message, level } = errorInfo;
      return {
        errorMessage: message,
        errorLevel:
          level !== ErrorLevel.Default && level !== ErrorLevel.DynamicInputs ? MessageBarType.error : MessageBarType.severeWarning,
      };
    }

    if (isOperationQueryError) {
      return { errorMessage: opManifestErrorText, errorLevel: MessageBarType.error };
    }

    if (settingValidationErrors?.length > 0) {
      return { errorMessage: settingValidationErrorText, errorLevel: MessageBarType.severeWarning };
    }

    if (parameterValidationErrors?.length > 0) {
      return { errorMessage: parameterValidationErrorText, errorLevel: MessageBarType.severeWarning };
    }

    if (isMonitoringView) {
      return getMonitoringError(errorRun, statusRun, codeRun);
    }

    return { errorMessage: undefined, errorLevel: undefined };
  }, [
    errorInfo,
    isOperationQueryError,
    settingValidationErrors?.length,
    parameterValidationErrors?.length,
    isMonitoringView,
    opManifestErrorText,
    settingValidationErrorText,
    parameterValidationErrorText,
    errorRun,
    statusRun,
    codeRun,
  ]);

  const shouldFocus = useShouldNodeFocus(id);
  const staticResults = useParameterStaticResult(id);

  const nodeIndex = useNodeIndex(id);

  return (
    <>
      <div className="nopan" ref={ref as any}>
        <Handle className="node-handle top" type="target" position={targetPosition} isConnectable={false} />
        <Card
          title={label}
          icon={iconUri}
          draggable={!readOnly && !isTrigger}
          brandColor={brandColor}
          id={id}
          connectionRequired={isConnectionRequired}
          connectionDisplayName={connectionResult.isLoading ? '...' : connectionResult.result}
          connectorName={connectorName?.result}
          commentBox={comment}
          drag={drag}
          dragPreview={dragPreview}
          errorMessage={errorMessage}
          errorLevel={errorLevel}
          isDragging={isDragging}
          isLoading={isLoading}
          isMonitoringView={isMonitoringView}
          runData={runData}
          readOnly={readOnly}
          onClick={nodeClick}
          onContextMenu={onContextMenu}
          onDeleteClick={deleteClick}
          onCopyClick={copyClick}
          selectionMode={selected ? 'selected' : isPinned ? 'pinned' : false}
          setFocus={shouldFocus}
          staticResultsEnabled={!!staticResults}
          isSecureInputsOutputs={isSecureInputsOutputs}
          nodeIndex={nodeIndex}
        />
        {showCopyCallout ? <CopyTooltip targetRef={ref} hideTooltip={clearCopyTooltip} /> : null}
        <Handle className="node-handle bottom" type="source" position={sourcePosition} isConnectable={false} />
      </div>
      {showLeafComponents ? (
        <div className={'edge-drop-zone-container'}>
          <DropZone graphId={metadata?.graphId ?? ''} parentId={id} isLeaf={isLeaf} tabIndex={nodeIndex} />
        </div>
      ) : null}
    </>
  );
};

DefaultNode.displayName = 'DefaultNode';

export default memo(DefaultNode);<|MERGE_RESOLUTION|>--- conflicted
+++ resolved
@@ -47,14 +47,9 @@
 import { getRepetitionName } from '../common/LoopsPager/helper';
 import { DropZone } from '../connections/dropzone';
 import { MessageBarType } from '@fluentui/react';
-<<<<<<< HEAD
-import { Tooltip } from '@fluentui/react-components';
-import { RunService, UiInteractionsService, WorkflowService, getRecordEntry, useNodeIndex } from '@microsoft/logic-apps-shared';
-=======
 import { RunService, useNodeIndex } from '@microsoft/logic-apps-shared';
->>>>>>> 0611c0f2
 import { Card } from '@microsoft/designer-ui';
-import type { LogicAppsV2, TopLevelDropdownMenuItem } from '@microsoft/logic-apps-shared';
+import type { LogicAppsV2 } from '@microsoft/logic-apps-shared';
 import { memo, useCallback, useEffect, useMemo, useState } from 'react';
 import { useDrag } from 'react-dnd';
 import { useIntl } from 'react-intl';
@@ -62,17 +57,7 @@
 import { useDispatch } from 'react-redux';
 import { Handle, Position, type NodeProps } from '@xyflow/react';
 import { useHotkeys } from 'react-hotkeys-hook';
-<<<<<<< HEAD
-import { RunAfterMenuItem } from '../menuItems/runAfterMenuItem';
-import { RUN_AFTER_PANEL_TAB } from './constants';
-import { shouldDisplayRunAfter } from './helpers';
-import { PinMenuItem } from '../menuItems/pinMenuItem';
-import { Priorities } from './Priorities';
-import type { DropdownMenuCustomNode } from '@microsoft/logic-apps-shared/src/utils/src/lib/models/dropdownMenuCustomNode';
-import { CustomMenu } from '../connections/customMenu';
-=======
 import { CopyTooltip } from '../common/DesignerContextualMenu/CopyTooltip';
->>>>>>> 0611c0f2
 
 const DefaultNode = ({ targetPosition = Position.Top, sourcePosition = Position.Bottom, id }: NodeProps) => {
   const readOnly = useReadOnly();
@@ -247,38 +232,6 @@
   }, [copyCalloutTimeout]);
 
   const ref = useHotkeys(['meta+c', 'ctrl+c'], copyClick, { preventDefault: true });
-<<<<<<< HEAD
-
-  const transformMenuItems = (items: TopLevelDropdownMenuItem[]): DropdownMenuCustomNode[] => {
-    return items.map((item) => ({
-      priority: item?.priority,
-      renderCustomComponent: () => <CustomMenu item={item} />,
-    }));
-  };
-  const contextMenuOptions: DropdownMenuCustomNode[] = useMemo(
-    () => [
-      ...transformMenuItems(UiInteractionsService()?.getNodeContextMenuItems?.({ graphId: metadata?.graphId, nodeId: id }) ?? []),
-      { priority: Priorities.Delete, renderCustomComponent: () => <DeleteMenuItem key={'delete'} onClick={deleteClick} showKey /> },
-      {
-        priority: Priorities.Copy,
-        renderCustomComponent: () => <CopyMenuItem key={'copy'} isTrigger={false} isScope={true} onClick={copyClick} showKey />,
-      },
-      { priority: Priorities.Pin, renderCustomComponent: () => <PinMenuItem key={'pin'} nodeId={id} onClick={pinClick} /> },
-      ...(runData?.canResubmit
-        ? [{ priority: Priorities.Resubmit, renderCustomComponent: () => <ResubmitMenuItem key={'resubmit'} onClick={resubmitClick} /> }]
-        : []),
-      ...(runAfter
-        ? [{ priority: Priorities.RunAfter, renderCustomComponent: () => <RunAfterMenuItem key={'run after'} onClick={runAfterClick} /> }]
-        : []),
-    ],
-    [metadata?.graphId, id, runData?.canResubmit, runAfter, deleteClick, copyClick, pinClick, resubmitClick, runAfterClick]
-  );
-=======
->>>>>>> 0611c0f2
-
-  const contextMenuItems: JSX.Element[] = contextMenuOptions
-    .sort((a, b) => (a?.priority ?? Priorities.Default) - (b?.priority ?? Priorities.Default))
-    .map((option) => option.renderCustomComponent() as JSX.Element);
 
   const { isFetching: isOperationQueryLoading, isError: isOperationQueryError } = useOperationQuery(id);
 
