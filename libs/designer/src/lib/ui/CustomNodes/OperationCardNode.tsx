/* eslint-disable @typescript-eslint/no-empty-function */
import constants from '../../common/constants';
import { getMonitoringError } from '../../common/utilities/error';
import type { AppDispatch } from '../../core';
import { copyOperation } from '../../core/actions/bjsworkflow/copypaste';
import { moveOperation } from '../../core/actions/bjsworkflow/move';
import {
  useMonitoringView,
  useNodeSelectAdditionalCallback,
  useReadOnly,
  useSuppressDefaultNodeSelectFunctionality,
} from '../../core/state/designerOptions/designerOptionsSelectors';
import { setShowDeleteModal } from '../../core/state/designerView/designerViewSlice';
import { ErrorLevel } from '../../core/state/operation/operationMetadataSlice';
import {
  useOperationErrorInfo,
  useSecureInputsOutputs,
  useParameterStaticResult,
  useParameterValidationErrors,
  useTokenDependencies,
  useOperationVisuals,
} from '../../core/state/operation/operationSelector';
import { useIsNodeSelected } from '../../core/state/panel/panelSelectors';
import { changePanelNode, setSelectedNodeId } from '../../core/state/panel/panelSlice';
import {
  useAllOperations,
  useConnectorName,
  useIsConnectionRequired,
  useNodeConnectionName,
  useOperationInfo,
  useOperationQuery,
  useOperationSummary,
} from '../../core/state/selectors/actionMetadataSelector';
import { useSettingValidationErrors } from '../../core/state/setting/settingSelector';
import {
  useNodeDescription,
  useNodeDisplayName,
  useNodeMetadata,
  useNodesMetadata,
  useRunData,
  useParentRunIndex,
  useRunInstance,
  useShouldNodeFocus,
  useParentRunId,
  useIsLeafNode,
} from '../../core/state/workflow/workflowSelectors';
import { setRepetitionRunData } from '../../core/state/workflow/workflowSlice';
import { getRepetitionName } from '../common/LoopsPager/helper';
import { DropZone } from '../connections/dropzone';
import { CopyMenuItem } from '../menuItems/copyMenuItem';
import { DeleteMenuItem } from '../menuItems/deleteMenuItem';
import { ResubmitMenuItem } from '../menuItems/resubmitMenuItem';
import { MessageBarType } from '@fluentui/react';
import { Tooltip } from '@fluentui/react-components';
import { RunService, WorkflowService } from '@microsoft/logic-apps-shared';
import { Card } from '@microsoft/designer-ui';
import type { LogicAppsV2 } from '@microsoft/logic-apps-shared';
import { memo, useCallback, useEffect, useMemo, useState } from 'react';
import { useDrag } from 'react-dnd';
import { useIntl } from 'react-intl';
import { useQuery } from 'react-query';
import { useDispatch } from 'react-redux';
import { Handle, Position, useOnViewportChange } from 'reactflow';
import type { NodeProps } from 'reactflow';

const DefaultNode = ({ targetPosition = Position.Top, sourcePosition = Position.Bottom, id }: NodeProps) => {
  const readOnly = useReadOnly();
  const isMonitoringView = useMonitoringView();
  const intl = useIntl();

  const dispatch = useDispatch<AppDispatch>();
  const operationsInfo = useAllOperations();
  const errorInfo = useOperationErrorInfo(id);
  const metadata = useNodeMetadata(id);
  const operationInfo = useOperationInfo(id);
  const connectorName = useConnectorName(operationInfo);
  const operationSummary = useOperationSummary(operationInfo);
  const isTrigger = useMemo(() => metadata?.graphId === 'root' && metadata?.isRoot, [metadata]);
  const parentRunIndex = useParentRunIndex(id);
  const runInstance = useRunInstance();
  const runData = useRunData(id);
  const parentRunId = useParentRunId(id);
  const parenRunData = useRunData(parentRunId ?? '');
  const nodesMetaData = useNodesMetadata();
  const repetitionName = getRepetitionName(parentRunIndex, id, nodesMetaData, operationsInfo);
  const isSecureInputsOutputs = useSecureInputsOutputs(id);
  const { status: statusRun, error: errorRun, code: codeRun, repetitionCount } = runData ?? {};

  const suppressDefaultNodeSelect = useSuppressDefaultNodeSelectFunctionality();
  const nodeSelectCallbackOverride = useNodeSelectAdditionalCallback();

  const getRunRepetition = () => {
    if (parenRunData?.status === constants.FLOW_STATUS.SKIPPED) {
      return {
        properties: {
          status: constants.FLOW_STATUS.SKIPPED,
          inputsLink: null,
          outputsLink: null,
          startTime: null,
          endTime: null,
          trackingId: null,
          correlation: null,
        },
      };
    }
    return RunService().getRepetition({ nodeId: id, runId: runInstance?.id }, repetitionName);
  };

  const onRunRepetitionSuccess = async (runDefinition: LogicAppsV2.RunInstanceDefinition) => {
    dispatch(setRepetitionRunData({ nodeId: id, runData: runDefinition.properties as any }));
  };

  const {
    refetch,
    isLoading: isRepetitionLoading,
    isRefetching: isRepetitionRefetching,
  } = useQuery<any>(
    ['runInstance', { nodeId: id, runId: runInstance?.id, repetitionName, parentStatus: parenRunData?.status }],
    getRunRepetition,
    {
      refetchOnWindowFocus: false,
      initialData: null,
      refetchIntervalInBackground: true,
      onSuccess: onRunRepetitionSuccess,
      enabled: parentRunIndex !== undefined && isMonitoringView && repetitionCount !== undefined,
    }
  );

  useEffect(() => {
    if (parentRunIndex !== undefined && isMonitoringView) {
      refetch();
    }
  }, [dispatch, parentRunIndex, isMonitoringView, refetch, repetitionName, parenRunData?.status]);

  const dependencies = useTokenDependencies(id);

  const [{ isDragging }, drag, dragPreview] = useDrag(
    () => ({
      type: 'BOX',
      end: (item, monitor) => {
        const dropResult = monitor.getDropResult<{
          graphId: string;
          parentId: string;
          childId: string;
        }>();
        if (item && dropResult) {
          dispatch(
            moveOperation({
              nodeId: id,
              oldGraphId: metadata?.graphId ?? 'root',
              newGraphId: dropResult.graphId,
              relationshipIds: dropResult,
            })
          );
        }
      },
      item: {
        id: id,
        dependencies,
        graphId: metadata?.graphId,
      },
      canDrag: !readOnly && !isTrigger,
      collect: (monitor) => ({
        isDragging: monitor.isDragging(),
      }),
    }),
    [readOnly, metadata, dependencies]
  );

  const selected = useIsNodeSelected(id);
  const nodeComment = useNodeDescription(id);
  const connectionResult = useNodeConnectionName(id);
  const isConnectionRequired = useIsConnectionRequired(operationInfo);
  const isLeaf = useIsLeafNode(id);
  const label = useNodeDisplayName(id);

  const showLeafComponents = useMemo(() => !readOnly && isLeaf, [readOnly, isLeaf]);

<<<<<<< HEAD
=======
  const nodeClick = useCallback(() => {
    if (nodeSelectCallbackOverride) {
      nodeSelectCallbackOverride(id);
    }

    if (suppressDefaultNodeSelect) {
      dispatch(setSelectedNodeId(id));
    } else {
      dispatch(changePanelNode(id));
    }
  }, [dispatch, id, nodeSelectCallbackOverride, suppressDefaultNodeSelect]);

>>>>>>> 38433541
  const { brandColor, iconUri } = useOperationVisuals(id);

  const comment = useMemo(
    () =>
      nodeComment
        ? {
            brandColor,
            comment: nodeComment,
            isDismissed: false,
            isEditing: false,
          }
        : undefined,
    [brandColor, nodeComment]
  );

  const [showCopyCallout, setShowCopyCallout] = useState(false);

  useOnViewportChange({
    onStart: useCallback(() => {
      if (showCopyCallout) {
        setShowCopyCallout(false);
      }
    }, [showCopyCallout]),
  });

  const nodeClick = useCallback(() => {
    if (nodeSelectCallbackOverride) nodeSelectCallbackOverride(id);

    if (suppressDefaultNodeSelect) dispatch(setSelectedNodeId(id));
    else dispatch(changePanelNode(id));
  }, [dispatch, id, nodeSelectCallbackOverride, suppressDefaultNodeSelect]);

  const deleteClick = useCallback(() => {
    dispatch(setSelectedNodeId(id));
    dispatch(setShowDeleteModal(true));
  }, [dispatch, id]);

  const copyClick = useCallback(() => {
    setShowCopyCallout(true);
    dispatch(copyOperation({ nodeId: id }));
    setTimeout(() => {
      setShowCopyCallout(false);
    }, 3000);
  }, [dispatch, id]);

  const resubmitClick = useCallback(() => {
    WorkflowService().resubmitWorkflow?.(runInstance?.name ?? '', [id]);
  }, [runInstance, id]);

  const contextMenuItems: JSX.Element[] = useMemo(
    () => [
      <DeleteMenuItem key={'delete'} onClick={deleteClick} showKey />,
      <CopyMenuItem key={'copy'} isTrigger={isTrigger} onClick={copyClick} showKey />,
      ...(runData?.canResubmit ? [<ResubmitMenuItem key={'resubmit'} onClick={resubmitClick} />] : []),
    ],
    [copyClick, deleteClick, isTrigger, resubmitClick, runData?.canResubmit]
  );

  const opQuery = useOperationQuery(id);

  const isLoading = useMemo(
    () => isRepetitionLoading || isRepetitionRefetching || opQuery.isLoading,
    [opQuery.isLoading, isRepetitionLoading, isRepetitionRefetching]
  );

  const opManifestErrorText = intl.formatMessage({
    defaultMessage: 'Error fetching manifest',
    id: 'HmcHoE',
    description: 'Error message when manifest fails to load',
  });

  const settingValidationErrors = useSettingValidationErrors(id);
  const settingValidationErrorText = intl.formatMessage({
    defaultMessage: 'Invalid settings',
    id: 'Jil/Wa',
    description: 'Text to explain that there are invalid settings for this node',
  });

  const parameterValidationErrors = useParameterValidationErrors(id);
  const parameterValidationErrorText = intl.formatMessage({
    defaultMessage: 'Invalid parameters',
    id: 'Tmr/9e',
    description: 'Text to explain that there are invalid parameters for this node',
  });

  const { errorMessage, errorLevel } = useMemo(() => {
    if (errorInfo && errorInfo.level !== ErrorLevel.DynamicOutputs) {
      const { message, level } = errorInfo;
      return {
        errorMessage: message,
        errorLevel:
          level !== ErrorLevel.Default && level !== ErrorLevel.DynamicInputs ? MessageBarType.error : MessageBarType.severeWarning,
      };
    }

    if (opQuery?.isError) {
      return { errorMessage: opManifestErrorText, errorLevel: MessageBarType.error };
    }

    if (settingValidationErrors?.length > 0) {
      return { errorMessage: settingValidationErrorText, errorLevel: MessageBarType.severeWarning };
    }

    if (parameterValidationErrors?.length > 0) {
      return { errorMessage: parameterValidationErrorText, errorLevel: MessageBarType.severeWarning };
    }

    if (isMonitoringView) {
      return getMonitoringError(errorRun, statusRun, codeRun);
    }

    return { errorMessage: undefined, errorLevel: undefined };
  }, [
    errorInfo,
    opQuery?.isError,
    settingValidationErrors?.length,
    parameterValidationErrors?.length,
    isMonitoringView,
    opManifestErrorText,
    settingValidationErrorText,
    parameterValidationErrorText,
    errorRun,
    statusRun,
    codeRun,
  ]);

  const shouldFocus = useShouldNodeFocus(id);
  const staticResults = useParameterStaticResult(id);

  const copiedText = intl.formatMessage({
    defaultMessage: 'Copied!',
    id: 'NE54Uu',
    description: 'Copied text',
  });

  const [rootRef, setRef] = useState<HTMLDivElement | null>(null);

  return (
    <>
      <div className="nopan" ref={setRef}>
        <Handle className="node-handle top" type="target" position={targetPosition} isConnectable={false} />
        <Card
          title={label}
          icon={iconUri}
          draggable={!readOnly && !isTrigger}
          brandColor={brandColor}
          id={id}
          connectionRequired={isConnectionRequired}
          connectionDisplayName={connectionResult.isLoading ? '...' : connectionResult.result}
          connectorName={connectorName?.result}
          commentBox={comment}
          drag={drag}
          dragPreview={dragPreview}
          errorMessage={errorMessage}
          errorLevel={errorLevel}
          isDragging={isDragging}
          isLoading={isLoading}
          isMonitoringView={isMonitoringView}
          runData={runData}
          readOnly={readOnly}
          onClick={nodeClick}
          onDeleteClick={deleteClick}
          onCopyClick={copyClick}
          operationName={operationSummary?.result}
          selected={selected}
          contextMenuItems={contextMenuItems}
          setFocus={shouldFocus}
          staticResultsEnabled={!!staticResults}
          isSecureInputsOutputs={isSecureInputsOutputs}
        />
        <Tooltip
          positioning={{ target: rootRef, position: 'below', align: 'end' }}
          withArrow
          content={copiedText}
          relationship="description"
          visible={showCopyCallout}
        />
        <Handle className="node-handle bottom" type="source" position={sourcePosition} isConnectable={false} />
      </div>
      {showLeafComponents ? (
        <div className={'edge-drop-zone-container'}>
          <DropZone graphId={metadata?.graphId ?? ''} parentId={id} isLeaf={isLeaf} />
        </div>
      ) : null}
    </>
  );
};

DefaultNode.displayName = 'DefaultNode';

export default memo(DefaultNode);<|MERGE_RESOLUTION|>--- conflicted
+++ resolved
@@ -176,21 +176,6 @@
 
   const showLeafComponents = useMemo(() => !readOnly && isLeaf, [readOnly, isLeaf]);
 
-<<<<<<< HEAD
-=======
-  const nodeClick = useCallback(() => {
-    if (nodeSelectCallbackOverride) {
-      nodeSelectCallbackOverride(id);
-    }
-
-    if (suppressDefaultNodeSelect) {
-      dispatch(setSelectedNodeId(id));
-    } else {
-      dispatch(changePanelNode(id));
-    }
-  }, [dispatch, id, nodeSelectCallbackOverride, suppressDefaultNodeSelect]);
-
->>>>>>> 38433541
   const { brandColor, iconUri } = useOperationVisuals(id);
 
   const comment = useMemo(
@@ -217,10 +202,14 @@
   });
 
   const nodeClick = useCallback(() => {
-    if (nodeSelectCallbackOverride) nodeSelectCallbackOverride(id);
-
-    if (suppressDefaultNodeSelect) dispatch(setSelectedNodeId(id));
-    else dispatch(changePanelNode(id));
+    if (nodeSelectCallbackOverride) {
+      nodeSelectCallbackOverride(id);
+    }
+    if (suppressDefaultNodeSelect) {
+      dispatch(setSelectedNodeId(id));
+    } else {
+      dispatch(changePanelNode(id));
+    }
   }, [dispatch, id, nodeSelectCallbackOverride, suppressDefaultNodeSelect]);
 
   const deleteClick = useCallback(() => {
