import { useReadOnly } from '../../core/state/designerOptions/designerOptionsSelectors';
import { useIsNodeSelectedInOperationPanel } from '../../core/state/panel/panelSelectors';
import { useActionMetadata, useIsLeafNode, useNodeMetadata } from '../../core/state/workflow/workflowSelectors';
import { DropZone } from '../connections/dropzone';
import { css } from '@fluentui/react';
import { GraphContainer } from '@microsoft/designer-ui';
<<<<<<< HEAD
import { SUBGRAPH_TYPES, useNodeLeafIndex } from '@microsoft/logic-apps-shared';
=======
import { SUBGRAPH_TYPES, useNodeSize, useNodeLeafIndex } from '@microsoft/logic-apps-shared';
>>>>>>> becf7d8d
import { memo } from 'react';
import { Handle, Position, type NodeProps } from '@xyflow/react';

const GraphContainerNode = ({ targetPosition = Position.Top, sourcePosition = Position.Bottom, id }: NodeProps) => {
  const readOnly = useReadOnly();

  const selected = useIsNodeSelectedInOperationPanel(id);
  const actionMetadata = useActionMetadata(id);
  const nodeMetadata = useNodeMetadata(id);
  const isLeaf = useIsLeafNode(id);
  const showLeafComponents = !readOnly && actionMetadata?.type && isLeaf;
  const isSubgraphContainer = nodeMetadata?.subgraphType !== undefined;
  const hasFooter = nodeMetadata?.subgraphType === SUBGRAPH_TYPES.UNTIL_DO;

<<<<<<< HEAD
=======
  const nodeSize = useNodeSize(id);

>>>>>>> becf7d8d
  const nodeLeafIndex = useNodeLeafIndex(id);

  return (
    <>
      <div
        className={css('msla-graph-container-wrapper', hasFooter && 'has-footer', isSubgraphContainer && 'is-subgraph')}
        style={{
          width: nodeSize?.width ?? 0,
          height: nodeSize?.height ?? 0,
        }}
      >
        <Handle className="node-handle top" type="target" position={targetPosition} isConnectable={false} />
        <GraphContainer selected={selected} />
        <Handle className="node-handle bottom" type="source" position={sourcePosition} isConnectable={false} />
      </div>
      {showLeafComponents && (
        <div className="edge-drop-zone-container">
          <DropZone graphId={nodeMetadata?.graphId ?? ''} parentId={id} isLeaf={isLeaf} tabIndex={nodeLeafIndex} />
        </div>
      )}
    </>
  );
};
GraphContainerNode.displayName = 'GraphContainerNode';

export default memo(GraphContainerNode);<|MERGE_RESOLUTION|>--- conflicted
+++ resolved
@@ -4,11 +4,7 @@
 import { DropZone } from '../connections/dropzone';
 import { css } from '@fluentui/react';
 import { GraphContainer } from '@microsoft/designer-ui';
-<<<<<<< HEAD
-import { SUBGRAPH_TYPES, useNodeLeafIndex } from '@microsoft/logic-apps-shared';
-=======
 import { SUBGRAPH_TYPES, useNodeSize, useNodeLeafIndex } from '@microsoft/logic-apps-shared';
->>>>>>> becf7d8d
 import { memo } from 'react';
 import { Handle, Position, type NodeProps } from '@xyflow/react';
 
@@ -23,11 +19,8 @@
   const isSubgraphContainer = nodeMetadata?.subgraphType !== undefined;
   const hasFooter = nodeMetadata?.subgraphType === SUBGRAPH_TYPES.UNTIL_DO;
 
-<<<<<<< HEAD
-=======
   const nodeSize = useNodeSize(id);
 
->>>>>>> becf7d8d
   const nodeLeafIndex = useNodeLeafIndex(id);
 
   return (
