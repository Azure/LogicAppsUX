--- conflicted
+++ resolved
@@ -1,12 +1,6 @@
 import { useReadOnly } from '../../core/state/designerOptions/designerOptionsSelectors';
 import { useIsNodeSelected } from '../../core/state/panel/panelSelectors';
-<<<<<<< HEAD
-import { useActionMetadata, useNodeMetadata } from '../../core/state/selectors/actionMetadataSelector';
-import { useEdgesBySource } from '../../core/state/workflow/workflowSelectors';
-import { isLeafNodeFromEdges } from '../../core/utils/graph';
-=======
-import { useActionMetadata, useIsLeafNode } from '../../core/state/workflow/workflowSelectors';
->>>>>>> deeeccbd
+import { useActionMetadata, useIsLeafNode, useNodeMetadata } from '../../core/state/workflow/workflowSelectors';
 import { DropZone } from '../connections/dropzone';
 import { css } from '@fluentui/react';
 import { GraphContainer } from '@microsoft/designer-ui';
@@ -20,15 +14,9 @@
 
   const selected = useIsNodeSelected(id);
   const actionMetadata = useActionMetadata(id);
-<<<<<<< HEAD
   const nodeMetadata = useNodeMetadata(id);
-  const edges = useEdgesBySource(id);
-
-  const showLeafComponents = !readOnly && actionMetadata?.type && isLeafNodeFromEdges(edges);
-=======
   const isLeaf = useIsLeafNode(id);
   const showLeafComponents = !readOnly && actionMetadata?.type && isLeaf;
->>>>>>> deeeccbd
   const hasFooter = actionMetadata?.type.toLowerCase() === 'until';
 
   return (
