--- conflicted
+++ resolved
@@ -293,7 +293,6 @@
   const isFooter = id.endsWith('#footer');
   const showEmptyGraphComponents = isLeaf && !graphCollapsed && !isFooter;
 
-<<<<<<< HEAD
   const copiedText = intl.formatMessage({
     defaultMessage: 'Copied!',
     id: 'NE54Uu',
@@ -341,72 +340,16 @@
       </div>
       {graphCollapsed && !isFooter ? <p className="no-actions-text">{collapsedText}</p> : null}
       {showEmptyGraphComponents ? (
-        !readOnly ? (
+        readOnly ? (
+          <p className="no-actions-text">No Actions</p>
+        ) : (
           <div className={'edge-drop-zone-container'}>
             <DropZone graphId={scopeId} parentId={id} isLeaf={isLeaf} />
           </div>
-        ) : (
-          <p className="no-actions-text">No Actions</p>
         )
       ) : null}
     </>
   );
-=======
-  const implementedGraphTypes = [
-    constants.NODE.TYPE.IF,
-    constants.NODE.TYPE.SWITCH,
-    constants.NODE.TYPE.FOREACH,
-    constants.NODE.TYPE.SCOPE,
-    constants.NODE.TYPE.UNTIL,
-  ];
-  if (implementedGraphTypes.includes(normalizedType)) {
-    return (
-      <>
-        <div className="msla-scope-card nopan">
-          <Handle className="node-handle top" type="target" position={targetPosition} isConnectable={false} />
-          <ScopeCard
-            brandColor={brandColor}
-            icon={iconUri}
-            isLoading={isLoading}
-            collapsed={graphCollapsed}
-            handleCollapse={handleGraphCollapse}
-            drag={drag}
-            draggable={!readOnly}
-            dragPreview={dragPreview}
-            errorLevel={errorLevel}
-            errorMessage={errorMessage}
-            isDragging={isDragging}
-            id={scopeId}
-            isMonitoringView={isMonitoringView}
-            title={label}
-            readOnly={readOnly}
-            onClick={nodeClick}
-            onDeleteClick={deleteClick}
-            selected={selected}
-            contextMenuItems={contextMenuItems}
-            runData={runData}
-            commentBox={comment}
-          />
-          {isMonitoringView && normalizedType === constants.NODE.TYPE.FOREACH ? (
-            <LoopsPager metadata={metadata} scopeId={scopeId} collapsed={graphCollapsed} />
-          ) : null}
-          <Handle className="node-handle bottom" type="source" position={sourcePosition} isConnectable={false} />
-        </div>
-        {graphCollapsed && !isFooter ? <p className="no-actions-text">{collapsedText}</p> : null}
-        {showEmptyGraphComponents ? (
-          readOnly ? (
-            <p className="no-actions-text">No Actions</p>
-          ) : (
-            <div className={'edge-drop-zone-container'}>
-              <DropZone graphId={scopeId} parentId={id} isLeaf={isLeaf} />
-            </div>
-          )
-        ) : null}
-      </>
-    );
-  }
-  return <h1>{'GENERIC'}</h1>;
->>>>>>> 38433541
 };
 
 ScopeCardNode.displayName = 'ScopeNode';
