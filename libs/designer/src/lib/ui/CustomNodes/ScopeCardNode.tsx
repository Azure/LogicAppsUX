import constants from '../../common/constants';
import { getMonitoringError } from '../../common/utilities/error';
import { deleteGraphNode } from '../../core/actions/bjsworkflow/delete';
import { moveOperation } from '../../core/actions/bjsworkflow/move';
import type { WorkflowNode } from '../../core/parsers/models/workflowNode';
import { useMonitoringView, useReadOnly, useUnitTest } from '../../core/state/designerOptions/designerOptionsSelectors';
import { useParameterValidationErrors } from '../../core/state/operation/operationSelector';
import { useIsNodeSelected } from '../../core/state/panel/panelSelectors';
<<<<<<< HEAD
import { changePanelNode, isolateTab, showDefaultTabs } from '../../core/state/panel/panelSlice';
import {
  useAllOperations,
  useBrandColor,
  useIconUri,
  useOperationInfo,
  useOperationQuery,
} from '../../core/state/selectors/actionMetadataSelector';
=======
import { changePanelNode } from '../../core/state/panel/panelSlice';
import { useAllOperations, useBrandColor, useIconUri, useOperationQuery } from '../../core/state/selectors/actionMetadataSelector';
>>>>>>> 9d06a1ed
import { useSettingValidationErrors } from '../../core/state/setting/settingSelector';
import {
  useActionMetadata,
  useIsGraphCollapsed,
  useIsLeafNode,
  useNodeDisplayName,
  useNodeMetadata,
  useNodesMetadata,
  useRunData,
  useParentRunIndex,
  useRunInstance,
  useWorkflowNode,
  useParentRunId,
} from '../../core/state/workflow/workflowSelectors';
import { setRepetitionRunData, toggleCollapsedGraphId } from '../../core/state/workflow/workflowSlice';
import type { AppDispatch } from '../../core/store';
import { LoopsPager } from '../common/LoopsPager/LoopsPager';
import { getRepetitionName } from '../common/LoopsPager/helper';
import { DropZone } from '../connections/dropzone';
import { DeleteMenuItem } from '../menuItems/deleteMenuItem';
import { ResubmitMenuItem } from '../menuItems/resubmitMenuItem';
import { MessageBarType } from '@fluentui/react';
import { RunService, WorkflowService } from '@microsoft/designer-client-services-logic-apps';
import { DeleteNodeModal, ScopeCard } from '@microsoft/designer-ui';
import type { LogicAppsV2 } from '@microsoft/utils-logic-apps';
import { removeIdTag, WORKFLOW_NODE_TYPES } from '@microsoft/utils-logic-apps';
import { memo, useCallback, useEffect, useMemo, useState } from 'react';
import { useDrag } from 'react-dnd';
import { useIntl } from 'react-intl';
import { useQuery } from 'react-query';
import { useDispatch } from 'react-redux';
import { Handle, Position } from 'reactflow';
import type { NodeProps } from 'reactflow';

// eslint-disable-next-line @typescript-eslint/no-unused-vars
const ScopeCardNode = ({ data, targetPosition = Position.Top, sourcePosition = Position.Bottom, id }: NodeProps) => {
  const scopeId = removeIdTag(id);

  const node = useActionMetadata(scopeId);
  const operationsInfo = useAllOperations();

  const intl = useIntl();
  const dispatch = useDispatch<AppDispatch>();
  const readOnly = useReadOnly();
  const isMonitoringView = useMonitoringView();
  const isUnitTest = useUnitTest();

  const graphNode = useWorkflowNode(scopeId) as WorkflowNode;
  const metadata = useNodeMetadata(scopeId);
  const parentRunIndex = useParentRunIndex(scopeId);
  const runInstance = useRunInstance();
  const runData = useRunData(scopeId);
  const parentRunId = useParentRunId(scopeId);
  const parenRunData = useRunData(parentRunId ?? '');
  const nodesMetaData = useNodesMetadata();
  const repetitionName = getRepetitionName(parentRunIndex, scopeId, nodesMetaData, operationsInfo);

  const { status: statusRun, error: errorRun, code: codeRun, repetitionCount } = runData ?? {};

  const getRunRepetition = () => {
    if (parenRunData?.status === constants.FLOW_STATUS.SKIPPED) {
      return {
        properties: {
          status: constants.FLOW_STATUS.SKIPPED,
          inputsLink: null,
          outputsLink: null,
          startTime: null,
          endTime: null,
          trackingId: null,
          correlation: null,
        },
      };
    }
    return RunService().getRepetition({ nodeId: scopeId, runId: runInstance?.id }, repetitionName);
  };

  const onRunRepetitionSuccess = async (runDefinition: LogicAppsV2.RunRepetition) => {
    dispatch(setRepetitionRunData({ nodeId: scopeId, runData: runDefinition.properties as LogicAppsV2.WorkflowRunAction }));
  };

  const {
    refetch,
    isLoading: isRepetitionLoading,
    isRefetching: isRepetitionRefetching,
  } = useQuery<any>(
    ['runInstance', { nodeId: scopeId, runId: runInstance?.id, repetitionName, parentStatus: parenRunData?.status }],
    getRunRepetition,
    {
      refetchOnWindowFocus: false,
      initialData: null,
      refetchOnMount: true,
      onSuccess: onRunRepetitionSuccess,
      enabled: parentRunIndex !== undefined && isMonitoringView && repetitionCount !== undefined,
    }
  );

  useEffect(() => {
    if (parentRunIndex !== undefined && isMonitoringView) {
      refetch();
    }
  }, [dispatch, parentRunIndex, isMonitoringView, refetch, repetitionName, parenRunData?.status]);

  const [{ isDragging }, drag, dragPreview] = useDrag(
    () => ({
      type: 'BOX',
      end: (item, monitor) => {
        const dropResult = monitor.getDropResult<{
          graphId: string;
          parentId: string;
          childId: string;
        }>();
        if (item && dropResult) {
          dispatch(
            moveOperation({
              nodeId: scopeId,
              oldGraphId: metadata?.graphId ?? 'root',
              newGraphId: dropResult.graphId,
              relationshipIds: dropResult,
            })
          );
        }
      },
      item: {
        id: scopeId,
      },
      canDrag: !readOnly,
      collect: (monitor) => ({
        isDragging: monitor.isDragging(),
      }),
    }),
    [readOnly, metadata]
  );

  const selected = useIsNodeSelected(scopeId);
  const brandColor = useBrandColor(scopeId);
  const iconUri = useIconUri(scopeId);
  const isLeaf = useIsLeafNode(id);

  const label = useNodeDisplayName(scopeId);
  const nodeClick = useCallback(() => {
    dispatch(changePanelNode(scopeId));
<<<<<<< HEAD
    if (isUnitTest) {
      dispatch(isolateTab(constants.PANEL_TAB_NAMES.MOCK_RESULTS));
    } else {
      dispatch(showDefaultTabs({ isScopeNode, isMonitoringView }));
    }
  }, [dispatch, isScopeNode, scopeId, isMonitoringView, isUnitTest]);
=======
  }, [dispatch, scopeId]);
>>>>>>> 9d06a1ed

  const graphCollapsed = useIsGraphCollapsed(scopeId);
  const handleGraphCollapse = useCallback(() => {
    dispatch(toggleCollapsedGraphId(scopeId));
  }, [dispatch, scopeId]);

  const [showDeleteModal, setShowDeleteModal] = useState(false);
  const handleDelete = () => dispatch(deleteGraphNode({ graphId: scopeId ?? '', graphNode }));

  const deleteClick = useCallback(() => {
    setShowDeleteModal(true);
  }, []);

  const resubmitClick = useCallback(() => {
    WorkflowService().resubmitWorkflow?.(runInstance?.name ?? '', [id]);
  }, [runInstance, id]);

  const contextMenuItems: JSX.Element[] = [
    <DeleteMenuItem key={'delete'} onClick={deleteClick} showKey />,
    ...(runData?.canResubmit ? [<ResubmitMenuItem key={'resubmit'} onClick={resubmitClick} />] : []),
  ];

  const opQuery = useOperationQuery(scopeId);

  const isLoading = useMemo(
    () => isRepetitionLoading || isRepetitionRefetching || opQuery.isLoading || (!brandColor && !iconUri),
    [brandColor, iconUri, opQuery.isLoading, isRepetitionLoading, isRepetitionRefetching]
  );

  const opManifestErrorText = intl.formatMessage({
    defaultMessage: 'Error fetching manifest',
    description: 'Error message when manifest fails to load',
  });

  const settingValidationErrors = useSettingValidationErrors(scopeId);
  const settingValidationErrorText = intl.formatMessage({
    defaultMessage: 'Invalid settings',
    description: 'Text to explain that there are invalid settings for this node',
  });

  const parameterValidationErrors = useParameterValidationErrors(scopeId);
  const parameterValidationErrorText = intl.formatMessage({
    defaultMessage: 'Invalid parameters',
    description: 'Text to explain that there are invalid parameters for this node',
  });

  const { errorMessage, errorLevel } = useMemo(() => {
    if (opQuery?.isError) return { errorMessage: opManifestErrorText, errorLevel: MessageBarType.error };
    if (settingValidationErrors?.length > 0) return { errorMessage: settingValidationErrorText, errorLevel: MessageBarType.severeWarning };
    if (parameterValidationErrors?.length > 0)
      return { errorMessage: parameterValidationErrorText, errorLevel: MessageBarType.severeWarning };

    if (isMonitoringView) {
      return getMonitoringError(errorRun, statusRun, codeRun);
    }

    return { errorMessage: undefined, errorLevel: undefined };
  }, [
    opQuery?.isError,
    opManifestErrorText,
    settingValidationErrors?.length,
    settingValidationErrorText,
    parameterValidationErrors?.length,
    parameterValidationErrorText,
    errorRun,
    isMonitoringView,
    codeRun,
    statusRun,
  ]);

  if (!node) {
    return null;
  }

  const normalizedType = node?.type.toLowerCase();
  const actionCount = metadata?.actionCount ?? 0;

  const actionString = intl.formatMessage(
    {
      defaultMessage: '{actionCount, plural, one {# Action} =0 {0 Actions} other {# Actions}}',
      description: 'This is the number of actions to be completed in a group',
    },
    { actionCount }
  );

  const caseString = intl.formatMessage(
    {
      defaultMessage: '{actionCount, plural, one {# Case} =0 {0 Cases} other {# Cases}}',
      description: 'This is the number of cases or options the program can take',
    },
    { actionCount }
  );

  const collapsedText =
    normalizedType === constants.NODE.TYPE.SWITCH || normalizedType === constants.NODE.TYPE.IF ? caseString : actionString;

  const isFooter = id.endsWith('#footer');
  const showEmptyGraphComponents = isLeaf && !graphCollapsed && !isFooter;

  const implementedGraphTypes = [
    constants.NODE.TYPE.IF,
    constants.NODE.TYPE.SWITCH,
    constants.NODE.TYPE.FOREACH,
    constants.NODE.TYPE.SCOPE,
    constants.NODE.TYPE.UNTIL,
  ];
  if (implementedGraphTypes.includes(normalizedType)) {
    return (
      <>
        <div className="msla-scope-card nopan">
          <Handle className="node-handle top" type="target" position={targetPosition} isConnectable={false} />
          <ScopeCard
            brandColor={brandColor}
            icon={iconUri}
            isLoading={isLoading}
            collapsed={graphCollapsed}
            handleCollapse={handleGraphCollapse}
            drag={drag}
            draggable={!readOnly}
            dragPreview={dragPreview}
            errorLevel={errorLevel}
            errorMessage={errorMessage}
            isDragging={isDragging}
            id={scopeId}
            isMonitoringView={isMonitoringView}
            title={label}
            readOnly={readOnly}
            onClick={nodeClick}
            onDeleteClick={deleteClick}
            selected={selected}
            contextMenuItems={contextMenuItems}
            runData={runData}
          />
          {isMonitoringView && normalizedType === constants.NODE.TYPE.FOREACH ? (
            <LoopsPager metadata={metadata} scopeId={scopeId} collapsed={graphCollapsed} />
          ) : null}
          <Handle className="node-handle bottom" type="source" position={sourcePosition} isConnectable={false} />
        </div>
        {graphCollapsed && !isFooter ? <p className="no-actions-text">{collapsedText}</p> : null}
        {showEmptyGraphComponents ? (
          !readOnly ? (
            <div className={'edge-drop-zone-container'}>
              <DropZone graphId={scopeId} parentId={id} isLeaf={isLeaf} />
            </div>
          ) : (
            <p className="no-actions-text">No Actions</p>
          )
        ) : null}
        <DeleteNodeModal
          nodeId={id}
          // nodeIcon={iconUriResult.result}
          // brandColor={brandColor}
          nodeType={WORKFLOW_NODE_TYPES.GRAPH_NODE}
          isOpen={showDeleteModal}
          onDismiss={() => setShowDeleteModal(false)}
          onConfirm={handleDelete}
        />
      </>
    );
  } else {
    return <h1>{'GENERIC'}</h1>;
  }
};

ScopeCardNode.displayName = 'ScopeNode';

export default memo(ScopeCardNode);<|MERGE_RESOLUTION|>--- conflicted
+++ resolved
@@ -3,22 +3,11 @@
 import { deleteGraphNode } from '../../core/actions/bjsworkflow/delete';
 import { moveOperation } from '../../core/actions/bjsworkflow/move';
 import type { WorkflowNode } from '../../core/parsers/models/workflowNode';
-import { useMonitoringView, useReadOnly, useUnitTest } from '../../core/state/designerOptions/designerOptionsSelectors';
+import { useMonitoringView, useReadOnly } from '../../core/state/designerOptions/designerOptionsSelectors';
 import { useParameterValidationErrors } from '../../core/state/operation/operationSelector';
 import { useIsNodeSelected } from '../../core/state/panel/panelSelectors';
-<<<<<<< HEAD
-import { changePanelNode, isolateTab, showDefaultTabs } from '../../core/state/panel/panelSlice';
-import {
-  useAllOperations,
-  useBrandColor,
-  useIconUri,
-  useOperationInfo,
-  useOperationQuery,
-} from '../../core/state/selectors/actionMetadataSelector';
-=======
 import { changePanelNode } from '../../core/state/panel/panelSlice';
 import { useAllOperations, useBrandColor, useIconUri, useOperationQuery } from '../../core/state/selectors/actionMetadataSelector';
->>>>>>> 9d06a1ed
 import { useSettingValidationErrors } from '../../core/state/setting/settingSelector';
 import {
   useActionMetadata,
@@ -64,7 +53,6 @@
   const dispatch = useDispatch<AppDispatch>();
   const readOnly = useReadOnly();
   const isMonitoringView = useMonitoringView();
-  const isUnitTest = useUnitTest();
 
   const graphNode = useWorkflowNode(scopeId) as WorkflowNode;
   const metadata = useNodeMetadata(scopeId);
@@ -160,16 +148,7 @@
   const label = useNodeDisplayName(scopeId);
   const nodeClick = useCallback(() => {
     dispatch(changePanelNode(scopeId));
-<<<<<<< HEAD
-    if (isUnitTest) {
-      dispatch(isolateTab(constants.PANEL_TAB_NAMES.MOCK_RESULTS));
-    } else {
-      dispatch(showDefaultTabs({ isScopeNode, isMonitoringView }));
-    }
-  }, [dispatch, isScopeNode, scopeId, isMonitoringView, isUnitTest]);
-=======
   }, [dispatch, scopeId]);
->>>>>>> 9d06a1ed
 
   const graphCollapsed = useIsGraphCollapsed(scopeId);
   const handleGraphCollapse = useCallback(() => {
