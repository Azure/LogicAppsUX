import constants from '../../common/constants';
import { deleteGraphNode } from '../../core/actions/bjsworkflow/delete';
import { moveOperation } from '../../core/actions/bjsworkflow/move';
import type { WorkflowNode } from '../../core/parsers/models/workflowNode';
import { useMonitoringView, useReadOnly } from '../../core/state/designerOptions/designerOptionsSelectors';
import { useParameterValidationErrors } from '../../core/state/operation/operationSelector';
import { useIsNodeSelected } from '../../core/state/panel/panelSelectors';
import { changePanelNode, showDefaultTabs } from '../../core/state/panel/panelSlice';
import { useBrandColor, useIconUri, useOperationInfo, useOperationQuery } from '../../core/state/selectors/actionMetadataSelector';
import { useSettingValidationErrors } from '../../core/state/setting/settingSelector';
import {
  useActionMetadata,
  useIsGraphCollapsed,
  useIsLeafNode,
  useNodeDisplayName,
  useNodeMetadata,
  useWorkflowNode,
} from '../../core/state/workflow/workflowSelectors';
import { toggleCollapsedGraphId } from '../../core/state/workflow/workflowSlice';
import type { AppDispatch } from '../../core/store';
import { DropZone } from '../connections/dropzone';
import { MessageBarType } from '@fluentui/react';
import type { MenuItemOption } from '@microsoft/designer-ui';
import { DeleteNodeModal, MenuItemType, ScopeCard } from '@microsoft/designer-ui';
import { isNullOrUndefined, WORKFLOW_NODE_TYPES } from '@microsoft/utils-logic-apps';
import { memo, useCallback, useMemo, useState } from 'react';
import { useDrag } from 'react-dnd';
import { useIntl } from 'react-intl';
import { useDispatch } from 'react-redux';
import { Handle, Position } from 'reactflow';
import type { NodeProps } from 'reactflow';

// eslint-disable-next-line @typescript-eslint/no-unused-vars
const ScopeCardNode = ({ data, targetPosition = Position.Top, sourcePosition = Position.Bottom, id }: NodeProps) => {
  const scopeId = id.split('-#')[0];

  const node = useActionMetadata(scopeId);

  const intl = useIntl();
  const dispatch = useDispatch<AppDispatch>();
  const readOnly = useReadOnly();
  const isMonitoringView = useMonitoringView();

  const graphNode = useWorkflowNode(scopeId) as WorkflowNode;
  const metadata = useNodeMetadata(scopeId);

<<<<<<< HEAD
  const { status: statusRun, duration: duratioRun, error: errorRun } = metadata?.runData ?? {};
=======
  const { status: statusRun, duration: durationRun, error: errorRun } = metadata?.runData ?? {};
>>>>>>> 3ee9c2c7

  const [{ isDragging }, drag, dragPreview] = useDrag(
    () => ({
      type: 'BOX',
      end: (item, monitor) => {
        const dropResult = monitor.getDropResult<{
          graphId: string;
          parentId: string;
          childId: string;
        }>();
        if (item && dropResult) {
          dispatch(
            moveOperation({
              nodeId: scopeId,
              oldGraphId: metadata?.graphId ?? 'root',
              newGraphId: dropResult.graphId,
              relationshipIds: dropResult,
            })
          );
        }
      },
      item: {
        id: scopeId,
      },
      canDrag: !readOnly,
      collect: (monitor) => ({
        isDragging: monitor.isDragging(),
      }),
    }),
    [readOnly, metadata]
  );

  const selected = useIsNodeSelected(scopeId);
  const brandColor = useBrandColor(scopeId);
  const iconUri = useIconUri(scopeId);
  const isLeaf = useIsLeafNode(id);
  const isScopeNode = useOperationInfo(scopeId)?.type.toLowerCase() === constants.NODE.TYPE.SCOPE;

  const label = useNodeDisplayName(scopeId);
  const nodeClick = useCallback(() => {
    dispatch(changePanelNode(scopeId));
    dispatch(showDefaultTabs({ isScopeNode }));
  }, [dispatch, isScopeNode, scopeId]);

  const graphCollapsed = useIsGraphCollapsed(scopeId);
  const handleGraphCollapse = useCallback(() => {
    dispatch(toggleCollapsedGraphId(scopeId));
  }, [dispatch, scopeId]);

  const [showDeleteModal, setShowDeleteModal] = useState(false);
  const handleDeleteClick = () => setShowDeleteModal(true);
  const handleDelete = () => dispatch(deleteGraphNode({ graphId: scopeId ?? '', graphNode }));

  const opQuery = useOperationQuery(scopeId);

  const isLoading = useMemo(() => opQuery.isLoading || (!brandColor && !iconUri), [brandColor, iconUri, opQuery.isLoading]);

  const opManifestErrorText = intl.formatMessage({
    defaultMessage: 'Error fetching manifest',
    description: 'Error message when manifest fails to load',
  });

  const settingValidationErrors = useSettingValidationErrors(scopeId);
  const settingValidationErrorText = intl.formatMessage({
    defaultMessage: 'Invalid settings',
    description: 'Text to explain that there are invalid settings for this node',
  });

  const parameterValidationErrors = useParameterValidationErrors(scopeId);
  const parameterValidationErrorText = intl.formatMessage({
    defaultMessage: 'Invalid parameters',
    description: 'Text to explain that there are invalid parameters for this node',
  });

  const { errorMessage, errorLevel } = useMemo(() => {
    if (opQuery?.isError) return { errorMessage: opManifestErrorText, errorLevel: MessageBarType.error };
    if (settingValidationErrors?.length > 0) return { errorMessage: settingValidationErrorText, errorLevel: MessageBarType.severeWarning };
    if (parameterValidationErrors?.length > 0)
      return { errorMessage: parameterValidationErrorText, errorLevel: MessageBarType.severeWarning };

    if (isMonitoringView && !isNullOrUndefined(errorRun)) {
      const { code, message } = errorRun;
      return { errorMessage: `${code}. ${message}`, errorLevel: MessageBarType.warning };
    }

    return { errorMessage: undefined, errorLevel: undefined };
  }, [
    opQuery?.isError,
    opManifestErrorText,
    settingValidationErrors?.length,
    settingValidationErrorText,
    parameterValidationErrors?.length,
    parameterValidationErrorText,
    errorRun,
    isMonitoringView,
  ]);

  if (!node) {
    return null;
  }

  const normalizedType = node?.type.toLowerCase();
  const actionCount = metadata?.actionCount ?? 0;

  const actionString = intl.formatMessage(
    {
      defaultMessage: '{actionCount, plural, one {# Action} =0 {0 Actions} other {# Actions}}',
      description: 'This is the number of actions to be completed in a group',
    },
    { actionCount }
  );

  const caseString = intl.formatMessage(
    {
      defaultMessage: '{actionCount, plural, one {# Case} =0 {0 Cases} other {# Cases}}',
      description: 'This is the number of cases or options the program can take',
    },
    { actionCount }
  );

  const collapsedText = normalizedType === 'switch' || normalizedType === 'if' ? caseString : actionString;

  const isFooter = id.endsWith('#footer');
  const showEmptyGraphComponents = isLeaf && !graphCollapsed && !isFooter;

  const getDeleteMenuItem = () => {
    const deleteDescription = intl.formatMessage({
      defaultMessage: 'Delete',
      description: 'Delete text',
    });
    const canDelete = true;

    return {
      key: deleteDescription,
      disabled: readOnly || !canDelete,
      disabledReason: '',
      iconName: 'Delete',
      title: deleteDescription,
      type: MenuItemType.Advanced,
      onClick: handleDeleteClick,
    };
  };

  const contextMenuOptions: MenuItemOption[] = [getDeleteMenuItem()];

  const implementedGraphTypes = ['if', 'switch', 'foreach', 'scope', 'until'];
  if (implementedGraphTypes.includes(normalizedType)) {
    return (
      <>
        <div className="msla-scope-card nopan">
          <Handle className="node-handle top" type="target" position={targetPosition} isConnectable={false} />
          <ScopeCard
            brandColor={brandColor}
            icon={iconUri}
            isLoading={isLoading}
            collapsed={graphCollapsed}
            handleCollapse={handleGraphCollapse}
            drag={drag}
            draggable={!readOnly}
            dragPreview={dragPreview}
            errorLevel={errorLevel}
            errorMessage={errorMessage}
            isDragging={isDragging}
            id={scopeId}
            isMonitoringView={isMonitoringView}
            title={label}
            readOnly={readOnly}
            onClick={nodeClick}
            selected={selected}
            contextMenuOptions={contextMenuOptions}
<<<<<<< HEAD
            runData={{ status: statusRun, duration: duratioRun }}
=======
            runData={{ status: statusRun, duration: durationRun }}
>>>>>>> 3ee9c2c7
          />
          <Handle className="node-handle bottom" type="source" position={sourcePosition} isConnectable={false} />
        </div>
        {graphCollapsed && !isFooter ? <p className="no-actions-text">{collapsedText}</p> : null}
        {showEmptyGraphComponents ? (
          !readOnly ? (
            <div className={'edge-drop-zone-container'}>
              <DropZone graphId={scopeId} parentId={id} />
            </div>
          ) : (
            <p className="no-actions-text">No Actions</p>
          )
        ) : null}
        <DeleteNodeModal
          nodeId={id}
          // nodeIcon={iconUriResult.result}
          // brandColor={brandColor}
          nodeType={WORKFLOW_NODE_TYPES.GRAPH_NODE}
          isOpen={showDeleteModal}
          onDismiss={() => setShowDeleteModal(false)}
          onConfirm={handleDelete}
        />
      </>
    );
  } else {
    return <h1>{'GENERIC'}</h1>;
  }
};

ScopeCardNode.displayName = 'ScopeNode';

export default memo(ScopeCardNode);<|MERGE_RESOLUTION|>--- conflicted
+++ resolved
@@ -44,11 +44,7 @@
   const graphNode = useWorkflowNode(scopeId) as WorkflowNode;
   const metadata = useNodeMetadata(scopeId);
 
-<<<<<<< HEAD
-  const { status: statusRun, duration: duratioRun, error: errorRun } = metadata?.runData ?? {};
-=======
   const { status: statusRun, duration: durationRun, error: errorRun } = metadata?.runData ?? {};
->>>>>>> 3ee9c2c7
 
   const [{ isDragging }, drag, dragPreview] = useDrag(
     () => ({
@@ -219,11 +215,7 @@
             onClick={nodeClick}
             selected={selected}
             contextMenuOptions={contextMenuOptions}
-<<<<<<< HEAD
-            runData={{ status: statusRun, duration: duratioRun }}
-=======
             runData={{ status: statusRun, duration: durationRun }}
->>>>>>> 3ee9c2c7
           />
           <Handle className="node-handle bottom" type="source" position={sourcePosition} isConnectable={false} />
         </div>
