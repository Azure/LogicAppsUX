import type { SchemaProperty } from '../models/operation';
import * as SwaggerConstants from './constants';
<<<<<<< HEAD
import { dereferenceRefSchema , getEnum, getParameterDynamicSchema, getParameterDynamicValues } from './helpers/utils';

import * as ParameterKeyUtility from './helpers/keysutility';
import type { SchemaProperty } from '../models/operation';
=======
import * as ParameterKeyUtility from './keysutility';
import { dereferenceRefSchema, getEnum, getParameterDynamicSchema, getParameterDynamicValues } from './utils';
import { getIntl } from '@microsoft-logic-apps/intl';
import { aggregate, clone, equals, hasProperty, isNullOrUndefined } from '@microsoft-logic-apps/utils';
>>>>>>> 2b5ab3f7

export type Schema = OpenAPIV2.Schema;
type SchemaObject = OpenAPIV2.SchemaObject;

export interface ParentPropertyInfo {
  arrayName?: string;
  isArray?: boolean;
  visibility?: string;
}

// NOTE(tonytang): Below options are internal and should not be passed in except when called by the schema processor itself.
export interface InternalSchemaProcessorOptions {
  arrayOutputDepth?: number;
  isNested?: boolean;
  permission?: string;
}

export interface SchemaProcessorOptions extends InternalSchemaProcessorOptions {
  expandOneOf?: boolean;
  selectAllOneOfSchemas?: boolean;
  data?: any;
  dataKeyPrefix?: string;

  currentKey?: string;
  excludeAdvanced?: boolean;
  excludeInternal?: boolean;

  /**
   * Do not expand array outputs if set to true, i.e., treat the array as a scalar. Default is true.
   */
  expandArrayOutputs?: boolean;
  expandArrayOutputsDepth?: number;
  fileParameterAware?: boolean;
  includeParentObject?: boolean;
  isInputSchema?: boolean;
  keyPrefix?: string;

  /**
   * @member {any} metadata
   * Metadata returned by swagger-parser for the entire API definition with a possibly empty set of cyclical schema
   * definitions.
   */
  metadata?: any;

  parentProperty?: ParentPropertyInfo;
  prefix?: string;
  required?: boolean;
  summaryPrefix?: string;
  titlePrefix?: string;
  useAliasedIndexing?: boolean;
  outputKey?: string;
}

export class SchemaProcessor {
<<<<<<< HEAD
    constructor(private options: SchemaProcessorOptions = {}) {
        this.options = {
            arrayOutputDepth: 0,
            excludeAdvanced: false,
            excludeInternal: true,
            expandArrayOutputs: true,
            expandArrayOutputsDepth: 0,
            isInputSchema: false,
            required: false,
            ...options,
        };
    }

    getSchemaProperties(schema: Schema): SchemaProperty[] {
        schema = this._dereferenceRefSchema(schema) as SchemaObject;

        let properties: SchemaProperty[];
        switch (schema.type) {
            case SwaggerConstants.Types.Array:
                properties = this._getArrayProperties(schema);
                break;

            case SwaggerConstants.Types.Boolean:
            case SwaggerConstants.Types.Integer:
            case SwaggerConstants.Types.Null:
            case SwaggerConstants.Types.Number:
            case SwaggerConstants.Types.String:
            case undefined:
                properties = this._getScalarProperties(schema);
                break;

            case SwaggerConstants.Types.Object:
                // TODO(nimrodg): this condition will go away once Button trigger can fupport Object in the UI
                if (
                    this.options.fileParameterAware &&
                    schema.properties?.[SwaggerConstants.FILE_PARAMETER_KEYS.CONTENT] &&
                    schema.properties?.[SwaggerConstants.FILE_PARAMETER_KEYS.FILENAME]
                ) {
                    properties = this._getFileProperties(schema);
                } else {
                    properties = this._getObjectProperties(schema, this.options.keyPrefix, this.options.titlePrefix, this.options.summaryPrefix);
                }
                break;

            default:
                properties = [];
                break;
=======
  constructor(private options: SchemaProcessorOptions = {}) {
    this.options = {
      arrayOutputDepth: 0,
      excludeAdvanced: false,
      excludeInternal: true,
      expandArrayOutputs: true,
      expandArrayOutputsDepth: 0,
      isInputSchema: false,
      required: false,
      ...options,
    };
  }

  getSchemaProperties(schema: Schema): SchemaProperty[] {
    schema = this._dereferenceRefSchema(schema) as Swagger.Schema;

    let properties: SchemaProperty[];
    switch (schema.type) {
      case SwaggerConstants.Types.Array:
        properties = this._getArrayProperties(schema);
        break;

      case SwaggerConstants.Types.Boolean:
      case SwaggerConstants.Types.Integer:
      case SwaggerConstants.Types.Null:
      case SwaggerConstants.Types.Number:
      case SwaggerConstants.Types.String:
      case undefined:
        properties = this._getScalarProperties(schema);
        break;

      case SwaggerConstants.Types.Object:
        // TODO(nimrodg): this condition will go away once Button trigger can fupport Object in the UI
        if (
          this.options.fileParameterAware &&
          schema.properties?.[SwaggerConstants.FILE_PARAMETER_KEYS.CONTENT] &&
          schema.properties?.[SwaggerConstants.FILE_PARAMETER_KEYS.FILENAME]
        ) {
          properties = this._getFileProperties(schema);
        } else {
          properties = this._getObjectProperties(schema, this.options.keyPrefix, this.options.titlePrefix, this.options.summaryPrefix);
>>>>>>> 2b5ab3f7
        }
        break;

      default:
        properties = [];
        break;
    }

<<<<<<< HEAD
    // TODO(uxteam): Might have to redo for handling primitive arrays
    private _getArrayProperties(schema: SchemaObject, skipParent = false): SchemaProperty[] {
        const itemsSchema = (this._dereferenceRefSchema(schema.items as Schema) || {}) as SchemaObject;
        const itemsType = itemsSchema.type;
        const arrayOutputs = skipParent ? [] : this._getScalarProperties(schema);
        const isReadOnlyInputParameter = this.options.isInputSchema && this._isReadOnlyParameter(schema);

        if (this.options.expandArrayOutputs && !this._isInternalParameter(schema) && !isReadOnlyInputParameter) {
            if (this.options.expandArrayOutputsDepth === undefined || (this.options.arrayOutputDepth as number) > this.options.expandArrayOutputsDepth) {
                return arrayOutputs;
            }

            if (this.options.parentProperty) {
                this.options.parentProperty.arrayName = this.options.prefix;
                this.options.parentProperty.isArray = true;
                this.options.parentProperty.visibility = this._getVisibility(schema);
            } else {
                this.options.parentProperty = {
                    arrayName: this._getName(),
                    isArray: true,
                    visibility: this._getVisibility(schema),
                };
            }

            // NOTE(psamband): Reset the prefix only while expanding array properties for outputs.
            if (!this.options.isInputSchema) {
                this.options.prefix = undefined;
            }

            const summary = schema[SwaggerConstants.ExtensionProperties.Summary];
            const intl = getIntl();
            // NOTE(johnwa): always apply array name as prefix for input schema
            const title = this.options.isInputSchema
                ? schema.title || (this.options.currentKey === ParameterKeyUtility.WildIndexSegment
                    ? intl.formatMessage({ defaultMessage: 'Item', description: 'Label for single item inside an array.' })
                    : this.options.currentKey)
                : schema.title;
            const originalTitlePrefix = this.options.titlePrefix;
            const originalSummaryPrefix = this.options.summaryPrefix;
            const itemSummary = itemsSchema[SwaggerConstants.ExtensionProperties.Summary];
            this.options.titlePrefix = this._concatenateString(originalTitlePrefix, itemsSchema.title ? undefined : title);
            this.options.summaryPrefix = this._concatenateString(originalSummaryPrefix, itemSummary ? undefined : summary);
            this.options.currentKey = ParameterKeyUtility.WildIndexSegment;
            (this.options.arrayOutputDepth as number)++;

            const itemParameter = this._getPropertyDetails(itemsSchema, /* schema */ undefined, /* isArrayItems */ true) as SchemaProperty;
            arrayOutputs.push(itemParameter);

            if (itemsType === SwaggerConstants.Types.Object) {
                if (itemsSchema[SwaggerConstants.ExtensionProperties.DynamicSchema]) {
                    return this._getScalarProperties(itemsSchema).concat(arrayOutputs);
                } else {
                    const keyPrefix = this.options.keyPrefix ? `${this.options.keyPrefix}.${ParameterKeyUtility.WildIndexSegment}` : `$.${ParameterKeyUtility.WildIndexSegment}`;
                    const itemsOutputs = this._getObjectPropertyOutputs(itemsSchema, keyPrefix, this.options.titlePrefix, this.options.summaryPrefix);
                    if (itemsOutputs.length) {
                        return itemsOutputs.concat(arrayOutputs);
                    }
                }
            } else if (itemsType === SwaggerConstants.Types.Array) {
                this.options.keyPrefix = itemParameter.key;
                this.options.prefix = itemParameter.name;

                const nestArrayOutputs = this._getArrayProperties(itemsSchema, /* skipParent */ true);
                if (nestArrayOutputs.length) {
                    return nestArrayOutputs.concat(arrayOutputs);
                }
            }
        }

        return arrayOutputs;
    }

    // TODO(nimrodg): This should go away once Button ui supports Object type parameters. for now - convert the object to scalar and sets contentHint to FILE.
    private _getFileProperties(schema: SchemaObject): SchemaProperty[] {
        const clonedSchema = clone(schema);
        clonedSchema.type = SwaggerConstants.Types.String;
        clonedSchema.format = SwaggerConstants.FormatByte;
        clonedSchema['contentHint'] = 'FILE';
        delete clonedSchema.properties;
        return this._getScalarProperties(clonedSchema);
    }

    private _getObjectProperties(schema: SchemaObject, keyPrefix: string | undefined, titlePrefix: string | undefined, summaryPrefix: string | undefined): SchemaProperty[] {
        const properties: SchemaProperty[] = [];
        const propertyOutputs = this._getObjectPropertyOutputs(schema, keyPrefix, titlePrefix, summaryPrefix);

        if (hasProperty(schema, SwaggerConstants.ExtensionProperties.DynamicSchema)) {
            const property = this._getPropertyDetails(schema);
            if (property) {
                properties.push(property);
            }

            return properties;
        } else {
            if (propertyOutputs.length) {
                return propertyOutputs;
            } else {
                return this._getScalarProperties(schema);
            }
        }
    }

    private _getObjectPropertyOutputs(schema: SchemaObject, keyPrefix: string | undefined, titlePrefix: string | undefined, summaryPrefix: string | undefined): SchemaProperty[] {
        const properties: Record<string, Schema> = schema.properties || {};
        const requiredProperties = schema.required || [];
        const keys = Object.keys(properties);
        const permission = schema[SwaggerConstants.ExtensionProperties.Permission] || this.options.permission;
        const isReadOnlyInputParameter = this.options.isInputSchema && this._isReadOnlyParameter(schema);
        const summary = schema[SwaggerConstants.ExtensionProperties.Summary];
        let schemaProperties: SchemaProperty[] = [];
        titlePrefix = this._concatenateString(titlePrefix, schema.title);
        summaryPrefix = this._concatenateString(summaryPrefix, summary);

        if (keys.length && !this._isInternalParameter(schema) && !isReadOnlyInputParameter) {
            const outputs = keys.map(key => {
                const childOutput = properties[key] as SchemaObject;

                let parentKeyPrefix = keyPrefix || this.options.keyPrefix;
                parentKeyPrefix = parentKeyPrefix ? parentKeyPrefix : '$';

                const childAlias = childOutput[SwaggerConstants.ExtensionProperties.Alias];
                const childPropertyName = this.options.useAliasedIndexing && !!childAlias ? childAlias : key;

                const encodedChildPropertyName = ParameterKeyUtility.encodePropertySegment(childPropertyName);
                const childKeyPrefix = parentKeyPrefix ? `${parentKeyPrefix}.${encodedChildPropertyName}` : encodedChildPropertyName;
                const prefix =
                    this.options.useAliasedIndexing && childAlias
                        ? childAlias
                        : this.options.prefix
                        ? `${this.options.prefix}.${encodedChildPropertyName}`
                        : encodedChildPropertyName;
                const required = isNullOrUndefined(this.options.required)
                    ? requiredProperties.indexOf(key) !== -1
                    : this.options.required && requiredProperties.indexOf(key) !== -1;
                const parentProperty = { ...this.options.parentProperty, visibility: this._getVisibility(schema) };

                const processor = new SchemaProcessor({
                    expandOneOf: this.options.expandOneOf,
                    selectAllOneOfSchemas: this.options.selectAllOneOfSchemas,
                    data: this.options.data,
                    dataKeyPrefix: this.options.dataKeyPrefix,
                    arrayOutputDepth: this.options.arrayOutputDepth,
                    currentKey: key,
                    excludeAdvanced: this.options.excludeAdvanced,
                    excludeInternal: this.options.excludeInternal,
                    expandArrayOutputs: this.options.expandArrayOutputs,
                    expandArrayOutputsDepth: this.options.expandArrayOutputsDepth,
                    fileParameterAware: this.options.fileParameterAware,
                    includeParentObject: this.options.includeParentObject,
                    isInputSchema: this.options.isInputSchema,
                    useAliasedIndexing: this.options.useAliasedIndexing,
                    isNested: true,
                    keyPrefix: childKeyPrefix,
                    metadata: this.options.metadata,
                    parentProperty,
                    permission,
                    prefix,
                    required,
                    summaryPrefix,
                    titlePrefix,
                });

                return processor.getSchemaProperties(childOutput);
            });

            schemaProperties = aggregate(outputs);
=======
    properties = properties
      .filter((property) => !(this.options.excludeInternal && equals(property.visibility, SwaggerConstants.Visibility.Internal)))
      .filter((property) => !(this.options.excludeAdvanced && equals(property.visibility, SwaggerConstants.Visibility.Advanced)));

    return this._sortProperties(properties);
  }

  // TODO(uxteam): Might have to redo for handling primitive arrays
  private _getArrayProperties(schema: Schema, skipParent = false): SchemaProperty[] {
    const itemsSchema = this._dereferenceRefSchema(schema.items) || {};
    const itemsType = itemsSchema.type;
    const arrayOutputs = skipParent ? [] : this._getScalarProperties(schema);
    const isReadOnlyInputParameter = this.options.isInputSchema && this._isReadOnlyParameter(schema);

    if (this.options.expandArrayOutputs && !this._isInternalParameter(schema) && !isReadOnlyInputParameter) {
      if (
        this.options.expandArrayOutputsDepth === undefined ||
        (this.options.arrayOutputDepth as number) > this.options.expandArrayOutputsDepth
      ) {
        return arrayOutputs;
      }

      if (this.options.parentProperty) {
        this.options.parentProperty.arrayName = this.options.prefix;
        this.options.parentProperty.isArray = true;
        this.options.parentProperty.visibility = this._getVisibility(schema);
      } else {
        this.options.parentProperty = {
          arrayName: this._getName(),
          isArray: true,
          visibility: this._getVisibility(schema),
        };
      }

      // NOTE(psamband): Reset the prefix only while expanding array properties for outputs.
      if (!this.options.isInputSchema) {
        this.options.prefix = undefined;
      }

      const summary = schema[SwaggerConstants.ExtensionProperties.Summary];
      const intl = getIntl();
      // NOTE(johnwa): always apply array name as prefix for input schema
      const title = this.options.isInputSchema
        ? schema.title ||
          (this.options.currentKey === ParameterKeyUtility.WildIndexSegment
            ? intl.formatMessage({ defaultMessage: 'Item', description: 'Label for single item inside an array.' })
            : this.options.currentKey)
        : schema.title;
      const originalTitlePrefix = this.options.titlePrefix;
      const originalSummaryPrefix = this.options.summaryPrefix;
      const itemSummary = itemsSchema[SwaggerConstants.ExtensionProperties.Summary];
      this.options.titlePrefix = this._concatenateString(originalTitlePrefix, itemsSchema.title ? undefined : title);
      this.options.summaryPrefix = this._concatenateString(originalSummaryPrefix, itemSummary ? undefined : summary);
      this.options.currentKey = ParameterKeyUtility.WildIndexSegment;
      (this.options.arrayOutputDepth as number)++;

      const itemParameter = this._getPropertyDetails(itemsSchema, /* schema */ undefined, /* isArrayItems */ true) as SchemaProperty;
      arrayOutputs.push(itemParameter);

      if (itemsType === SwaggerConstants.Types.Object) {
        if (itemsSchema[SwaggerConstants.ExtensionProperties.DynamicSchema]) {
          return this._getScalarProperties(itemsSchema).concat(arrayOutputs);
        } else {
          const keyPrefix = this.options.keyPrefix
            ? `${this.options.keyPrefix}.${ParameterKeyUtility.WildIndexSegment}`
            : `$.${ParameterKeyUtility.WildIndexSegment}`;
          const itemsOutputs = this._getObjectPropertyOutputs(itemsSchema, keyPrefix, this.options.titlePrefix, this.options.summaryPrefix);
          if (itemsOutputs.length) {
            return itemsOutputs.concat(arrayOutputs);
          }
>>>>>>> 2b5ab3f7
        }
      } else if (itemsType === SwaggerConstants.Types.Array) {
        this.options.keyPrefix = itemParameter.key;
        this.options.prefix = itemParameter.name;

        const nestArrayOutputs = this._getArrayProperties(itemsSchema, /* skipParent */ true);
        if (nestArrayOutputs.length) {
          return nestArrayOutputs.concat(arrayOutputs);
        }
      }
    }

    return arrayOutputs;
  }

  // TODO(nimrodg): This should go away once Button ui supports Object type parameters. for now - convert the object to scalar and sets contentHint to FILE.
  private _getFileProperties(schema: Schema): SchemaProperty[] {
    const clonedSchema = clone(schema);
    clonedSchema.type = SwaggerConstants.Types.String;
    clonedSchema.format = SwaggerConstants.FormatByte;
    clonedSchema['contentHint'] = 'FILE';
    delete clonedSchema.properties;
    return this._getScalarProperties(clonedSchema);
  }

  private _getObjectProperties(
    schema: Schema,
    keyPrefix: string | undefined,
    titlePrefix: string | undefined,
    summaryPrefix: string | undefined
  ): SchemaProperty[] {
    const properties: SchemaProperty[] = [];
    const propertyOutputs = this._getObjectPropertyOutputs(schema, keyPrefix, titlePrefix, summaryPrefix);

    if (hasProperty(schema, SwaggerConstants.ExtensionProperties.DynamicSchema)) {
      const property = this._getPropertyDetails(schema);
      if (property) {
        properties.push(property);
      }

      return properties;
    } else {
      if (propertyOutputs.length) {
        return propertyOutputs;
      } else {
        return this._getScalarProperties(schema);
      }
    }
  }

  private _getObjectPropertyOutputs(
    schema: Schema,
    keyPrefix: string | undefined,
    titlePrefix: string | undefined,
    summaryPrefix: string | undefined
  ): SchemaProperty[] {
    const properties: Record<string, Schema> = schema.properties || {};
    const requiredProperties = schema.required || [];
    const keys = Object.keys(properties);
    const permission = schema[SwaggerConstants.ExtensionProperties.Permission] || this.options.permission;
    const isReadOnlyInputParameter = this.options.isInputSchema && this._isReadOnlyParameter(schema);
    const summary = schema[SwaggerConstants.ExtensionProperties.Summary];
    let schemaProperties: SchemaProperty[] = [];
    titlePrefix = this._concatenateString(titlePrefix, schema.title);
    summaryPrefix = this._concatenateString(summaryPrefix, summary);

    if (keys.length && !this._isInternalParameter(schema) && !isReadOnlyInputParameter) {
      const outputs = keys.map((key) => {
        const childOutput = properties[key];

        let parentKeyPrefix = keyPrefix || this.options.keyPrefix;
        parentKeyPrefix = parentKeyPrefix ? parentKeyPrefix : '$';

        const childAlias = childOutput[SwaggerConstants.ExtensionProperties.Alias];
        const childPropertyName = this.options.useAliasedIndexing && !!childAlias ? childAlias : key;

        const encodedChildPropertyName = ParameterKeyUtility.encodePropertySegment(childPropertyName);
        const childKeyPrefix = parentKeyPrefix ? `${parentKeyPrefix}.${encodedChildPropertyName}` : encodedChildPropertyName;
        const prefix =
          this.options.useAliasedIndexing && childAlias
            ? childAlias
            : this.options.prefix
            ? `${this.options.prefix}.${encodedChildPropertyName}`
            : encodedChildPropertyName;
        const required = isNullOrUndefined(this.options.required)
          ? requiredProperties.indexOf(key) !== -1
          : this.options.required && requiredProperties.indexOf(key) !== -1;
        const parentProperty = { ...this.options.parentProperty, visibility: this._getVisibility(schema) };

        const processor = new SchemaProcessor({
          expandOneOf: this.options.expandOneOf,
          selectAllOneOfSchemas: this.options.selectAllOneOfSchemas,
          data: this.options.data,
          dataKeyPrefix: this.options.dataKeyPrefix,
          arrayOutputDepth: this.options.arrayOutputDepth,
          currentKey: key,
          excludeAdvanced: this.options.excludeAdvanced,
          excludeInternal: this.options.excludeInternal,
          expandArrayOutputs: this.options.expandArrayOutputs,
          expandArrayOutputsDepth: this.options.expandArrayOutputsDepth,
          fileParameterAware: this.options.fileParameterAware,
          includeParentObject: this.options.includeParentObject,
          isInputSchema: this.options.isInputSchema,
          useAliasedIndexing: this.options.useAliasedIndexing,
          isNested: true,
          keyPrefix: childKeyPrefix,
          metadata: this.options.metadata,
          parentProperty,
          permission,
          prefix,
          required,
          summaryPrefix,
          titlePrefix,
        });

<<<<<<< HEAD
    private _expandOneOfProperty(schemaProperty: SchemaProperty): SchemaProperty[] {
        if (schemaProperty.schema?.['oneOf']) {
            let schemas = schemaProperty.schema['oneOf'];
            if (!this.options.selectAllOneOfSchemas) {
                const value = ParameterKeyUtility.getValue(schemaProperty.key, <string>this.options.dataKeyPrefix, this.options.data);
                schemas = [this._selectSchema(schemaProperty.schema['oneOf'] as SchemaObject[], value)];
            }

            const schemaProcessorOptions: SchemaProcessorOptions = {
                expandArrayOutputs: false,
                expandArrayOutputsDepth: 0,
                includeParentObject: false,
                required: schemaProperty.required,
                isInputSchema: true,
                keyPrefix: schemaProperty.key,
                excludeAdvanced: false,
                excludeInternal: false,
                useAliasedIndexing: false,
            };
            const schemaProcessor = new SchemaProcessor(schemaProcessorOptions);

            const schemaProperties: SchemaProperty[] = [];
            for (const schema of schemas) {
                if (schema) {
                    schemaProperties.push(...schemaProcessor.getSchemaProperties(schema as SchemaObject));
                }
            }
            return schemaProperties;
        }
=======
        return processor.getSchemaProperties(childOutput);
      });
>>>>>>> 2b5ab3f7

      schemaProperties = aggregate(outputs);
    }

<<<<<<< HEAD
    private _selectSchema(schemas: SchemaObject[], data: any): SchemaObject {
        for (const schema of schemas) {
            if (data !== undefined) {
                let match = false;
                for (const uniqueProperty of schema['x-ms-oneof-unique-properties']) {
                    if (data[uniqueProperty] !== undefined) {
                        match = true;
                        break;
                    }
                }
                if (match) {
                    return schema;
                }
            }
        }

        return schemas[0];
    }

    private _dereferenceRefSchema(schema: Schema | undefined): SchemaObject | undefined {
        if (isNullOrUndefined(schema)) {
            return schema;
        }
=======
    if (this.options.includeParentObject && !isReadOnlyInputParameter) {
      const name = this._getName() as string;

      schemaProperties.push({
        alias: schema[SwaggerConstants.ExtensionProperties.Alias],
        default: schema.default,
        description: schema.description,
        dynamicValues: getParameterDynamicValues(schema),
        dynamicSchema: getParameterDynamicSchema(schema),
        format: schema.format,
        isInsideArray: this.options.parentProperty && this.options.parentProperty.isArray,
        isNested: this.options.isNested,
        isNotificationUrl: schema[SwaggerConstants.ExtensionProperties.NotificationUrl],
        key: keyPrefix || this.options.keyPrefix || '$',
        parentArray: this.options.parentProperty && this.options.parentProperty.arrayName,
        permission,
        name,
        readOnly: schema.readOnly,
        recommended: schema[SwaggerConstants.ExtensionProperties.SchedulerRecommendation],
        required: this.options.required,
        schema,
        summary: this._getSummary(summary, ''),
        title: this._getTitle(schema.title || schema[SwaggerConstants.ExtensionProperties.Summary], this.options.currentKey as string),
        type: SwaggerConstants.Types.Object,
        visibility: this._getVisibility(schema),
      });
    }

    return this._sortProperties(schemaProperties);
  }
>>>>>>> 2b5ab3f7

  private _getScalarProperties(schema: Schema, $schema?: Schema): SchemaProperty[] {
    const schemaProperty = this._getPropertyDetails(schema, $schema);
    if (this.options.expandOneOf && schemaProperty) {
      return this._expandOneOfProperty(schemaProperty);
    }
    return schemaProperty ? [schemaProperty] : [];
  }

  private _expandOneOfProperty(schemaProperty: SchemaProperty): SchemaProperty[] {
    if (schemaProperty.schema?.['oneOf']) {
      let schemas = schemaProperty.schema['oneOf'];
      if (!this.options.selectAllOneOfSchemas) {
        const value = ParameterKeyUtility.getValue(schemaProperty.key, this.options.dataKeyPrefix as string, this.options.data);
        schemas = [this._selectSchema(schemaProperty.schema['oneOf'], value)];
      }

      const schemaProcessorOptions: SchemaProcessorOptions = {
        expandArrayOutputs: false,
        expandArrayOutputsDepth: 0,
        includeParentObject: false,
        required: schemaProperty.required,
        isInputSchema: true,
        keyPrefix: schemaProperty.key,
        excludeAdvanced: false,
        excludeInternal: false,
        useAliasedIndexing: false,
      };
      const schemaProcessor = new SchemaProcessor(schemaProcessorOptions);

      const schemaProperties: SchemaProperty[] = [];
      for (const schema of schemas) {
        if (schema) {
          schemaProperties.push(...schemaProcessor.getSchemaProperties(schema));
        }
      }
      return schemaProperties;
    }

<<<<<<< HEAD
    private _getPropertyDetails(inputSchema: SchemaObject, $schema?: SchemaObject, isArrayItems = false): SchemaProperty | undefined {
        const { isInputSchema, parentProperty, permission: $permission, required: $required } = this.options;

        let keyPrefix = this.options.keyPrefix ? this.options.keyPrefix : '$';
        keyPrefix = isArrayItems ? `${keyPrefix}.${ParameterKeyUtility.WildIndexSegment}` : keyPrefix;

        const name = this._getName();
        const schema = $schema || inputSchema;
        const $default = schema.default;
        const contentHint = schema[SwaggerConstants.ExtensionProperties.ContentHint];
        const description = schema.description;
        const dynamicallyAdded = schema[SwaggerConstants.ExtensionProperties.DynamicallyAdded];
        const editor = schema[SwaggerConstants.ExtensionProperties.Editor];
        const editorOptions = schema[SwaggerConstants.ExtensionProperties.EditorOptions];
        const encode = schema[SwaggerConstants.ExtensionProperties.Encode];
        const $enum = getEnum(schema, $required);
        const format = <string>schema.format;
        const itemSchema = this._dereferenceRefSchema(schema.items as Schema);
        const isInsideArray = parentProperty && parentProperty.isArray;
        const isNested = this.options.isNested;
        const isNotificationUrl = schema[SwaggerConstants.ExtensionProperties.NotificationUrl];
        const parentArray = parentProperty && parentProperty.arrayName;
        const permission = schema[SwaggerConstants.ExtensionProperties.Permission] || $permission;
        const readOnly = schema.readOnly;
        const recommended = schema[SwaggerConstants.ExtensionProperties.SchedulerRecommendation];
        const required = $required;
        let title = this._getTitle(schema.title || schema[SwaggerConstants.ExtensionProperties.Summary], this.options.currentKey as string);
        const summary = this._getSummary(schema[SwaggerConstants.ExtensionProperties.Summary], '');
        const type = <string>schema.type || SwaggerConstants.Types.Any;
        const visibility = this._getVisibility(schema);
        const alias = schema[SwaggerConstants.ExtensionProperties.Alias];

        // Exclude read-only parameters from input schema, i.e., objects in Swagger body parameters.
        if (isInputSchema && this._isReadOnlyParameter(schema)) {
            return undefined;
=======
    return [schemaProperty];
  }

  private _selectSchema(schemas: Swagger.Schema[], data: any): Swagger.Schema {
    for (const schema of schemas) {
      if (data !== undefined) {
        let match = false;
        for (const uniqueProperty of schema['x-ms-oneof-unique-properties']) {
          if (data[uniqueProperty] !== undefined) {
            match = true;
            break;
          }
>>>>>>> 2b5ab3f7
        }
        if (match) {
          return schema;
        }
      }
    }

    return schemas[0];
  }

  private _dereferenceRefSchema(schema: Schema | undefined): Schema | undefined {
    if (isNullOrUndefined(schema)) {
      return schema;
    }

    /**
     * $ref exists in a schema only after inlining $refs when the $ref would have introduced a cyclical schema
     * definition so look up the $ref in swagger-parser metadata and resolve its type as follows:
     * - type === 'object' → Treat the schema as an object schema with no known properties.
     */
    const { $ref } = schema;
    if ($ref) {
      const { metadata } = this.options;
      schema = dereferenceRefSchema($ref, metadata);
    }

<<<<<<< HEAD
    private _getVisibility(schema: SchemaObject): string {
        return schema[SwaggerConstants.ExtensionProperties.Visibility] || (this.options.parentProperty ? this.options.parentProperty.visibility : '');
=======
    return schema;
  }

  /*
   * Gets the name of the parameter, which will be used as a key.
   * If the parameter has a path, use that as the name. With no path it is either the body or an array item reference.
   */
  private _getName(): string | undefined {
    if (!this.options.prefix && !this.options.isInputSchema) {
      const { parentProperty } = this.options;
      if (parentProperty && parentProperty.isArray) {
        return parentProperty.arrayName && parentProperty.arrayName !== SwaggerConstants.OutputKeys.Body
          ? `${parentProperty.arrayName}-${SwaggerConstants.OutputKeys.Item}`
          : SwaggerConstants.OutputKeys.Item;
      } else {
        return this.options.outputKey || SwaggerConstants.OutputKeys.Body;
      }
>>>>>>> 2b5ab3f7
    }

    // NOTE(psamband): Prefix is not well defined for items in array of primitive types. Hence explicitly setting the name.
    if (
      this.options.isInputSchema &&
      this.options.parentProperty &&
      this.options.parentProperty.isArray &&
      this.options.parentProperty.arrayName &&
      this.options.currentKey === ParameterKeyUtility.WildIndexSegment
    ) {
      return `${this.options.parentProperty.arrayName}.${ParameterKeyUtility.WildIndexSegment}`;
    }

<<<<<<< HEAD
    private _isReadOnlyParameter(schema: SchemaObject): boolean {
        const readOnly = schema.readOnly;
        const permission = schema[SwaggerConstants.ExtensionProperties.Permission] || this.options.permission;
        return readOnly || equals(permission, SwaggerConstants.Permissions.ReadOnly);
    }

    private _isInternalParameter(schema: SchemaObject): boolean {
        return equals(schema[SwaggerConstants.ExtensionProperties.Visibility], SwaggerConstants.Visibility.Internal);
=======
    return this.options.prefix || this.options.currentKey;
  }

  private _getPropertyDetails(inputSchema: Schema, $schema?: Schema, isArrayItems = false): SchemaProperty | undefined {
    const { isInputSchema, parentProperty, permission: $permission, required: $required } = this.options;

    let keyPrefix = this.options.keyPrefix ? this.options.keyPrefix : '$';
    keyPrefix = isArrayItems ? `${keyPrefix}.${ParameterKeyUtility.WildIndexSegment}` : keyPrefix;

    const name = this._getName();
    const schema = $schema || inputSchema;
    const $default = schema.default;
    const contentHint = schema[SwaggerConstants.ExtensionProperties.ContentHint];
    const description = schema.description;
    const dynamicallyAdded = schema[SwaggerConstants.ExtensionProperties.DynamicallyAdded];
    const editor = schema[SwaggerConstants.ExtensionProperties.Editor];
    const editorOptions = schema[SwaggerConstants.ExtensionProperties.EditorOptions];
    const encode = schema[SwaggerConstants.ExtensionProperties.Encode];
    const $enum = getEnum(schema, $required);
    const format = schema.format as string;
    const itemSchema = this._dereferenceRefSchema(schema.items);
    const isInsideArray = parentProperty && parentProperty.isArray;
    const isNested = this.options.isNested;
    const isNotificationUrl = schema[SwaggerConstants.ExtensionProperties.NotificationUrl];
    const parentArray = parentProperty && parentProperty.arrayName;
    const permission = schema[SwaggerConstants.ExtensionProperties.Permission] || $permission;
    const readOnly = schema.readOnly;
    const recommended = schema[SwaggerConstants.ExtensionProperties.SchedulerRecommendation];
    const required = $required;
    let title = this._getTitle(schema.title || schema[SwaggerConstants.ExtensionProperties.Summary], this.options.currentKey as string);
    const summary = this._getSummary(schema[SwaggerConstants.ExtensionProperties.Summary], '');
    const type = (schema.type as string) || SwaggerConstants.Types.Any;
    const visibility = this._getVisibility(schema);
    const alias = schema[SwaggerConstants.ExtensionProperties.Alias];

    // Exclude read-only parameters from input schema, i.e., objects in Swagger body parameters.
    if (isInputSchema && this._isReadOnlyParameter(schema)) {
      return undefined;
    }

    if (!title && isInputSchema) {
      title = 'Body';
>>>>>>> 2b5ab3f7
    }

    return {
      alias,
      contentHint,
      default: $default,
      description,
      dynamicallyAdded,
      dynamicSchema: getParameterDynamicSchema(schema),
      dynamicValues: getParameterDynamicValues(schema),
      editor,
      editorOptions,
      encode,
      enum: $enum,
      format,
      itemSchema,
      isInsideArray,
      isNested,
      isNotificationUrl,
      key: keyPrefix,
      name: name || title,
      parentArray,
      permission,
      readOnly,
      recommended,
      required,
      schema,
      summary,
      title,
      type,
      visibility,
    };
  }

  private _getSummary(summary: string, key: string): string {
    const summaryText = summary || key,
      summaryPrefix = this.options.summaryPrefix;

    return summaryPrefix && summaryText ? `${summaryPrefix} ${summaryText}` : summaryText;
  }

  private _getTitle(title: string, key: string): string {
    const intl = getIntl();
    const titleText = title
      ? title
      : key === ParameterKeyUtility.WildIndexSegment
      ? intl.formatMessage({ defaultMessage: 'Item', description: 'Label for single item inside an array.' })
      : key;
    const titlePrefix = this.options.titlePrefix || this.options.summaryPrefix;

    return titlePrefix && titleText ? `${titlePrefix} ${titleText}` : titleText;
  }

  private _getVisibility(schema: Schema): string {
    return (
      schema[SwaggerConstants.ExtensionProperties.Visibility] || (this.options.parentProperty ? this.options.parentProperty.visibility : '')
    );
  }

  private _sortProperties(parameters: SchemaProperty[]): SchemaProperty[] {
    const sortedParameters: SchemaProperty[] = [];

    parameters.forEach((parameter) => {
      if (parameter.required) {
        sortedParameters.push(parameter);
      }
    });

    parameters.forEach((parameter) => {
      if (!parameter.required && equals(parameter.visibility, SwaggerConstants.Visibility.Important)) {
        sortedParameters.push(parameter);
      }
    });

    parameters.forEach((parameter) => {
      if (
        !parameter.required &&
        !equals(parameter.visibility, SwaggerConstants.Visibility.Important) &&
        !equals(parameter.visibility, SwaggerConstants.Visibility.Advanced)
      ) {
        sortedParameters.push(parameter);
      }
    });

    parameters.forEach((parameter) => {
      if (
        !parameter.required &&
        !equals(parameter.visibility, SwaggerConstants.Visibility.Important) &&
        equals(parameter.visibility, SwaggerConstants.Visibility.Advanced)
      ) {
        sortedParameters.push(parameter);
      }
    });

    return sortedParameters;
  }

  private _isReadOnlyParameter(schema: Schema): boolean {
    const readOnly = schema.readOnly;
    const permission = schema[SwaggerConstants.ExtensionProperties.Permission] || this.options.permission;
    return readOnly || equals(permission, SwaggerConstants.Permissions.ReadOnly);
  }

  private _isInternalParameter(schema: Schema): boolean {
    return equals(schema[SwaggerConstants.ExtensionProperties.Visibility], SwaggerConstants.Visibility.Internal);
  }

  private _concatenateString(left: string | undefined, right: string | undefined): string | undefined {
    return left && right ? `${left} ${right}` : right || left;
  }
}<|MERGE_RESOLUTION|>--- conflicted
+++ resolved
@@ -1,71 +1,64 @@
-import type { SchemaProperty } from '../models/operation';
+import { getIntl } from '@microsoft-logic-apps/intl';
+import { aggregate, clone, equals, hasProperty, isNullOrUndefined } from '@microsoft-logic-apps/utils';
 import * as SwaggerConstants from './constants';
-<<<<<<< HEAD
 import { dereferenceRefSchema , getEnum, getParameterDynamicSchema, getParameterDynamicValues } from './helpers/utils';
 
 import * as ParameterKeyUtility from './helpers/keysutility';
 import type { SchemaProperty } from '../models/operation';
-=======
-import * as ParameterKeyUtility from './keysutility';
-import { dereferenceRefSchema, getEnum, getParameterDynamicSchema, getParameterDynamicValues } from './utils';
-import { getIntl } from '@microsoft-logic-apps/intl';
-import { aggregate, clone, equals, hasProperty, isNullOrUndefined } from '@microsoft-logic-apps/utils';
->>>>>>> 2b5ab3f7
 
 export type Schema = OpenAPIV2.Schema;
 type SchemaObject = OpenAPIV2.SchemaObject;
 
 export interface ParentPropertyInfo {
-  arrayName?: string;
-  isArray?: boolean;
-  visibility?: string;
+    arrayName?: string;
+    isArray?: boolean;
+    visibility?: string;
 }
 
 // NOTE(tonytang): Below options are internal and should not be passed in except when called by the schema processor itself.
 export interface InternalSchemaProcessorOptions {
-  arrayOutputDepth?: number;
-  isNested?: boolean;
-  permission?: string;
+    arrayOutputDepth?: number;
+    isNested?: boolean;
+    permission?: string;
 }
 
 export interface SchemaProcessorOptions extends InternalSchemaProcessorOptions {
-  expandOneOf?: boolean;
-  selectAllOneOfSchemas?: boolean;
-  data?: any;
-  dataKeyPrefix?: string;
-
-  currentKey?: string;
-  excludeAdvanced?: boolean;
-  excludeInternal?: boolean;
-
-  /**
-   * Do not expand array outputs if set to true, i.e., treat the array as a scalar. Default is true.
-   */
-  expandArrayOutputs?: boolean;
-  expandArrayOutputsDepth?: number;
-  fileParameterAware?: boolean;
-  includeParentObject?: boolean;
-  isInputSchema?: boolean;
-  keyPrefix?: string;
-
-  /**
-   * @member {any} metadata
-   * Metadata returned by swagger-parser for the entire API definition with a possibly empty set of cyclical schema
-   * definitions.
-   */
-  metadata?: any;
-
-  parentProperty?: ParentPropertyInfo;
-  prefix?: string;
-  required?: boolean;
-  summaryPrefix?: string;
-  titlePrefix?: string;
-  useAliasedIndexing?: boolean;
-  outputKey?: string;
+    expandOneOf?: boolean;
+    selectAllOneOfSchemas?: boolean;
+    data?: any;
+    dataKeyPrefix?: string;
+
+    currentKey?: string;
+    excludeAdvanced?: boolean;
+    excludeInternal?: boolean;
+
+    /**
+     * Do not expand array outputs if set to true, i.e., treat the array as a scalar. Default is true.
+     */
+    expandArrayOutputs?: boolean;
+    expandArrayOutputsDepth?: number;
+    fileParameterAware?: boolean;
+    includeParentObject?: boolean;
+    isInputSchema?: boolean;
+    keyPrefix?: string;
+
+    /**
+     * @member {any} metadata
+     * Metadata returned by swagger-parser for the entire API definition with a possibly empty set of cyclical schema
+     * definitions.
+     */
+    metadata?: any;
+
+    parentProperty?: ParentPropertyInfo;
+    prefix?: string;
+    required?: boolean;
+    summaryPrefix?: string;
+    titlePrefix?: string;
+    useAliasedIndexing?: boolean;
+    outputKey?: string;
 }
 
 export class SchemaProcessor {
-<<<<<<< HEAD
     constructor(private options: SchemaProcessorOptions = {}) {
         this.options = {
             arrayOutputDepth: 0,
@@ -113,58 +106,15 @@
             default:
                 properties = [];
                 break;
-=======
-  constructor(private options: SchemaProcessorOptions = {}) {
-    this.options = {
-      arrayOutputDepth: 0,
-      excludeAdvanced: false,
-      excludeInternal: true,
-      expandArrayOutputs: true,
-      expandArrayOutputsDepth: 0,
-      isInputSchema: false,
-      required: false,
-      ...options,
-    };
-  }
-
-  getSchemaProperties(schema: Schema): SchemaProperty[] {
-    schema = this._dereferenceRefSchema(schema) as Swagger.Schema;
-
-    let properties: SchemaProperty[];
-    switch (schema.type) {
-      case SwaggerConstants.Types.Array:
-        properties = this._getArrayProperties(schema);
-        break;
-
-      case SwaggerConstants.Types.Boolean:
-      case SwaggerConstants.Types.Integer:
-      case SwaggerConstants.Types.Null:
-      case SwaggerConstants.Types.Number:
-      case SwaggerConstants.Types.String:
-      case undefined:
-        properties = this._getScalarProperties(schema);
-        break;
-
-      case SwaggerConstants.Types.Object:
-        // TODO(nimrodg): this condition will go away once Button trigger can fupport Object in the UI
-        if (
-          this.options.fileParameterAware &&
-          schema.properties?.[SwaggerConstants.FILE_PARAMETER_KEYS.CONTENT] &&
-          schema.properties?.[SwaggerConstants.FILE_PARAMETER_KEYS.FILENAME]
-        ) {
-          properties = this._getFileProperties(schema);
-        } else {
-          properties = this._getObjectProperties(schema, this.options.keyPrefix, this.options.titlePrefix, this.options.summaryPrefix);
->>>>>>> 2b5ab3f7
-        }
-        break;
-
-      default:
-        properties = [];
-        break;
-    }
-
-<<<<<<< HEAD
+        }
+
+        properties = properties
+            .filter(property => !(this.options.excludeInternal && equals(property.visibility, SwaggerConstants.Visibility.Internal)))
+            .filter(property => !(this.options.excludeAdvanced && equals(property.visibility, SwaggerConstants.Visibility.Advanced)));
+
+        return this._sortProperties(properties);
+    }
+
     // TODO(uxteam): Might have to redo for handling primitive arrays
     private _getArrayProperties(schema: SchemaObject, skipParent = false): SchemaProperty[] {
         const itemsSchema = (this._dereferenceRefSchema(schema.items as Schema) || {}) as SchemaObject;
@@ -331,194 +281,47 @@
             });
 
             schemaProperties = aggregate(outputs);
-=======
-    properties = properties
-      .filter((property) => !(this.options.excludeInternal && equals(property.visibility, SwaggerConstants.Visibility.Internal)))
-      .filter((property) => !(this.options.excludeAdvanced && equals(property.visibility, SwaggerConstants.Visibility.Advanced)));
-
-    return this._sortProperties(properties);
-  }
-
-  // TODO(uxteam): Might have to redo for handling primitive arrays
-  private _getArrayProperties(schema: Schema, skipParent = false): SchemaProperty[] {
-    const itemsSchema = this._dereferenceRefSchema(schema.items) || {};
-    const itemsType = itemsSchema.type;
-    const arrayOutputs = skipParent ? [] : this._getScalarProperties(schema);
-    const isReadOnlyInputParameter = this.options.isInputSchema && this._isReadOnlyParameter(schema);
-
-    if (this.options.expandArrayOutputs && !this._isInternalParameter(schema) && !isReadOnlyInputParameter) {
-      if (
-        this.options.expandArrayOutputsDepth === undefined ||
-        (this.options.arrayOutputDepth as number) > this.options.expandArrayOutputsDepth
-      ) {
-        return arrayOutputs;
-      }
-
-      if (this.options.parentProperty) {
-        this.options.parentProperty.arrayName = this.options.prefix;
-        this.options.parentProperty.isArray = true;
-        this.options.parentProperty.visibility = this._getVisibility(schema);
-      } else {
-        this.options.parentProperty = {
-          arrayName: this._getName(),
-          isArray: true,
-          visibility: this._getVisibility(schema),
-        };
-      }
-
-      // NOTE(psamband): Reset the prefix only while expanding array properties for outputs.
-      if (!this.options.isInputSchema) {
-        this.options.prefix = undefined;
-      }
-
-      const summary = schema[SwaggerConstants.ExtensionProperties.Summary];
-      const intl = getIntl();
-      // NOTE(johnwa): always apply array name as prefix for input schema
-      const title = this.options.isInputSchema
-        ? schema.title ||
-          (this.options.currentKey === ParameterKeyUtility.WildIndexSegment
-            ? intl.formatMessage({ defaultMessage: 'Item', description: 'Label for single item inside an array.' })
-            : this.options.currentKey)
-        : schema.title;
-      const originalTitlePrefix = this.options.titlePrefix;
-      const originalSummaryPrefix = this.options.summaryPrefix;
-      const itemSummary = itemsSchema[SwaggerConstants.ExtensionProperties.Summary];
-      this.options.titlePrefix = this._concatenateString(originalTitlePrefix, itemsSchema.title ? undefined : title);
-      this.options.summaryPrefix = this._concatenateString(originalSummaryPrefix, itemSummary ? undefined : summary);
-      this.options.currentKey = ParameterKeyUtility.WildIndexSegment;
-      (this.options.arrayOutputDepth as number)++;
-
-      const itemParameter = this._getPropertyDetails(itemsSchema, /* schema */ undefined, /* isArrayItems */ true) as SchemaProperty;
-      arrayOutputs.push(itemParameter);
-
-      if (itemsType === SwaggerConstants.Types.Object) {
-        if (itemsSchema[SwaggerConstants.ExtensionProperties.DynamicSchema]) {
-          return this._getScalarProperties(itemsSchema).concat(arrayOutputs);
-        } else {
-          const keyPrefix = this.options.keyPrefix
-            ? `${this.options.keyPrefix}.${ParameterKeyUtility.WildIndexSegment}`
-            : `$.${ParameterKeyUtility.WildIndexSegment}`;
-          const itemsOutputs = this._getObjectPropertyOutputs(itemsSchema, keyPrefix, this.options.titlePrefix, this.options.summaryPrefix);
-          if (itemsOutputs.length) {
-            return itemsOutputs.concat(arrayOutputs);
-          }
->>>>>>> 2b5ab3f7
-        }
-      } else if (itemsType === SwaggerConstants.Types.Array) {
-        this.options.keyPrefix = itemParameter.key;
-        this.options.prefix = itemParameter.name;
-
-        const nestArrayOutputs = this._getArrayProperties(itemsSchema, /* skipParent */ true);
-        if (nestArrayOutputs.length) {
-          return nestArrayOutputs.concat(arrayOutputs);
-        }
-      }
-    }
-
-    return arrayOutputs;
-  }
-
-  // TODO(nimrodg): This should go away once Button ui supports Object type parameters. for now - convert the object to scalar and sets contentHint to FILE.
-  private _getFileProperties(schema: Schema): SchemaProperty[] {
-    const clonedSchema = clone(schema);
-    clonedSchema.type = SwaggerConstants.Types.String;
-    clonedSchema.format = SwaggerConstants.FormatByte;
-    clonedSchema['contentHint'] = 'FILE';
-    delete clonedSchema.properties;
-    return this._getScalarProperties(clonedSchema);
-  }
-
-  private _getObjectProperties(
-    schema: Schema,
-    keyPrefix: string | undefined,
-    titlePrefix: string | undefined,
-    summaryPrefix: string | undefined
-  ): SchemaProperty[] {
-    const properties: SchemaProperty[] = [];
-    const propertyOutputs = this._getObjectPropertyOutputs(schema, keyPrefix, titlePrefix, summaryPrefix);
-
-    if (hasProperty(schema, SwaggerConstants.ExtensionProperties.DynamicSchema)) {
-      const property = this._getPropertyDetails(schema);
-      if (property) {
-        properties.push(property);
-      }
-
-      return properties;
-    } else {
-      if (propertyOutputs.length) {
-        return propertyOutputs;
-      } else {
-        return this._getScalarProperties(schema);
-      }
-    }
-  }
-
-  private _getObjectPropertyOutputs(
-    schema: Schema,
-    keyPrefix: string | undefined,
-    titlePrefix: string | undefined,
-    summaryPrefix: string | undefined
-  ): SchemaProperty[] {
-    const properties: Record<string, Schema> = schema.properties || {};
-    const requiredProperties = schema.required || [];
-    const keys = Object.keys(properties);
-    const permission = schema[SwaggerConstants.ExtensionProperties.Permission] || this.options.permission;
-    const isReadOnlyInputParameter = this.options.isInputSchema && this._isReadOnlyParameter(schema);
-    const summary = schema[SwaggerConstants.ExtensionProperties.Summary];
-    let schemaProperties: SchemaProperty[] = [];
-    titlePrefix = this._concatenateString(titlePrefix, schema.title);
-    summaryPrefix = this._concatenateString(summaryPrefix, summary);
-
-    if (keys.length && !this._isInternalParameter(schema) && !isReadOnlyInputParameter) {
-      const outputs = keys.map((key) => {
-        const childOutput = properties[key];
-
-        let parentKeyPrefix = keyPrefix || this.options.keyPrefix;
-        parentKeyPrefix = parentKeyPrefix ? parentKeyPrefix : '$';
-
-        const childAlias = childOutput[SwaggerConstants.ExtensionProperties.Alias];
-        const childPropertyName = this.options.useAliasedIndexing && !!childAlias ? childAlias : key;
-
-        const encodedChildPropertyName = ParameterKeyUtility.encodePropertySegment(childPropertyName);
-        const childKeyPrefix = parentKeyPrefix ? `${parentKeyPrefix}.${encodedChildPropertyName}` : encodedChildPropertyName;
-        const prefix =
-          this.options.useAliasedIndexing && childAlias
-            ? childAlias
-            : this.options.prefix
-            ? `${this.options.prefix}.${encodedChildPropertyName}`
-            : encodedChildPropertyName;
-        const required = isNullOrUndefined(this.options.required)
-          ? requiredProperties.indexOf(key) !== -1
-          : this.options.required && requiredProperties.indexOf(key) !== -1;
-        const parentProperty = { ...this.options.parentProperty, visibility: this._getVisibility(schema) };
-
-        const processor = new SchemaProcessor({
-          expandOneOf: this.options.expandOneOf,
-          selectAllOneOfSchemas: this.options.selectAllOneOfSchemas,
-          data: this.options.data,
-          dataKeyPrefix: this.options.dataKeyPrefix,
-          arrayOutputDepth: this.options.arrayOutputDepth,
-          currentKey: key,
-          excludeAdvanced: this.options.excludeAdvanced,
-          excludeInternal: this.options.excludeInternal,
-          expandArrayOutputs: this.options.expandArrayOutputs,
-          expandArrayOutputsDepth: this.options.expandArrayOutputsDepth,
-          fileParameterAware: this.options.fileParameterAware,
-          includeParentObject: this.options.includeParentObject,
-          isInputSchema: this.options.isInputSchema,
-          useAliasedIndexing: this.options.useAliasedIndexing,
-          isNested: true,
-          keyPrefix: childKeyPrefix,
-          metadata: this.options.metadata,
-          parentProperty,
-          permission,
-          prefix,
-          required,
-          summaryPrefix,
-          titlePrefix,
-        });
-
-<<<<<<< HEAD
+        }
+
+        if (this.options.includeParentObject && !isReadOnlyInputParameter) {
+            const name = this._getName() as string;
+
+            schemaProperties.push({
+                alias: schema[SwaggerConstants.ExtensionProperties.Alias],
+                default: schema.default,
+                description: schema.description,
+                dynamicValues: getParameterDynamicValues(schema),
+                dynamicSchema: getParameterDynamicSchema(schema),
+                format: schema.format,
+                isInsideArray: this.options.parentProperty && this.options.parentProperty.isArray,
+                isNested: this.options.isNested,
+                isNotificationUrl: schema[SwaggerConstants.ExtensionProperties.NotificationUrl],
+                key: keyPrefix || this.options.keyPrefix || '$',
+                parentArray: this.options.parentProperty && this.options.parentProperty.arrayName,
+                permission,
+                name,
+                readOnly: schema.readOnly,
+                recommended: schema[SwaggerConstants.ExtensionProperties.SchedulerRecommendation],
+                required: this.options.required,
+                schema,
+                summary: this._getSummary(summary, ''),
+                title: this._getTitle(schema.title || schema[SwaggerConstants.ExtensionProperties.Summary], this.options.currentKey as string),
+                type: SwaggerConstants.Types.Object,
+                visibility: this._getVisibility(schema),
+            });
+        }
+
+        return this._sortProperties(schemaProperties);
+    }
+
+    private _getScalarProperties(schema: Schema, $schema?: Schema): SchemaProperty[] {
+        const schemaProperty = this._getPropertyDetails(schema, $schema);
+        if (this.options.expandOneOf && schemaProperty) {
+            return this._expandOneOfProperty(schemaProperty);
+        }
+        return schemaProperty ? [schemaProperty] : [];
+    }
+
     private _expandOneOfProperty(schemaProperty: SchemaProperty): SchemaProperty[] {
         if (schemaProperty.schema?.['oneOf']) {
             let schemas = schemaProperty.schema['oneOf'];
@@ -548,15 +351,10 @@
             }
             return schemaProperties;
         }
-=======
-        return processor.getSchemaProperties(childOutput);
-      });
->>>>>>> 2b5ab3f7
-
-      schemaProperties = aggregate(outputs);
-    }
-
-<<<<<<< HEAD
+
+        return [schemaProperty];
+    }
+
     private _selectSchema(schemas: SchemaObject[], data: any): SchemaObject {
         for (const schema of schemas) {
             if (data !== undefined) {
@@ -580,78 +378,51 @@
         if (isNullOrUndefined(schema)) {
             return schema;
         }
-=======
-    if (this.options.includeParentObject && !isReadOnlyInputParameter) {
-      const name = this._getName() as string;
-
-      schemaProperties.push({
-        alias: schema[SwaggerConstants.ExtensionProperties.Alias],
-        default: schema.default,
-        description: schema.description,
-        dynamicValues: getParameterDynamicValues(schema),
-        dynamicSchema: getParameterDynamicSchema(schema),
-        format: schema.format,
-        isInsideArray: this.options.parentProperty && this.options.parentProperty.isArray,
-        isNested: this.options.isNested,
-        isNotificationUrl: schema[SwaggerConstants.ExtensionProperties.NotificationUrl],
-        key: keyPrefix || this.options.keyPrefix || '$',
-        parentArray: this.options.parentProperty && this.options.parentProperty.arrayName,
-        permission,
-        name,
-        readOnly: schema.readOnly,
-        recommended: schema[SwaggerConstants.ExtensionProperties.SchedulerRecommendation],
-        required: this.options.required,
-        schema,
-        summary: this._getSummary(summary, ''),
-        title: this._getTitle(schema.title || schema[SwaggerConstants.ExtensionProperties.Summary], this.options.currentKey as string),
-        type: SwaggerConstants.Types.Object,
-        visibility: this._getVisibility(schema),
-      });
-    }
-
-    return this._sortProperties(schemaProperties);
-  }
->>>>>>> 2b5ab3f7
-
-  private _getScalarProperties(schema: Schema, $schema?: Schema): SchemaProperty[] {
-    const schemaProperty = this._getPropertyDetails(schema, $schema);
-    if (this.options.expandOneOf && schemaProperty) {
-      return this._expandOneOfProperty(schemaProperty);
-    }
-    return schemaProperty ? [schemaProperty] : [];
-  }
-
-  private _expandOneOfProperty(schemaProperty: SchemaProperty): SchemaProperty[] {
-    if (schemaProperty.schema?.['oneOf']) {
-      let schemas = schemaProperty.schema['oneOf'];
-      if (!this.options.selectAllOneOfSchemas) {
-        const value = ParameterKeyUtility.getValue(schemaProperty.key, this.options.dataKeyPrefix as string, this.options.data);
-        schemas = [this._selectSchema(schemaProperty.schema['oneOf'], value)];
-      }
-
-      const schemaProcessorOptions: SchemaProcessorOptions = {
-        expandArrayOutputs: false,
-        expandArrayOutputsDepth: 0,
-        includeParentObject: false,
-        required: schemaProperty.required,
-        isInputSchema: true,
-        keyPrefix: schemaProperty.key,
-        excludeAdvanced: false,
-        excludeInternal: false,
-        useAliasedIndexing: false,
-      };
-      const schemaProcessor = new SchemaProcessor(schemaProcessorOptions);
-
-      const schemaProperties: SchemaProperty[] = [];
-      for (const schema of schemas) {
-        if (schema) {
-          schemaProperties.push(...schemaProcessor.getSchemaProperties(schema));
-        }
-      }
-      return schemaProperties;
-    }
-
-<<<<<<< HEAD
+
+        /**
+         * $ref exists in a schema only after inlining $refs when the $ref would have introduced a cyclical schema
+         * definition so look up the $ref in swagger-parser metadata and resolve its type as follows:
+         * - type === 'object' → Treat the schema as an object schema with no known properties.
+         */
+        const { $ref } = schema;
+        if ($ref) {
+            const { metadata } = this.options;
+            schema = dereferenceRefSchema($ref, metadata);
+        }
+
+        return schema;
+    }
+
+    /*
+     * Gets the name of the parameter, which will be used as a key.
+     * If the parameter has a path, use that as the name. With no path it is either the body or an array item reference.
+     */
+    private _getName(): string | undefined {
+        if (!this.options.prefix && !this.options.isInputSchema) {
+            const { parentProperty } = this.options;
+            if (parentProperty && parentProperty.isArray) {
+                return parentProperty.arrayName && parentProperty.arrayName !== SwaggerConstants.OutputKeys.Body
+                    ? `${parentProperty.arrayName}-${SwaggerConstants.OutputKeys.Item}`
+                    : SwaggerConstants.OutputKeys.Item;
+            } else {
+                return this.options.outputKey || SwaggerConstants.OutputKeys.Body;
+            }
+        }
+
+        // NOTE(psamband): Prefix is not well defined for items in array of primitive types. Hence explicitly setting the name.
+        if (
+            this.options.isInputSchema &&
+            this.options.parentProperty &&
+            this.options.parentProperty.isArray &&
+            this.options.parentProperty.arrayName &&
+            this.options.currentKey === ParameterKeyUtility.WildIndexSegment
+        ) {
+            return `${this.options.parentProperty.arrayName}.${ParameterKeyUtility.WildIndexSegment}`;
+        }
+
+        return this.options.prefix || this.options.currentKey;
+    }
+
     private _getPropertyDetails(inputSchema: SchemaObject, $schema?: SchemaObject, isArrayItems = false): SchemaProperty | undefined {
         const { isInputSchema, parentProperty, permission: $permission, required: $required } = this.options;
 
@@ -687,82 +458,101 @@
         // Exclude read-only parameters from input schema, i.e., objects in Swagger body parameters.
         if (isInputSchema && this._isReadOnlyParameter(schema)) {
             return undefined;
-=======
-    return [schemaProperty];
-  }
-
-  private _selectSchema(schemas: Swagger.Schema[], data: any): Swagger.Schema {
-    for (const schema of schemas) {
-      if (data !== undefined) {
-        let match = false;
-        for (const uniqueProperty of schema['x-ms-oneof-unique-properties']) {
-          if (data[uniqueProperty] !== undefined) {
-            match = true;
-            break;
-          }
->>>>>>> 2b5ab3f7
-        }
-        if (match) {
-          return schema;
-        }
-      }
-    }
-
-    return schemas[0];
-  }
-
-  private _dereferenceRefSchema(schema: Schema | undefined): Schema | undefined {
-    if (isNullOrUndefined(schema)) {
-      return schema;
-    }
-
-    /**
-     * $ref exists in a schema only after inlining $refs when the $ref would have introduced a cyclical schema
-     * definition so look up the $ref in swagger-parser metadata and resolve its type as follows:
-     * - type === 'object' → Treat the schema as an object schema with no known properties.
-     */
-    const { $ref } = schema;
-    if ($ref) {
-      const { metadata } = this.options;
-      schema = dereferenceRefSchema($ref, metadata);
-    }
-
-<<<<<<< HEAD
+        }
+
+        if (!title && isInputSchema) {
+            title = 'Body';
+        }
+
+        return {
+            alias,
+            contentHint,
+            default: $default,
+            description,
+            dynamicallyAdded,
+            dynamicSchema: getParameterDynamicSchema(schema),
+            dynamicValues: getParameterDynamicValues(schema),
+            editor,
+            editorOptions,
+            encode,
+            enum: $enum,
+            format,
+            itemSchema,
+            isInsideArray,
+            isNested,
+            isNotificationUrl,
+            key: keyPrefix,
+            name: name || title,
+            parentArray,
+            permission,
+            readOnly,
+            recommended,
+            required,
+            schema,
+            summary,
+            title,
+            type,
+            visibility,
+        };
+    }
+
+    private _getSummary(summary: string, key: string): string {
+        const summaryText = summary || key,
+            summaryPrefix = this.options.summaryPrefix;
+
+        return summaryPrefix && summaryText ? `${summaryPrefix} ${summaryText}` : summaryText;
+    }
+
+    private _getTitle(title: string, key: string): string {
+        const intl = getIntl();
+        const titleText = title
+            ? title
+            : key === ParameterKeyUtility.WildIndexSegment
+                ? intl.formatMessage({ defaultMessage: 'Item', description: 'Label for single item inside an array.' })
+                : key;
+        const titlePrefix = this.options.titlePrefix || this.options.summaryPrefix;
+
+        return titlePrefix && titleText ? `${titlePrefix} ${titleText}` : titleText;
+    }
+
     private _getVisibility(schema: SchemaObject): string {
         return schema[SwaggerConstants.ExtensionProperties.Visibility] || (this.options.parentProperty ? this.options.parentProperty.visibility : '');
-=======
-    return schema;
-  }
-
-  /*
-   * Gets the name of the parameter, which will be used as a key.
-   * If the parameter has a path, use that as the name. With no path it is either the body or an array item reference.
-   */
-  private _getName(): string | undefined {
-    if (!this.options.prefix && !this.options.isInputSchema) {
-      const { parentProperty } = this.options;
-      if (parentProperty && parentProperty.isArray) {
-        return parentProperty.arrayName && parentProperty.arrayName !== SwaggerConstants.OutputKeys.Body
-          ? `${parentProperty.arrayName}-${SwaggerConstants.OutputKeys.Item}`
-          : SwaggerConstants.OutputKeys.Item;
-      } else {
-        return this.options.outputKey || SwaggerConstants.OutputKeys.Body;
-      }
->>>>>>> 2b5ab3f7
-    }
-
-    // NOTE(psamband): Prefix is not well defined for items in array of primitive types. Hence explicitly setting the name.
-    if (
-      this.options.isInputSchema &&
-      this.options.parentProperty &&
-      this.options.parentProperty.isArray &&
-      this.options.parentProperty.arrayName &&
-      this.options.currentKey === ParameterKeyUtility.WildIndexSegment
-    ) {
-      return `${this.options.parentProperty.arrayName}.${ParameterKeyUtility.WildIndexSegment}`;
-    }
-
-<<<<<<< HEAD
+    }
+
+    private _sortProperties(parameters: SchemaProperty[]): SchemaProperty[] {
+        const sortedParameters: SchemaProperty[] = [];
+
+        parameters.forEach(parameter => {
+            if (parameter.required) {
+                sortedParameters.push(parameter);
+            }
+        });
+
+        parameters.forEach(parameter => {
+            if (!parameter.required && equals(parameter.visibility, SwaggerConstants.Visibility.Important)) {
+                sortedParameters.push(parameter);
+            }
+        });
+
+        parameters.forEach(parameter => {
+            if (
+                !parameter.required &&
+                !equals(parameter.visibility, SwaggerConstants.Visibility.Important) &&
+                !equals(parameter.visibility, SwaggerConstants.Visibility.Advanced)
+            ) {
+                sortedParameters.push(parameter);
+            }
+        });
+
+        parameters.forEach(parameter => {
+            if (!parameter.required && !equals(parameter.visibility, SwaggerConstants.Visibility.Important) && equals(parameter.visibility, SwaggerConstants.Visibility.Advanced)) {
+                sortedParameters.push(parameter);
+            }
+        });
+
+        return sortedParameters;
+    }
+
     private _isReadOnlyParameter(schema: SchemaObject): boolean {
         const readOnly = schema.readOnly;
         const permission = schema[SwaggerConstants.ExtensionProperties.Permission] || this.options.permission;
@@ -771,158 +561,9 @@
 
     private _isInternalParameter(schema: SchemaObject): boolean {
         return equals(schema[SwaggerConstants.ExtensionProperties.Visibility], SwaggerConstants.Visibility.Internal);
-=======
-    return this.options.prefix || this.options.currentKey;
-  }
-
-  private _getPropertyDetails(inputSchema: Schema, $schema?: Schema, isArrayItems = false): SchemaProperty | undefined {
-    const { isInputSchema, parentProperty, permission: $permission, required: $required } = this.options;
-
-    let keyPrefix = this.options.keyPrefix ? this.options.keyPrefix : '$';
-    keyPrefix = isArrayItems ? `${keyPrefix}.${ParameterKeyUtility.WildIndexSegment}` : keyPrefix;
-
-    const name = this._getName();
-    const schema = $schema || inputSchema;
-    const $default = schema.default;
-    const contentHint = schema[SwaggerConstants.ExtensionProperties.ContentHint];
-    const description = schema.description;
-    const dynamicallyAdded = schema[SwaggerConstants.ExtensionProperties.DynamicallyAdded];
-    const editor = schema[SwaggerConstants.ExtensionProperties.Editor];
-    const editorOptions = schema[SwaggerConstants.ExtensionProperties.EditorOptions];
-    const encode = schema[SwaggerConstants.ExtensionProperties.Encode];
-    const $enum = getEnum(schema, $required);
-    const format = schema.format as string;
-    const itemSchema = this._dereferenceRefSchema(schema.items);
-    const isInsideArray = parentProperty && parentProperty.isArray;
-    const isNested = this.options.isNested;
-    const isNotificationUrl = schema[SwaggerConstants.ExtensionProperties.NotificationUrl];
-    const parentArray = parentProperty && parentProperty.arrayName;
-    const permission = schema[SwaggerConstants.ExtensionProperties.Permission] || $permission;
-    const readOnly = schema.readOnly;
-    const recommended = schema[SwaggerConstants.ExtensionProperties.SchedulerRecommendation];
-    const required = $required;
-    let title = this._getTitle(schema.title || schema[SwaggerConstants.ExtensionProperties.Summary], this.options.currentKey as string);
-    const summary = this._getSummary(schema[SwaggerConstants.ExtensionProperties.Summary], '');
-    const type = (schema.type as string) || SwaggerConstants.Types.Any;
-    const visibility = this._getVisibility(schema);
-    const alias = schema[SwaggerConstants.ExtensionProperties.Alias];
-
-    // Exclude read-only parameters from input schema, i.e., objects in Swagger body parameters.
-    if (isInputSchema && this._isReadOnlyParameter(schema)) {
-      return undefined;
-    }
-
-    if (!title && isInputSchema) {
-      title = 'Body';
->>>>>>> 2b5ab3f7
-    }
-
-    return {
-      alias,
-      contentHint,
-      default: $default,
-      description,
-      dynamicallyAdded,
-      dynamicSchema: getParameterDynamicSchema(schema),
-      dynamicValues: getParameterDynamicValues(schema),
-      editor,
-      editorOptions,
-      encode,
-      enum: $enum,
-      format,
-      itemSchema,
-      isInsideArray,
-      isNested,
-      isNotificationUrl,
-      key: keyPrefix,
-      name: name || title,
-      parentArray,
-      permission,
-      readOnly,
-      recommended,
-      required,
-      schema,
-      summary,
-      title,
-      type,
-      visibility,
-    };
-  }
-
-  private _getSummary(summary: string, key: string): string {
-    const summaryText = summary || key,
-      summaryPrefix = this.options.summaryPrefix;
-
-    return summaryPrefix && summaryText ? `${summaryPrefix} ${summaryText}` : summaryText;
-  }
-
-  private _getTitle(title: string, key: string): string {
-    const intl = getIntl();
-    const titleText = title
-      ? title
-      : key === ParameterKeyUtility.WildIndexSegment
-      ? intl.formatMessage({ defaultMessage: 'Item', description: 'Label for single item inside an array.' })
-      : key;
-    const titlePrefix = this.options.titlePrefix || this.options.summaryPrefix;
-
-    return titlePrefix && titleText ? `${titlePrefix} ${titleText}` : titleText;
-  }
-
-  private _getVisibility(schema: Schema): string {
-    return (
-      schema[SwaggerConstants.ExtensionProperties.Visibility] || (this.options.parentProperty ? this.options.parentProperty.visibility : '')
-    );
-  }
-
-  private _sortProperties(parameters: SchemaProperty[]): SchemaProperty[] {
-    const sortedParameters: SchemaProperty[] = [];
-
-    parameters.forEach((parameter) => {
-      if (parameter.required) {
-        sortedParameters.push(parameter);
-      }
-    });
-
-    parameters.forEach((parameter) => {
-      if (!parameter.required && equals(parameter.visibility, SwaggerConstants.Visibility.Important)) {
-        sortedParameters.push(parameter);
-      }
-    });
-
-    parameters.forEach((parameter) => {
-      if (
-        !parameter.required &&
-        !equals(parameter.visibility, SwaggerConstants.Visibility.Important) &&
-        !equals(parameter.visibility, SwaggerConstants.Visibility.Advanced)
-      ) {
-        sortedParameters.push(parameter);
-      }
-    });
-
-    parameters.forEach((parameter) => {
-      if (
-        !parameter.required &&
-        !equals(parameter.visibility, SwaggerConstants.Visibility.Important) &&
-        equals(parameter.visibility, SwaggerConstants.Visibility.Advanced)
-      ) {
-        sortedParameters.push(parameter);
-      }
-    });
-
-    return sortedParameters;
-  }
-
-  private _isReadOnlyParameter(schema: Schema): boolean {
-    const readOnly = schema.readOnly;
-    const permission = schema[SwaggerConstants.ExtensionProperties.Permission] || this.options.permission;
-    return readOnly || equals(permission, SwaggerConstants.Permissions.ReadOnly);
-  }
-
-  private _isInternalParameter(schema: Schema): boolean {
-    return equals(schema[SwaggerConstants.ExtensionProperties.Visibility], SwaggerConstants.Visibility.Internal);
-  }
-
-  private _concatenateString(left: string | undefined, right: string | undefined): string | undefined {
-    return left && right ? `${left} ${right}` : right || left;
-  }
+    }
+
+    private _concatenateString(left: string | undefined, right: string | undefined): string | undefined {
+        return left && right ? `${left} ${right}` : right || left;
+    }
 }