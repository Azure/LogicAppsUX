--- conflicted
+++ resolved
@@ -1,10 +1,6 @@
 {
   "name": "@microsoft/designer-ui",
-<<<<<<< HEAD
-  "version": "4.65.0",
-=======
   "version": "4.114.0",
->>>>>>> f823f336
   "dependencies": {
     "@fluentui/react": "8.110.2",
     "@fluentui/react-components": "9.42.0",
@@ -24,11 +20,7 @@
     "@monaco-editor/react": "4.6.0",
     "@react-hookz/web": "22.0.0",
     "@xyflow/react": "^12.0.2",
-<<<<<<< HEAD
-    "dompurify": "3.0.11",
-=======
     "dompurify": "3.1.3",
->>>>>>> f823f336
     "fuse.js": "6.6.2",
     "lexical": "0.14.5",
     "monaco-editor": "0.44.0",
