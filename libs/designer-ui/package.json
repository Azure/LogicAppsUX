{
  "name": "@microsoft/designer-ui",
<<<<<<< HEAD
  "version": "2.121.0",
=======
  "version": "2.122.0",
>>>>>>> 19473ee3
  "scripts": {
    "yalcpush": "yalc push ../../dist/libs/designer-ui"
  },
  "peerDependencies": {
    "react": "^16.4.0 || ^17.0.0 || ^18.0.0",
    "react-dom": "^16.4.0 || ^17.0.0 || ^18.0.0"
  }
}<|MERGE_RESOLUTION|>--- conflicted
+++ resolved
@@ -1,10 +1,6 @@
 {
   "name": "@microsoft/designer-ui",
-<<<<<<< HEAD
-  "version": "2.121.0",
-=======
   "version": "2.122.0",
->>>>>>> 19473ee3
   "scripts": {
     "yalcpush": "yalc push ../../dist/libs/designer-ui"
   },
