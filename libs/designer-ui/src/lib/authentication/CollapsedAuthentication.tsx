--- conflicted
+++ resolved
@@ -26,11 +26,8 @@
   setCurrentProps,
   setIsValid,
   setOption,
-<<<<<<< HEAD
   serializeValue,
-=======
   ...props
->>>>>>> 4eb98a24
 }: CollapsedAuthenticationProps): JSX.Element => {
   return (
     <div className="msla-authentication-editor-collapsed-container">
