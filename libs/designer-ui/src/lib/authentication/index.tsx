--- conflicted
+++ resolved
@@ -82,11 +82,8 @@
   initialValue,
   getTokenPicker,
   onChange,
-<<<<<<< HEAD
   readonly,
   ...props
-=======
->>>>>>> 1e1eae82
 }: AuthenticationEditorProps): JSX.Element => {
   const intl = useIntl();
   const [codeView, { toggle: toggleCodeView }] = useBoolean(false);
@@ -217,11 +214,7 @@
           label={codeView ? collapsedLabel : expandedLabel}
           collapsed={codeView}
           toggleCollapsed={toggleCodeView}
-<<<<<<< HEAD
-          disabled={!isValid || readonly}
-=======
           disabled={!isValid}
->>>>>>> 1e1eae82
         />
       </div>
     </div>
