import type { ValueSegment } from '../editor';
import { EditorCollapseToggle } from '../editor';
import type { BaseEditorProps } from '../editor/base';
import { isTokenValueSegment } from '../editor/base/utils/helper';
import type { AuthenticationOAuthType } from './AADOAuth/AADOAuth';
import { ActiveDirectoryAuthentication } from './AADOAuth/AADOAuth';
import { AuthenticationDropdown } from './AuthenticationDropdown';
import { BasicAuthentication } from './BasicAuth';
import { CertificateAuthentication } from './CertificateAuth';
import { CollapsedAuthentication } from './CollapsedAuthentication';
import { MSIAuthentication } from './MSIAuth/MSIAuth';
import { RawAuthentication } from './RawAuth';
import { parseAuthEditor } from './util';
import { useBoolean } from '@fluentui/react-hooks';
import type { IDropdownOption } from '@fluentui/react/lib/Dropdown';
import { getIntl } from '@microsoft/intl-logic-apps';
import type { ManagedIdentity } from '@microsoft/utils-logic-apps';
import { AssertionErrorCode, AssertionException, format } from '@microsoft/utils-logic-apps';
import { useUpdateEffect } from '@react-hookz/web';
import { useState } from 'react';
import { useIntl } from 'react-intl';

export enum AuthenticationType {
  NONE = 'None',
  BASIC = 'Basic',
  CERTIFICATE = 'ClientCertificate',
  OAUTH = 'ActiveDirectoryOAuth',
  RAW = 'Raw',
  MSI = 'ManagedServiceIdentity',
}
export interface BasicProps {
  basicUsername?: ValueSegment[];
  basicPassword?: ValueSegment[];
}

export interface ClientCertificateProps {
  clientCertificatePfx?: ValueSegment[];
  clientCertificatePassword?: ValueSegment[];
}

export interface RawProps {
  rawValue?: ValueSegment[];
}
export interface MSIProps {
  msiAudience?: ValueSegment[];
  msiIdentity?: string;
}

export interface OAuthProps {
  oauthTenant?: ValueSegment[];
  oauthAudience?: ValueSegment[];
  oauthAuthority?: ValueSegment[];
  oauthClientId?: ValueSegment[];
  oauthType?: AuthenticationOAuthType;
  oauthTypeSecret?: ValueSegment[];
  oauthTypeCertificatePfx?: ValueSegment[];
  oauthTypeCertificatePassword?: ValueSegment[];
}
export interface AuthenticationEditorOptions {
  supportedAuthTypes: AuthenticationType[];
  identity?: ManagedIdentity;
}

export interface AuthProps {
  basic?: BasicProps;
  clientCertificate?: ClientCertificateProps;
  raw?: RawProps;
  msi?: MSIProps;
  aadOAuth?: OAuthProps;
}

interface AuthenticationEditorProps extends BaseEditorProps {
  type: AuthenticationType;
  options: AuthenticationEditorOptions;
  authenticationValue: AuthProps;
}

export const AuthenticationEditor = ({
  type = AuthenticationType.NONE,
  options,
  authenticationValue,
  initialValue,
  getTokenPicker,
  onChange,
  readonly,
  ...props
}: AuthenticationEditorProps): JSX.Element => {
  const intl = useIntl();
  const [codeView, { toggle: toggleCodeView }] = useBoolean(initializeCollapsedView(initialValue));
  const [option, setOption] = useState<AuthenticationType>(type);
  const [collapsedValue, setCollapsedValue] = useState(initialValue);
  const [currentProps, setCurrentProps] = useState<AuthProps>(authenticationValue);
  const [isValid, setIsValid] = useState(false);
  const { basic = {}, clientCertificate = {}, raw = {}, msi = {}, aadOAuth = {} } = currentProps;

  const serializeCollapsedValue = (value: ValueSegment[]): void => {
    if (isTokenValueSegment(value)) {
      onChange?.({
        value: value,
        viewModel: {
          type: AuthenticationType.NONE,
          authenticationValue: { basic: {}, clientCertificate: {}, raw: {}, msi: {}, aadOAuth: {} },
        },
      });
    }
  };

  useUpdateEffect(() => {
    const collapsedValue = parseAuthEditor(option, currentProps);
    setCollapsedValue(collapsedValue);
    onChange?.({ value: collapsedValue, viewModel: { type: option, authenticationValue: currentProps } });
  }, [option, currentProps]);

  const renderAuthentication = () => {
    switch (option) {
      case AuthenticationType.BASIC:
        return (
          <BasicAuthentication
            basicProps={basic}
            tokenPickerButtonProps={props.tokenPickerButtonProps}
            getTokenPicker={getTokenPicker}
            readonly={readonly}
            setCurrentProps={setCurrentProps}
          />
        );
      case AuthenticationType.CERTIFICATE:
        return (
          <CertificateAuthentication
            clientCertificateProps={clientCertificate}
            tokenPickerButtonProps={props.tokenPickerButtonProps}
            getTokenPicker={getTokenPicker}
            readonly={readonly}
            setCurrentProps={setCurrentProps}
          />
        );
      case AuthenticationType.RAW:
        return (
          <RawAuthentication
            rawProps={raw}
            tokenPickerButtonProps={props.tokenPickerButtonProps}
            readonly={readonly}
            getTokenPicker={getTokenPicker}
            setCurrentProps={setCurrentProps}
          />
        );
      case AuthenticationType.MSI:
        return (
          <MSIAuthentication
            identity={options?.identity}
            msiProps={msi}
            readonly={readonly}
            tokenPickerButtonProps={props.tokenPickerButtonProps}
            getTokenPicker={getTokenPicker}
            setCurrentProps={setCurrentProps}
          />
        );
      case AuthenticationType.OAUTH:
        return (
          <ActiveDirectoryAuthentication
            OauthProps={aadOAuth}
            readonly={readonly}
            tokenPickerButtonProps={props.tokenPickerButtonProps}
            getTokenPicker={getTokenPicker}
            setCurrentProps={setCurrentProps}
          />
        );
      case AuthenticationType.NONE:
        return null;
      default:
        throw new AssertionException(
          AssertionErrorCode.UNSUPPORTED_AUTHENTICATION_TYPE,
          format("Unsupported authentication type '{0}'.", option)
        );
    }
  };

  const handleKeyChange = (_event?: React.FormEvent<HTMLDivElement>, item?: IDropdownOption) => {
    const newKey = item?.key as AuthenticationType;
    if (newKey) {
      setOption(newKey);
    }
  };

  const authenticationTypeLabel = intl.formatMessage({
    defaultMessage: 'Authentication Type',
    description: 'Label for Authentication Type dropdown',
  });

  const expandedLabel: string = intl.formatMessage({
    defaultMessage: 'Switch to code view mode',
    description: 'Label for editor toggle button when in expanded mode',
  });

  const collapsedLabel: string = intl.formatMessage({
    defaultMessage: 'Switch to default view mode',
    description: 'Label for editor toggle button when in collapsed mode',
  });

  return (
    <div className="msla-authentication-editor-container">
      {codeView ? (
        <CollapsedAuthentication
          collapsedValue={collapsedValue}
          isValid={isValid}
          setCollapsedValue={setCollapsedValue}
          getTokenPicker={getTokenPicker}
          setIsValid={setIsValid}
          setCurrentProps={setCurrentProps}
          setOption={setOption}
<<<<<<< HEAD
          serializeValue={serializeCollapsedValue}
=======
          readonly={readonly}
>>>>>>> 4eb98a24
        />
      ) : (
        <div className="msla-authentication-editor-expanded-container">
          <AuthenticationDropdown
            readonly={readonly}
            dropdownLabel={authenticationTypeLabel}
            selectedKey={option}
            options={getAuthenticationTypes(options.supportedAuthTypes)}
            onChange={handleKeyChange}
          />
          {renderAuthentication()}
        </div>
      )}
      <div className="msla-authentication-default-view-mode">
        <EditorCollapseToggle
          label={codeView ? collapsedLabel : expandedLabel}
          collapsed={codeView}
          toggleCollapsed={toggleCodeView}
          disabled={codeView && !isValid}
        />
      </div>
    </div>
  );
};

const getAuthenticationTypes = (supportedTypes: AuthenticationType[]): IDropdownOption[] => {
  const intl = getIntl();
  return supportedTypes.map((type) => {
    switch (type) {
      case AuthenticationType.BASIC:
        return {
          key: type,
          text: intl.formatMessage({ defaultMessage: 'Basic', description: 'Authentication type' }),
        };
      case AuthenticationType.CERTIFICATE:
        return {
          key: type,
          text: intl.formatMessage({ defaultMessage: 'Client Certificate', description: 'Authentication type' }),
        };

      case AuthenticationType.OAUTH:
        return {
          key: type,
          text: intl.formatMessage({ defaultMessage: 'Active Directory OAuth', description: 'Authentication type' }),
        };

      case AuthenticationType.RAW:
        return {
          key: type,
          text: intl.formatMessage({ defaultMessage: 'Raw', description: 'Authentication type' }),
        };

      case AuthenticationType.MSI:
        return {
          key: type,
          text: intl.formatMessage({ defaultMessage: 'Managed Identity', description: 'Authentication type' }),
        };

      default:
        return { key: type, text: type };
    }
  });
};
const initializeCollapsedView = (initialValue: ValueSegment[]): boolean => {
  return isTokenValueSegment(initialValue);
};<|MERGE_RESOLUTION|>--- conflicted
+++ resolved
@@ -207,11 +207,8 @@
           setIsValid={setIsValid}
           setCurrentProps={setCurrentProps}
           setOption={setOption}
-<<<<<<< HEAD
           serializeValue={serializeCollapsedValue}
-=======
           readonly={readonly}
->>>>>>> 4eb98a24
         />
       ) : (
         <div className="msla-authentication-editor-expanded-container">
