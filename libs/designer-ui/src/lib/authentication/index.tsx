import type { ValueSegment } from '../editor';
import { EditorCollapseToggle } from '../editor';
import type { BaseEditorProps } from '../editor/base';
import { initializeDictionaryValidation } from '../editor/base/utils/helper';
import type { AuthenticationOAuthType } from './AADOAuth/AADOAuth';
import { ActiveDirectoryAuthentication } from './AADOAuth/AADOAuth';
import { AuthenticationDropdown } from './AuthenticationDropdown';
import { BasicAuthentication } from './BasicAuth';
import { CertificateAuthentication } from './CertificateAuth';
import { CollapsedAuthentication } from './CollapsedAuthentication';
import { MSIAuthentication } from './MSIAuth/MSIAuth';
import { RawAuthentication } from './RawAuth';
import { parseAuthEditor } from './util';
import { useBoolean } from '@fluentui/react-hooks';
import type { IDropdownOption } from '@fluentui/react/lib/Dropdown';
import { getIntl } from '@microsoft/intl-logic-apps';
import type { ManagedIdentity } from '@microsoft/utils-logic-apps';
import { AssertionErrorCode, AssertionException, format } from '@microsoft/utils-logic-apps';
import { useUpdateEffect } from '@react-hookz/web';
import { useState } from 'react';
import { useIntl } from 'react-intl';

export enum AuthenticationType {
  NONE = 'None',
  BASIC = 'Basic',
  CERTIFICATE = 'ClientCertificate',
  OAUTH = 'ActiveDirectoryOAuth',
  RAW = 'Raw',
  MSI = 'ManagedServiceIdentity',
}
export interface BasicProps {
  basicUsername?: ValueSegment[];
  basicPassword?: ValueSegment[];
}

export interface ClientCertificateProps {
  clientCertificatePfx?: ValueSegment[];
  clientCertificatePassword?: ValueSegment[];
}

export interface RawProps {
  rawValue?: ValueSegment[];
}
export interface MSIProps {
  msiAudience?: ValueSegment[];
  msiIdentity?: string;
}

export interface OAuthProps {
  oauthTenant?: ValueSegment[];
  oauthAudience?: ValueSegment[];
  oauthAuthority?: ValueSegment[];
  oauthClientId?: ValueSegment[];
  oauthType?: AuthenticationOAuthType;
  oauthTypeSecret?: ValueSegment[];
  oauthTypeCertificatePfx?: ValueSegment[];
  oauthTypeCertificatePassword?: ValueSegment[];
}
export interface AuthenticationEditorOptions {
  supportedAuthTypes: AuthenticationType[];
  identity?: ManagedIdentity;
}

export interface AuthProps {
  basic?: BasicProps;
  clientCertificate?: ClientCertificateProps;
  raw?: RawProps;
  msi?: MSIProps;
  aadOAuth?: OAuthProps;
}

interface AuthenticationEditorProps extends BaseEditorProps {
  type: AuthenticationType;
  options: AuthenticationEditorOptions;
  authenticationValue: AuthProps;
}

export const AuthenticationEditor = ({
  type = AuthenticationType.NONE,
  options,
  authenticationValue,
  initialValue,
  getTokenPicker,
  onChange,
  readonly,
  ...props
}: AuthenticationEditorProps): JSX.Element => {
  const intl = useIntl();
  const [codeView, { toggle: toggleCodeView }] = useBoolean(false);
  const [option, setOption] = useState<AuthenticationType>(type);
  const [collapsedValue, setCollapsedValue] = useState(initialValue);
  const [currentProps, setCurrentProps] = useState<AuthProps>(authenticationValue);
  const [isValid, setIsValid] = useState(initializeDictionaryValidation(initialValue));
  const { basic = {}, clientCertificate = {}, raw = {}, msi = {}, aadOAuth = {} } = currentProps;

  useUpdateEffect(() => {
    const collapsedValue = parseAuthEditor(option, currentProps);
    setCollapsedValue(collapsedValue);
    onChange?.({ value: collapsedValue, viewModel: { type: option, authenticationValue: currentProps } });
  }, [option, currentProps]);

  const renderAuthentication = () => {
    switch (option) {
      case AuthenticationType.BASIC:
        return (
          <BasicAuthentication
            basicProps={basic}
            tokenPickerButtonProps={props.tokenPickerButtonProps}
            getTokenPicker={getTokenPicker}
            readonly={readonly}
            setCurrentProps={setCurrentProps}
          />
        );
      case AuthenticationType.CERTIFICATE:
        return (
          <CertificateAuthentication
            clientCertificateProps={clientCertificate}
            tokenPickerButtonProps={props.tokenPickerButtonProps}
            getTokenPicker={getTokenPicker}
            readonly={readonly}
            setCurrentProps={setCurrentProps}
          />
        );
      case AuthenticationType.RAW:
        return (
          <RawAuthentication
            rawProps={raw}
            tokenPickerButtonProps={props.tokenPickerButtonProps}
            readonly={readonly}
            getTokenPicker={getTokenPicker}
            setCurrentProps={setCurrentProps}
          />
        );
      case AuthenticationType.MSI:
        return (
          <MSIAuthentication
            identity={options?.identity}
            msiProps={msi}
            readonly={readonly}
            tokenPickerButtonProps={props.tokenPickerButtonProps}
            getTokenPicker={getTokenPicker}
            setCurrentProps={setCurrentProps}
          />
        );
      case AuthenticationType.OAUTH:
        return (
          <ActiveDirectoryAuthentication
            OauthProps={aadOAuth}
            readonly={readonly}
            tokenPickerButtonProps={props.tokenPickerButtonProps}
            getTokenPicker={getTokenPicker}
            setCurrentProps={setCurrentProps}
          />
        );
      case AuthenticationType.NONE:
        return null;
      default:
        throw new AssertionException(
          AssertionErrorCode.UNSUPPORTED_AUTHENTICATION_TYPE,
          format("Unsupported authentication type '{0}'.", option)
        );
    }
  };

  const handleKeyChange = (_event?: React.FormEvent<HTMLDivElement>, item?: IDropdownOption) => {
    const newKey = item?.key as AuthenticationType;
    if (newKey) {
      setOption(newKey);
    }
  };

  const authenticationTypeLabel = intl.formatMessage({
    defaultMessage: 'Authentication Type',
    description: 'Label for Authentication Type dropdown',
  });

  const expandedLabel: string = intl.formatMessage({
    defaultMessage: 'Switch to code view mode',
    description: 'Label for editor toggle button when in expanded mode',
  });

  const collapsedLabel: string = intl.formatMessage({
    defaultMessage: 'Switch to default view mode',
    description: 'Label for editor toggle button when in collapsed mode',
  });

  return (
    <div className="msla-authentication-editor-container">
      {codeView ? (
        <CollapsedAuthentication
          collapsedValue={collapsedValue}
          isValid={isValid}
          setCollapsedValue={setCollapsedValue}
          getTokenPicker={getTokenPicker}
          setIsValid={setIsValid}
          setCurrentProps={setCurrentProps}
          setOption={setOption}
          readonly={readonly}
        />
      ) : (
        <div className="msla-authentication-editor-expanded-container">
          <AuthenticationDropdown
            readonly={readonly}
            dropdownLabel={authenticationTypeLabel}
            selectedKey={option}
            options={getAuthenticationTypes(options.supportedAuthTypes)}
            onChange={handleKeyChange}
          />
          {renderAuthentication()}
        </div>
      )}
      <div className="msla-authentication-default-view-mode">
<<<<<<< HEAD
        <EditorCollapseToggle collapsed={codeView} toggleCollapsed={toggleCodeView} disabled={!isValid || readonly} />
=======
        <EditorCollapseToggle
          label={codeView ? collapsedLabel : expandedLabel}
          collapsed={codeView}
          toggleCollapsed={toggleCodeView}
          disabled={!isValid || props.readOnly}
        />
>>>>>>> 6525cd86
      </div>
    </div>
  );
};

const getAuthenticationTypes = (supportedTypes: AuthenticationType[]): IDropdownOption[] => {
  const intl = getIntl();
  return supportedTypes.map((type) => {
    switch (type) {
      case AuthenticationType.BASIC:
        return {
          key: type,
          text: intl.formatMessage({ defaultMessage: 'Basic', description: 'Authentication type' }),
        };
      case AuthenticationType.CERTIFICATE:
        return {
          key: type,
          text: intl.formatMessage({ defaultMessage: 'Client Certificate', description: 'Authentication type' }),
        };

      case AuthenticationType.OAUTH:
        return {
          key: type,
          text: intl.formatMessage({ defaultMessage: 'Active Directory OAuth', description: 'Authentication type' }),
        };

      case AuthenticationType.RAW:
        return {
          key: type,
          text: intl.formatMessage({ defaultMessage: 'Raw', description: 'Authentication type' }),
        };

      case AuthenticationType.MSI:
        return {
          key: type,
          text: intl.formatMessage({ defaultMessage: 'Managed Identity', description: 'Authentication type' }),
        };

      default:
        return { key: type, text: type };
    }
  });
};<|MERGE_RESOLUTION|>--- conflicted
+++ resolved
@@ -210,16 +210,12 @@
         </div>
       )}
       <div className="msla-authentication-default-view-mode">
-<<<<<<< HEAD
-        <EditorCollapseToggle collapsed={codeView} toggleCollapsed={toggleCodeView} disabled={!isValid || readonly} />
-=======
         <EditorCollapseToggle
           label={codeView ? collapsedLabel : expandedLabel}
           collapsed={codeView}
           toggleCollapsed={toggleCodeView}
-          disabled={!isValid || props.readOnly}
+          disabled={!isValid || readonly}
         />
->>>>>>> 6525cd86
       </div>
     </div>
   );
