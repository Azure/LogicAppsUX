import constants from '../constants';
import type { ValueSegment } from '../editor';
import type { ChangeState } from '../editor/base';
import { TokenField } from '../settings/settingsection/settingTokenField';
import type { TokenPickerMode } from '../tokenpicker';
import type { GetAssertionTokenPickerHandler } from './assertion';
import type { ILabelStyles, IStyle, ITextFieldStyles } from '@fluentui/react';
import { Label, Text, TextField } from '@fluentui/react';
import { type Assertion, isEmptyString } from '@microsoft/utils-logic-apps';
import { useIntl } from 'react-intl';

export const labelStyles: Partial<ILabelStyles> = {
  root: {
    display: 'inline-block',
    minWidth: '120px',
    verticalAlign: 'top',
    padding: '5px 0px',
  },
};

const fieldStyles: IStyle = {
  display: 'inline-block',
  flexGrow: 1,
  flexShrink: 1,
  flexBasis: 'auto',
};

const textFieldStyles: Partial<ITextFieldStyles> = {
  root: fieldStyles,
};

const DESCRIPTION_KEY = 'description';
const NAME_KEY = 'name';
const EXPRESSION_KEY = 'expression';

export interface ParameterFieldDetails {
  description: string;
  name: string;
  expression: string;
}

export interface AssertionFieldProps {
  name: string;
  description: string;
  expression: Record<string, any>;
  setName: React.Dispatch<React.SetStateAction<string>>;
  setDescription: React.Dispatch<React.SetStateAction<string>>;
  setExpression: React.Dispatch<React.SetStateAction<Record<string, any>>>;
  isEditable: boolean;
  isExpanded: boolean;
  getTokenPicker: GetAssertionTokenPickerHandler;
  handleUpdate: (newAssertion: Assertion) => void;
<<<<<<< HEAD
  tokenMapping: Record<string, ValueSegment>;
  loadParameterValueFromString: (value: string) => ValueSegment[];
=======
  validationErrors?: Record<string, string | undefined>;
>>>>>>> 2d76a22e
}

export const AssertionField = ({
  name,
  description,
  setName,
  setDescription,
  setExpression,
  expression,
  isEditable,
  isExpanded,
  getTokenPicker,
  handleUpdate,
<<<<<<< HEAD
  tokenMapping,
  loadParameterValueFromString,
=======
  validationErrors,
>>>>>>> 2d76a22e
}: AssertionFieldProps): JSX.Element => {
  const intl = useIntl();

  const errors = validationErrors ?? {};

  const parameterDetails: ParameterFieldDetails = {
    description: `${name}-${DESCRIPTION_KEY}`,
    name: `${name}-${NAME_KEY}`,
    expression: `${name}-${EXPRESSION_KEY}`,
  };

  const nameTitle = intl.formatMessage({
    defaultMessage: 'Assertion name',
    description: 'Assertion field name title',
  });

  const descriptionTitle = intl.formatMessage({
    defaultMessage: 'Description',
    description: 'Assertion field description title',
  });

  const conditionTitle = intl.formatMessage({
    defaultMessage: 'Condition expression',
    description: 'Assertion field condition title',
  });

  const noDescription = intl.formatMessage({
    defaultMessage: 'No description',
    description: 'Assertion field no description text',
  });

  const namePlaceholder = intl.formatMessage({
    defaultMessage: 'Enter name',
    description: 'Assertion field name placeholder',
  });

  const descriptionPlaceholder = intl.formatMessage({
    defaultMessage: 'Enter description',
    description: 'Assertion field description placeholder',
  });

  const onDescriptionChange = (_event: React.FormEvent<HTMLInputElement | HTMLTextAreaElement>, newValue?: string): void => {
    setDescription(newValue ?? '');
    handleUpdate({ name, description: newValue ?? '', expression });
  };

  const onNameChange = (_event: React.FormEvent<HTMLInputElement | HTMLTextAreaElement>, newValue?: string): void => {
    setName(newValue ?? '');
    handleUpdate({ name: newValue ?? '', description, expression });
  };

  const onExpressionChange = (newState: ChangeState): void => {
    setExpression(newState.viewModel);
    handleUpdate({ name, description, expression: newState.viewModel });
  };

  return (
    <>
      <div className="msla-assertion-field">
        {isExpanded ? (
          <Label styles={labelStyles} required={true} htmlFor={parameterDetails.name}>
            {nameTitle}
          </Label>
        ) : null}
        {isExpanded ? (
          <TextField
            data-testid={parameterDetails.name}
            styles={textFieldStyles}
            id={parameterDetails.name}
            ariaLabel={nameTitle}
            placeholder={namePlaceholder}
            errorMessage={errors[NAME_KEY]}
            value={name}
            onChange={onNameChange}
            disabled={!isEditable}
          />
        ) : null}
      </div>
      <div className="msla-assertion-field">
        {isExpanded ? (
          <Label styles={labelStyles} htmlFor={parameterDetails.description}>
            {descriptionTitle}
          </Label>
        ) : null}
        {isExpanded ? (
          <TextField
            data-testid={parameterDetails.description}
            styles={textFieldStyles}
            id={parameterDetails.description}
            ariaLabel={descriptionTitle}
            placeholder={descriptionPlaceholder}
            value={description}
            onChange={onDescriptionChange}
            disabled={!isEditable}
            multiline
            autoAdjustHeight
          />
        ) : isEmptyString(description) ? (
          <Text className="msla-assertion-field-read-only assertion-field-no-content">{noDescription}</Text>
        ) : (
          <Text className="msla-assertion-field-read-only">{description}</Text>
        )}
      </div>
      <div className="msla-assertion-condition">
        {isExpanded ? (
          <Label styles={labelStyles} required={true} htmlFor={parameterDetails.expression}>
            {conditionTitle}
          </Label>
        ) : null}
        <div className="msla-assertion-condition-editor">
          {isExpanded ? (
<<<<<<< HEAD
            <TokenField
              editor="condition"
              editorViewModel={expression ?? {}}
              readOnly={!isEditable}
              label="Condition"
              labelId="condition-label"
              tokenEditor={true}
              value={[]}
              tokenMapping={tokenMapping}
              loadParameterValueFromString={loadParameterValueFromString}
              getTokenPicker={(
                editorId: string,
                labelId: string,
                tokenPickerMode?: TokenPickerMode,
                editorType?: string,
                setIsInTokenPicker?: (b: boolean) => void,
                tokenClickedCallback?: (token: ValueSegment) => void
              ) =>
                getTokenPicker(
                  editorId,
                  labelId,
                  editorType ?? constants.SWAGGER.TYPE.ANY,
                  tokenPickerMode,
                  setIsInTokenPicker,
                  tokenClickedCallback
                )
              }
              onCastParameter={() => ''}
              onValueChange={onExpressionChange}
            />
=======
            <>
              <TokenField
                editor="condition"
                editorViewModel={expression ?? {}}
                readOnly={!isEditable}
                label="Condition"
                labelId="condition-label"
                tokenEditor={true}
                value={[]}
                tokenMapping={{}}
                // errorDetails={{message:  ?? ''}}
                getTokenPicker={(
                  editorId: string,
                  labelId: string,
                  tokenPickerMode?: TokenPickerMode,
                  editorType?: string,
                  setIsInTokenPicker?: (b: boolean) => void,
                  tokenClickedCallback?: (token: ValueSegment) => void
                ) =>
                  getTokenPicker(
                    editorId,
                    labelId,
                    editorType ?? constants.SWAGGER.TYPE.ANY,
                    tokenPickerMode,
                    setIsInTokenPicker,
                    tokenClickedCallback
                  )
                }
                onCastParameter={() => ''}
                onValueChange={onExpressionChange}
              />
              {errors[EXPRESSION_KEY] && (
                <span className="msla-input-parameter-error" role="alert">
                  {errors[EXPRESSION_KEY]}
                </span>
              )}
            </>
>>>>>>> 2d76a22e
          ) : null}
        </div>
      </div>
    </>
  );
};<|MERGE_RESOLUTION|>--- conflicted
+++ resolved
@@ -50,12 +50,9 @@
   isExpanded: boolean;
   getTokenPicker: GetAssertionTokenPickerHandler;
   handleUpdate: (newAssertion: Assertion) => void;
-<<<<<<< HEAD
   tokenMapping: Record<string, ValueSegment>;
   loadParameterValueFromString: (value: string) => ValueSegment[];
-=======
   validationErrors?: Record<string, string | undefined>;
->>>>>>> 2d76a22e
 }
 
 export const AssertionField = ({
@@ -69,12 +66,9 @@
   isExpanded,
   getTokenPicker,
   handleUpdate,
-<<<<<<< HEAD
   tokenMapping,
   loadParameterValueFromString,
-=======
   validationErrors,
->>>>>>> 2d76a22e
 }: AssertionFieldProps): JSX.Element => {
   const intl = useIntl();
 
@@ -186,38 +180,6 @@
         ) : null}
         <div className="msla-assertion-condition-editor">
           {isExpanded ? (
-<<<<<<< HEAD
-            <TokenField
-              editor="condition"
-              editorViewModel={expression ?? {}}
-              readOnly={!isEditable}
-              label="Condition"
-              labelId="condition-label"
-              tokenEditor={true}
-              value={[]}
-              tokenMapping={tokenMapping}
-              loadParameterValueFromString={loadParameterValueFromString}
-              getTokenPicker={(
-                editorId: string,
-                labelId: string,
-                tokenPickerMode?: TokenPickerMode,
-                editorType?: string,
-                setIsInTokenPicker?: (b: boolean) => void,
-                tokenClickedCallback?: (token: ValueSegment) => void
-              ) =>
-                getTokenPicker(
-                  editorId,
-                  labelId,
-                  editorType ?? constants.SWAGGER.TYPE.ANY,
-                  tokenPickerMode,
-                  setIsInTokenPicker,
-                  tokenClickedCallback
-                )
-              }
-              onCastParameter={() => ''}
-              onValueChange={onExpressionChange}
-            />
-=======
             <>
               <TokenField
                 editor="condition"
@@ -227,8 +189,8 @@
                 labelId="condition-label"
                 tokenEditor={true}
                 value={[]}
-                tokenMapping={{}}
-                // errorDetails={{message:  ?? ''}}
+                tokenMapping={tokenMapping}
+                loadParameterValueFromString={loadParameterValueFromString}
                 getTokenPicker={(
                   editorId: string,
                   labelId: string,
@@ -255,7 +217,6 @@
                 </span>
               )}
             </>
->>>>>>> 2d76a22e
           ) : null}
         </div>
       </div>
