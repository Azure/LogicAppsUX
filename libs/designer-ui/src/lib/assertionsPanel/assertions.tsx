<<<<<<< HEAD
import type { ValueSegment } from '../editor';
=======
import { isHighContrastBlack } from '../utils';
>>>>>>> 2d76a22e
import {
  type AssertionUpdateHandler,
  type AssertionDeleteHandler,
  type AssertionAddHandler,
  Assertion,
  type GetAssertionTokenPickerHandler,
} from './assertion';
import { List, Text, useTheme } from '@fluentui/react';
import { Button } from '@fluentui/react-components';
import { bundleIcon, Dismiss24Filled, Dismiss24Regular, Add24Filled, Add24Regular } from '@fluentui/react-icons';
import type { AssertionDefintion } from '@microsoft/utils-logic-apps';
import { useIntl } from 'react-intl';

type OnClickHandler = () => void;
const CreateIcon = bundleIcon(Add24Filled, Add24Regular);
const CloseIcon = bundleIcon(Dismiss24Filled, Dismiss24Regular);

export interface AssertionsProps {
  assertions: AssertionDefintion[];
  onDismiss: OnClickHandler;
  onAssertionAdd: AssertionAddHandler;
  onAssertionUpdate: AssertionUpdateHandler;
  onAssertionDelete: AssertionDeleteHandler;
  getTokenPicker: GetAssertionTokenPickerHandler;
<<<<<<< HEAD
  tokenMapping: Record<string, ValueSegment>;
  loadParameterValueFromString: (value: string) => ValueSegment[];
=======
  validationErrors?: Record<string, Record<string, string | undefined>>;
>>>>>>> 2d76a22e
}

export function Assertions({
  assertions,
  onDismiss,
  onAssertionAdd,
  onAssertionUpdate,
  onAssertionDelete,
  getTokenPicker,
<<<<<<< HEAD
  tokenMapping,
  loadParameterValueFromString,
=======
  validationErrors,
>>>>>>> 2d76a22e
}: AssertionsProps): JSX.Element {
  const intl = useIntl();
  const theme = useTheme();
  const isInverted = isHighContrastBlack() || theme.isInverted;

  const titleText = intl.formatMessage({
    defaultMessage: 'Assertions',
    description: 'Assertions Panel Title',
  });

  const addAssertionText = intl.formatMessage({
    defaultMessage: 'New assertion',
    description: 'New Assertion Text',
  });

  const headingTitle = intl.formatMessage({
    defaultMessage: 'New assertion',
    description: 'Heading title for an assertion without name',
  });

  const handleAddAssertion = (event: React.MouseEvent<HTMLButtonElement>): void => {
    if (onAssertionAdd) {
      event.stopPropagation();
      onAssertionAdd({ name: headingTitle, description: '', expression: {} });
    }
  };

  const renderAssertion = (item?: AssertionDefintion): JSX.Element | null => {
    if (!item) {
      return null;
    }
    const parameterErrors = validationErrors && item ? validationErrors[item.id] : undefined;
    return (
      <Assertion
        key={item.id}
        assertion={item}
        onAssertionDelete={onAssertionDelete}
        onAssertionUpdate={onAssertionUpdate}
        getTokenPicker={getTokenPicker}
<<<<<<< HEAD
        tokenMapping={tokenMapping}
        loadParameterValueFromString={loadParameterValueFromString}
=======
        validationErrors={parameterErrors}
        isInverted={isInverted}
>>>>>>> 2d76a22e
      />
    );
  };

  const onClose = () => onDismiss?.();

  return (
    <div className="msla-workflow-assertions">
      <div className="msla-workflow-assertions-heading">
        <Text variant="xLarge">{titleText}</Text>
        <Button appearance="subtle" onClick={onClose} icon={<CloseIcon />} />
      </div>
      {assertions.length > 0 ? <List items={assertions} onRenderCell={renderAssertion} /> : null}
      <div className="msla-workflow-assertions-footer">
        <Button onClick={handleAddAssertion} icon={<CreateIcon />}>
          {addAssertionText}
        </Button>
      </div>
    </div>
  );
}<|MERGE_RESOLUTION|>--- conflicted
+++ resolved
@@ -1,8 +1,5 @@
-<<<<<<< HEAD
 import type { ValueSegment } from '../editor';
-=======
 import { isHighContrastBlack } from '../utils';
->>>>>>> 2d76a22e
 import {
   type AssertionUpdateHandler,
   type AssertionDeleteHandler,
@@ -27,12 +24,9 @@
   onAssertionUpdate: AssertionUpdateHandler;
   onAssertionDelete: AssertionDeleteHandler;
   getTokenPicker: GetAssertionTokenPickerHandler;
-<<<<<<< HEAD
   tokenMapping: Record<string, ValueSegment>;
   loadParameterValueFromString: (value: string) => ValueSegment[];
-=======
   validationErrors?: Record<string, Record<string, string | undefined>>;
->>>>>>> 2d76a22e
 }
 
 export function Assertions({
@@ -42,12 +36,9 @@
   onAssertionUpdate,
   onAssertionDelete,
   getTokenPicker,
-<<<<<<< HEAD
   tokenMapping,
   loadParameterValueFromString,
-=======
   validationErrors,
->>>>>>> 2d76a22e
 }: AssertionsProps): JSX.Element {
   const intl = useIntl();
   const theme = useTheme();
@@ -87,13 +78,10 @@
         onAssertionDelete={onAssertionDelete}
         onAssertionUpdate={onAssertionUpdate}
         getTokenPicker={getTokenPicker}
-<<<<<<< HEAD
         tokenMapping={tokenMapping}
         loadParameterValueFromString={loadParameterValueFromString}
-=======
         validationErrors={parameterErrors}
         isInverted={isInverted}
->>>>>>> 2d76a22e
       />
     );
   };
