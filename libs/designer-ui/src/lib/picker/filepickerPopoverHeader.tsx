--- conflicted
+++ resolved
@@ -75,11 +75,7 @@
   const { startDisplayedItems, overflowItems, endDisplayedItems }: PartitionBreadcrumbItems<FilePickerBreadcrumb> =
     partitionBreadcrumbItems({
       items: currentPathSegments,
-<<<<<<< HEAD
-      maxDisplayedItems: 3,
-=======
       maxDisplayedItems: 2,
->>>>>>> c65c8c3b
     });
 
   const overflowItemsLength = overflowItems?.length ?? 0;
