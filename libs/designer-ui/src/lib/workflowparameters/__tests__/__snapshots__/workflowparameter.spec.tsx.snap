--- conflicted
+++ resolved
@@ -10,35 +10,11 @@
         appearance="subtle"
         className="msla-workflow-parameter-heading-button"
         data-testid="-parameter-heading-button"
-<<<<<<< HEAD
-        iconProps={
-          {
-            "iconName": "ChevronRightMed",
-            "styles": {
-              "root": {
-                "color": "#514f4e",
-                "fontSize": 14,
-              },
-            },
-          }
-        }
-        onClick={[Function]}
-        styles={
-          {
-            "label": {
-              "fontWeight": 600,
-            },
-          }
-        }
-        text="New parameter"
-      />
-=======
         icon={<CompoundIcon />}
         onClick={[Function]}
       >
         New parameter
       </Button>
->>>>>>> 2f6905be
     </div>
   </div>
   <div
