import { filterRecord } from '../utils';
import { ConnectionAuth } from './auth';
import type { IDropdownOption } from '@fluentui/react';
import { DefaultButton, Dropdown, Icon, Label, PrimaryButton, TextField, TooltipHost } from '@fluentui/react';
import type {
  ConnectionParameter,
  ConnectionParameterAllowedValue,
  ConnectionParameterSet,
  ConnectionParameterSetParameter,
  ConnectionParameterSets,
} from '@microsoft-logic-apps/utils';
import type { FormEvent } from 'react';
import { useCallback, useMemo, useState } from 'react';
import { useIntl } from 'react-intl';

export interface CreateConnectionProps {
  connectorDisplayName: string;
  connectionParameters?: Record<string, ConnectionParameter>;
  connectionParameterSets?: ConnectionParameterSets;
  isLoading?: boolean;
  createConnectionCallback?: (
    newName: string,
    selectedParameterSet?: ConnectionParameterSet,
    parameterValues?: Record<string, any>
  ) => void;
  cancelCallback?: () => void;
  authClickCallback?: () => void;
  hideCancelButton?: boolean;
  needsAuth?: boolean;
  errorMessage?: string;
}

type ParamType = ConnectionParameter | ConnectionParameterSetParameter;

export const CreateConnection = (props: CreateConnectionProps): JSX.Element => {
  const {
    connectorDisplayName,
    connectionParameters,
    connectionParameterSets,
    isLoading,
    createConnectionCallback,
    cancelCallback,
    authClickCallback,
    hideCancelButton = false,
    needsAuth = false,
    errorMessage,
  } = props;

  const intl = useIntl();

  const [selectedParamSetIndex, setSelectedParamSetIndex] = useState<number>(0);
  const onAuthDropdownChange = useCallback(
    (_event: FormEvent<HTMLDivElement>, item: any): void => {
      if (item.key !== selectedParamSetIndex) {
        setSelectedParamSetIndex(item.key as number);
        setParameterValues({}); // Clear out the config params from previous set
      }
    },
    [selectedParamSetIndex]
  );

  const singleAuthParams = connectionParameters;
  const multiAuthParams = useMemo(
    () => connectionParameterSets?.values[selectedParamSetIndex].parameters,
    [connectionParameterSets, selectedParamSetIndex]
  );
  const parameters = useMemo(() => multiAuthParams ?? singleAuthParams ?? {}, [multiAuthParams, singleAuthParams]);

  const [connectionDisplayName, setConnectionDisplayName] = useState<string>('');
  const [parameterValues, setParameterValues] = useState<Record<string, string | undefined>>({});

  const isParamVisible = useCallback(
    (parameter: ParamType) => {
      const data = parameter?.uiDefinition;
      if (data?.constraints?.hidden || data?.constraints?.hideInUI) return false;
      const dependencyParam = data?.constraints?.dependentParameter;
      if (dependencyParam && parameterValues[dependencyParam.parameter] !== dependencyParam.value) return false;
      return true;
    },
    [parameterValues]
  );

  const validParams = useMemo(() => {
    return Object.entries(parameters).every(
      ([key, parameter]) =>
        parameter?.uiDefinition?.constraints?.required !== 'true' || !isParamVisible(parameter) || !!parameterValues[key]
    );
  }, [isParamVisible, parameterValues, parameters]);

  const canSubmit = !isLoading && !!connectionDisplayName && validParams;

  const inputConnectionDisplayNameLabel = intl.formatMessage({
    defaultMessage: 'Connection Name',
    description: 'Connection Name',
  });

  const inputConnectionDisplayNamePlaceholder = intl.formatMessage({
    defaultMessage: 'Enter a name for the connection',
    description: 'Placeholder text for connection name input',
  });

  const createButtonText = intl.formatMessage({
    defaultMessage: 'Create New',
    description: 'Button to add a new connection',
  });

  const createButtonLoadingText = intl.formatMessage({
    defaultMessage: 'Creating...',
    description: 'Button text to show a connection is being created',
  });

  const createButtonAria = intl.formatMessage({
    defaultMessage: 'Create a new connection',
    description: 'aria label description for create button',
  });

  const cancelButtonText = intl.formatMessage({
    defaultMessage: 'Cancel',
    description: 'Button to cancel creating a connection',
  });

  const cancelButtonAria = intl.formatMessage({
    defaultMessage: 'Cancel creating a connection',
    description: 'aria label description for cancel button',
  });

  const componentSimpleDescription = intl.formatMessage(
    {
      defaultMessage: 'Create a connection for {connectorName}.',
      description: 'Create a connection for selected connector',
    },
    {
      connectorName: connectorDisplayName,
    }
  );

  const getVisibleParameterValues = useCallback(() => {
    return filterRecord(parameterValues, ([key]) => isParamVisible(parameters[key]));
  }, [isParamVisible, parameterValues, parameters]);

  const submitCallback = useCallback(() => {
    return createConnectionCallback?.(
      connectionDisplayName,
      connectionParameterSets?.values[selectedParamSetIndex],
      getVisibleParameterValues()
    );
  }, [createConnectionCallback, connectionDisplayName, connectionParameterSets?.values, selectedParamSetIndex, getVisibleParameterValues]);

  // AuthorizedConnector Component
  if (needsAuth)
    return (
<<<<<<< HEAD
      <div className="msla-create-connection-container">
        <div className="connection-params-container">
          <div className="param-row">
            <Label className="label" required htmlFor={'connection-display-name-input'} disabled={isLoading}>
              {inputConnectionDisplayNameLabel}
            </Label>
            <TextField
              id={'connection-display-name-input'}
              className="connection-parameter-input"
              disabled={isLoading}
              autoComplete="off"
              aria-label={inputConnectionDisplayNamePlaceholder}
              placeholder={inputConnectionDisplayNamePlaceholder}
              value={connectionDisplayName}
              onChange={(e: any, val?: string) => setConnectionDisplayName(val ?? '')}
            />
          </div>

          {/* Authentication Selection */}
          {Object.keys(multiAuthParams ?? {}).length > 0 && multiAuthParams && (
            <div className="param-row">
              <Label className="label" required htmlFor={'connection-param-set-select'} disabled={isLoading}>
                {connectionParameterSets?.uiDefinition?.displayName}
              </Label>
              <Dropdown
                id="connection-param-set-select"
                className="connection-parameter-input"
                selectedKey={selectedParamSetIndex}
                onChange={onAuthDropdownChange}
                disabled={isLoading}
                ariaLabel={connectionParameterSets?.uiDefinition?.description}
                placeholder={connectionParameterSets?.uiDefinition?.description}
                options={
                  connectionParameterSets?.values.map((paramSet, index) => ({
                    key: index,
                    text: paramSet?.uiDefinition?.displayName,
                  })) ?? []
                }
              />
            </div>
          )}

          {/* Connector Parameters */}
          {Object.entries(multiAuthParams ?? singleAuthParams ?? [])?.map(
            ([key, parameter]: [string, ConnectionParameterSetParameter | ConnectionParameter]) => {
              if (!isParamVisible(parameter)) return null;

              console.log(parameter);
              const data = parameter?.uiDefinition;
              let inputComponent = undefined;
              if ((data?.constraints?.allowedValues?.length ?? 0) > 0) {
                // Dropdown Parameter
                inputComponent = (
                  <Dropdown
                    id={`connection-param-${key}`}
                    className="connection-parameter-input"
                    selectedKey={data?.constraints?.allowedValues?.findIndex((value) => value.text === parameterValues[key])}
                    onChange={(e: any, newVal?: IDropdownOption) => {
                      setParameterValues({ ...parameterValues, [key]: newVal?.text });
                    }}
                    disabled={isLoading}
                    ariaLabel={data?.description}
                    placeholder={data?.description}
                    options={(data?.constraints?.allowedValues ?? []).map((allowedValue: ConnectionParameterAllowedValue, index) => ({
                      key: index,
                      text: allowedValue.text ?? '',
                    }))}
                  />
                );
              } else {
                // Text Input Parameter
                inputComponent = (
                  <TextField
                    id={key}
                    className="connection-parameter-input"
                    disabled={isLoading}
                    autoComplete="off"
                    // onNotifyValidationResult
                    ariaLabel={data?.description}
                    placeholder={data?.description}
                    value={parameterValues[key]}
                    onChange={(e: any, newVal?: string) => setParameterValues({ ...parameterValues, [key]: newVal })}
                  />
                );
              }

              return (
                <div key={key} className="param-row">
                  <Label className="label" required={data?.constraints?.required === 'true'} htmlFor={key} disabled={isLoading}>
                    {data?.displayName}
                    <TooltipHost content={data?.tooltip}>
                      <Icon iconName="Info" style={{ marginLeft: '4px', transform: 'translate(0px, 2px)' }} />
                    </TooltipHost>
                  </Label>
                  {inputComponent}
                </div>
              );
            }
          )}
        </div>

        {/* Action Buttons */}
        <div className="msla-create-connection-actions-container">
          <PrimaryButton
            disabled={!canSubmit}
            text={isLoading ? createButtonLoadingText : createButtonText}
            ariaLabel={createButtonAria}
            onClick={submitCallback}
          />
          {!hideCancelButton ? (
            <DefaultButton disabled={isLoading} text={cancelButtonText} ariaLabel={cancelButtonAria} onClick={cancelCallback} />
          ) : null}
        </div>
      </div>
=======
      <ConnectionAuth
        connectorDisplayName={connectorDisplayName}
        isLoading={isLoading}
        authClickCallback={authClickCallback}
        cancelCallback={cancelCallback}
        hideCancelButton={hideCancelButton}
        errorMessage={errorMessage}
      />
>>>>>>> 855ec84c
    );

  // SimpleConnector component
  if (!(Object.keys(singleAuthParams ?? {}).length > 0 || Object.keys(multiAuthParams ?? {}).length > 0)) {
    return (
      <div className="msla-create-connection-container">
        <div>{componentSimpleDescription}</div>

        <div className="msla-create-connection-actions-container">
          <PrimaryButton
            disabled={isLoading}
            text={isLoading ? createButtonLoadingText : createButtonText}
            ariaLabel={createButtonAria}
            onClick={submitCallback}
          />
        </div>
      </div>
    );
  }

  // AssistedConnector Component
  // if (false) return <p>TODO:</p>

  // Configurable connector component
  return (
    <div className="msla-create-connection-container">
      <div className="connection-params-container">
        <div className="param-row">
          <Label className="label" required htmlFor={'connection-display-name-input'} disabled={isLoading}>
            {inputConnectionDisplayNameLabel}
          </Label>
          <TextField
            id={'connection-display-name-input'}
            className="connection-parameter-input"
            disabled={isLoading}
            autoComplete="off"
            aria-label={inputConnectionDisplayNamePlaceholder}
            placeholder={inputConnectionDisplayNamePlaceholder}
            value={connectionDisplayName}
            onChange={(e: any, val?: string) => setConnectionDisplayName(val ?? '')}
          />
        </div>

        {/* Authentication Selection */}
        {Object.keys(multiAuthParams ?? {}).length > 0 && multiAuthParams && (
          <div className="param-row">
            <Label className="label" required htmlFor={'connection-param-set-select'} disabled={isLoading}>
              {connectionParameterSets?.uiDefinition?.displayName}
            </Label>
            <Dropdown
              id="connection-param-set-select"
              className="connection-parameter-input"
              selectedKey={selectedParamSetIndex}
              onChange={onAuthDropdownChange}
              disabled={isLoading}
              ariaLabel={connectionParameterSets?.uiDefinition?.description}
              placeholder={connectionParameterSets?.uiDefinition?.description}
              options={
                connectionParameterSets?.values.map((paramSet, index) => ({
                  key: index,
                  text: paramSet?.uiDefinition?.displayName,
                })) ?? []
              }
            />
          </div>
        )}

        {/* Connector Parameters */}
        {Object.entries(multiAuthParams ?? singleAuthParams ?? [])?.map(
          ([key, parameter]: [string, ConnectionParameterSetParameter | ConnectionParameter]) => {
            if (!isParamVisible(parameter)) return null;

            const data = parameter?.uiDefinition;
            let inputComponent = undefined;
            if ((data?.constraints?.allowedValues?.length ?? 0) > 0) {
              // Dropdown Parameter
              inputComponent = (
                <Dropdown
                  id={`connection-param-${key}`}
                  className="connection-parameter-input"
                  selectedKey={data?.constraints?.allowedValues?.findIndex((value) => value.text === parameterValues[key])}
                  onChange={(e: any, newVal?: IDropdownOption) => {
                    setParameterValues({ ...parameterValues, [key]: newVal?.text });
                  }}
                  disabled={isLoading}
                  ariaLabel={data?.description}
                  placeholder={data?.description}
                  options={(data?.constraints?.allowedValues ?? []).map((allowedValue: ConnectionParameterAllowedValue, index) => ({
                    key: index,
                    text: allowedValue.text ?? '',
                  }))}
                />
              );
            } else {
              // Text Input Parameter
              inputComponent = (
                <TextField
                  id={key}
                  className="connection-parameter-input"
                  disabled={isLoading}
                  autoComplete="off"
                  // onNotifyValidationResult
                  ariaLabel={data?.description}
                  placeholder={data?.description}
                  value={parameterValues[key]}
                  onChange={(e: any, newVal?: string) => setParameterValues({ ...parameterValues, [key]: newVal })}
                />
              );
            }

            return (
              <div key={key} className="param-row">
                <Label className="label" required={data?.constraints?.required === 'true'} htmlFor={key} disabled={isLoading}>
                  {data?.displayName}
                  <TooltipHost content={data?.tooltip}>
                    <Icon iconName="Info" style={{ marginLeft: '4px', transform: 'translate(0px, 2px)' }} />
                  </TooltipHost>
                </Label>
                {inputComponent}
              </div>
            );
          }
        )}
      </div>

      {/* Action Buttons */}
      <div className="msla-create-connection-actions-container">
        <PrimaryButton
          disabled={!canSubmit}
          text={isLoading ? createButtonLoadingText : createButtonText}
          ariaLabel={createButtonAria}
          onClick={submitCallback}
        />
        {!hideCancelButton ? (
          <DefaultButton disabled={isLoading} text={cancelButtonText} ariaLabel={cancelButtonAria} onClick={cancelCallback} />
        ) : null}
      </div>
    </div>
  );
};<|MERGE_RESOLUTION|>--- conflicted
+++ resolved
@@ -149,122 +149,6 @@
   // AuthorizedConnector Component
   if (needsAuth)
     return (
-<<<<<<< HEAD
-      <div className="msla-create-connection-container">
-        <div className="connection-params-container">
-          <div className="param-row">
-            <Label className="label" required htmlFor={'connection-display-name-input'} disabled={isLoading}>
-              {inputConnectionDisplayNameLabel}
-            </Label>
-            <TextField
-              id={'connection-display-name-input'}
-              className="connection-parameter-input"
-              disabled={isLoading}
-              autoComplete="off"
-              aria-label={inputConnectionDisplayNamePlaceholder}
-              placeholder={inputConnectionDisplayNamePlaceholder}
-              value={connectionDisplayName}
-              onChange={(e: any, val?: string) => setConnectionDisplayName(val ?? '')}
-            />
-          </div>
-
-          {/* Authentication Selection */}
-          {Object.keys(multiAuthParams ?? {}).length > 0 && multiAuthParams && (
-            <div className="param-row">
-              <Label className="label" required htmlFor={'connection-param-set-select'} disabled={isLoading}>
-                {connectionParameterSets?.uiDefinition?.displayName}
-              </Label>
-              <Dropdown
-                id="connection-param-set-select"
-                className="connection-parameter-input"
-                selectedKey={selectedParamSetIndex}
-                onChange={onAuthDropdownChange}
-                disabled={isLoading}
-                ariaLabel={connectionParameterSets?.uiDefinition?.description}
-                placeholder={connectionParameterSets?.uiDefinition?.description}
-                options={
-                  connectionParameterSets?.values.map((paramSet, index) => ({
-                    key: index,
-                    text: paramSet?.uiDefinition?.displayName,
-                  })) ?? []
-                }
-              />
-            </div>
-          )}
-
-          {/* Connector Parameters */}
-          {Object.entries(multiAuthParams ?? singleAuthParams ?? [])?.map(
-            ([key, parameter]: [string, ConnectionParameterSetParameter | ConnectionParameter]) => {
-              if (!isParamVisible(parameter)) return null;
-
-              console.log(parameter);
-              const data = parameter?.uiDefinition;
-              let inputComponent = undefined;
-              if ((data?.constraints?.allowedValues?.length ?? 0) > 0) {
-                // Dropdown Parameter
-                inputComponent = (
-                  <Dropdown
-                    id={`connection-param-${key}`}
-                    className="connection-parameter-input"
-                    selectedKey={data?.constraints?.allowedValues?.findIndex((value) => value.text === parameterValues[key])}
-                    onChange={(e: any, newVal?: IDropdownOption) => {
-                      setParameterValues({ ...parameterValues, [key]: newVal?.text });
-                    }}
-                    disabled={isLoading}
-                    ariaLabel={data?.description}
-                    placeholder={data?.description}
-                    options={(data?.constraints?.allowedValues ?? []).map((allowedValue: ConnectionParameterAllowedValue, index) => ({
-                      key: index,
-                      text: allowedValue.text ?? '',
-                    }))}
-                  />
-                );
-              } else {
-                // Text Input Parameter
-                inputComponent = (
-                  <TextField
-                    id={key}
-                    className="connection-parameter-input"
-                    disabled={isLoading}
-                    autoComplete="off"
-                    // onNotifyValidationResult
-                    ariaLabel={data?.description}
-                    placeholder={data?.description}
-                    value={parameterValues[key]}
-                    onChange={(e: any, newVal?: string) => setParameterValues({ ...parameterValues, [key]: newVal })}
-                  />
-                );
-              }
-
-              return (
-                <div key={key} className="param-row">
-                  <Label className="label" required={data?.constraints?.required === 'true'} htmlFor={key} disabled={isLoading}>
-                    {data?.displayName}
-                    <TooltipHost content={data?.tooltip}>
-                      <Icon iconName="Info" style={{ marginLeft: '4px', transform: 'translate(0px, 2px)' }} />
-                    </TooltipHost>
-                  </Label>
-                  {inputComponent}
-                </div>
-              );
-            }
-          )}
-        </div>
-
-        {/* Action Buttons */}
-        <div className="msla-create-connection-actions-container">
-          <PrimaryButton
-            disabled={!canSubmit}
-            text={isLoading ? createButtonLoadingText : createButtonText}
-            ariaLabel={createButtonAria}
-            onClick={submitCallback}
-          />
-          {!hideCancelButton ? (
-            <DefaultButton disabled={isLoading} text={cancelButtonText} ariaLabel={cancelButtonAria} onClick={cancelCallback} />
-          ) : null}
-        </div>
-      </div>
-=======
       <ConnectionAuth
         connectorDisplayName={connectorDisplayName}
         isLoading={isLoading}
@@ -273,7 +157,6 @@
         hideCancelButton={hideCancelButton}
         errorMessage={errorMessage}
       />
->>>>>>> 855ec84c
     );
 
   // SimpleConnector component
