--- conflicted
+++ resolved
@@ -1,9 +1,5 @@
-import type { PanelTab } from '.';
+import type { PanelTab } from './panelUtil';
 import React from 'react';
-<<<<<<< HEAD
-import { PanelTab } from './panelUtil';
-=======
->>>>>>> 28a47d3f
 
 export interface PanelContentProps {
   selectedTab?: string;
