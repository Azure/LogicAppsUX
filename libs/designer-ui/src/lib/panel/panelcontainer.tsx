--- conflicted
+++ resolved
@@ -73,11 +73,6 @@
   title,
   width,
   layerProps,
-<<<<<<< HEAD
-  setSelectedTab,
-=======
-  onDismissButtonClicked,
->>>>>>> 1bc95f48
   toggleCollapse,
   trackEvent,
   renderHeader,
