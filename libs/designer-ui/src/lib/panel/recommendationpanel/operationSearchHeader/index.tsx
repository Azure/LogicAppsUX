--- conflicted
+++ resolved
@@ -28,15 +28,9 @@
   const intl = useIntl();
 
   const addMcpText = intl.formatMessage({
-<<<<<<< HEAD
-    defaultMessage: 'Add your MCP server',
-    id: 'Rlfs4q',
-    description: 'Button text for adding custom MCP server',
-=======
     defaultMessage: 'Add MCP server',
     id: 'Xy40uA',
     description: 'Button text for adding custom MCP server'
->>>>>>> a0e4773d
   });
 
   const actionTypeFilters = isTriggerNode
