import { DesignerSearchBox } from '../../../searchbox';
import { useIntl } from 'react-intl';
import { OperationTypeFilter } from '../operationTypeFilter';
import { Button } from '@fluentui/react-components';
import { AddFilled } from '@fluentui/react-icons';

interface OperationSearchHeaderProps {
  searchCallback: (s: string) => void;
  searchTerm?: string;
  filters?: Record<string, string>;
  setFilters?: (filters: Record<string, string>) => void;
  isTriggerNode: boolean;
  hideOperations?: boolean;
  isAddingMcpServer?: boolean;
  onAddMcpServerClick?: () => void;
}

export const OperationSearchHeader = ({
  searchCallback,
  searchTerm,
  filters,
  setFilters,
  isTriggerNode,
  hideOperations,
  isAddingMcpServer,
  onAddMcpServerClick,
}: OperationSearchHeaderProps) => {
  const intl = useIntl();

  const addMcpText = intl.formatMessage({
<<<<<<< HEAD
    defaultMessage: 'Add your MCP server',
    id: 'Rlfs4q',
=======
    defaultMessage: 'Add MCP server',
    id: 'DoX1Qb',
>>>>>>> 1c002bc8
    description: 'Button text for adding custom MCP server',
  });

  const actionTypeFilters = isTriggerNode
    ? [
        {
          key: 'actionType-triggers',
          text: intl.formatMessage({ defaultMessage: 'Triggers', id: 'piaRy6', description: 'Filter by Triggers category of connectors' }),
          value: 'triggers',
        },
      ]
    : [
        {
          key: 'actionType-triggers',
          text: intl.formatMessage({ defaultMessage: 'Triggers', id: 'piaRy6', description: 'Filter by Triggers category of connectors' }),
          value: 'triggers',
        },
        {
          key: 'actionType-actions',
          text: intl.formatMessage({ defaultMessage: 'Actions', id: 'bG9rjv', description: 'Filter by Actions category of connectors' }),
          value: 'actions',
        },
      ];

  const searchPlaceholderText = intl.formatMessage(
    isAddingMcpServer
      ? {
          defaultMessage: 'Search for an MCP server',
          id: 'Nl4O59',
          description: 'Placeholder text for MCP Server search bar',
        }
      : hideOperations
        ? {
            defaultMessage: 'Search for a connector',
            id: 'CLJuAQ',
            description: 'Placeholder text for Connector search bar',
          }
        : isTriggerNode
          ? {
              defaultMessage: 'Search for a trigger or connector',
              id: 'CLJuAQ',
              description: 'Placeholder text for Trigger/Connector search bar',
            }
          : {
              defaultMessage: 'Search for an action or connector',
              id: 'py9dSW',
              description: 'Placeholder text for Operation/Connector search bar',
            }
  );

  return (
    <div className="msla-sub-heading-container">
      <div className="msla-sub-heading">
        <DesignerSearchBox searchCallback={searchCallback} searchTerm={searchTerm} placeholder={searchPlaceholderText} />
        {isAddingMcpServer ? (
          <Button appearance={'primary'} icon={<AddFilled />} onClick={onAddMcpServerClick}>
            {addMcpText}
          </Button>
        ) : (
          <OperationTypeFilter actionTypeFilters={actionTypeFilters} filters={filters} disabled={isTriggerNode} setFilters={setFilters} />
        )}
      </div>
    </div>
  );
};<|MERGE_RESOLUTION|>--- conflicted
+++ resolved
@@ -28,13 +28,8 @@
   const intl = useIntl();
 
   const addMcpText = intl.formatMessage({
-<<<<<<< HEAD
-    defaultMessage: 'Add your MCP server',
-    id: 'Rlfs4q',
-=======
     defaultMessage: 'Add MCP server',
     id: 'DoX1Qb',
->>>>>>> 1c002bc8
     description: 'Button text for adding custom MCP server',
   });
 
