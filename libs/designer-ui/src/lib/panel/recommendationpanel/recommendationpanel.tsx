import { DesignerSearchBox } from '../..';
import { OperationCard } from '../../actionsummarycard/card';
<<<<<<< HEAD
import { ConnectorSummaryCard } from '../../connectorsummarycard/connectorsummarycard';
import type { CommonPanelProps } from '../panelUtil';
import { Text, List, Panel, DefaultButton } from '@fluentui/react';
import { getIntl } from '@microsoft-logic-apps/intl';
import type { Connector, OperationSearchResult } from '@microsoft-logic-apps/utils';
import React from 'react';
=======
import type { CommonPanelProps } from '../panelUtil';
import { Text, List, Panel } from '@fluentui/react';
import type { Operation } from '@microsoft-logic-apps/utils';
import React, { useEffect } from 'react';
import { useIntl } from 'react-intl';
>>>>>>> 14ecce95

export type RecommendationPanelProps = {
  placeholder: string;
  onSearch: (term: string) => void;
  toggleCollapse: () => void;
  operationSearchResults: OperationSearchResult[];
  connectorBrowse: Connector[];
} & CommonPanelProps;

<<<<<<< HEAD
=======
const getResultCards = (results: Operation[]) => {
  return results.map((operation) => (
    <>
      <OperationCard
        iconUrl={operation.iconUri}
        title={operation.title}
        key={operation.id}
        id={operation.id}
        connectorName={operation.connector}
      ></OperationCard>
      <div key={operation.id} style={{ height: '60px', border: '1px' }}>
        <Text>{operation.title}</Text>
      </div>
    </>
  ));
};

>>>>>>> 14ecce95
export const RecommendationPanel = (props: RecommendationPanelProps) => {
  type Filter = 'Built-in' | 'Azure' | '';
  const [filter, setFilter] = React.useState<Filter>('');

  const [operationSearchResults, setOperationSearchResults] = React.useState([...props.operationSearchResults]);

  React.useEffect(() => {
    setOperationSearchResults([...props.operationSearchResults]);
  }, [props.operationSearchResults]);

  const intl = getIntl();

  const panelLabel = intl.formatMessage({
    defaultMessage: 'panel',
    description: 'recommendation panel',
  });
  const header = intl.formatMessage({
    defaultMessage: 'Operations',
    description: 'Operations in search panel',
  });

  const onRenderOperationCell = React.useCallback((operation: OperationSearchResult | undefined, index: number | undefined) => {
    if (!operation) return;

    return (
      <OperationCard
        category={operation.properties.category}
        iconUrl={operation.properties.api.iconUri}
        title={operation.properties.summary}
        key={operation.id}
        id={operation.id}
        connectorName={operation.properties.api.displayName}
        subtitle={operation.properties.description}
      ></OperationCard>
    );
  }, []);

  const onRenderConnectorCell = React.useCallback((connector: Connector | undefined, index: number | undefined) => {
    if (!connector) return;

    return (
      <ConnectorSummaryCard
        connectorName={connector.properties.displayName}
        description={connector.properties['description'] ? connector.properties['description'] : ''}
        id={connector.id}
        iconUrl={connector.properties.iconUri}
        brandColor={connector.properties.brandColor}
      ></ConnectorSummaryCard>
    );
  }, []);

  const callSetFilter = (term: Filter) => {
    setFilter(term);
    const filteredResult = props.operationSearchResults.filter((op) => {
      const category = op.properties.category;
      if (filter && category !== filter) {
        return false;
      }
      return true;
    });
    setOperationSearchResults(filteredResult);
  };

  const filterButton = (text: Filter) => {
    return (
      <DefaultButton onClick={(e) => callSetFilter(text)} className={`msla-filter-btn ${filter === text ? 'msla-filter-selected' : ''}`}>
        {text}
      </DefaultButton>
    );
  };

  return (
    <Panel
      headerText={header}
      aria-label={panelLabel}
      customWidth={props.width}
      isOpen={!props.isCollapsed}
      onDismiss={props.toggleCollapse}
      closeButtonAriaLabel="close"
    >
      <DesignerSearchBox onSearch={props.onSearch}></DesignerSearchBox>
      <div className="msla-result-list">
        <div>
          <div className="msla-filter-container" style={{ padding: '5px' }}>
            <Text style={{ display: 'block' }}>Filters</Text>
            <div style={{ display: 'block' }}>
              {filterButton('Built-in')}
              {filterButton('Azure')}
            </div>
          </div>
        </div>
        {props.operationSearchResults.length !== 0 ? (
          <List items={operationSearchResults} onRenderCell={onRenderOperationCell}></List>
        ) : (
          <List items={props.connectorBrowse} onRenderCell={onRenderConnectorCell}></List>
        )}
      </div>
    </Panel>
  );
};<|MERGE_RESOLUTION|>--- conflicted
+++ resolved
@@ -1,19 +1,11 @@
-import { DesignerSearchBox } from '../..';
 import { OperationCard } from '../../actionsummarycard/card';
-<<<<<<< HEAD
 import { ConnectorSummaryCard } from '../../connectorsummarycard/connectorsummarycard';
+import { DesignerSearchBox } from '../../searchbox';
 import type { CommonPanelProps } from '../panelUtil';
 import { Text, List, Panel, DefaultButton } from '@fluentui/react';
 import { getIntl } from '@microsoft-logic-apps/intl';
 import type { Connector, OperationSearchResult } from '@microsoft-logic-apps/utils';
 import React from 'react';
-=======
-import type { CommonPanelProps } from '../panelUtil';
-import { Text, List, Panel } from '@fluentui/react';
-import type { Operation } from '@microsoft-logic-apps/utils';
-import React, { useEffect } from 'react';
-import { useIntl } from 'react-intl';
->>>>>>> 14ecce95
 
 export type RecommendationPanelProps = {
   placeholder: string;
@@ -23,26 +15,6 @@
   connectorBrowse: Connector[];
 } & CommonPanelProps;
 
-<<<<<<< HEAD
-=======
-const getResultCards = (results: Operation[]) => {
-  return results.map((operation) => (
-    <>
-      <OperationCard
-        iconUrl={operation.iconUri}
-        title={operation.title}
-        key={operation.id}
-        id={operation.id}
-        connectorName={operation.connector}
-      ></OperationCard>
-      <div key={operation.id} style={{ height: '60px', border: '1px' }}>
-        <Text>{operation.title}</Text>
-      </div>
-    </>
-  ));
-};
-
->>>>>>> 14ecce95
 export const RecommendationPanel = (props: RecommendationPanelProps) => {
   type Filter = 'Built-in' | 'Azure' | '';
   const [filter, setFilter] = React.useState<Filter>('');
