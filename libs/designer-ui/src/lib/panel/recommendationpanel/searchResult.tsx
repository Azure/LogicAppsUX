--- conflicted
+++ resolved
@@ -6,13 +6,8 @@
 import { OperationSearchGroup } from './operationSearchGroup';
 import { List, Text } from '@fluentui/react';
 import { Spinner } from '@fluentui/react-components';
-<<<<<<< HEAD
-import type { DiscoveryOperation, DiscoveryResultTypes, DiscoveryOpArray } from '@microsoft/utils-logic-apps';
-import { isBuiltInConnector } from '@microsoft/utils-logic-apps';
-=======
-import type { DiscoveryOperation, DiscoveryResultTypes } from '@microsoft/logic-apps-shared';
+import type { DiscoveryOpArray, DiscoveryOperation, DiscoveryResultTypes } from '@microsoft/logic-apps-shared';
 import { isBuiltInConnector } from '@microsoft/logic-apps-shared';
->>>>>>> 75bed997
 import type { PropsWithChildren } from 'react';
 import React, { useMemo } from 'react';
 import { useIntl } from 'react-intl';
