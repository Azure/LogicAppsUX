--- conflicted
+++ resolved
@@ -15,10 +15,7 @@
   position="end"
   style={
     {
-<<<<<<< HEAD
-=======
       "maxWidth": "100%",
->>>>>>> becf7d8d
       "position": "absolute",
       "width": "630px",
     }
