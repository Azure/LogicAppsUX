// Vitest Snapshot v1, https://vitest.dev/guide/snapshot.html

exports[`ui/workflowparameters/workflowparameter > should construct 1`] = `
<OverlayDrawer
  aria-label="Operation details panel"
  className="msla-panel-container"
  modalType="non-modal"
  mountNode={
    {
      "className": "msla-panel-host-container",
      "element": undefined,
    }
  }
  open={true}
  position="end"
  style={
    {
<<<<<<< HEAD
=======
      "maxWidth": "100%",
>>>>>>> f823f336
      "position": "absolute",
      "width": "630px",
    }
  }
>
  <React.Fragment>
    <div
      className="msla-panel-container-nested msla-panel-container-nested-right"
    >
      <React.Fragment />
    </div>
  </React.Fragment>
</OverlayDrawer>
`;<|MERGE_RESOLUTION|>--- conflicted
+++ resolved
@@ -15,10 +15,7 @@
   position="end"
   style={
     {
-<<<<<<< HEAD
-=======
       "maxWidth": "100%",
->>>>>>> f823f336
       "position": "absolute",
       "width": "630px",
     }
