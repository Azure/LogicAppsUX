--- conflicted
+++ resolved
@@ -25,8 +25,7 @@
       <React.Fragment />
     </div>
   </React.Fragment>
-<<<<<<< HEAD
-</StyledPanelBase>
+</OverlayDrawer>
 `;
 
 exports[`ui/workflowparameters/workflowparameter > should construct. 2`] = `
@@ -76,7 +75,4 @@
     />
   </React.Fragment>
 </StyledPanelBase>
-=======
-</OverlayDrawer>
->>>>>>> be1a4552
 `;