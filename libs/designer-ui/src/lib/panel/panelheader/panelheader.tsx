--- conflicted
+++ resolved
@@ -99,10 +99,6 @@
 const OverflowButton = (props: PanelHeaderProps): JSX.Element => {
   const { headerItems } = props;
   const restoreFocusTargetAttribute = useRestoreFocusTarget();
-<<<<<<< HEAD
-
-=======
->>>>>>> 4e5ca8d6
   const intl = useIntl();
 
   const panelHeaderMenuCommands = intl.formatMessage({
