--- conflicted
+++ resolved
@@ -74,13 +74,8 @@
 
 const tooltipStyles: Partial<ITooltipHostStyles> = {
   root: {
-<<<<<<< HEAD
-    display: 'block',
-    height: '32px',
-=======
     height: '32px',
     width: '32px',
->>>>>>> 2dda5734
   },
 };
 
