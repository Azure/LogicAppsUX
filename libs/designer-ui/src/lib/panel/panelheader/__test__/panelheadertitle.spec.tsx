import type { PanelHeaderTitleProps } from '../panelheadertitle';
import { PanelHeaderTitle } from '../panelheadertitle';
import * as React from 'react';
import * as ReactShallowRenderer from 'react-test-renderer/shallow';
import { describe, vi, beforeEach, afterEach, beforeAll, afterAll, it, test, expect } from 'vitest';
describe('ui/panel/panelheadertitle', () => {
  let minimal: PanelHeaderTitleProps, renderer: ReactShallowRenderer.ShallowRenderer;

  beforeEach(() => {
<<<<<<< HEAD
    minimal = { onChange: vi.fn() };
=======
    minimal = { onChange: vi.fn(), handleTitleUpdate: vi.fn() };
>>>>>>> f823f336
    renderer = ReactShallowRenderer.createRenderer();
  });

  afterEach(() => {
    renderer.unmount();
  });

  it('should construct.', () => {
    const panelheadertitle = renderer.render(<PanelHeaderTitle {...minimal} />);
    expect(panelheadertitle).toMatchSnapshot();
  });

  it('should render panelheadertitle when passed a title.', () => {
    const props = { ...minimal, titleValue: 'Panel Title', readOnlyMode: false, renameTitleDisabled: false, titleId: 'testId' };
    renderer.render(<PanelHeaderTitle {...props} />);
    const title = renderer.getRenderOutput();

    expect(title.props.className).toBe('msla-card-title');
    expect(title.props.id).toBe(props.titleId);
    expect(title.props.readOnly).toBe(props.readOnlyMode);
    expect(title.props.ariaLabel).toBe('Card title');
    expect(title.props.value).toBe(props.titleValue);
  });
});<|MERGE_RESOLUTION|>--- conflicted
+++ resolved
@@ -7,11 +7,7 @@
   let minimal: PanelHeaderTitleProps, renderer: ReactShallowRenderer.ShallowRenderer;
 
   beforeEach(() => {
-<<<<<<< HEAD
-    minimal = { onChange: vi.fn() };
-=======
     minimal = { onChange: vi.fn(), handleTitleUpdate: vi.fn() };
->>>>>>> f823f336
     renderer = ReactShallowRenderer.createRenderer();
   });
 
