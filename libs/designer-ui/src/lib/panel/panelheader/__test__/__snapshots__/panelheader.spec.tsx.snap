--- conflicted
+++ resolved
@@ -27,41 +27,6 @@
         width="24"
         xmlns="http://www.w3.org/2000/svg"
       >
-<<<<<<< HEAD
-        <span
-          className="ms-Button-flexContainer flexContainer-111"
-          data-automationid="splitbuttonprimary"
-        >
-          <i
-            aria-hidden={true}
-            className="ms-Icon root-105 css-119 ms-Button-icon icon-113"
-            data-icon-name="DoubleChevronRight"
-            style={
-              {
-                "fontFamily": ""FabricMDL2Icons-6"",
-              }
-            }
-          >
-            
-          </i>
-        </span>
-      </button>
-      <div
-        hidden={true}
-        id="tooltip0"
-        style={
-          {
-            "border": 0,
-            "height": 1,
-            "margin": -1,
-            "overflow": "hidden",
-            "padding": 0,
-            "position": "absolute",
-            "whiteSpace": "nowrap",
-            "width": 1,
-          }
-        }
-=======
         <path
           d="M8.3 4.3a1 1 0 0 0 0 1.4l6.29 6.3-6.3 6.3a1 1 0 1 0 1.42 1.4l7-7a1 1 0 0 0 0-1.4l-7-7a1 1 0 0 0-1.42 0Z"
           fill="currentColor"
@@ -75,7 +40,6 @@
         viewBox="0 0 24 24"
         width="24"
         xmlns="http://www.w3.org/2000/svg"
->>>>>>> 2f6905be
       >
         <path
           d="M8.47 4.22c-.3.3-.3.77 0 1.06L15.19 12l-6.72 6.72a.75.75 0 1 0 1.06 1.06l7.25-7.25c.3-.3.3-.77 0-1.06L9.53 4.22a.75.75 0 0 0-1.06 0Z"
@@ -141,7 +105,7 @@
       aria-label="More commands"
       className="fui-Button r1alrhcs ___1p24v7a_y4hy550 fhovq9v f1p3nwhy f11589ue f1q5o8ev f1pdflbu fkfq4zb f1t94bn6 f1s2uweq fr80ssc f1ukrpxl fecsdlb fnwyq0v ft1hn21 fuxngvv fy5bs14 fsv2rcd f1h0usnq fs4ktlq f16h9ulv fx2bmrt f1omzyqd f1dfjoow f1j98vj9 fj8yq94 f4xjyn1 f1et0tmh f9ddjv3 f1wi8ngl f1sbtcvk fwiuce9 fdghr9 f15vdbe4 fwbmr0d f44c6la"
       data-automation-id="msla-panel-header-more-options"
-      data-tabster="{\\"restorer\\":{\\"type\\":1}}"
+      data-tabster="{"restorer":{"type":1}}"
       id="menur2"
       onBlur={[Function]}
       onClick={[Function]}
@@ -222,41 +186,6 @@
         width="24"
         xmlns="http://www.w3.org/2000/svg"
       >
-<<<<<<< HEAD
-        <span
-          className="ms-Button-flexContainer flexContainer-111"
-          data-automationid="splitbuttonprimary"
-        >
-          <i
-            aria-hidden={true}
-            className="ms-Icon root-105 css-119 ms-Button-icon icon-113"
-            data-icon-name="DoubleChevronRight"
-            style={
-              {
-                "fontFamily": ""FabricMDL2Icons-6"",
-              }
-            }
-          >
-            
-          </i>
-        </span>
-      </button>
-      <div
-        hidden={true}
-        id="tooltip9"
-        style={
-          {
-            "border": 0,
-            "height": 1,
-            "margin": -1,
-            "overflow": "hidden",
-            "padding": 0,
-            "position": "absolute",
-            "whiteSpace": "nowrap",
-            "width": 1,
-          }
-        }
-=======
         <path
           d="M8.3 4.3a1 1 0 0 0 0 1.4l6.29 6.3-6.3 6.3a1 1 0 1 0 1.42 1.4l7-7a1 1 0 0 0 0-1.4l-7-7a1 1 0 0 0-1.42 0Z"
           fill="currentColor"
@@ -270,7 +199,6 @@
         viewBox="0 0 24 24"
         width="24"
         xmlns="http://www.w3.org/2000/svg"
->>>>>>> 2f6905be
       >
         <path
           d="M8.47 4.22c-.3.3-.3.77 0 1.06L15.19 12l-6.72 6.72a.75.75 0 1 0 1.06 1.06l7.25-7.25c.3-.3.3-.77 0-1.06L9.53 4.22a.75.75 0 0 0-1.06 0Z"
@@ -336,7 +264,7 @@
       aria-label="More commands"
       className="fui-Button r1alrhcs ___1p24v7a_y4hy550 fhovq9v f1p3nwhy f11589ue f1q5o8ev f1pdflbu fkfq4zb f1t94bn6 f1s2uweq fr80ssc f1ukrpxl fecsdlb fnwyq0v ft1hn21 fuxngvv fy5bs14 fsv2rcd f1h0usnq fs4ktlq f16h9ulv fx2bmrt f1omzyqd f1dfjoow f1j98vj9 fj8yq94 f4xjyn1 f1et0tmh f9ddjv3 f1wi8ngl f1sbtcvk fwiuce9 fdghr9 f15vdbe4 fwbmr0d f44c6la"
       data-automation-id="msla-panel-header-more-options"
-      data-tabster="{\\"restorer\\":{\\"type\\":1}}"
+      data-tabster="{"restorer":{"type":1}}"
       id="menur6"
       onBlur={[Function]}
       onClick={[Function]}
