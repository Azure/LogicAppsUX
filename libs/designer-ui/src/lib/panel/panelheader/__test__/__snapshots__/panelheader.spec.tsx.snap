--- conflicted
+++ resolved
@@ -8,11 +8,7 @@
   >
     <button
       aria-label="Collapse"
-<<<<<<< HEAD
-      className="fui-Button r1alrhcs collapse-toggle right ___1p24v7a_y4hy550 fhovq9v f1p3nwhy f11589ue f1q5o8ev f1pdflbu fkfq4zb f1t94bn6 f1s2uweq fr80ssc f1ukrpxl fecsdlb fnwyq0v ft1hn21 fuxngvv fy5bs14 fsv2rcd f1h0usnq fs4ktlq f16h9ulv fx2bmrt f1omzyqd f1dfjoow f1j98vj9 fj8yq94 f4xjyn1 f1et0tmh f9ddjv3 f1wi8ngl f1sbtcvk fwiuce9 fdghr9 f15vdbe4 fwbmr0d f44c6la"
-=======
       className="fui-Button r1alrhcs collapse-toggle right ___w3o4yv0_df8ghi0 fhovq9v f1p3nwhy f11589ue f1q5o8ev f1pdflbu fkfq4zb f1t94bn6 f1s2uweq fr80ssc f1ukrpxl fecsdlb fnwyq0v ft1hn21 fuxngvv fy5bs14 fsv2rcd f1h0usnq fs4ktlq f16h9ulv fx2bmrt f1omzyqd f1dfjoow f1j98vj9 fj8yq94 f4xjyn1 f1et0tmh f9ddjv3 f1wi8ngl f18ktai2 fwbmr0d f44c6la"
->>>>>>> f823f336
       data-automation-id="msla-panel-header-collapse-nav"
       id="msla-panel-header-collapse-nav"
       onBlur={[Function]}
@@ -57,22 +53,6 @@
     </button>
     <div
       className="msla-panel-card-header"
-<<<<<<< HEAD
-    >
-      <div
-        className="fui-Spinner r1k3z50n msla-card-header-spinner"
-        role="progressbar"
-      >
-        <span
-          className="fui-Spinner__spinner rvgcg50 ___ruqntd0_k4fqbj0 fjamq6b f64fuq3 f1v3ph3m"
-        >
-          <span
-            className="fui-Spinner__spinnerTail r1lregi5"
-          />
-        </span>
-      </div>
-      <div
-=======
     >
       <div
         className="fui-Spinner r82apo5 msla-card-header-spinner"
@@ -245,7 +225,6 @@
         </span>
       </div>
       <div
->>>>>>> f823f336
         className="msla-panel-card-title-container"
       >
         <div
@@ -281,11 +260,7 @@
         className="fui-Button r1alrhcs ___1p24v7a_y4hy550 fhovq9v f1p3nwhy f11589ue f1q5o8ev f1pdflbu fkfq4zb f1t94bn6 f1s2uweq fr80ssc f1ukrpxl fecsdlb fnwyq0v ft1hn21 fuxngvv fy5bs14 fsv2rcd f1h0usnq fs4ktlq f16h9ulv fx2bmrt f1omzyqd f1dfjoow f1j98vj9 fj8yq94 f4xjyn1 f1et0tmh f9ddjv3 f1wi8ngl f1sbtcvk fwiuce9 fdghr9 f15vdbe4 fwbmr0d f44c6la"
         data-automation-id="msla-panel-header-more-options"
         data-tabster="{"restorer":{"type":1}}"
-<<<<<<< HEAD
-        id="menur2"
-=======
         id="menur6"
->>>>>>> f823f336
         onBlur={[Function]}
         onClick={[Function]}
         onContextMenu={[Function]}
@@ -350,11 +325,7 @@
   >
     <button
       aria-label="Collapse"
-<<<<<<< HEAD
-      className="fui-Button r1alrhcs collapse-toggle right ___1p24v7a_y4hy550 fhovq9v f1p3nwhy f11589ue f1q5o8ev f1pdflbu fkfq4zb f1t94bn6 f1s2uweq fr80ssc f1ukrpxl fecsdlb fnwyq0v ft1hn21 fuxngvv fy5bs14 fsv2rcd f1h0usnq fs4ktlq f16h9ulv fx2bmrt f1omzyqd f1dfjoow f1j98vj9 fj8yq94 f4xjyn1 f1et0tmh f9ddjv3 f1wi8ngl f1sbtcvk fwiuce9 fdghr9 f15vdbe4 fwbmr0d f44c6la"
-=======
       className="fui-Button r1alrhcs collapse-toggle right ___w3o4yv0_df8ghi0 fhovq9v f1p3nwhy f11589ue f1q5o8ev f1pdflbu fkfq4zb f1t94bn6 f1s2uweq fr80ssc f1ukrpxl fecsdlb fnwyq0v ft1hn21 fuxngvv fy5bs14 fsv2rcd f1h0usnq fs4ktlq f16h9ulv fx2bmrt f1omzyqd f1dfjoow f1j98vj9 fj8yq94 f4xjyn1 f1et0tmh f9ddjv3 f1wi8ngl f18ktai2 fwbmr0d f44c6la"
->>>>>>> f823f336
       data-automation-id="msla-panel-header-collapse-nav"
       id="msla-panel-header-collapse-nav"
       onBlur={[Function]}
@@ -399,22 +370,6 @@
     </button>
     <div
       className="msla-panel-card-header"
-<<<<<<< HEAD
-    >
-      <div
-        className="fui-Spinner r1k3z50n msla-card-header-spinner"
-        role="progressbar"
-      >
-        <span
-          className="fui-Spinner__spinner rvgcg50 ___ruqntd0_k4fqbj0 fjamq6b f64fuq3 f1v3ph3m"
-        >
-          <span
-            className="fui-Spinner__spinnerTail r1lregi5"
-          />
-        </span>
-      </div>
-      <div
-=======
     >
       <div
         className="fui-Spinner r82apo5 msla-card-header-spinner"
@@ -820,7 +775,6 @@
         </span>
       </div>
       <div
->>>>>>> f823f336
         className="msla-panel-card-title-container"
       >
         <div
@@ -853,16 +807,9 @@
       <button
         aria-haspopup="menu"
         aria-label="More commands"
-<<<<<<< HEAD
-        className="fui-Button r1alrhcs ___1p24v7a_y4hy550 fhovq9v f1p3nwhy f11589ue f1q5o8ev f1pdflbu fkfq4zb f1t94bn6 f1s2uweq fr80ssc f1ukrpxl fecsdlb fnwyq0v ft1hn21 fuxngvv fy5bs14 fsv2rcd f1h0usnq fs4ktlq f16h9ulv fx2bmrt f1omzyqd f1dfjoow f1j98vj9 fj8yq94 f4xjyn1 f1et0tmh f9ddjv3 f1wi8ngl f1sbtcvk fwiuce9 fdghr9 f15vdbe4 fwbmr0d f44c6la"
-        data-automation-id="msla-panel-header-more-options"
-        data-tabster="{"restorer":{"type":1}}"
-        id="menura"
-=======
         className="fui-Button r1alrhcs ___w3o4yv0_df8ghi0 fhovq9v f1p3nwhy f11589ue f1q5o8ev f1pdflbu fkfq4zb f1t94bn6 f1s2uweq fr80ssc f1ukrpxl fecsdlb fnwyq0v ft1hn21 fuxngvv fy5bs14 fsv2rcd f1h0usnq fs4ktlq f16h9ulv fx2bmrt f1omzyqd f1dfjoow f1j98vj9 fj8yq94 f4xjyn1 f1et0tmh f9ddjv3 f1wi8ngl f18ktai2 fwbmr0d f44c6la"
         data-automation-id="msla-panel-header-more-options"
         id="menur6"
->>>>>>> f823f336
         onBlur={[Function]}
         onClick={[Function]}
         onContextMenu={[Function]}
@@ -915,56 +862,6 @@
   </div>,
   <div
     className="msla-panel-header-buttons"
-<<<<<<< HEAD
-  >
-    <button
-      className="fui-Button r1alrhcs msla-panel-header-buttons__button"
-      onClick={[Function]}
-      type="button"
-    >
-      <span
-        className="fui-Button__icon rywnvv2 ___963sj20_1qpm2bl f1nizpg2"
-      >
-        <i
-          aria-hidden={true}
-          className="root-123"
-          data-icon-name="PlaybackRate1x"
-        >
-          
-        </i>
-      </span>
-      Submit from this action
-    </button>
-    <button
-      className="fui-Button r1alrhcs msla-panel-header-buttons__button"
-      onClick={[Function]}
-      type="button"
-    >
-      Show Logic App run details
-      <span
-        className="fui-Button__icon rywnvv2 ___1yz413i_pen21v0 f1a695kz"
-      >
-        <i
-          aria-hidden={true}
-          className="root-126"
-          data-icon-name="ChevronRight"
-        >
-          
-        </i>
-      </span>
-    </button>
-  </div>,
-]
-`;
-
-exports[`lib/panel/panelHeader/main > should render with panel header menu 1`] = `
-[
-  <div
-    className="msla-panel-header"
-    id="Node Title"
-  >
-    <button
-=======
   />,
 ]
 `;
@@ -976,7 +873,6 @@
     id="Node Title"
   >
     <button
->>>>>>> f823f336
       aria-label="Collapse"
       className="fui-Button r1alrhcs collapse-toggle right ___1p24v7a_y4hy550 fhovq9v f1p3nwhy f11589ue f1q5o8ev f1pdflbu fkfq4zb f1t94bn6 f1s2uweq fr80ssc f1ukrpxl fecsdlb fnwyq0v ft1hn21 fuxngvv fy5bs14 fsv2rcd f1h0usnq fs4ktlq f16h9ulv fx2bmrt f1omzyqd f1dfjoow f1j98vj9 fj8yq94 f4xjyn1 f1et0tmh f9ddjv3 f1wi8ngl f1sbtcvk fwiuce9 fdghr9 f15vdbe4 fwbmr0d f44c6la"
       data-automation-id="msla-panel-header-collapse-nav"
@@ -1072,11 +968,7 @@
         className="fui-Button r1alrhcs ___1p24v7a_y4hy550 fhovq9v f1p3nwhy f11589ue f1q5o8ev f1pdflbu fkfq4zb f1t94bn6 f1s2uweq fr80ssc f1ukrpxl fecsdlb fnwyq0v ft1hn21 fuxngvv fy5bs14 fsv2rcd f1h0usnq fs4ktlq f16h9ulv fx2bmrt f1omzyqd f1dfjoow f1j98vj9 fj8yq94 f4xjyn1 f1et0tmh f9ddjv3 f1wi8ngl f1sbtcvk fwiuce9 fdghr9 f15vdbe4 fwbmr0d f44c6la"
         data-automation-id="msla-panel-header-more-options"
         data-tabster="{"restorer":{"type":1}}"
-<<<<<<< HEAD
-        id="menur6"
-=======
         id="menure"
->>>>>>> f823f336
         onBlur={[Function]}
         onClick={[Function]}
         onContextMenu={[Function]}
