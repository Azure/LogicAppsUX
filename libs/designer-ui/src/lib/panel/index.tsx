import { EmptyContent } from '../card/emptycontent';
import type { MenuItemOption } from '../card/types';
import constants from '../constants';
<<<<<<< HEAD
import { PanelTab } from './panelUtil';
=======
import type { PageActionTelemetryData } from '../telemetry/models';
import { PanelContent } from './panelcontent';
import { PanelHeader, PanelHeaderControlType } from './panelheader/panelheader';
import { PanelPivot } from './panelpivot';
import { Panel, PanelType } from '@fluentui/react/lib/Panel';
import React, { useCallback } from 'react';

export interface PanelTab {
  name: string;
  title: string;
  description?: string;
  icon?: string;
  enabled?: boolean;
  order?: number;
  content: JSX.Element;
  visibilityPredicate?(): boolean;
}
>>>>>>> 28a47d3f
export interface PanelContainerProps {
  cardIcon?: string;
  comment?: string;
  isCollapsed: boolean;
  isRight?: boolean;
  noNodeSelected: boolean;
  pivotDisabled?: boolean;
  panelHeaderMenu: MenuItemOption[];
  selectedTab: string;
  showCommentBox: boolean;
  readOnlyMode?: boolean;
  tabs: Record<string, PanelTab>;
  title: string;
  width: string;
  trackEvent(data: PageActionTelemetryData): void;
  setSelectedTab: React.Dispatch<React.SetStateAction<string>>;
  setIsCollapsed: React.Dispatch<React.SetStateAction<boolean>>;
}

export const PanelContainer = ({
  cardIcon,
  comment,
  isCollapsed,
  isRight,
  noNodeSelected,
  panelHeaderMenu,
  selectedTab,
  showCommentBox,
  readOnlyMode,
  tabs,
  title,
  width,
  setSelectedTab,
  setIsCollapsed,
  trackEvent,
}: PanelContainerProps) => {
  const onTabChange = (itemKey: string): void => {
    setSelectedTab(itemKey);
  };

  const renderHeader = useCallback((): JSX.Element => {
    return (
      <PanelHeader
        cardIcon={cardIcon ?? constants.PANEL.DEFAULT_ICON}
        isCollapsed={isCollapsed}
        isRight={isRight}
        showCommentBox={showCommentBox}
        noNodeSelected={noNodeSelected}
        panelHeaderMenu={panelHeaderMenu}
        panelHeaderControlType={PanelHeaderControlType.MENU}
        readOnlyMode={readOnlyMode}
        title={title}
        comment={comment}
        setIsCollapsed={setIsCollapsed}
      />
    );
  }, [cardIcon, comment, isCollapsed, isRight, noNodeSelected, panelHeaderMenu, readOnlyMode, showCommentBox, title, setIsCollapsed]);

  return (
    <Panel
      className="msla-panel-container"
      headerClassName="msla-panel-header"
      isOpen
      onRenderHeader={renderHeader}
      isBlocking={false}
      hasCloseButton={false}
      type={isRight ? PanelType.custom : PanelType.customNear}
      customWidth={width}
      styles={{
        content: isCollapsed && { padding: 0 },
      }}
    >
      {!isCollapsed && (
        <div className="msla-panel-content-container">
          {noNodeSelected ? (
            <EmptyContent />
          ) : (
            <div className="msla-panel-content">
              <PanelPivot
                isCollapsed={isCollapsed}
                tabs={tabs}
                selectedTab={selectedTab}
                onTabChange={onTabChange}
                trackEvent={trackEvent}
              />
              <PanelContent tabs={tabs} selectedTab={selectedTab} />
            </div>
          )}
        </div>
      )}
    </Panel>
  );
};<|MERGE_RESOLUTION|>--- conflicted
+++ resolved
@@ -1,27 +1,14 @@
 import { EmptyContent } from '../card/emptycontent';
 import type { MenuItemOption } from '../card/types';
 import constants from '../constants';
-<<<<<<< HEAD
-import { PanelTab } from './panelUtil';
-=======
 import type { PageActionTelemetryData } from '../telemetry/models';
+import type { PanelTab } from './panelUtil';
 import { PanelContent } from './panelcontent';
 import { PanelHeader, PanelHeaderControlType } from './panelheader/panelheader';
 import { PanelPivot } from './panelpivot';
 import { Panel, PanelType } from '@fluentui/react/lib/Panel';
 import React, { useCallback } from 'react';
 
-export interface PanelTab {
-  name: string;
-  title: string;
-  description?: string;
-  icon?: string;
-  enabled?: boolean;
-  order?: number;
-  content: JSX.Element;
-  visibilityPredicate?(): boolean;
-}
->>>>>>> 28a47d3f
 export interface PanelContainerProps {
   cardIcon?: string;
   comment?: string;
