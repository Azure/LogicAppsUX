<<<<<<< HEAD
import * as React from 'react';
import constants from '../constants';
import { RetryPanelTab } from './panelTabs/retryTab';
import { PanelTab } from './panelUtil';
=======
import constants from '../constants';
import { WorkflowParameters } from '../workflowparameters/workflowparameters';
import type { PanelTab } from './';
import * as React from 'react';
>>>>>>> 28a47d3f

export const retryTab: PanelTab = {
  title: 'Retry History',
  name: constants.PANEL.PANEL_TAB_NAMES.RETRY_HISTORY,
  description: 'Retry History',
  enabled: true,
  content: <RetryPanelTab />,
  order: 0,
  icon: 'EditStyle',
};<|MERGE_RESOLUTION|>--- conflicted
+++ resolved
@@ -1,14 +1,7 @@
-<<<<<<< HEAD
-import * as React from 'react';
 import constants from '../constants';
 import { RetryPanelTab } from './panelTabs/retryTab';
-import { PanelTab } from './panelUtil';
-=======
-import constants from '../constants';
-import { WorkflowParameters } from '../workflowparameters/workflowparameters';
-import type { PanelTab } from './';
+import type { PanelTab } from './panelUtil';
 import * as React from 'react';
->>>>>>> 28a47d3f
 
 export const retryTab: PanelTab = {
   title: 'Retry History',
