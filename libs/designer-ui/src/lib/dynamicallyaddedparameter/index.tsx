--- conflicted
+++ resolved
@@ -210,11 +210,6 @@
     );
   };
 
-<<<<<<< HEAD
-  const [titleValue, setTitleValue] = useState(title ?? '');
-
-  const [descriptionValue, setDescriptionValue] = useState(props?.description ?? '');
-=======
   const multiSelectTitleText = intl.formatMessage({
     defaultMessage: 'Multi-select list of options',
     id: 'Ccbm2Y',
@@ -235,7 +230,9 @@
       ? multiSelectTitleText
       : dropdownTitleText
     : '';
->>>>>>> c138b958
+
+  const [titleValue, setTitleValue] = useState(title ?? '');
+  const [descriptionValue, setDescriptionValue] = useState(props?.description ?? '');
 
   const renderDynamicParameterContainer = (): JSX.Element => {
     const iconStyle = {
