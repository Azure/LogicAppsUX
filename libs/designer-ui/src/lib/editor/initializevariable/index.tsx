import { useCallback, useMemo, useState } from 'react';
import type { BaseEditorProps } from '../base';
import { createEmptyLiteralValueSegment } from '../base/utils/helper';
import type { ValueSegment } from '../models/parameter';
import { StringEditor } from '../string';
import type { InitializeVariableErrors } from './variableEditor';
import { VariableEditor } from './variableEditor';
import { Button, MessageBar, MessageBarBody, MessageBarTitle } from '@fluentui/react-components';
import { useIntl } from 'react-intl';
import {
  createVariableEditorSegments,
  convertVariableEditorSegmentsAsSchema,
  parseSchemaAsVariableEditorSegments,
  parseVariableEditorSegments,
} from './util';
import constants from '../../constants';
import { Add24Filled, Add24Regular, bundleIcon } from '@fluentui/react-icons';

const CreateIcon = bundleIcon(Add24Filled, Add24Regular);
export interface InitializeVariableProps {
  name: ValueSegment[];
  type: ValueSegment[];
  value: ValueSegment[];
  description?: ValueSegment[];
}

export interface InitializeVariableEditorProps extends BaseEditorProps {
  validationErrors?: InitializeVariableErrors[];
  isMultiVariableEnabled?: boolean;
  isAgentParameter?: boolean;
}

export const InitializeVariableEditor = ({
  initialValue,
  onChange,
  validationErrors,
  isAgentParameter,
  ...props
}: InitializeVariableEditorProps) => {
  const intl = useIntl();
  const [variables, setVariables] = useState<InitializeVariableProps[] | undefined>(() =>
    isAgentParameter ? parseSchemaAsVariableEditorSegments(initialValue) : parseVariableEditorSegments(initialValue)
  );

  const stringResources = useMemo(
    () => ({
      ADD_VARIABLE: intl.formatMessage({
        defaultMessage: 'Add a Variable',
        id: 'HET2nV',
        description: 'label to add a variable',
      }),
      ADD_PARAMETER: intl.formatMessage({
        defaultMessage: 'Add a Parameter',
        id: 'ysSmGO',
        description: 'label to add a parameter',
      }),
    }),
    [intl]
  );

  const addButtonText = isAgentParameter ? stringResources.ADD_PARAMETER : stringResources.ADD_VARIABLE;

  const warningTitleVariable = intl.formatMessage({
    defaultMessage: 'Unable to Parse Variables',
    id: 'uqrOee',
    description: 'Warning title for when unable to parse variables',
  });

  const warningTitleAgentParameter = intl.formatMessage({
    defaultMessage: 'Unable to Parse Agent Parameter Schema',
    id: '4vZjpN',
    description: 'Warning title for when unable to parse schema',
  });

  const warningVariableBody = intl.formatMessage({
    defaultMessage: 'This could mean that the variable is set up incorrectly.',
    id: '3pOMqH',
    description: 'Warning body for when unable to parse variables',
  });

  const warningAgentParameterBody = intl.formatMessage({
    defaultMessage: 'This could mean that the agenet parameter schema is set up incorrectly.',
    id: '9YmvIw',
    description: 'Warning body for when unable to parse schema',
  });

  const addVariable = useCallback(() => {
    setVariables((prev) => [
      ...(prev ?? []),
      {
        name: [createEmptyLiteralValueSegment()],
        type: [createEmptyLiteralValueSegment()],
        value: [createEmptyLiteralValueSegment()],
      },
    ]);
  }, [setVariables]);

  const updateVariables = useCallback(
    (updatedVariables: InitializeVariableProps[]) => {
      const segments = isAgentParameter
        ? convertVariableEditorSegmentsAsSchema(updatedVariables)
        : createVariableEditorSegments(updatedVariables);
      onChange?.({
        value: segments,
        viewModel: { variables: updatedVariables, hideParameterErrors: true },
      });
      return updatedVariables;
    },
    [isAgentParameter, onChange]
  );

  const handleDeleteVariable = useCallback(
    (index: number) => {
      setVariables((prev) => {
        const p = prev ?? [];
        const updatedVariables = p.filter((_, i) => i !== index);
        return updateVariables(updatedVariables);
      });
    },
    [updateVariables]
  );

  const handleVariableChange = useCallback(
    (value: InitializeVariableProps, index: number) => {
      setVariables((prev) => {
        const updatedVariables = (prev ?? []).map((v, i) => (i === index ? value : v));
        return updateVariables(updatedVariables);
      });
    },
    [updateVariables]
  );

  return variables ? (
    <div className="msla-editor-initialize-variables">
      {variables.map((variable, index) => (
        <VariableEditor
          {...props}
          isAgentParameter={isAgentParameter}
          key={index}
          index={index}
          variable={variable}
          onDelete={() => handleDeleteVariable(index)}
          onVariableChange={(value: InitializeVariableProps) => handleVariableChange(value, index)}
<<<<<<< HEAD
          disableDelete={!isAgentParameter && variables.length === 1}
=======
          disableDelete={isAgentParameter ? !variables : variables.length === 1}
>>>>>>> 5a3e5673
          errors={validationErrors?.[index]}
        />
      ))}
      {props.isMultiVariableEnabled || isAgentParameter ? (
        <div className="msla-initialize-variable-add-variable-button">
          <Button
            appearance="subtle"
            aria-label={addButtonText}
            onClick={addVariable}
            disabled={variables.length === constants.PARAMETER.VARIABLE_EDITOR_MAX_VARIABLES || props.readonly}
            icon={<CreateIcon />}
            style={
              variables.length === constants.PARAMETER.VARIABLE_EDITOR_MAX_VARIABLES || props.readonly
                ? {}
                : {
                    color: 'var(--colorBrandForeground1)',
                    border: '1px solid #9e9e9e',
                  }
            }
          >
            {addButtonText}
          </Button>
        </div>
      ) : null}
    </div>
  ) : (
    <>
      <StringEditor {...props} initialValue={initialValue} />
      {/** TODO: Error should only be shown if there's no error */}
      <MessageBar key={'warning'} intent={'warning'} className="msla-initialize-variable-warning">
        <MessageBarBody>
          <MessageBarTitle>{isAgentParameter ? warningTitleAgentParameter : warningTitleVariable}</MessageBarTitle>
          {isAgentParameter ? warningAgentParameterBody : warningVariableBody}
        </MessageBarBody>
      </MessageBar>
    </>
  );
};<|MERGE_RESOLUTION|>--- conflicted
+++ resolved
@@ -141,11 +141,7 @@
           variable={variable}
           onDelete={() => handleDeleteVariable(index)}
           onVariableChange={(value: InitializeVariableProps) => handleVariableChange(value, index)}
-<<<<<<< HEAD
           disableDelete={!isAgentParameter && variables.length === 1}
-=======
-          disableDelete={isAgentParameter ? !variables : variables.length === 1}
->>>>>>> 5a3e5673
           errors={validationErrors?.[index]}
         />
       ))}
