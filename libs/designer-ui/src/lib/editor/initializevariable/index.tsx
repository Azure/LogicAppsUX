import { useCallback, useMemo, useState } from 'react';
import type { BaseEditorProps } from '../base';
import { createEmptyLiteralValueSegment } from '../base/utils/helper';
import type { ValueSegment } from '../models/parameter';
import { StringEditor } from '../string';
import type { InitializeVariableErrors } from './variableEditor';
import { VariableEditor } from './variableEditor';
import { Button, MessageBar, MessageBarBody, MessageBarTitle } from '@fluentui/react-components';
import { useIntl } from 'react-intl';
import {
  createVariableEditorSegments,
  convertVariableEditorSegmentsAsSchema,
  parseSchemaAsVariableEditorSegments,
  parseVariableEditorSegments,
} from './util';
import constants from '../../constants';
import { Add24Filled, Add24Regular, bundleIcon } from '@fluentui/react-icons';

const CreateIcon = bundleIcon(Add24Filled, Add24Regular);
export interface InitializeVariableProps {
  name: ValueSegment[];
  type: ValueSegment[];
  value: ValueSegment[];
  description?: ValueSegment[];
}

export interface InitializeVariableEditorProps extends BaseEditorProps {
  validationErrors?: InitializeVariableErrors[];
  isMultiVariableEnabled?: boolean;
  isAgentParameter?: boolean;
}

export const InitializeVariableEditor = ({
  initialValue,
  onChange,
  validationErrors,
  isAgentParameter,
  ...props
}: InitializeVariableEditorProps) => {
  const intl = useIntl();
  const [variables, setVariables] = useState<InitializeVariableProps[] | undefined>(() =>
    isAgentParameter ? parseSchemaAsVariableEditorSegments(initialValue) : parseVariableEditorSegments(initialValue)
  );

  const stringResources = useMemo(
    () => ({
      ADD_VARIABLE: intl.formatMessage({ defaultMessage: 'Add a Variable', id: 'HET2nV', description: 'label to add a variable' }),
      ADD_PARAMETER: intl.formatMessage({ defaultMessage: 'Add a Parameter', id: 'ysSmGO', description: 'label to add a parameter' }),
    }),
    [intl]
  );

  const addButtonText = isAgentParameter ? stringResources.ADD_PARAMETER : stringResources.ADD_VARIABLE;

  const warningTitleVariable = intl.formatMessage({
    defaultMessage: 'Unable to Parse Variables',
    id: 'uqrOee',
    description: 'Warning title for when unable to parse variables',
  });

  const warningTitleAgentParameter = intl.formatMessage({
    defaultMessage: 'Unable to Parse Agent Parameter Schema',
    id: '4vZjpN',
    description: 'Warning title for when unable to parse schema',
  });

  const warningVariableBody = intl.formatMessage({
    defaultMessage: 'This could mean that the variable is set up incorrectly.',
    id: '3pOMqH',
    description: 'Warning body for when unable to parse variables',
  });

  const warningAgentParameterBody = intl.formatMessage({
    defaultMessage: 'This could mean that the agenet parameter schema is set up incorrectly.',
    id: '9YmvIw',
    description: 'Warning body for when unable to parse schema',
  });

  const addVariable = useCallback(() => {
    setVariables((prev) => [
      ...(prev ?? []),
      {
        name: [createEmptyLiteralValueSegment()],
        type: [createEmptyLiteralValueSegment()],
        value: [createEmptyLiteralValueSegment()],
      },
    ]);
  }, [setVariables]);

  const updateVariables = useCallback(
    (updatedVariables: InitializeVariableProps[]) => {
      const segments = isAgentParameter
        ? convertVariableEditorSegmentsAsSchema(updatedVariables)
        : createVariableEditorSegments(updatedVariables);
      onChange?.({ value: segments, viewModel: { variables: updatedVariables, hideParameterErrors: true } });
      return updatedVariables;
    },
    [isAgentParameter, onChange]
  );

<<<<<<< HEAD
  const handleDeleteVariable = (index: number) => {
    setVariables((prev) => {
      const updatedVariables = prev.filter((_, i) => i !== index);
      return updateVariables(updatedVariables);
    });
  };
=======
  const handleDeleteVariable = useCallback(
    (index: number) => {
      setVariables((prev) => {
        const p = prev ?? [];
        if (p.length === 1) {
          return prev;
        }
        const updatedVariables = p.filter((_, i) => i !== index);
        return updateVariables(updatedVariables);
      });
    },
    [updateVariables]
  );
>>>>>>> 938ff50f

  const handleVariableChange = useCallback(
    (value: InitializeVariableProps, index: number) => {
      setVariables((prev) => {
        const updatedVariables = (prev ?? []).map((v, i) => (i === index ? value : v));
        return updateVariables(updatedVariables);
      });
    },
    [updateVariables]
  );

  return variables ? (
    <div className="msla-editor-initialize-variables">
      {variables.map((variable, index) => (
        <VariableEditor
          {...props}
          isAgentParameter={isAgentParameter}
          key={index}
          index={index}
          variable={variable}
          onDelete={() => handleDeleteVariable(index)}
          onVariableChange={(value: InitializeVariableProps) => handleVariableChange(value, index)}
          disableDelete={!isAgentParameter && variables.length === 1}
          errors={validationErrors?.[index]}
        />
      ))}
      {props.isMultiVariableEnabled || isAgentParameter ? (
        <div className="msla-initialize-variable-add-variable-button">
          <Button
            appearance="subtle"
            aria-label={addButtonText}
            onClick={addVariable}
            disabled={variables.length === constants.PARAMETER.VARIABLE_EDITOR_MAX_VARIABLES || props.readonly}
            icon={<CreateIcon />}
            style={
              variables.length === constants.PARAMETER.VARIABLE_EDITOR_MAX_VARIABLES || props.readonly
                ? {}
                : { color: 'var(--colorBrandForeground1)', border: '1px solid #9e9e9e' }
            }
          >
            {addButtonText}
          </Button>
        </div>
      ) : null}
    </div>
  ) : (
    <>
      <StringEditor {...props} initialValue={initialValue} />
      {/** TODO: Error should only be shown if there's no error */}
      <MessageBar key={'warning'} intent={'warning'} className="msla-initialize-variable-warning">
        <MessageBarBody>
          <MessageBarTitle>{isAgentParameter ? warningTitleAgentParameter : warningTitleVariable}</MessageBarTitle>
          {isAgentParameter ? warningAgentParameterBody : warningVariableBody}
        </MessageBarBody>
      </MessageBar>
    </>
  );
};<|MERGE_RESOLUTION|>--- conflicted
+++ resolved
@@ -98,28 +98,16 @@
     [isAgentParameter, onChange]
   );
 
-<<<<<<< HEAD
-  const handleDeleteVariable = (index: number) => {
-    setVariables((prev) => {
-      const updatedVariables = prev.filter((_, i) => i !== index);
-      return updateVariables(updatedVariables);
-    });
-  };
-=======
   const handleDeleteVariable = useCallback(
     (index: number) => {
       setVariables((prev) => {
         const p = prev ?? [];
-        if (p.length === 1) {
-          return prev;
-        }
         const updatedVariables = p.filter((_, i) => i !== index);
         return updateVariables(updatedVariables);
       });
     },
     [updateVariables]
   );
->>>>>>> 938ff50f
 
   const handleVariableChange = useCallback(
     (value: InitializeVariableProps, index: number) => {
