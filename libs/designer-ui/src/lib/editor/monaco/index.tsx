import Constants from '../../constants';
import { isHighContrastBlack } from '../../utils/theme';
import { registerWorkflowLanguageProviders } from '../../workflow/languageservice/workflowlanguageservice';
import Editor, { loader } from '@monaco-editor/react';
import type { IScrollEvent, editor } from 'monaco-editor';
import type { MutableRefObject } from 'react';
import { useState, useEffect, forwardRef, useRef } from 'react';

export interface EditorContentChangedEventArgs extends editor.IModelContentChangedEvent {
  value?: string;
}
// TODO: Add more languages
export enum EditorLanguage {
  javascript = 'javascript',
  json = 'json',
  xml = 'xml',
  templateExpressionLanguage = 'TemplateExpressionLanguage',
}

export interface MonacoProps extends MonacoOptions {
  className?: string;
  defaultValue?: string;
  language?: EditorLanguage;
  value?: string;
  editorRef?: editor.IStandaloneCodeEditor;
  height?: string;

  onBlur?(): void;
  onBlurText?(): void;
  onChanged?(e: editor.IModelChangedEvent): void;
  onConfigurationChanged?(e: editor.ConfigurationChangedEvent): void;
  onContentChanged?(e: EditorContentChangedEventArgs): void;
  onContextMenu?(e: editor.IEditorMouseEvent): void;
  onCursorPositionChanged?(e: editor.ICursorPositionChangedEvent): void;
  onCursorSelectionChanged?(e: editor.ICursorSelectionChangedEvent): void;
  onEditorLoaded?(): void;
  onDecorationsChanged?(e: editor.IModelDecorationsChangedEvent): void;
  onDisposed?(): void;
  onFocus?(): void;
  onFocusText?(): void;
  onLanguageChanged?(e: editor.IModelLanguageChangedEvent): void;
  onLayoutChanged?(e: editor.EditorLayoutInfo): void;
  onOptionsChanged?(e: editor.IModelOptionsChangedEvent): void;
  onScrollChanged?(e: IScrollEvent): void;
  onEditorRef?(editor: editor.IStandaloneCodeEditor | undefined): void;
}

export interface MonacoOptions {
  folding?: boolean;
  fontSize?: number;
  readOnly?: boolean;
  lineNumbers?: 'on' | 'off' | 'relative' | 'interval' | ((lineNumber: number) => string);
  lineHeight?: number;
  minimapEnabled?: boolean;
  scrollBeyondLastLine?: boolean;
  wordWrap?: 'off' | 'on' | 'wordWrapColumn' | 'bounded';
  contextMenu?: boolean;
}

export const MonacoEditor = forwardRef<editor.IStandaloneCodeEditor, MonacoProps>(
  (
    {
      className = 'msla-monaco',
      contextMenu = false,
      defaultValue = '',
      readOnly = false,
      folding = false,
      language,
      minimapEnabled = false,
      value,
      scrollBeyondLastLine = false,
      height,
      onBlur,
      onBlurText,
      onChanged,
      onConfigurationChanged,
      onContentChanged,
      onContextMenu,
      onCursorPositionChanged,
      onCursorSelectionChanged,
      onEditorLoaded,
      onDecorationsChanged,
      onDisposed,
      onFocus,
      onFocusText,
      onLanguageChanged,
      onLayoutChanged,
      onOptionsChanged,
      onScrollChanged,
      onEditorRef,
      ...options
    },
    ref
  ) => {
    const [canRender, setCanRender] = useState(false);
    const currentRef = useRef<editor.IStandaloneCodeEditor>();

<<<<<<< HEAD
    const initWorkflowLanguage = async () => {
      const { languages, editor } = await loader.init();
      if (!languages.getLanguages().some((lang: any) => lang.id === Constants.LANGUAGE_NAMES.WORKFLOW)) {
        registerWorkflowLanguageProviders(languages, editor);
      }
    };

    useEffect(() => {
      if (language === Constants.LANGUAGE_NAMES.WORKFLOW) {
        initWorkflowLanguage();
=======
    const initTemplateLanguage = async () => {
      const languageName = Constants.LANGUAGE_NAMES.WORKFLOW;
      const templateFunctions = getTemplateFunctions();
      loader.init().then(({ languages, editor }) => {
        if (!languages.getLanguages().some((lang: any) => lang.id === languageName)) {
          // Register a new language
          languages.register({ id: languageName });
          // Register a tokens provider for the language
          languages.setMonarchTokensProvider(languageName, createLanguageDefinition(templateFunctions));

          // Register Suggestion text for the language
          languages.registerCompletionItemProvider(languageName, createCompletionItemProviderForFunctions(templateFunctions));
          languages.registerCompletionItemProvider(languageName, createCompletionItemProviderForValues());

          // Register Help Provider Text Field for the language
          languages.registerSignatureHelpProvider(languageName, createSignatureHelpProvider(map(templateFunctions, 'name')));

          languages.setLanguageConfiguration(languageName, createLanguageConfig());
          // Define a new theme that contains only rules that match this language
          editor.defineTheme(languageName, createThemeData(isHighContrastBlack()));
        }
        setCanRender(true);
      });
    };

    useEffect(() => {
      if (language === EditorLanguage.templateExpressionLanguage) {
        initTemplateLanguage();
      } else {
        setCanRender(true);
>>>>>>> 81ad0936
      }
    }, [language]);

    const handleContextMenu = (e: editor.IEditorMouseEvent) => {
      if (onContextMenu) {
        onContextMenu(e);
      }
    };

    const handleDidBlurEditorText = (): void => {
      if (onBlurText) {
        onBlurText();
      }
    };

    const handleDidBlurEditorWidget = (): void => {
      if (onBlur) {
        onBlur();
      }
    };

    const handleDidChangeConfiguration = (e: editor.ConfigurationChangedEvent): void => {
      if (onConfigurationChanged) {
        onConfigurationChanged(e);
      }
    };

    const handleDidChangeCursorPosition = (e: editor.ICursorPositionChangedEvent): void => {
      if (onCursorPositionChanged) {
        onCursorPositionChanged(e);
      }
    };

    const handleDidChangeCursorSelection = (e: editor.ICursorSelectionChangedEvent): void => {
      if (onCursorSelectionChanged) {
        onCursorSelectionChanged(e);
      }
    };

    const handleDidChangeModel = (e: editor.IModelChangedEvent): void => {
      if (onChanged) {
        onChanged(e);
      }
    };

    const handleDidChangeModelContent = (e: EditorContentChangedEventArgs, editor: editor.IStandaloneCodeEditor): void => {
      if (onContentChanged && editor) {
        const value = editor.getModel()?.getValue();
        onContentChanged({ ...e, value });
      }
    };

    const handleDidChangeModelDecorations = (e: editor.IModelDecorationsChangedEvent): void => {
      if (onDecorationsChanged) {
        onDecorationsChanged(e);
      }
    };

    const handleDidChangeModelLanguage = (e: editor.IModelLanguageChangedEvent): void => {
      if (onLanguageChanged) {
        onLanguageChanged(e);
      }
    };

    const handleDidChangeModelOptions = (e: editor.IModelOptionsChangedEvent): void => {
      if (onOptionsChanged) {
        onOptionsChanged(e);
      }
    };

    const handleDidFocusEditorText = (): void => {
      if (onFocusText) {
        onFocusText();
      }
    };

    const handleDidFocusEditorWidget = (): void => {
      if (onFocus) {
        onFocus();
      }
    };

    const handleDisposed = (): void => {
      if (onDisposed) {
        onDisposed();
      }
    };

    const handleDidLayoutChange = (e: editor.EditorLayoutInfo): void => {
      if (onLayoutChanged) {
        onLayoutChanged(e);
      }
    };

    const handleDidScrollChange = (e: IScrollEvent): void => {
      if (onScrollChanged) {
        onScrollChanged(e);
      }
    };

    const handleEditorMounted = (editor: editor.IStandaloneCodeEditor) => {
      currentRef.current = editor;

      if (ref) {
        // eslint-disable-next-line no-param-reassign
        (ref as MutableRefObject<editor.IStandaloneCodeEditor | null>).current = editor;
      }

      if (!readOnly) {
        editor.focus();
      }

      if (onEditorRef) {
        onEditorRef(editor);
      }
      editor.onContextMenu(handleContextMenu);
      editor.onDidBlurEditorText(handleDidBlurEditorText);
      editor.onDidBlurEditorWidget(handleDidBlurEditorWidget);
      editor.onDidChangeConfiguration(handleDidChangeConfiguration);
      editor.onDidChangeCursorPosition(handleDidChangeCursorPosition);
      editor.onDidChangeCursorSelection(handleDidChangeCursorSelection);
      editor.onDidChangeModel(handleDidChangeModel);
      editor.onDidChangeModelContent((e) => handleDidChangeModelContent(e, editor));
      editor.onDidChangeModelDecorations(handleDidChangeModelDecorations);
      editor.onDidChangeModelLanguage(handleDidChangeModelLanguage);
      editor.onDidChangeModelOptions(handleDidChangeModelOptions);
      editor.onDidDispose(handleDisposed);
      editor.onDidFocusEditorText(handleDidFocusEditorText);
      editor.onDidFocusEditorWidget(handleDidFocusEditorWidget);
      editor.onDidLayoutChange(handleDidLayoutChange);
      editor.onDidScrollChange(handleDidScrollChange);
      if (onEditorLoaded) {
        onEditorLoaded();
      }
    };

    return (
      <div className="msla-monaco-container">
        {canRender ? (
          <Editor
            className={className}
            options={{
              contextmenu: contextMenu,
              folding: folding,
              minimap: { enabled: minimapEnabled },
              scrollBeyondLastLine: scrollBeyondLastLine,
              ...options,
            }}
            value={value}
            defaultValue={defaultValue}
            defaultLanguage={language ? language.toString() : undefined}
            theme={language === EditorLanguage.templateExpressionLanguage ? language : isHighContrastBlack() ? 'vs-dark' : 'vs'}
            onMount={handleEditorMounted}
            height={height}
          />
        ) : null}
      </div>
    );
  }
);
MonacoEditor.displayName = 'MonacoEditor';

export default MonacoEditor;<|MERGE_RESOLUTION|>--- conflicted
+++ resolved
@@ -95,41 +95,12 @@
     const [canRender, setCanRender] = useState(false);
     const currentRef = useRef<editor.IStandaloneCodeEditor>();
 
-<<<<<<< HEAD
-    const initWorkflowLanguage = async () => {
+    const initTemplateLanguage = async () => {
       const { languages, editor } = await loader.init();
       if (!languages.getLanguages().some((lang: any) => lang.id === Constants.LANGUAGE_NAMES.WORKFLOW)) {
         registerWorkflowLanguageProviders(languages, editor);
       }
-    };
-
-    useEffect(() => {
-      if (language === Constants.LANGUAGE_NAMES.WORKFLOW) {
-        initWorkflowLanguage();
-=======
-    const initTemplateLanguage = async () => {
-      const languageName = Constants.LANGUAGE_NAMES.WORKFLOW;
-      const templateFunctions = getTemplateFunctions();
-      loader.init().then(({ languages, editor }) => {
-        if (!languages.getLanguages().some((lang: any) => lang.id === languageName)) {
-          // Register a new language
-          languages.register({ id: languageName });
-          // Register a tokens provider for the language
-          languages.setMonarchTokensProvider(languageName, createLanguageDefinition(templateFunctions));
-
-          // Register Suggestion text for the language
-          languages.registerCompletionItemProvider(languageName, createCompletionItemProviderForFunctions(templateFunctions));
-          languages.registerCompletionItemProvider(languageName, createCompletionItemProviderForValues());
-
-          // Register Help Provider Text Field for the language
-          languages.registerSignatureHelpProvider(languageName, createSignatureHelpProvider(map(templateFunctions, 'name')));
-
-          languages.setLanguageConfiguration(languageName, createLanguageConfig());
-          // Define a new theme that contains only rules that match this language
-          editor.defineTheme(languageName, createThemeData(isHighContrastBlack()));
-        }
-        setCanRender(true);
-      });
+      setCanRender(true);
     };
 
     useEffect(() => {
@@ -137,7 +108,6 @@
         initTemplateLanguage();
       } else {
         setCanRender(true);
->>>>>>> 81ad0936
       }
     }, [language]);
 
