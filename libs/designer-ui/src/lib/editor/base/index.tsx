--- conflicted
+++ resolved
@@ -1,10 +1,5 @@
-<<<<<<< HEAD
-import { Toolbar } from '../../html/plugins/toolbar/Toolbar';
+import { RichTextToolbar } from '../../html/plugins/toolbar/RichTextToolbar';
 import { TokenPickerMode } from '../../tokenpicker';
-=======
-import { RichTextToolbar } from '../../html/plugins/toolbar/RichTextToolbar';
-import type { TokenPickerMode } from '../../tokenpicker';
->>>>>>> 4e14837a
 import { useId } from '../../useId';
 import type { ValueSegment } from '../models/parameter';
 import { ArrowNavigation } from './plugins/ArrowNavigation';
