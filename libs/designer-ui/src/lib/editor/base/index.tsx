import { Toolbar } from '../../html/plugins/toolbar/Toolbar';
import { DESELECT_NODE } from '../../token/inputToken';
import type { TokenPickerMode } from '../../tokenpicker';
import { useId } from '../../useId';
import type { ValueSegment } from '../models/parameter';
import { AutoFocus } from './plugins/AutoFocus';
import AutoLink from './plugins/AutoLink';
import ClearEditor from './plugins/ClearEditor';
import CloseTokenPicker from './plugins/CloseTokenPicker';
import DeleteTokenNode from './plugins/DeleteTokenNode';
import FloatingLinkEditorPlugin from './plugins/FloatingLinkEditor';
import { FocusChangePlugin } from './plugins/FocusHandler';
import IgnoreTab from './plugins/IgnoreTab';
import InsertTokenNode from './plugins/InsertTokenNode';
import OpenTokenPicker from './plugins/OpenTokenPicker';
import { PastePlugin } from './plugins/Paste';
import { ReadOnly } from './plugins/ReadOnly';
import SingleValueSegment from './plugins/SingleValueSegment';
import { TokenTypeAheadPlugin } from './plugins/TokenTypeahead';
import { TreeView } from './plugins/TreeView';
import type { TokenPickerButtonEditorProps } from './plugins/tokenpickerbutton';
import { TokenPickerButton } from './plugins/tokenpickerbutton';
import { css } from '@fluentui/react';
import { useLexicalComposerContext } from '@lexical/react/LexicalComposerContext';
import { ContentEditable } from '@lexical/react/LexicalContentEditable';
import LexicalErrorBoundary from '@lexical/react/LexicalErrorBoundary';
import { HistoryPlugin as History } from '@lexical/react/LexicalHistoryPlugin';
import { PlainTextPlugin } from '@lexical/react/LexicalPlainTextPlugin';
import { RichTextPlugin } from '@lexical/react/LexicalRichTextPlugin';
import { useEffect, useRef, useState } from 'react';
import { createPortal } from 'react-dom';
import { useIntl } from 'react-intl';

export interface ChangeState {
  value: ValueSegment[];
  viewModel?: any; // TODO - Should be strongly typed once updated for Array
}

export type GetTokenPickerHandler = (
  editorId: string,
  labelId: string,
  tokenPickerMode?: TokenPickerMode,
  valueType?: string,
  setInTokenpicker?: (b: boolean) => void,
  tokenClickedCallback?: (token: ValueSegment) => void
) => JSX.Element;

export type ChangeHandler = (newState: ChangeState) => void;
export type CallbackHandler = () => void;
export type CastHandler = (value: ValueSegment[], type?: string, format?: string, suppressCasting?: boolean) => string;

export interface DictionaryCallbackProps {
  addItem: (index: number) => void;
  index: number;
}
export interface BaseEditorProps {
  className?: string;
  readonly?: boolean;
  placeholder?: string;
  basePlugins?: basePlugins;
  initialValue: ValueSegment[];
  children?: React.ReactNode;
  labelId?: string;
  label?: string;
  valueType?: string;
  tokenPickerButtonProps?: TokenPickerButtonEditorProps;
  dataAutomationId?: string;
  tokenMapping?: Record<string, ValueSegment>;
  loadParameterValueFromString?: (value: string) => ValueSegment[];
  onChange?: ChangeHandler;
  onBlur?: () => void;
  onFocus?: () => void;
  getTokenPicker: GetTokenPickerHandler;
}

export interface basePlugins {
  autoFocus?: boolean;
  autoLink?: boolean;
  clearEditor?: boolean;
  history?: boolean;
  tokens?: boolean;
  treeView?: boolean;
  isHtmlEditor?: boolean;
  tabbable?: boolean;
  singleValueSegment?: boolean;
}

export const BaseEditor = ({
  className,
  readonly = false,
  placeholder,
  basePlugins = {},
  children,
  labelId,
  tokenPickerButtonProps,
  valueType,
  dataAutomationId,
  tokenMapping,
  loadParameterValueFromString,
  onFocus,
  onBlur,
  getTokenPicker,
}: BaseEditorProps) => {
  const [editor] = useLexicalComposerContext();
  const editorId = useId('msla-tokenpicker-callout-location');
  const intl = useIntl();
  const containerRef = useRef<HTMLDivElement>(null);
  const placeholderRef = useRef<HTMLDivElement>(null);
  const [isEditorFocused, setIsEditorFocused] = useState(false);
  const [isTokenPickerOpened, setIsTokenPickerOpened] = useState(false);
  const [tokenPickerMode, setTokenPickerMode] = useState<TokenPickerMode | undefined>();
  const [floatingAnchorElem, setFloatingAnchorElem] = useState<HTMLDivElement | null>(null);
  const [isForcedPlainText, setIsForcedPlainText] = useState(false);

  const onRef = (_floatingAnchorElem: HTMLDivElement) => {
    if (_floatingAnchorElem !== null) {
      setFloatingAnchorElem(_floatingAnchorElem);
    }
  };

  useEffect(() => {
    if (containerRef.current && placeholderRef.current) {
      onRef(containerRef.current);
    }
  }, []);

  const {
    autoFocus,
    autoLink,
    clearEditor,
    history = true,
    tokens,
    treeView,
    isHtmlEditor = false,
    tabbable,
    singleValueSegment = false,
  } = basePlugins;

  const describedByMessage = intl.formatMessage({
    defaultMessage: 'Add dynamic data or expressions by inserting a /',
    description: 'This is an a11y message meant to help screen reader users figure out how to insert dynamic data',
  });

  const handleFocus = () => {
    onFocus?.();
    setIsEditorFocused(true);
  };

  const handleBlur = () => {
    if (!isTokenPickerOpened) {
      editor.dispatchCommand(DESELECT_NODE, undefined);
      onBlur?.();
    }
    setIsEditorFocused(false);
  };

  const handleClick = () => {
    if (isTokenPickerOpened) {
      setIsTokenPickerOpened(false);
    }
  };

  const openTokenPicker = (mode: TokenPickerMode) => {
    setIsTokenPickerOpened(true);
    setTokenPickerMode(mode);
  };

  const id = useId('msla-described-by-message');
<<<<<<< HEAD
  const TextPlugin = toolbar && !isForcedPlainText ? RichTextPlugin : PlainTextPlugin;

  return (
    <div style={{ width: '100%' }}>
      <LexicalComposer initialConfig={initialConfig}>
        <div
          className={className ?? 'msla-editor-container'}
          id={editorId}
          ref={containerRef}
          data-automation-id={dataAutomationId}
          title={placeholder}
        >
          {toolbar
            ? <Toolbar isRawText={isForcedPlainText} readonly={readonly} setIsRawText={setIsForcedPlainText} />
            : null}
          <TextPlugin
            contentEditable={
              <ContentEditable className={css('editor-input', readonly && 'readonly')} ariaLabelledBy={labelId} ariaDescribedBy={id} />
            }
            placeholder={
              <span className="editor-placeholder" ref={placeholderRef}>
                {placeholder}
              </span>
            }
            ErrorBoundary={LexicalErrorBoundary}
=======
  const TextPlugin = isHtmlEditor ? RichTextPlugin : PlainTextPlugin;

  return (
    <>
      <div
        className={className ?? 'msla-editor-container'}
        id={editorId}
        ref={containerRef}
        data-automation-id={dataAutomationId}
        title={placeholder}
      >
        {isHtmlEditor ? <Toolbar readonly={readonly} /> : null}
        <TextPlugin
          contentEditable={
            <ContentEditable className={css('editor-input', readonly && 'readonly')} ariaLabelledBy={labelId} ariaDescribedBy={id} />
          }
          placeholder={
            <span className="editor-placeholder" ref={placeholderRef}>
              {placeholder}
            </span>
          }
          ErrorBoundary={LexicalErrorBoundary}
        />
        <span id={id} hidden={true}>
          {describedByMessage}
        </span>
        {treeView ? <TreeView /> : null}
        {autoFocus ? <AutoFocus /> : null}
        {history ? <History /> : null}
        {autoLink ? <AutoLink /> : null}
        {clearEditor ? <ClearEditor showButton={false} /> : null}
        {singleValueSegment ? <SingleValueSegment /> : null}
        {tokens ? (
          <TokenTypeAheadPlugin
            openTokenPicker={openTokenPicker}
            isEditorFocused={isEditorFocused}
            hideTokenPickerOptions={tokenPickerButtonProps?.hideButtonOptions}
>>>>>>> 91dabfc2
          />
        ) : null}
        <FocusChangePlugin onFocus={handleFocus} onBlur={handleBlur} onClick={handleClick} />
        <ReadOnly readonly={readonly} />
        {tabbable ? null : <IgnoreTab />}
        {tokens ? <InsertTokenNode /> : null}
        {tokens ? <DeleteTokenNode /> : null}
        {tokens ? <OpenTokenPicker openTokenPicker={openTokenPicker} /> : null}
        {tokens ? <CloseTokenPicker closeTokenPicker={() => setIsTokenPickerOpened(false)} /> : null}
        {tokens && !isHtmlEditor ? (
          <PastePlugin segmentMapping={tokenMapping} loadParameterValueFromString={loadParameterValueFromString} />
        ) : null}
        {isHtmlEditor && floatingAnchorElem ? <FloatingLinkEditorPlugin anchorElem={floatingAnchorElem} /> : null}
        {children}
        {tokens && isTokenPickerOpened ? getTokenPicker(editorId, labelId ?? '', tokenPickerMode, valueType, setIsTokenPickerOpened) : null}
      </div>
      {tokens && isEditorFocused && !isTokenPickerOpened
        ? createPortal(<TokenPickerButton {...tokenPickerButtonProps} openTokenPicker={openTokenPicker} />, document.body)
        : null}
    </>
  );
};<|MERGE_RESOLUTION|>--- conflicted
+++ resolved
@@ -166,33 +166,6 @@
   };
 
   const id = useId('msla-described-by-message');
-<<<<<<< HEAD
-  const TextPlugin = toolbar && !isForcedPlainText ? RichTextPlugin : PlainTextPlugin;
-
-  return (
-    <div style={{ width: '100%' }}>
-      <LexicalComposer initialConfig={initialConfig}>
-        <div
-          className={className ?? 'msla-editor-container'}
-          id={editorId}
-          ref={containerRef}
-          data-automation-id={dataAutomationId}
-          title={placeholder}
-        >
-          {toolbar
-            ? <Toolbar isRawText={isForcedPlainText} readonly={readonly} setIsRawText={setIsForcedPlainText} />
-            : null}
-          <TextPlugin
-            contentEditable={
-              <ContentEditable className={css('editor-input', readonly && 'readonly')} ariaLabelledBy={labelId} ariaDescribedBy={id} />
-            }
-            placeholder={
-              <span className="editor-placeholder" ref={placeholderRef}>
-                {placeholder}
-              </span>
-            }
-            ErrorBoundary={LexicalErrorBoundary}
-=======
   const TextPlugin = isHtmlEditor ? RichTextPlugin : PlainTextPlugin;
 
   return (
@@ -204,7 +177,9 @@
         data-automation-id={dataAutomationId}
         title={placeholder}
       >
-        {isHtmlEditor ? <Toolbar readonly={readonly} /> : null}
+        {isHtmlEditor
+          ? <Toolbar isRawText={isForcedPlainText} readonly={readonly} setIsRawText={setIsForcedPlainText} />
+          : null}
         <TextPlugin
           contentEditable={
             <ContentEditable className={css('editor-input', readonly && 'readonly')} ariaLabelledBy={labelId} ariaDescribedBy={id} />
@@ -230,7 +205,6 @@
             openTokenPicker={openTokenPicker}
             isEditorFocused={isEditorFocused}
             hideTokenPickerOptions={tokenPickerButtonProps?.hideButtonOptions}
->>>>>>> 91dabfc2
           />
         ) : null}
         <FocusChangePlugin onFocus={handleFocus} onBlur={handleBlur} onClick={handleClick} />
