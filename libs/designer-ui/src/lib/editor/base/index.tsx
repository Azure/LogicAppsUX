import { Toolbar } from '../../html/plugins/toolbar/Toolbar';
import type { TokenPickerMode } from '../../tokenpicker';
import { useId } from '../../useId';
import type { ValueSegment } from '../models/parameter';
import { ArrowNavigation } from './plugins/ArrowNavigation';
import { AutoFocus } from './plugins/AutoFocus';
import AutoLink from './plugins/AutoLink';
import ClearEditor from './plugins/ClearEditor';
import CloseTokenPicker from './plugins/CloseTokenPicker';
import DeleteTokenNode from './plugins/DeleteTokenNode';
import FloatingLinkEditorPlugin from './plugins/FloatingLinkEditor';
import { FocusChangePlugin } from './plugins/FocusHandler';
import IgnoreTab from './plugins/IgnoreTab';
import InsertTokenNode from './plugins/InsertTokenNode';
import OpenTokenPicker from './plugins/OpenTokenPicker';
import { PastePlugin } from './plugins/Paste';
import { PreventPropagationPlugin } from './plugins/PreventPropagation';
import { ReadOnly } from './plugins/ReadOnly';
import SingleValueSegment from './plugins/SingleValueSegment';
import { TokenTypeAheadPlugin } from './plugins/TokenTypeahead';
import { TreeView } from './plugins/TreeView';
import type { TokenPickerButtonEditorProps } from './plugins/tokenpickerbutton';
import { TokenPickerButton } from './plugins/tokenpickerbutton';
import { css } from '@fluentui/react';
import { ContentEditable } from '@lexical/react/LexicalContentEditable';
import LexicalErrorBoundary from '@lexical/react/LexicalErrorBoundary';
import { HistoryPlugin as History } from '@lexical/react/LexicalHistoryPlugin';
import { PlainTextPlugin } from '@lexical/react/LexicalPlainTextPlugin';
import { RichTextPlugin } from '@lexical/react/LexicalRichTextPlugin';
import { useEffect, useRef, useState } from 'react';
import { createPortal } from 'react-dom';
import { useIntl } from 'react-intl';

export interface ChangeState {
  value: ValueSegment[];
  viewModel?: any; // TODO - Should be strongly typed once updated for Array
}

export type GetTokenPickerHandler = (
  editorId: string,
  labelId: string,
  tokenPickerMode?: TokenPickerMode,
  valueType?: string,
  setInTokenpicker?: (b: boolean) => void,
  tokenClickedCallback?: (token: ValueSegment) => void
) => JSX.Element;

export type ChangeHandler = (newState: ChangeState) => void;
export type CallbackHandler = () => void;
export type CastHandler = (value: ValueSegment[], type?: string, format?: string, suppressCasting?: boolean) => string;

export interface DictionaryCallbackProps {
  addItem: (index: number) => void;
  index: number;
}
export interface BaseEditorProps {
  className?: string;
  readonly?: boolean;
  placeholder?: string;
  basePlugins?: BasePlugins;
  initialValue: ValueSegment[];
  children?: React.ReactNode;
  labelId?: string;
  label?: string;
  valueType?: string;
  tokenPickerButtonProps?: TokenPickerButtonEditorProps;
  dataAutomationId?: string;
  tokenMapping?: Record<string, ValueSegment>;
  isSwitchFromPlaintextBlocked?: boolean;
  loadParameterValueFromString?: (value: string) => ValueSegment[];
  onChange?: ChangeHandler;
  onBlur?: () => void;
  onFocus?: () => void;
  getTokenPicker: GetTokenPickerHandler;
  setIsValuePlaintext?: (isValuePlaintext: boolean) => void;
}

export interface BasePlugins {
  autoFocus?: boolean;
  autoLink?: boolean;
  clearEditor?: boolean;
  history?: boolean;
  tokens?: boolean;
  treeView?: boolean;
  preventPropagation?: boolean;
  htmlEditor?: 'rich-html' | 'raw-html' | false;
  tabbable?: boolean;
  singleValueSegment?: boolean;
}

export const BaseEditor = ({
  className,
  readonly = false,
  placeholder,
  basePlugins = {},
  children,
  labelId,
  tokenPickerButtonProps,
  valueType,
  dataAutomationId,
  tokenMapping,
  isSwitchFromPlaintextBlocked,
  loadParameterValueFromString,
  onFocus,
  onBlur,
  getTokenPicker,
  setIsValuePlaintext,
}: BaseEditorProps) => {
  const editorId = useId('msla-tokenpicker-callout-location');
  const intl = useIntl();
  const containerRef = useRef<HTMLDivElement>(null);
  const placeholderRef = useRef<HTMLDivElement>(null);
  const [isEditorFocused, setIsEditorFocused] = useState(false);
  const [isTokenPickerOpened, setIsTokenPickerOpened] = useState(false);
  const [tokenPickerMode, setTokenPickerMode] = useState<TokenPickerMode | undefined>();
  const [floatingAnchorElem, setFloatingAnchorElem] = useState<HTMLDivElement | null>(null);

  const onRef = (_floatingAnchorElem: HTMLDivElement) => {
    if (_floatingAnchorElem !== null) {
      setFloatingAnchorElem(_floatingAnchorElem);
    }
  };

  useEffect(() => {
    if (containerRef.current && placeholderRef.current) {
      onRef(containerRef.current);
    }
  }, []);

  const {
    autoFocus,
    autoLink,
    clearEditor,
    history = true,
    tokens = true,
    treeView,
    htmlEditor = false,
    tabbable,
    singleValueSegment = false,
    preventPropagation = true,
  } = basePlugins;

  const describedByMessage = intl.formatMessage({
    defaultMessage: 'Add dynamic data or expressions by inserting a /',
    description: 'This is an a11y message meant to help screen reader users figure out how to insert dynamic data',
  });

  const handleFocus = () => {
    onFocus?.();
    setIsEditorFocused(true);
  };

  const handleBlur = () => {
    if (!isTokenPickerOpened) {
      onBlur?.();
    }
    setIsEditorFocused(false);
  };

  const handleClick = () => {
    if (isTokenPickerOpened) {
      setIsTokenPickerOpened(false);
    }
  };

  const openTokenPicker = (mode: TokenPickerMode) => {
    setIsTokenPickerOpened(true);
    setTokenPickerMode(mode);
  };

  const id = useId('msla-described-by-message');
  const TextPlugin = htmlEditor === 'rich-html' ? RichTextPlugin : PlainTextPlugin;

  return (
    <>
      <div
        className={className ?? 'msla-editor-container'}
        id={editorId}
        ref={containerRef}
        data-automation-id={dataAutomationId}
        title={placeholder}
      >
        {htmlEditor ? (
          <Toolbar
            isRawText={htmlEditor === 'raw-html'}
            isSwitchFromPlaintextBlocked={isSwitchFromPlaintextBlocked}
            readonly={readonly}
            setIsRawText={setIsValuePlaintext}
          />
        ) : null}
        <TextPlugin
          contentEditable={
            <ContentEditable className={css('editor-input', readonly && 'readonly')} ariaLabelledBy={labelId} ariaDescribedBy={id} />
          }
          placeholder={
            <span className="editor-placeholder" ref={placeholderRef}>
              {placeholder}
            </span>
          }
          ErrorBoundary={LexicalErrorBoundary}
        />
        <span id={id} hidden={true}>
          {describedByMessage}
        </span>
        {treeView ? <TreeView /> : null}
        {autoFocus ? <AutoFocus /> : null}
        {history ? <History /> : null}
        {autoLink ? <AutoLink /> : null}
        {clearEditor ? <ClearEditor showButton={false} /> : null}
        {singleValueSegment ? <SingleValueSegment /> : null}
        {preventPropagation ? <PreventPropagationPlugin /> : null}
        <FocusChangePlugin onFocus={handleFocus} onBlur={handleBlur} onClick={handleClick} />
        <ReadOnly readonly={readonly} />
        {tabbable ? null : <IgnoreTab />}
        {htmlEditor === 'rich-html' ? null : <ArrowNavigation />}
        {tokens ? (
          <>
            <InsertTokenNode closeTokenPicker={() => setIsTokenPickerOpened(false)} />
            <DeleteTokenNode />
            <OpenTokenPicker openTokenPicker={openTokenPicker} />
            <CloseTokenPicker closeTokenPicker={() => setIsTokenPickerOpened(false)} />
            <TokenTypeAheadPlugin
              openTokenPicker={openTokenPicker}
              isEditorFocused={isEditorFocused}
              hideTokenPickerOptions={tokenPickerButtonProps?.hideButtonOptions}
            />
          </>
        ) : null}
<<<<<<< HEAD
        {tokens ? <PastePlugin segmentMapping={tokenMapping} loadParameterValueFromString={loadParameterValueFromString} /> : null}
        {htmlEditor && floatingAnchorElem ? <FloatingLinkEditorPlugin anchorElem={floatingAnchorElem} /> : null}
=======
        {tokens && !htmlEditor ? (
          <PastePlugin segmentMapping={tokenMapping} loadParameterValueFromString={loadParameterValueFromString} />
        ) : null}
        {htmlEditor && floatingAnchorElem ? (
          <FloatingLinkEditorPlugin anchorElem={floatingAnchorElem} isMainEditorFocused={isEditorFocused} />
        ) : null}
>>>>>>> 24812803
        {children}
        {tokens && isTokenPickerOpened ? getTokenPicker(editorId, labelId ?? '', tokenPickerMode, valueType, setIsTokenPickerOpened) : null}
      </div>
      {tokens && isEditorFocused && !isTokenPickerOpened
        ? createPortal(<TokenPickerButton {...tokenPickerButtonProps} openTokenPicker={openTokenPicker} />, document.body)
        : null}
    </>
  );
};<|MERGE_RESOLUTION|>--- conflicted
+++ resolved
@@ -226,17 +226,10 @@
             />
           </>
         ) : null}
-<<<<<<< HEAD
         {tokens ? <PastePlugin segmentMapping={tokenMapping} loadParameterValueFromString={loadParameterValueFromString} /> : null}
-        {htmlEditor && floatingAnchorElem ? <FloatingLinkEditorPlugin anchorElem={floatingAnchorElem} /> : null}
-=======
-        {tokens && !htmlEditor ? (
-          <PastePlugin segmentMapping={tokenMapping} loadParameterValueFromString={loadParameterValueFromString} />
-        ) : null}
         {htmlEditor && floatingAnchorElem ? (
           <FloatingLinkEditorPlugin anchorElem={floatingAnchorElem} isMainEditorFocused={isEditorFocused} />
         ) : null}
->>>>>>> 24812803
         {children}
         {tokens && isTokenPickerOpened ? getTokenPicker(editorId, labelId ?? '', tokenPickerMode, valueType, setIsTokenPickerOpened) : null}
       </div>
