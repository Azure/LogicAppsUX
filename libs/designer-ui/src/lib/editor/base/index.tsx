--- conflicted
+++ resolved
@@ -1,9 +1,4 @@
-<<<<<<< HEAD
-import type { InputTokenProps } from '../../token/inputToken';
-import type { ValueSegment, ValueSegmentType } from '../models/parameter';
-=======
 import type { ValueSegment } from '../models/parameter';
->>>>>>> e3253d74
 import { TokenNode } from './nodes/tokenNode';
 import { AutoFocus } from './plugins/AutoFocus';
 import AutoLink from './plugins/AutoLink';
@@ -24,19 +19,7 @@
 import { useIntl } from 'react-intl';
 
 export { testTokenSegment } from '../shared/testtokensegment';
-<<<<<<< HEAD
-export type Segment = {
-  segmentId?: string;
-} & (
-  | {
-      type: ValueSegmentType.TOKEN;
-      token: InputTokenProps;
-    }
-  | {
-      type: ValueSegmentType.LITERAL;
-      value: string;
-    }
-);
+
 export interface ChangeState {
   value: ValueSegment[],
   viewModel?: any; // TODO - Should be strongly typed once updated for Array
@@ -44,8 +27,6 @@
 
 export type ChangeHandler = (newState: ChangeState) => void;
 
-=======
->>>>>>> e3253d74
 interface FocusProps {
   addDictionaryItem?: dictionaryCallbackProps;
   tokenPickerProps?: FocusTokenPickerProps;
