import { Toolbar } from '../../html/plugins/toolbar';
import type { ValueSegment } from '../models/parameter';
import { TokenNode } from './nodes/tokenNode';
import { AutoFocus } from './plugins/AutoFocus';
import AutoLink from './plugins/AutoLink';
import ClearEditor from './plugins/ClearEditor';
import DeleteTokenNode from './plugins/DeleteTokenNode';
import IgnoreTab from './plugins/IgnoreTab';
import InsertTokenNode from './plugins/InsertTokenNode';
import OnBlur from './plugins/OnBlur';
import OnFocus from './plugins/OnFocus';
import { ReadOnly } from './plugins/ReadOnly';
import type { TokenPickerButtonProps } from './plugins/TokenPickerButton';
import TokenPickerButton from './plugins/TokenPickerButton';
import { TreeView } from './plugins/TreeView';
import EditorTheme from './themes/editorTheme';
import { parseSegments } from './utils/parsesegments';
import { css, DirectionalHint, TooltipHost } from '@fluentui/react';
import { useId } from '@fluentui/react-hooks';
import { AutoLinkNode, LinkNode } from '@lexical/link';
import { LexicalComposer } from '@lexical/react/LexicalComposer';
import { ContentEditable } from '@lexical/react/LexicalContentEditable';
import { HistoryPlugin as History } from '@lexical/react/LexicalHistoryPlugin';
import { RichTextPlugin } from '@lexical/react/LexicalRichTextPlugin';
import { useFunctionalState } from '@react-hookz/web';
import { useState } from 'react';
import { useIntl } from 'react-intl';

export { testTokenSegment, outputToken, outputToken2 } from '../shared/testtokensegment';

export interface ChangeState {
  value: ValueSegment[];
  viewModel?: any; // TODO - Should be strongly typed once updated for Array
}

export type ChangeHandler = (newState: ChangeState) => void;
export type CallbackHandler = () => void;

export interface DictionaryCallbackProps {
  addItem: (index: number) => void;
  index: number;
}
export interface BaseEditorProps {
  className?: string;
  readonly?: boolean;
  placeholder?: string;
  BasePlugins?: BasePlugins;
  initialValue: ValueSegment[];
  children?: React.ReactNode;
  tokenPickerButtonProps?: TokenPickerButtonProps;
  isTrigger?: boolean;
  GetTokenPicker: (
    editorId: string,
    labelId: string,
    onClick?: (b: boolean) => void,
    tokenClicked?: (token: ValueSegment) => void,
    hideTokenPicker?: () => void
  ) => JSX.Element;
  onChange?: ChangeHandler;
  onBlur?: () => void;
  onFocus?: () => void;
}

export interface BasePlugins {
  autoFocus?: boolean;
  autoLink?: boolean;
  clearEditor?: boolean;
  history?: boolean;
  tokens?: boolean;
  treeView?: boolean;
  toolBar?: boolean;
}

const onError = (error: Error) => {
  console.error(error);
};

export const BaseEditor = ({
  className,
  readonly = false,
  placeholder,
  BasePlugins = {},
  initialValue,
  children,
  tokenPickerButtonProps,
  isTrigger,
  GetTokenPicker,
  onFocus,
  onBlur,
}: BaseEditorProps) => {
  const intl = useIntl();
  const editorId = useId('msla-tokenpicker-callout-location');
  const labelId = useId('msla-tokenpicker-callout-label');
  const [showTokenPickerButton, setShowTokenPickerButton] = useState(false);
  const [showTokenPicker, setShowTokenPicker] = useState(true);
  const [getInTokenPicker, setInTokenPicker] = useFunctionalState(false);
  const { customButton = false } = tokenPickerButtonProps || {};

  const initialConfig = {
    theme: EditorTheme,
    editable: !readonly,
    onError,
    nodes: [AutoLinkNode, LinkNode, TokenNode],
    namespace: 'editor',
    editorState:
      initialValue &&
      (() => {
        parseSegments(initialValue, tokens);
      }),
  };

  const { autoFocus, autoLink, clearEditor, history = true, tokens, treeView, toolBar } = BasePlugins;

  const editorInputLabel = intl.formatMessage({
    defaultMessage: 'Editor Input',
    description: 'Label for input Field for String Editor',
  });

  const handleFocus = () => {
    if (tokens) {
      setShowTokenPickerButton(true);
    }
    setInTokenPicker(false);
    onFocus?.();
  };

  const handleBlur = () => {
    if (tokens && !getInTokenPicker()) {
      setInTokenPicker(false);
      onBlur?.();
    }
    setShowTokenPickerButton(false);
  };

  const handleShowTokenPicker = () => {
    if (showTokenPicker) {
      setInTokenPicker(false);
    }
    setShowTokenPicker(!showTokenPicker);
  };

  const onClickTokenPicker = (b: boolean) => {
    setInTokenPicker(b);
  };

  return (
    <LexicalComposer initialConfig={initialConfig} key={JSON.stringify(initialValue)}>
      <div className={className ?? 'msla-editor-container'} id={editorId}>
        {toolBar ? <Toolbar /> : null}
        <RichTextPlugin
          contentEditable={<ContentEditable className={css('editor-input', readonly && 'readonly')} ariaLabel={editorInputLabel} />}
          placeholder={<span className="editor-placeholder"> {createPlaceholder(placeholder)} </span>}
        />
        {treeView ? <TreeView /> : null}
        {autoFocus ? <AutoFocus /> : null}
        {history ? <History /> : null}
        {autoLink ? <AutoLink /> : null}
        {clearEditor ? <ClearEditor showButton={false} /> : null}

        {!isTrigger && ((tokens && showTokenPickerButton) || getInTokenPicker()) ? (
          <TokenPickerButton
            customButton={customButton}
            labelId={labelId}
            showTokenPicker={showTokenPicker}
            buttonClassName={tokenPickerButtonProps?.buttonClassName}
            buttonOffset={tokenPickerButtonProps?.buttonOffset}
            setShowTokenPicker={handleShowTokenPicker}
          />
        ) : null}
        {!isTrigger && ((showTokenPickerButton && showTokenPicker) || getInTokenPicker())
          ? GetTokenPicker(editorId, labelId, onClickTokenPicker, undefined, customButton ? handleShowTokenPicker : undefined)
          : null}
        <OnBlur command={handleBlur} />
        <OnFocus command={handleFocus} />
<<<<<<< HEAD
        <ReadOnly readonly={readonly} />
=======
        <IgnoreTab />
>>>>>>> 45118a60
        {tokens ? <InsertTokenNode /> : null}
        {tokens ? <DeleteTokenNode /> : null}
        {children}
      </div>
    </LexicalComposer>
  );
};
function createPlaceholder(placeholder?: string): JSX.Element {
  return (
    <TooltipHost content={placeholder} directionalHint={DirectionalHint.rightCenter}>
      {placeholder}
    </TooltipHost>
  );
}<|MERGE_RESOLUTION|>--- conflicted
+++ resolved
@@ -172,11 +172,8 @@
           : null}
         <OnBlur command={handleBlur} />
         <OnFocus command={handleFocus} />
-<<<<<<< HEAD
         <ReadOnly readonly={readonly} />
-=======
         <IgnoreTab />
->>>>>>> 45118a60
         {tokens ? <InsertTokenNode /> : null}
         {tokens ? <DeleteTokenNode /> : null}
         {children}
