import { Toolbar } from '../../html/plugins/toolbar';
import type { ValueSegment } from '../models/parameter';
import { TokenNode } from './nodes/tokenNode';
import { AutoFocus } from './plugins/AutoFocus';
import AutoLink from './plugins/AutoLink';
import ClearEditor from './plugins/ClearEditor';
import DeleteTokenNode from './plugins/DeleteTokenNode';
import InsertTokenNode from './plugins/InsertTokenNode';
import OnBlur from './plugins/OnBlur';
import OnFocus from './plugins/OnFocus';
import TokenPickerButton from './plugins/TokenPickerButton';
import { TreeView } from './plugins/TreeView';
import { Validation } from './plugins/Validation';
import type { ValidationProps } from './plugins/Validation';
import EditorTheme from './themes/editorTheme';
import { parseSegments } from './utils/parsesegments';
import { useId } from '@fluentui/react-hooks';
import { AutoLinkNode, LinkNode } from '@lexical/link';
import { LexicalComposer } from '@lexical/react/LexicalComposer';
import { ContentEditable } from '@lexical/react/LexicalContentEditable';
import { HistoryPlugin as History } from '@lexical/react/LexicalHistoryPlugin';
import { RichTextPlugin } from '@lexical/react/LexicalRichTextPlugin';
import { TableCellNode, TableNode, TableRowNode } from '@lexical/table';
import { useFunctionalState } from '@react-hookz/web';
import { useState } from 'react';
import { useIntl } from 'react-intl';

export { testTokenSegment, outputToken, outputToken2 } from '../shared/testtokensegment';

export interface ChangeState {
  value: ValueSegment[];
  viewModel?: any; // TODO - Should be strongly typed once updated for Array
}

export type ChangeHandler = (newState: ChangeState) => void;

export interface DictionaryCallbackProps {
  addItem: (index: number) => void;
  index: number;
}

export interface TokenPickerButtonProps {
  buttonClassName?: string;
  buttonHeight?: number;
  setShowTokenPicker?: () => void;
}

export interface BaseEditorProps {
  className?: string;
  readonly?: boolean;
  placeholder?: string;
  BasePlugins?: BasePlugins;
  initialValue: ValueSegment[];
  children?: React.ReactNode;
  tokenPickerButtonProps?: TokenPickerButtonProps;
  GetTokenPicker: (editorId: string, labelId: string, onClick?: (b: boolean) => void) => JSX.Element;
  onChange?: ChangeHandler;
  onBlur?: () => void;
  onFocus?: () => void;
}

export interface BasePlugins {
  autoFocus?: boolean;
  autoLink?: boolean;
  clearEditor?: boolean;
  history?: boolean;
  tokens?: boolean;
  treeView?: boolean;
  toolBar?: boolean;
  validation?: ValidationProps;
}

const onError = (error: Error) => {
  console.error(error);
};

export const BaseEditor = ({
  className,
  readonly = false,
  placeholder,
  BasePlugins = {},
  initialValue,
  children,
  tokenPickerButtonProps,
  GetTokenPicker,
  onBlur,
  onFocus,
}: BaseEditorProps) => {
  const intl = useIntl();
  const editorId = useId('msla-tokenpicker-callout-location');
  const labelId = useId('msla-tokenpicker-callout-label');
  const [showTokenPickerButton, setShowTokenPickerButton] = useState(false);
  const [showTokenPicker, setShowTokenPicker] = useState(true);
  const [getInTokenPicker, setInTokenPicker] = useFunctionalState(false);
  const initialConfig = {
    theme: EditorTheme,
    onError,
    readOnly: readonly,
    nodes: [TableCellNode, TableNode, TableRowNode, AutoLinkNode, LinkNode, TokenNode],
    namespace: 'editor',
    editorState:
      initialValue &&
      (() => {
        parseSegments(initialValue, tokens);
      }),
  };
<<<<<<< HEAD

  const { autoFocus, autoLink, clearEditor, history = true, tokens, treeView, validation, toolBar } = BasePlugins;
=======
  const { autoFocus, autoLink, clearEditor, history = true, tokens, treeView, validation } = BasePlugins;
>>>>>>> 85cb5ddc

  const editorInputLabel = intl.formatMessage({
    defaultMessage: 'Editor Input',
    description: 'Label for input Field for String Editor',
  });

  const handleFocus = () => {
    if (tokens) {
      setShowTokenPickerButton(true);
    }
    setInTokenPicker(false);
    onFocus?.();
  };
  const handleBlur = () => {
    if (tokens && !getInTokenPicker()) {
      setInTokenPicker(false);
    }
    setShowTokenPickerButton(false);
    onBlur?.();
  };

  const handleShowTokenPicker = () => {
    if (showTokenPicker) {
      setInTokenPicker(false);
    }
    setShowTokenPicker(!showTokenPicker);
  };

  const onClickTokenPicker = (b: boolean) => {
    setInTokenPicker(b);
  };

  return (
    <LexicalComposer initialConfig={initialConfig}>
      <div className={className ?? 'msla-editor-container'} id={editorId}>
        {toolBar ? <Toolbar /> : null}
        <RichTextPlugin
          contentEditable={<ContentEditable className="editor-input" ariaLabel={editorInputLabel} />}
          placeholder={<span className="editor-placeholder"> {placeholder} </span>}
        />
        {treeView ? <TreeView /> : null}
        {autoFocus ? <AutoFocus /> : null}
        {history ? <History /> : null}
        {autoLink ? <AutoLink /> : null}
        {clearEditor ? <ClearEditor showButton={false} /> : null}
        {validation ? (
          <Validation
            type={validation.type}
            errorMessage={validation.errorMessage}
            tokensEnabled={tokens}
            className={validation.className}
            isValid={validation.isValid}
            setIsValid={validation.setIsValid}
          />
        ) : null}

        {(tokens && showTokenPickerButton) || getInTokenPicker() ? (
          <TokenPickerButton
            labelId={labelId}
            showTokenPicker={showTokenPicker}
            buttonClassName={tokenPickerButtonProps?.buttonClassName}
            buttonHeight={tokenPickerButtonProps?.buttonHeight}
            setShowTokenPicker={handleShowTokenPicker}
          />
        ) : null}
        {(showTokenPickerButton && showTokenPicker) || getInTokenPicker() ? GetTokenPicker(editorId, labelId, onClickTokenPicker) : null}
        <OnBlur command={handleBlur} />
        <OnFocus command={handleFocus} />
        {tokens ? <InsertTokenNode /> : null}
        {tokens ? <DeleteTokenNode /> : null}
        {children}
      </div>
    </LexicalComposer>
  );
};<|MERGE_RESOLUTION|>--- conflicted
+++ resolved
@@ -104,12 +104,8 @@
         parseSegments(initialValue, tokens);
       }),
   };
-<<<<<<< HEAD
 
   const { autoFocus, autoLink, clearEditor, history = true, tokens, treeView, validation, toolBar } = BasePlugins;
-=======
-  const { autoFocus, autoLink, clearEditor, history = true, tokens, treeView, validation } = BasePlugins;
->>>>>>> 85cb5ddc
 
   const editorInputLabel = intl.formatMessage({
     defaultMessage: 'Editor Input',
