--- conflicted
+++ resolved
@@ -18,17 +18,9 @@
   value.forEach((segment) => {
     const segmentValue = segment.value;
     if (segment.type === ValueSegmentType.TOKEN && segment.token) {
-<<<<<<< HEAD
-      const { brandColor, icon, title, name } = segment.token;
-
-      if (brandColor && icon && (title || name)) {
-        const token = $createTokenNode({ icon, title: title ?? name, value: segmentValue, brandColor, data: segment });
-=======
-      const segmentValue = segment.value;
       const { brandColor, icon, title, name } = segment.token;
       if (title || name) {
         const token = $createTokenNode({ title: title ?? name, data: segment, brandColor, icon: icon, value: segmentValue });
->>>>>>> 04baf811
         tokensEnabled && paragraph.append(token);
       } else {
         throw new Error('Token Node is missing title or name');
