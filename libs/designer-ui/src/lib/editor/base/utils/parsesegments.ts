--- conflicted
+++ resolved
@@ -109,11 +109,7 @@
     // we need to pass in the styles and format of the parent node to the children node
     // because Lexical text nodes do not have styles or format
     // and we'll need to use the ExtendedTextNode to apply the styles and format
-<<<<<<< HEAD
-    appendStringSegment(paragraph, decodedTextContent, childNodeStyles, childNodeFormat, nodeMap, tokensEnabled);
-=======
     appendStringSegment(paragraph, decodedTextContent, childNodeStyles, childNodeFormat, nodeMap, tokensEnabled, readonly);
->>>>>>> 91dabfc2
   } else {
     paragraph.append(childNode);
   }
