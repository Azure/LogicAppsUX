--- conflicted
+++ resolved
@@ -40,11 +40,8 @@
   tokensEnabled?: boolean;
   removeSingleTokenQuotesWrapping?: boolean;
   convertSpaceToNewline?: boolean;
-<<<<<<< HEAD
   stringifyNonString?: boolean;
-=======
   passwordMask?: boolean;
->>>>>>> c7c1d878
 }
 
 export const isEmptySegments = (segments: ValueSegment[]): boolean => {
