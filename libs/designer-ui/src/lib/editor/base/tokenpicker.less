@import (reference) '../../variables.less';
.msla-tokenpicker-button {
  position: absolute;
  right: 11px;
  cursor: pointer;
  outline: none;
  border: none;
  background-color: inherit;
  display: flex;
  justify-content: center;
  align-items: center;
  margin-top: 5px;
  .msla-tokenpicker-button-text {
    color: @brandColor;
    padding-right: 3px;
    margin: 0px;
  }
}
.msla-combobox-editor-tokenpicker {
  right: -37px;
}
<<<<<<< HEAD
.msla-collapsed-array-editor-tokenpicker {
  right: 51px;
}
.msla-dictionary-editor-tokenpicker {
  right: 56px;
}
.msla-expanded-dictionary-editor-tokenpicker {
  right: 66px;
}
.msla-authentication-editor-tokenpicker {
  right: 53px;
=======
.msla-editor-tokenpicker-button {
  right: -7px;
>>>>>>> 6fcd64d7
}<|MERGE_RESOLUTION|>--- conflicted
+++ resolved
@@ -19,20 +19,9 @@
 .msla-combobox-editor-tokenpicker {
   right: -37px;
 }
-<<<<<<< HEAD
-.msla-collapsed-array-editor-tokenpicker {
-  right: 51px;
-}
-.msla-dictionary-editor-tokenpicker {
-  right: 56px;
-}
-.msla-expanded-dictionary-editor-tokenpicker {
-  right: 66px;
+.msla-editor-tokenpicker-button {
+  right: -7px;
 }
 .msla-authentication-editor-tokenpicker {
   right: 53px;
-=======
-.msla-editor-tokenpicker-button {
-  right: -7px;
->>>>>>> 6fcd64d7
 }