--- conflicted
+++ resolved
@@ -25,11 +25,8 @@
   disableToggle = false,
   initialItems,
   initialValue,
-<<<<<<< HEAD
   tokenGroup,
-=======
   onChange,
->>>>>>> 554233d3
 }): JSX.Element => {
   const [collapsed, setCollapsed] = useState(!initialItems ?? false);
   const [items, setItems] = useState(initialItems);
@@ -63,15 +60,12 @@
       {collapsed ? (
         <CollapsedDictionary
           isValid={isValid}
+          tokenGroup={tokenGroup}
           collapsedValue={collapsedValue}
-          tokenGroup={tokenGroup}
-          setCollapsedValue={updateCollapsedValue}
-<<<<<<< HEAD
           setItems={updateItems}
           setIsValid={setIsValid}
-=======
+          setCollapsedValue={updateCollapsedValue}
           onBlur={handleBlur}
->>>>>>> 554233d3
         />
       ) : (
         <ExpandedDictionary items={items ?? [{ key: [], value: [] }]} setItems={updateItems} tokenGroup={tokenGroup} />
