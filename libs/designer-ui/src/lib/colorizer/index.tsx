--- conflicted
+++ resolved
@@ -31,12 +31,8 @@
   const intl = useIntl();
   const copyAria = intl.formatMessage(
     {
-<<<<<<< HEAD
-      defaultMessage: "Copy the value of ''{label}'' to the clipboard",
-=======
       defaultMessage: `Copy the value of ''{label}'' to the clipboard`,
       id: 'lA/sHA',
->>>>>>> f815f0bb
       description: 'Accessibility label for a button to copy all text in a value box',
     },
     {
