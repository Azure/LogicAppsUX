import type { DictionaryEditorItemProps, DictionaryEditorProps } from '../dictionary';
import { DictionaryEditor, DictionaryType } from '../dictionary';
import { ValueSegmentType } from '../editor';
import type { ChangeState } from '../editor/base';
import type { IDropdownOption, IDropdownStyles } from '@fluentui/react';
import { Dropdown } from '@fluentui/react';
import { getIntl } from '@microsoft/intl-logic-apps';
import { guid } from '@microsoft/utils-logic-apps';
import type { FormEvent } from 'react';
import { useState } from 'react';

export interface TableEditorProps extends DictionaryEditorProps {
  columnMode: ColumnMode;
  labelId: string;
  columns?: number;
  titles?: string[];
  keys?: string[];
  types?: string[];
}

const dropdownStyles: Partial<IDropdownStyles> = {
  root: {
    minHeight: '30px',
    fontSize: '14px',
  },
  dropdown: {
    minHeight: '30px',
  },
  title: {
    height: '30px',
    fontSize: '14px',
    lineHeight: '30px',
  },
  caretDownWrapper: {
    paddingTop: '4px',
  },
};

export enum ColumnMode {
  Automatic = 'Automatic',
  Custom = 'Custom',
}

export const TableEditor: React.FC<TableEditorProps> = ({
  initialItems,
  initialValue,
  columnMode,
  titles,
  types,
  readonly,
  labelId,
  placeholder,
<<<<<<< HEAD
  tokenPickerButtonProps,
=======
  dataAutomationId,
>>>>>>> 1e1eae82
  getTokenPicker,
  onChange,
}): JSX.Element => {
  const intl = getIntl();
  const columnOptions = [
    {
      key: ColumnMode.Automatic,
      text: intl.formatMessage({ defaultMessage: 'Automatic', description: 'Option text for table column type in table editor' }),
    },
    {
      key: ColumnMode.Custom,
      text: intl.formatMessage({ defaultMessage: 'Custom', description: 'Option text for table column type in table editor' }),
    },
  ];
  const emptyValue = [{ id: guid(), type: ValueSegmentType.LITERAL, value: '' }];
  const [selectedKey, setSelectedKey] = useState<ColumnMode>(columnMode);
  const [items] = useState<DictionaryEditorItemProps[]>(initialItems ?? []);
  const onOptionChange = (_event: FormEvent<HTMLDivElement>, option?: IDropdownOption): void => {
    if (option) {
      setSelectedKey(option.key as ColumnMode);
      onChange?.({ value: emptyValue, viewModel: { items, columnMode: option.key } });
    }
  };

  const onItemsChange = (newState: ChangeState) =>
    onChange?.({
      value: newState.value,
      viewModel: { items: newState.viewModel.items, columnMode: ColumnMode.Custom },
    });
  return (
    <div>
      <Dropdown styles={dropdownStyles} disabled={readonly} options={columnOptions} selectedKey={selectedKey} onChange={onOptionChange} />
      {selectedKey === ColumnMode.Custom ? (
        <div className="msla-table-editor-container" data-automation-id={dataAutomationId}>
          <DictionaryEditor
            labelId={labelId}
            keyTitle={titles?.[0]}
            valueTitle={titles?.[1]}
            keyType={types?.[0]}
            valueType={types?.[1]}
            dictionaryType={DictionaryType.TABLE}
            placeholder={placeholder}
            readonly={readonly}
            initialValue={initialValue}
            initialItems={items}
            tokenPickerButtonProps={tokenPickerButtonProps}
            getTokenPicker={getTokenPicker}
            onChange={onItemsChange}
          />
        </div>
      ) : null}
    </div>
  );
};<|MERGE_RESOLUTION|>--- conflicted
+++ resolved
@@ -50,11 +50,8 @@
   readonly,
   labelId,
   placeholder,
-<<<<<<< HEAD
   tokenPickerButtonProps,
-=======
   dataAutomationId,
->>>>>>> 1e1eae82
   getTokenPicker,
   onChange,
 }): JSX.Element => {
