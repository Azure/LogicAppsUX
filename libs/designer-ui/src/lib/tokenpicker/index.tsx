// biome-ignore lint/correctness/noUnusedImports: actually is used
import type { editor } from 'monaco-editor';
import type { ValueSegment } from '../editor';
import { CLOSE_TOKENPICKER } from '../editor/base/plugins/CloseTokenPicker';
import type { ExpressionEditorEvent } from '../expressioneditor';
import { ExpressionEditor } from '../expressioneditor';
import { PanelSize } from '../panel/panelUtil';
import type { TokenGroup } from '@microsoft/logic-apps-shared';
import TokenPickerHandler from './plugins/TokenPickerHandler';
import UpdateTokenNode from './plugins/UpdateTokenNode';
import { TokenPickerFooter } from './tokenpickerfooter';
import { TokenPickerHeader } from './tokenpickerheader';
import { TokenPickerPivot } from './tokenpickerpivot';
import type { GetValueSegmentHandler } from './tokenpickersection/tokenpickeroption';
import { TokenPickerSection } from './tokenpickersection/tokenpickersection';
import type { ICalloutContentStyles, ISearchBox, PivotItem } from '@fluentui/react';
import { SearchBox, DirectionalHint, Callout } from '@fluentui/react';
import { useLexicalComposerContext } from '@lexical/react/LexicalComposerContext';
import { $getSelection, type LexicalEditor, type NodeKey } from 'lexical';
import { useEffect, useRef, useState } from 'react';
import { useIntl } from 'react-intl';
import { Button } from '@fluentui/react-components';
import copilotLogo from './images/copilotLogo.svg';
import { Nl2fExpressionAssistant } from './nl2fExpressionAssistant';
import { isCopilotServiceEnabled } from '@microsoft/logic-apps-shared';

export const TokenPickerMode = {
  TOKEN: 'token',
  TOKEN_EXPRESSION: 'tokenExpression',
  EXPRESSION: 'expression',
  NL2F_EXPRESSION: 'nl2fExpression',
} as const;
export type TokenPickerMode = (typeof TokenPickerMode)[keyof typeof TokenPickerMode];

export type { Token as OutputToken } from '@microsoft/logic-apps-shared';

const directionalHint = DirectionalHint.leftTopEdge;
const gapSpace = 10;
const beakWidth = 20;

let calloutStyles: Partial<ICalloutContentStyles> = {
  root: {
    zIndex: 1,
  },
  calloutMain: {
    overflow: 'visible',
  },
};

calloutStyles = isCopilotServiceEnabled()
  ? {
      ...calloutStyles,
      calloutMain: {
        borderRadius: '8px',
      },
      beakCurtain: {
        borderRadius: '8px',
      },
      root: {
        borderRadius: '8px',
      },
    }
  : calloutStyles;

const calloutStylesWithTopMargin: Partial<ICalloutContentStyles> = {
  ...calloutStyles,
  root: {
    ...(calloutStyles.root as object),
    marginTop: '80px',
  },
};

export type SearchTextChangedEventHandler = (e: string) => void;

export interface TokenPickerProps {
  editorId: string;
  labelId: string;
  getValueSegmentFromToken: GetValueSegmentHandler;
  tokenGroup?: TokenGroup[];
  filteredTokenGroup?: TokenGroup[];
  expressionGroup?: TokenGroup[];
  // if initialMode is undefined, it is Legacy TokenPicker
  initialMode?: TokenPickerMode;
  // tokenClickedCallback is used for the code Editor TokenPicker(Legacy Token Picker)
  tokenClickedCallback?: (token: ValueSegment) => void;
  hideUTFExpressions?: boolean;
}
export function TokenPicker({
  editorId,
  labelId,
  tokenGroup,
  filteredTokenGroup,
  expressionGroup,
  initialMode,
  hideUTFExpressions,
  getValueSegmentFromToken,
  tokenClickedCallback,
}: TokenPickerProps): JSX.Element {
  const intl = useIntl();
  const [windowDimensions, setWindowDimensions] = useState(getWindowDimensions());
  const [searchQuery, setSearchQuery] = useState('');
  const [selectedMode, setSelectedMode] = useState<TokenPickerMode>(initialMode ?? TokenPickerMode.TOKEN);
  const [expressionToBeUpdated, setExpressionToBeUpdated] = useState<NodeKey | null>(null);
  const [expression, setExpression] = useState<ExpressionEditorEvent>({ value: '', selectionStart: 0, selectionEnd: 0 });
  const [fullScreen, setFullScreen] = useState(false);
  const [isDraggingExpressionEditor, setIsDraggingExpressionEditor] = useState(false);
  const [expressionEditorDragDistance, setExpressionEditorDragDistance] = useState(0);
  const [expressionEditorCurrentHeight, setExpressionEditorCurrentHeight] = useState(windowDimensions.height < 400 ? 50 : 100);
  const [expressionEditorError, setExpressionEditorError] = useState<string>('');
  const containerRef = useRef<HTMLDivElement | null>(null);
  const expressionEditorRef = useRef<editor.IStandaloneCodeEditor | null>(null);
  const searchBoxRef = useRef<ISearchBox | null>(null);
  const isExpression = initialMode === TokenPickerMode.EXPRESSION;
  const isNl2fExpression = selectedMode === TokenPickerMode.NL2F_EXPRESSION;
  const [anchorKey, setAnchorKey] = useState<NodeKey | null>(null);
  const [styleWithMargin, setStyleWithMargin] = useState(false);

  let editor: LexicalEditor | null;
  try {
    [editor] = useLexicalComposerContext();
  } catch {
    editor = null;
  }

  useEffect(() => {
    function handleResize() {
      setWindowDimensions(getWindowDimensions());
    }

    window.addEventListener('resize', handleResize);
    return () => window.removeEventListener('resize', handleResize);
  }, []);

  useEffect(() => {
    if (isExpression || isNl2fExpression) {
      setTimeout(() => {
        expressionEditorRef.current?.focus();
      }, 300);
    } else {
      setTimeout(() => {
        searchBoxRef.current?.focus();
      }, 0);
    }
  }, [isExpression, isNl2fExpression]);

  useEffect(() => {
    editor?.getEditorState().read(() => {
      setAnchorKey($getSelection()?.getNodes()[0]?.__key ?? null);
    });
  }, [editor]);

  useEffect(() => {
    if (anchorKey && containerRef && editor) {
      const calloutContainer = containerRef.current;
      const rootElement = editor.getRootElement();
      if (calloutContainer && rootElement) {
        const { height } = rootElement.getBoundingClientRect();
        if (height / windowDimensions.height > 0.4) {
          setStyleWithMargin(true);
        } else {
          setStyleWithMargin(false);
        }
      }
    }
  }, [anchorKey, editor, windowDimensions.height]);

  const handleUpdateExpressionToken = (s: string, n: NodeKey) => {
    setExpression({ value: s, selectionStart: 0, selectionEnd: 0 });
    setSelectedMode(TokenPickerMode.EXPRESSION);
    setExpressionToBeUpdated(n);

    setTimeout(() => {
      expressionEditorRef.current?.setSelection({
        startLineNumber: s.length + 1,
        startColumn: 1,
        endLineNumber: s.length + 1,
        endColumn: 1,
      });
      expressionEditorRef.current?.focus();
    }, 100);
  };

  const handleSelectKey = (item?: PivotItem) => {
    if (item?.props?.itemKey) {
      setSelectedMode(item.props.itemKey as TokenPickerMode);
    }
  };

  const onExpressionEditorBlur = (e: ExpressionEditorEvent): void => {
    setExpression(e);
  };

  const handleExpressionEditorMoveDistance = (e: any) => {
    if (isDraggingExpressionEditor) {
      setExpressionEditorDragDistance(e.clientY);
    }
  };

  const isDynamicContentAvailable = (tokenGroup: TokenGroup[]): boolean => {
    for (const tg of tokenGroup) {
      if (tg.tokens.length > 0) {
        return true;
      }
    }
    return false;
  };

  const pasteLastUsedExpression = () => {
    setExpression({ ...expression, value: window.localStorage.getItem('msla-tokenpicker-expression') ?? expression.value });
    expressionEditorRef.current?.focus();
  };

  const tokenPickerPlaceHolderText = intl.formatMessage({
    defaultMessage: 'Search',
    id: 'Mc6ITJ',
    description: 'Placeholder text to search token picker',
  });

  const createWithNl2fButtonText = intl.formatMessage({
    defaultMessage: 'Create an expression with Copilot',
    id: '+Agiub',
    description: 'Button text for the create expression with copilot feature',
  });

  const nl2fExpressionPane = (
    <Callout
      role="dialog"
      ariaLabelledBy={labelId}
      gapSpace={gapSpace}
      target={`#${editorId}`}
      beakWidth={beakWidth}
      directionalHint={directionalHint}
      onMouseMove={handleExpressionEditorMoveDistance}
      onMouseUp={() => {
        if (isDraggingExpressionEditor) {
          setIsDraggingExpressionEditor(false);
        }
      }}
      onDismiss={(e) => {
        if (e?.type === 'keydown' && (e as React.KeyboardEvent<HTMLElement>).key === 'Escape') {
          editor?.dispatchCommand(CLOSE_TOKENPICKER, { focusEditorAfter: true });
        } else {
          editor?.dispatchCommand(CLOSE_TOKENPICKER, { focusEditorAfter: false });
        }
      }}
      onRestoreFocus={() => {
        return;
      }}
      styles={calloutStyles}
      layerProps={{
        hostId: 'msla-layer-host',
      }}
    >
      <div
        className="msla-token-picker-container-v3"
        style={
          fullScreen
            ? {
                height: Math.max(windowDimensions.height - 100, Math.min(windowDimensions.height, 550)),
                width: Math.max(
                  windowDimensions.width - (Number.parseInt(PanelSize.Medium, 10) + 40),
                  Math.min(windowDimensions.width - 16, 400)
                ),
              }
            : { maxHeight: Math.min(windowDimensions.height, 550), width: Math.min(windowDimensions.width - 16, 400) }
        }
        ref={containerRef}
      >
        <Nl2fExpressionAssistant
<<<<<<< HEAD
=======
          tokenGroup={tokenGroup ?? []}
>>>>>>> f823f336
          isFullScreen={fullScreen}
          expression={expression}
          isFixErrorRequest={expressionEditorError !== ''}
          setFullScreen={setFullScreen}
          setSelectedMode={setSelectedMode}
          setExpression={setExpression}
          setExpressionEditorError={setExpressionEditorError}
        />
      </div>
    </Callout>
  );

  if (isNl2fExpression) {
    return nl2fExpressionPane;
  }

  return (
    <>
      <Callout
        role="dialog"
        ariaLabelledBy={labelId}
        gapSpace={gapSpace}
        target={`#${editorId}`}
        beakWidth={beakWidth}
        directionalHint={directionalHint}
        onMouseMove={handleExpressionEditorMoveDistance}
        onMouseUp={() => {
          if (isDraggingExpressionEditor) {
            setIsDraggingExpressionEditor(false);
          }
        }}
        onDismiss={(e) => {
          if (e?.type === 'keydown' && (e as React.KeyboardEvent<HTMLElement>).key === 'Escape') {
            editor?.dispatchCommand(CLOSE_TOKENPICKER, { focusEditorAfter: true });
          } else {
            editor?.dispatchCommand(CLOSE_TOKENPICKER, { focusEditorAfter: false });
          }
        }}
        onRestoreFocus={() => {
          return;
        }}
        styles={styleWithMargin ? calloutStylesWithTopMargin : calloutStyles}
        layerProps={{
          hostId: 'msla-layer-host',
        }}
      >
        <div
          className="msla-token-picker-container-v3"
          style={
            fullScreen
              ? {
                  maxHeight: windowDimensions.height - 16,
                  height: windowDimensions.height - 16,
                  width: Math.max(
                    windowDimensions.width - (Number.parseInt(PanelSize.Medium, 10) + 40),
                    Math.min(windowDimensions.width - 16, 400)
                  ),
                }
              : { maxHeight: Math.min(windowDimensions.height - 16, 550), width: Math.min(windowDimensions.width - 16, 400) }
          }
          ref={containerRef}
        >
          <div className="msla-token-picker">
            {initialMode ? (
              <TokenPickerHeader
                fullScreen={fullScreen}
                isExpression={isExpression}
                isNl2fExpression={false}
                setFullScreen={setFullScreen}
                pasteLastUsedExpression={pasteLastUsedExpression}
                setSelectedMode={setSelectedMode}
              />
            ) : null}

            {isExpression ? (
              <div className="msla-token-picker-expression-subheader">
                <ExpressionEditor
                  initialValue={expression.value}
                  editorRef={expressionEditorRef}
                  onBlur={onExpressionEditorBlur}
                  isDragging={isDraggingExpressionEditor}
                  dragDistance={expressionEditorDragDistance}
                  setIsDragging={setIsDraggingExpressionEditor}
                  currentHeight={expressionEditorCurrentHeight}
                  setCurrentHeight={setExpressionEditorCurrentHeight}
                  setExpressionEditorError={setExpressionEditorError}
                  hideUTFExpressions={hideUTFExpressions}
                />
                <div className="msla-token-picker-expression-editor-error">{expressionEditorError}</div>
                {isCopilotServiceEnabled() ? (
                  <div className="msla_token_picker_nl2fex_button_container">
                    <Button
                      className="msla-token-picker-nl2fex-use-button"
                      size="medium"
                      onClick={() => {
                        setSelectedMode(TokenPickerMode.NL2F_EXPRESSION);
                      }}
                      title={createWithNl2fButtonText}
                      aria-label={createWithNl2fButtonText}
                    >
                      <img className="msla_token_picker_nl2fex_button_icon" src={copilotLogo} alt="Copilot" />
                      <span>{createWithNl2fButtonText}</span>
                    </Button>
                  </div>
                ) : null}
                <TokenPickerPivot selectedKey={selectedMode} selectKey={handleSelectKey} hideExpressions={!!tokenClickedCallback} />
              </div>
            ) : null}
            <div className="msla-token-picker-search-container">
              <SearchBox
                className="msla-token-picker-search"
                componentRef={(e) => {
                  searchBoxRef.current = e;
                }}
                placeholder={tokenPickerPlaceHolderText}
                onChange={(_, newValue) => {
                  setSearchQuery(newValue ?? '');
                }}
                data-automation-id="msla-token-picker-search"
              />
            </div>
            <TokenPickerSection
              tokenGroup={(selectedMode === TokenPickerMode.TOKEN ? filteredTokenGroup : tokenGroup) ?? []}
              expressionGroup={expressionGroup ?? []}
              expressionEditorRef={expressionEditorRef}
              selectedMode={selectedMode}
              searchQuery={searchQuery}
              fullScreen={fullScreen}
              expression={expression}
              setExpression={setExpression}
              getValueSegmentFromToken={getValueSegmentFromToken}
              tokenClickedCallback={tokenClickedCallback}
              noDynamicContent={!isDynamicContentAvailable(filteredTokenGroup ?? [])}
              expressionEditorCurrentHeight={expressionEditorCurrentHeight}
            />
            {isExpression ? (
              <TokenPickerFooter
                tokenGroup={tokenGroup ?? []}
                expression={expression}
                expressionToBeUpdated={expressionToBeUpdated}
                getValueSegmentFromToken={getValueSegmentFromToken}
                setExpressionEditorError={setExpressionEditorError}
              />
            ) : null}
          </div>
        </div>
      </Callout>
      {tokenClickedCallback ? null : <TokenPickerHandler handleUpdateExpressionToken={handleUpdateExpressionToken} />}
      {tokenClickedCallback ? null : <UpdateTokenNode />}
    </>
  );
}

export function getWindowDimensions() {
  const { innerWidth: width, innerHeight: height } = window;
  return {
    width,
    height,
  };
}<|MERGE_RESOLUTION|>--- conflicted
+++ resolved
@@ -267,10 +267,7 @@
         ref={containerRef}
       >
         <Nl2fExpressionAssistant
-<<<<<<< HEAD
-=======
           tokenGroup={tokenGroup ?? []}
->>>>>>> f823f336
           isFullScreen={fullScreen}
           expression={expression}
           isFixErrorRequest={expressionEditorError !== ''}
