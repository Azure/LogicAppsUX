import type { ExpressionEditorEvent } from '../expressioneditor';
import type { TokenGroup } from './models/token';
import TokenPickerHandler from './plugins/TokenPickerHandler';
import UpdateTokenNode from './plugins/UpdateTokenNode';
import { TokenPickerMode, TokenPickerPivot } from './tokenpickerpivot';
import { TokenPickerSearch } from './tokenpickersearch/tokenpickersearch';
import { TokenPickerSection } from './tokenpickersection/tokenpickersection';
import type { ICalloutContentStyles, PivotItem } from '@fluentui/react';
import { Callout, DirectionalHint } from '@fluentui/react';
import type { NodeKey } from 'lexical';
import type { editor } from 'monaco-editor';
import { useRef, useState } from 'react';

export type { Token as OutputToken } from './models/token';

const directionalHint = DirectionalHint.leftTopEdge;
const gapSpace = 10;
const beakWidth = 20;

const calloutStyles: Partial<ICalloutContentStyles> = {
  calloutMain: {
    overflow: 'visible',
  },
};

export type SearchTextChangedEventHandler = (e: string) => void;

export interface TokenPickerProps {
  editorId: string;
  labelId: string;
  tokenGroup?: TokenGroup[];
  expressionGroup?: TokenGroup[];
  initialMode?: TokenPickerMode;
  tokenPickerFocused?: (b: boolean) => void;
  setShowTokenPickerButton?: (b: boolean) => void;
  onSearchTextChanged?: SearchTextChangedEventHandler;
}
export function TokenPicker({
  editorId,
  labelId,
  tokenGroup,
  expressionGroup,
  initialMode,
  tokenPickerFocused,
  onSearchTextChanged,
}: TokenPickerProps): JSX.Element {
  const [searchQuery, setSearchQuery] = useState('');
  const [selectedKey, setSelectedKey] = useState<TokenPickerMode>(initialMode ?? TokenPickerMode.TOKEN);
  const [isEditing, setIsEditing] = useState<boolean>(false);
  const [updatingExpression, setUpdatingExpression] = useState<NodeKey | null>(null);
  const [expression, setExpression] = useState<ExpressionEditorEvent>({ value: '', selectionStart: 0, selectionEnd: 0 });
  const expressionEditorRef = useRef<editor.IStandaloneCodeEditor | null>(null);
  const handleUpdateExpressionToken = (s: string, n: NodeKey) => {
    setExpression({ value: s, selectionStart: 0, selectionEnd: 0 });
    setSelectedKey(TokenPickerMode.EXPRESSION);
    tokenPickerFocused?.(true);
    setUpdatingExpression(n);
    setIsEditing(true);

    setTimeout(() => {
      expressionEditorRef.current?.setSelection({
        startLineNumber: s.length + 1,
        startColumn: 1,
        endLineNumber: s.length + 1,
        endColumn: 1,
      });
      expressionEditorRef.current?.focus();
    }, 50);
  };

  const handleSelectKey = (item?: PivotItem) => {
    if (item?.props?.itemKey) {
      setSearchQuery('');
      setSelectedKey(item.props.itemKey as TokenPickerMode);
      if (expression.value) {
        setIsEditing(true);
      } else {
        setIsEditing(false);
      }
    }
  };

  const handleUpdateSearch = (_: React.FormEvent<HTMLInputElement | HTMLTextAreaElement>, text?: string) => {
    if (text != null) {
      setSearchQuery(text);
      onSearchTextChanged?.(text);
    }
  };

  const onExpressionEditorBlur = (e: ExpressionEditorEvent): void => {
    setExpression(e);
  };

<<<<<<< HEAD
=======
  const resetTokenPicker = () => {
    setSearchQuery('');
    setSelectedKey(TokenPickerMode.TOKEN);
    setIsEditing(false);
    setUpdatingExpression(null);
    setExpression({ value: '', selectionStart: 0, selectionEnd: 0 });
  };

>>>>>>> 85cb5ddc
  const isDynamicContentAvailable = (tokenGroup: TokenGroup[]): boolean => {
    for (const tg of tokenGroup) {
      if (tg.tokens.length > 0) {
        return true;
      }
    }
    return false;
  };

  return (
<<<<<<< HEAD
    <Callout
      role="dialog"
      ariaLabelledBy={labelId}
      gapSpace={gapSpace}
      target={`#${editorId}`}
      isBeakVisible={true}
      beakWidth={beakWidth}
      directionalHint={directionalHint}
      onMouseDown={() => {
        setInTokenPicker?.(true);
      }}
      onDismiss={() => {
        setInTokenPicker?.(false);
      }}
      onRestoreFocus={() => {
        return;
      }}
      styles={calloutStyles}
    >
      <div className="msla-token-picker-container">
        <div className="msla-token-picker">
          <TokenPickerPivot selectedKey={selectedKey} selectKey={handleSelectKey} />
          <TokenPickerSearch
            selectedKey={selectedKey}
            searchQuery={searchQuery}
            setSearchQuery={handleUpdateSearch}
            expressionEditorRef={expressionEditorRef}
            expressionEditorBlur={onExpressionEditorBlur}
            expression={expression}
            setExpression={setExpression}
            setSelectedKey={setSelectedKey}
            updatingExpression={initialExpression !== ''}
            isEditing={isEditing}
            setIsEditing={setIsEditing}
            isDynamicContentAvailable={isDynamicContentAvailable(tokenGroup ?? [])}
          />

          <TokenPickerSection
            expressionEditorRef={expressionEditorRef}
            selectedKey={selectedKey}
            tokenGroup={tokenGroup ?? []}
            expressionGroup={expressionGroup ?? []}
            searchQuery={searchQuery}
            expression={expression}
            editMode={initialExpression !== '' || isEditing || selectedKey === TokenPickerMode.EXPRESSION}
            setExpression={setExpression}
            isDynamicContentAvailable={isDynamicContentAvailable(tokenGroup ?? [])}
=======
    <>
      <Callout
        role="dialog"
        ariaLabelledBy={labelId}
        gapSpace={gapSpace}
        target={`#${editorId}`}
        isBeakVisible={true}
        beakWidth={beakWidth}
        directionalHint={directionalHint}
        onMouseDown={() => {
          tokenPickerFocused?.(true);
        }}
        onDismiss={() => {
          tokenPickerFocused?.(false);
        }}
        onRestoreFocus={() => {
          return;
        }}
        styles={calloutStyles}
      >
        <div className="msla-token-picker-container">
          <div className="msla-token-picker">
            <TokenPickerPivot selectedKey={selectedKey} selectKey={handleSelectKey} />
            <TokenPickerSearch
              selectedKey={selectedKey}
              searchQuery={searchQuery}
              setSearchQuery={handleUpdateSearch}
              expressionEditorRef={expressionEditorRef}
              expressionEditorBlur={onExpressionEditorBlur}
              expression={expression}
              updatingExpression={updatingExpression}
              isEditing={isEditing}
              resetTokenPicker={resetTokenPicker}
              isDynamicContentAvailable={isDynamicContentAvailable(tokenGroup ?? [])}
            />

            <TokenPickerSection
              expressionEditorRef={expressionEditorRef}
              selectedKey={selectedKey}
              tokenGroup={tokenGroup ?? []}
              expressionGroup={expressionGroup ?? []}
              searchQuery={searchQuery}
              expression={expression}
              editMode={updatingExpression !== null || isEditing || selectedKey === TokenPickerMode.EXPRESSION}
              setExpression={setExpression}
              isDynamicContentAvailable={isDynamicContentAvailable(tokenGroup ?? [])}
>>>>>>> 85cb5ddc
          />
          </div>
        </div>
      </Callout>
      <TokenPickerHandler handleUpdateExpressionToken={handleUpdateExpressionToken} />
      <UpdateTokenNode />
    </>
  );
}<|MERGE_RESOLUTION|>--- conflicted
+++ resolved
@@ -91,8 +91,6 @@
     setExpression(e);
   };
 
-<<<<<<< HEAD
-=======
   const resetTokenPicker = () => {
     setSearchQuery('');
     setSelectedKey(TokenPickerMode.TOKEN);
@@ -101,7 +99,6 @@
     setExpression({ value: '', selectionStart: 0, selectionEnd: 0 });
   };
 
->>>>>>> 85cb5ddc
   const isDynamicContentAvailable = (tokenGroup: TokenGroup[]): boolean => {
     for (const tg of tokenGroup) {
       if (tg.tokens.length > 0) {
@@ -112,55 +109,6 @@
   };
 
   return (
-<<<<<<< HEAD
-    <Callout
-      role="dialog"
-      ariaLabelledBy={labelId}
-      gapSpace={gapSpace}
-      target={`#${editorId}`}
-      isBeakVisible={true}
-      beakWidth={beakWidth}
-      directionalHint={directionalHint}
-      onMouseDown={() => {
-        setInTokenPicker?.(true);
-      }}
-      onDismiss={() => {
-        setInTokenPicker?.(false);
-      }}
-      onRestoreFocus={() => {
-        return;
-      }}
-      styles={calloutStyles}
-    >
-      <div className="msla-token-picker-container">
-        <div className="msla-token-picker">
-          <TokenPickerPivot selectedKey={selectedKey} selectKey={handleSelectKey} />
-          <TokenPickerSearch
-            selectedKey={selectedKey}
-            searchQuery={searchQuery}
-            setSearchQuery={handleUpdateSearch}
-            expressionEditorRef={expressionEditorRef}
-            expressionEditorBlur={onExpressionEditorBlur}
-            expression={expression}
-            setExpression={setExpression}
-            setSelectedKey={setSelectedKey}
-            updatingExpression={initialExpression !== ''}
-            isEditing={isEditing}
-            setIsEditing={setIsEditing}
-            isDynamicContentAvailable={isDynamicContentAvailable(tokenGroup ?? [])}
-          />
-
-          <TokenPickerSection
-            expressionEditorRef={expressionEditorRef}
-            selectedKey={selectedKey}
-            tokenGroup={tokenGroup ?? []}
-            expressionGroup={expressionGroup ?? []}
-            searchQuery={searchQuery}
-            expression={expression}
-            editMode={initialExpression !== '' || isEditing || selectedKey === TokenPickerMode.EXPRESSION}
-            setExpression={setExpression}
-            isDynamicContentAvailable={isDynamicContentAvailable(tokenGroup ?? [])}
-=======
     <>
       <Callout
         role="dialog"
@@ -207,8 +155,7 @@
               editMode={updatingExpression !== null || isEditing || selectedKey === TokenPickerMode.EXPRESSION}
               setExpression={setExpression}
               isDynamicContentAvailable={isDynamicContentAvailable(tokenGroup ?? [])}
->>>>>>> 85cb5ddc
-          />
+            />
           </div>
         </div>
       </Callout>
