/* eslint-disable */
import constants from '../../constants';
import type { Token } from '../../editor';
import { TokenType, ValueSegmentType } from '../../editor';
import { INSERT_TOKEN_NODE } from '../../editor/base/plugins/InsertTokenNode';
import type { ExpressionEditorEvent } from '../../expressioneditor';
import { ExpressionEditor } from '../../expressioneditor';
import FxTextBoxIconBlack from '../images/fx.svg';
import FxTextBoxIcon from '../images/fx.white.svg';
import { UPDATE_TOKEN_NODE } from '../plugins/UpdateTokenNode';
import { TokenPickerMode } from '../tokenpickerpivot';
import { getExpressionTokenTitle } from '../util';
import type { IIconStyles, ITextField, ITextFieldStyles } from '@fluentui/react';
import { PrimaryButton, FontSizes, Icon, TextField, useTheme } from '@fluentui/react';
import { useLexicalComposerContext } from '@lexical/react/LexicalComposerContext';
import { ExpressionParser } from '@microsoft-logic-apps/parsers';
import type { Expression } from '@microsoft-logic-apps/parsers';
import { guid } from '@microsoft-logic-apps/utils';
import type { NodeKey } from 'lexical';
import type { editor } from 'monaco-editor';
import type { MutableRefObject } from 'react';
import { useRef } from 'react';
import { useIntl } from 'react-intl';

const FxIcon =
  'data:image/svg+xml;base64,PHN2ZyB2ZXJzaW9uPSIxLjEiIHZpZXdCb3g9IjAgMCAzNCAzNCIgeG1sbnM9Imh0dHA6Ly93d3cudzMub3JnLzIwMDAvc3ZnIj4NCiA8cmVjdCB3aWR0aD0iMzQiIGhlaWdodD0iMzQiIGZpbGw9IiNhZDAwOGMiLz4NCiA8cGF0aCBmaWxsPSIjZmZmZmZmIiBkPSJNMTMuNDg3LDEzLjI0OGE3LjA1NCw3LjA1NCwwLDAsMSwxLjg0OS0zLjY5QTUuMyw1LjMsMCwwLDEsMTguNTkzLDcuOWMuOTg1LDAsMS40NjcuNTg1LDEuNDQ3LDEuMDY5YTEuNTUxLDEuNTUxLDAsMCwxLS43NDQsMS4xNDkuNDA2LjQwNiwwLDAsMS0uNTQzLS4wNjFjLS41NDMtLjY2NS0xLjAwNS0xLjA2OS0xLjM2Ny0xLjA2OS0uNC0uMDItLjc2NC4yODItMS40MDcsNC4yNTVoMi4zMzJsLS40MjIuODA3LTIuMDkuMTYxYy0uMzQyLDEuODM1LS42LDMuNjMtMS4xNDYsNS45MDgtLjc4NCwzLjMyNy0xLjY4OCw0LjY1OC0zLjEsNS44MjdBMy43NDYsMy43NDYsMCwwLDEsOS4zNDcsMjdDOC42ODMsMjcsOCwyNi41NTYsOCwyNi4wMzJhMS42OTIsMS42OTIsMCwwLDEsLjcyNC0xLjE0OWMuMTYxLS4xMjEuMjgxLS4xNDEuNDIyLS4wNGEyLjg3MywyLjg3MywwLDAsMCwxLjU2OC43MDYuNjc1LjY3NSwwLDAsMCwuNjYzLS41LDI3LjQyNywyNy40MjcsMCwwLDAsLjg0NC00LjE3NGMuNDYyLTIuNzYyLjc0NC00LjY1OCwxLjA4NS02LjY1NEgxMS43bC0uMS0uMi42ODMtLjc2NloiLz4NCiA8cGF0aCBmaWxsPSIjZmZmZmZmIiBkPSJNMTcuMzIxLDE4LjljLjgxMi0xLjE4MywxLjY1NC0xLjg3NCwyLjIzNi0xLjg3NC40OSwwLC43MzUuNTIyLDEuMDU3LDEuNDlsLjIzLjcyMmMxLjE2NC0xLjY3NSwxLjczMS0yLjIxMiwyLjQtMi4yMTJhLjc0Mi43NDIsMCwwLDEsLjc1MS44NDUuOTIyLjkyMiwwLDAsMS0uOC44NzYuNDE0LjQxNCwwLDAsMS0uMjkxLS4xNjkuNDc3LjQ3NywwLDAsMC0uMzY4LS4xODRjLS4xNTMsMC0uMzM3LjEwOC0uNjEzLjM4NGE4LjU0Nyw4LjU0NywwLDAsMC0uODczLDEuMDc1bC42MTMsMS45NjZjLjE4NC42My4zNjcuOTUyLjU2Ny45NTIuMTg0LDAsLjUwNi0uMjQ2LDEuMDQyLS44OTFsLjMyMi4zODRjLS45LDEuNDI5LTEuNzYxLDEuOTItMi4zNDMsMS45Mi0uNTIxLDAtLjg1OC0uNDMtMS4xOC0xLjQ5bC0uMzUyLTEuMTY4Yy0xLjE3OSwxLjkyLTEuNzQ2LDIuNjU4LTIuNTQzLDIuNjU4YS44MTUuODE1LDAsMCwxLS44MTItLjg3NS45LjksMCwwLDEsLjc2Ni0uOTIyLjQ5My40OTMsMCwwLDEsLjI5MS4xNTQuNTE0LjUxNCwwLDAsMCwuMzY4LjE2OWMuMzM3LDAsLjk1LS42NzYsMS43MTUtMS44NTlsLS40LTEuMzY3Yy0uMjc2LS45MDYtLjQxNC0xLjAxNC0uNTY3LTEuMDE0LS4xMzgsMC0uNDE0LjItLjg4OC44MTRaIi8+DQo8L3N2Zz4NCg==';

const iconStyles: Partial<IIconStyles> = {
  root: {
    fontSize: FontSizes.medium,
  },
};

const textFieldStyles: Partial<ITextFieldStyles> = {
  fieldGroup: {
    padding: '0 8px 0 24px',
    height: 30,
  },
};

interface TokenPickerSearchProps {
  selectedKey: TokenPickerMode;
  searchQuery: string;
  expressionEditorRef: MutableRefObject<editor.IStandaloneCodeEditor | null>;
  expression: ExpressionEditorEvent;
  updatingExpression?: NodeKey | null;
  isEditing: boolean;
  setSearchQuery: (_: React.FormEvent<HTMLInputElement | HTMLTextAreaElement>, text?: string) => void;
  expressionEditorBlur: (e: ExpressionEditorEvent) => void;
<<<<<<< HEAD
  setExpression: Dispatch<SetStateAction<ExpressionEditorEvent>>;
  setSelectedKey: Dispatch<SetStateAction<TokenPickerMode>>;
  isDynamicContentAvailable: boolean;
=======
  resetTokenPicker: () => void;
>>>>>>> c27a8a78
}

export const TokenPickerSearch = ({
  selectedKey,
  searchQuery,
  expressionEditorRef,
  expression,
  updatingExpression,
  isEditing,
  setSearchQuery,
  expressionEditorBlur,
<<<<<<< HEAD
  setExpression,
  setSelectedKey,
  isDynamicContentAvailable,
=======
  resetTokenPicker,
>>>>>>> c27a8a78
}: TokenPickerSearchProps): JSX.Element => {
  const intl = useIntl();
  const { isInverted } = useTheme();
  const [editor] = useLexicalComposerContext();
  const searchBoxRef = useRef<ITextField | null>(null);

  const invalidExpression = intl.formatMessage({
    defaultMessage: 'The expression is invalid.',
    description: 'invalid expression alert',
  });

  const onOKClicked = () => {
    let currExpression: Expression | null = null;
    try {
      currExpression = ExpressionParser.parseExpression(expression.value);
    } catch (ex) {
      // TODO 15238735: handle invalid tokens in a better way
      alert(invalidExpression);
      return;
    }

    const token: Token = {
      tokenType: TokenType.FX,
      expression: currExpression,
      brandColor: constants.FX_COLOR,
      icon: FxIcon,
      title: getExpressionTokenTitle(currExpression),
      description: expression.value,
      key: getExpressionTokenTitle(currExpression),
    };

    if (updatingExpression) {
      editor.dispatchCommand(UPDATE_TOKEN_NODE, {
        updatedDescription: expression.value,
        updatedTitle: token.title,
        updatedData: {
          id: guid(),
          type: ValueSegmentType.TOKEN,
          value: expression.value,
          token: { ...token },
        },
        nodeKey: updatingExpression as NodeKey,
      });
    } else {
      editor.dispatchCommand(INSERT_TOKEN_NODE, {
        brandColor: token.brandColor,
        description: token.description ?? token.key,
        title: token.title,
        icon: token.icon ?? FxIcon,
        data: {
          id: guid(),
          type: ValueSegmentType.TOKEN,
          value: expression.value,
          token: { ...token },
        },
      });
    }
    resetTokenPicker();
  };

  const tokenPickerPlaceHolderText = intl.formatMessage({
    defaultMessage: 'Search dynamic content',
    description: 'Placeholder text to search token picker',
  });

  const tokenPickerOK = intl.formatMessage({
    defaultMessage: 'OK',
    description: 'Insert Expression',
  });
  const tokenPickerUpdate = intl.formatMessage({
    defaultMessage: 'Update',
    description: 'Update Expression',
  });
  return (
    <>
      {selectedKey === TokenPickerMode.TOKEN && !isEditing ? (
        isDynamicContentAvailable && (
          <div className="msla-token-picker-search">
            <Icon className="msla-token-picker-search-icon" iconName="Search" styles={iconStyles} />
            <TextField
              styles={textFieldStyles}
              componentRef={(c) => (searchBoxRef.current = c)}
              maxLength={32}
              placeholder={tokenPickerPlaceHolderText}
              type="search"
              value={searchQuery}
              onChange={setSearchQuery}
              autoComplete="off"
            />
          </div>
        )
      ) : (
        <div className="msla-token-picker-expression">
          <img src={isInverted ? FxTextBoxIconBlack : FxTextBoxIcon} role="presentation" alt="" height={32} width={32} />
          <div className="msla-expression-editor">
            <ExpressionEditor initialValue={expression.value} editorRef={expressionEditorRef} onBlur={expressionEditorBlur} />
          </div>
          <div className="msla-token-picker-action-bar">
            <PrimaryButton
              text={updatingExpression ? tokenPickerUpdate : tokenPickerOK}
              onClick={onOKClicked}
              className={'msla-token-picker-OK'}
            />
          </div>
        </div>
      )}
    </>
  );
};<|MERGE_RESOLUTION|>--- conflicted
+++ resolved
@@ -1,4 +1,3 @@
-/* eslint-disable */
 import constants from '../../constants';
 import type { Token } from '../../editor';
 import { TokenType, ValueSegmentType } from '../../editor';
@@ -7,18 +6,15 @@
 import { ExpressionEditor } from '../../expressioneditor';
 import FxTextBoxIconBlack from '../images/fx.svg';
 import FxTextBoxIcon from '../images/fx.white.svg';
-import { UPDATE_TOKEN_NODE } from '../plugins/UpdateTokenNode';
 import { TokenPickerMode } from '../tokenpickerpivot';
-import { getExpressionTokenTitle } from '../util';
 import type { IIconStyles, ITextField, ITextFieldStyles } from '@fluentui/react';
 import { PrimaryButton, FontSizes, Icon, TextField, useTheme } from '@fluentui/react';
 import { useLexicalComposerContext } from '@lexical/react/LexicalComposerContext';
-import { ExpressionParser } from '@microsoft-logic-apps/parsers';
-import type { Expression } from '@microsoft-logic-apps/parsers';
-import { guid } from '@microsoft-logic-apps/utils';
-import type { NodeKey } from 'lexical';
+import { ExpressionParser, ExpressionType } from '@microsoft-logic-apps/parsers';
+import type { Expression, ExpressionFunction, ExpressionLiteral } from '@microsoft-logic-apps/parsers';
+import { guid, UnsupportedException } from '@microsoft-logic-apps/utils';
 import type { editor } from 'monaco-editor';
-import type { MutableRefObject } from 'react';
+import type { Dispatch, MutableRefObject, SetStateAction } from 'react';
 import { useRef } from 'react';
 import { useIntl } from 'react-intl';
 
@@ -43,17 +39,14 @@
   searchQuery: string;
   expressionEditorRef: MutableRefObject<editor.IStandaloneCodeEditor | null>;
   expression: ExpressionEditorEvent;
-  updatingExpression?: NodeKey | null;
+  updatingExpression?: boolean;
   isEditing: boolean;
+  setIsEditing: Dispatch<SetStateAction<boolean>>;
   setSearchQuery: (_: React.FormEvent<HTMLInputElement | HTMLTextAreaElement>, text?: string) => void;
   expressionEditorBlur: (e: ExpressionEditorEvent) => void;
-<<<<<<< HEAD
   setExpression: Dispatch<SetStateAction<ExpressionEditorEvent>>;
   setSelectedKey: Dispatch<SetStateAction<TokenPickerMode>>;
   isDynamicContentAvailable: boolean;
-=======
-  resetTokenPicker: () => void;
->>>>>>> c27a8a78
 }
 
 export const TokenPickerSearch = ({
@@ -63,15 +56,12 @@
   expression,
   updatingExpression,
   isEditing,
+  setIsEditing,
   setSearchQuery,
   expressionEditorBlur,
-<<<<<<< HEAD
   setExpression,
   setSelectedKey,
   isDynamicContentAvailable,
-=======
-  resetTokenPicker,
->>>>>>> c27a8a78
 }: TokenPickerSearchProps): JSX.Element => {
   const intl = useIntl();
   const { isInverted } = useTheme();
@@ -92,6 +82,7 @@
       alert(invalidExpression);
       return;
     }
+    setExpression({ value: '', selectionEnd: 0, selectionStart: 0 });
 
     const token: Token = {
       tokenType: TokenType.FX,
@@ -103,33 +94,20 @@
       key: getExpressionTokenTitle(currExpression),
     };
 
-    if (updatingExpression) {
-      editor.dispatchCommand(UPDATE_TOKEN_NODE, {
-        updatedDescription: expression.value,
-        updatedTitle: token.title,
-        updatedData: {
-          id: guid(),
-          type: ValueSegmentType.TOKEN,
-          value: expression.value,
-          token: { ...token },
-        },
-        nodeKey: updatingExpression as NodeKey,
-      });
-    } else {
-      editor.dispatchCommand(INSERT_TOKEN_NODE, {
-        brandColor: token.brandColor,
-        description: token.description ?? token.key,
-        title: token.title,
-        icon: token.icon ?? FxIcon,
-        data: {
-          id: guid(),
-          type: ValueSegmentType.TOKEN,
-          value: expression.value,
-          token: { ...token },
-        },
-      });
-    }
-    resetTokenPicker();
+    editor.dispatchCommand(INSERT_TOKEN_NODE, {
+      brandColor: token.brandColor,
+      description: token.description ?? token.key,
+      title: token.title,
+      icon: token.icon ?? FxIcon,
+      data: {
+        id: guid(),
+        type: ValueSegmentType.TOKEN,
+        value: expression.value,
+        token: { ...token },
+      },
+    });
+    setSelectedKey(TokenPickerMode.TOKEN);
+    setIsEditing(false);
   };
 
   const tokenPickerPlaceHolderText = intl.formatMessage({
@@ -167,7 +145,7 @@
         <div className="msla-token-picker-expression">
           <img src={isInverted ? FxTextBoxIconBlack : FxTextBoxIcon} role="presentation" alt="" height={32} width={32} />
           <div className="msla-expression-editor">
-            <ExpressionEditor initialValue={expression.value} editorRef={expressionEditorRef} onBlur={expressionEditorBlur} />
+            <ExpressionEditor initialValue="" editorRef={expressionEditorRef} onBlur={expressionEditorBlur} />
           </div>
           <div className="msla-token-picker-action-bar">
             <PrimaryButton
@@ -180,4 +158,20 @@
       )}
     </>
   );
-};+};
+
+export function getExpressionTokenTitle(expression: Expression): string {
+  switch (expression.type) {
+    case ExpressionType.NullLiteral:
+    case ExpressionType.BooleanLiteral:
+    case ExpressionType.NumberLiteral:
+    case ExpressionType.StringLiteral:
+      return (expression as ExpressionLiteral).value;
+    case ExpressionType.Function:
+      // eslint-disable-next-line no-case-declarations
+      const functionExpression = expression as ExpressionFunction;
+      return `${functionExpression.name}(${functionExpression.arguments.length > 0 ? '...' : ''})`;
+    default:
+      throw new UnsupportedException(`Unsupported expression type ${expression.type}.`);
+  }
+}