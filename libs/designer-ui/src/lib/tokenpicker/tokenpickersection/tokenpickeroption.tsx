--- conflicted
+++ resolved
@@ -173,11 +173,7 @@
   const sectionHeaderColorCssDark = `rgb(${sectionHeaderColorRgbDark.red}, ${sectionHeaderColorRgbDark.green}, ${sectionHeaderColorRgbDark.blue})`;
 
   const maxRowsShown = selectedMode === TokenPickerMode.EXPRESSION ? section.tokens.length : maxTokensPerSection;
-<<<<<<< HEAD
-  const showSeeMoreOrLessButton = !searchQuery && (hasAdvanced(section.tokens) || section.tokens.length > maxRowsShown);
-=======
   const showSeeMoreOrLessButton = !searchQuery && section.tokens.length > maxRowsShown;
->>>>>>> f823f336
 
   return (
     <>
