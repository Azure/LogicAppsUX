// Jest Snapshot v1, https://goo.gl/fbAQLP

exports[`lib/actionbuttonv2 should render 1`] = `
<button
  aria-label="title"
  className="msla-action-button-v2"
  disabled={false}
  onBlur={[Function]}
  onFocus={[Function]}
  onPointerEnter={[Function]}
  onPointerLeave={[Function]}
  tabIndex={0}
>
  <svg
    fill="none"
    height="14"
    viewBox="0 0 14 14"
    width="14"
    xmlns="http://www.w3.org/2000/svg"
  >
<<<<<<< HEAD
    <svg
      fill="none"
      height="14"
      viewBox="0 0 14 14"
      width="14"
      xmlns="http://www.w3.org/2000/svg"
    >
      <path
        d="M7.65625 6.34375H14V7.65625H7.65625V14H6.34375V7.65625H0V6.34375H6.34375V0H7.65625V6.34375Z"
        fill="#0078D4"
      />
    </svg>
  </button>
  <div
    hidden={true}
    id="tooltip0"
    style={
      {
        "border": 0,
        "height": 1,
        "margin": -1,
        "overflow": "hidden",
        "padding": 0,
        "position": "absolute",
        "whiteSpace": "nowrap",
        "width": 1,
      }
    }
  >
    title
  </div>
</div>
=======
    <path
      d="M7.65625 6.34375H14V7.65625H7.65625V14H6.34375V7.65625H0V6.34375H6.34375V0H7.65625V6.34375Z"
      fill="#0078D4"
    />
  </svg>
</button>
>>>>>>> 2f6905be
`;

exports[`lib/actionbuttonv2 should render disabled 1`] = `
<button
  aria-label="title"
  className="msla-action-button-v2"
  disabled={true}
  onBlur={[Function]}
  onFocus={[Function]}
  onPointerEnter={[Function]}
  onPointerLeave={[Function]}
  tabIndex={0}
>
<<<<<<< HEAD
  <button
    aria-label="title"
    className="msla-action-button-v2"
    disabled={true}
    tabIndex={0}
  >
    <svg
      fill="none"
      height="14"
      viewBox="0 0 14 14"
      width="14"
      xmlns="http://www.w3.org/2000/svg"
    >
      <path
        d="M7.65625 6.34375H14V7.65625H7.65625V14H6.34375V7.65625H0V6.34375H6.34375V0H7.65625V6.34375Z"
        fill="#0078D4"
      />
    </svg>
  </button>
  <div
    hidden={true}
    id="tooltip2"
    style={
      {
        "border": 0,
        "height": 1,
        "margin": -1,
        "overflow": "hidden",
        "padding": 0,
        "position": "absolute",
        "whiteSpace": "nowrap",
        "width": 1,
      }
    }
=======
  <svg
    fill="none"
    height="14"
    viewBox="0 0 14 14"
    width="14"
    xmlns="http://www.w3.org/2000/svg"
>>>>>>> 2f6905be
  >
    <path
      d="M7.65625 6.34375H14V7.65625H7.65625V14H6.34375V7.65625H0V6.34375H6.34375V0H7.65625V6.34375Z"
      fill="#0078D4"
    />
  </svg>
</button>
`;

exports[`lib/actionbuttonv2 should render with a CSS class 1`] = `
<button
  aria-label="title"
  className="msla-action-button-v2 class-name"
  disabled={false}
  onBlur={[Function]}
  onFocus={[Function]}
  onPointerEnter={[Function]}
  onPointerLeave={[Function]}
  tabIndex={0}
>
  <svg
    fill="none"
    height="14"
    viewBox="0 0 14 14"
    width="14"
    xmlns="http://www.w3.org/2000/svg"
  >
<<<<<<< HEAD
    <svg
      fill="none"
      height="14"
      viewBox="0 0 14 14"
      width="14"
      xmlns="http://www.w3.org/2000/svg"
    >
      <path
        d="M7.65625 6.34375H14V7.65625H7.65625V14H6.34375V7.65625H0V6.34375H6.34375V0H7.65625V6.34375Z"
        fill="#0078D4"
      />
    </svg>
  </button>
  <div
    hidden={true}
    id="tooltip1"
    style={
      {
        "border": 0,
        "height": 1,
        "margin": -1,
        "overflow": "hidden",
        "padding": 0,
        "position": "absolute",
        "whiteSpace": "nowrap",
        "width": 1,
      }
    }
  >
    title
  </div>
</div>
=======
    <path
      d="M7.65625 6.34375H14V7.65625H7.65625V14H6.34375V7.65625H0V6.34375H6.34375V0H7.65625V6.34375Z"
      fill="#0078D4"
    />
  </svg>
</button>
>>>>>>> 2f6905be
`;

exports[`lib/actionbuttonv2 should render with a ref 1`] = `
<button
  aria-label="title"
  className="msla-action-button-v2"
  disabled={false}
  onBlur={[Function]}
  onFocus={[Function]}
  onPointerEnter={[Function]}
  onPointerLeave={[Function]}
  tabIndex={0}
>
<<<<<<< HEAD
  <button
    aria-label="title"
    className="msla-action-button-v2"
    disabled={false}
    tabIndex={0}
  >
    <svg
      fill="none"
      height="14"
      viewBox="0 0 14 14"
      width="14"
      xmlns="http://www.w3.org/2000/svg"
    >
      <path
        d="M7.65625 6.34375H14V7.65625H7.65625V14H6.34375V7.65625H0V6.34375H6.34375V0H7.65625V6.34375Z"
        fill="#0078D4"
      />
    </svg>
  </button>
  <div
    hidden={true}
    id="tooltip3"
    style={
      {
        "border": 0,
        "height": 1,
        "margin": -1,
        "overflow": "hidden",
        "padding": 0,
        "position": "absolute",
        "whiteSpace": "nowrap",
        "width": 1,
      }
    }
=======
  <svg
    fill="none"
    height="14"
    viewBox="0 0 14 14"
    width="14"
    xmlns="http://www.w3.org/2000/svg"
>>>>>>> 2f6905be
  >
    <path
      d="M7.65625 6.34375H14V7.65625H7.65625V14H6.34375V7.65625H0V6.34375H6.34375V0H7.65625V6.34375Z"
      fill="#0078D4"
    />
  </svg>
</button>
`;<|MERGE_RESOLUTION|>--- conflicted
+++ resolved
@@ -18,47 +18,12 @@
     width="14"
     xmlns="http://www.w3.org/2000/svg"
   >
-<<<<<<< HEAD
-    <svg
-      fill="none"
-      height="14"
-      viewBox="0 0 14 14"
-      width="14"
-      xmlns="http://www.w3.org/2000/svg"
-    >
-      <path
-        d="M7.65625 6.34375H14V7.65625H7.65625V14H6.34375V7.65625H0V6.34375H6.34375V0H7.65625V6.34375Z"
-        fill="#0078D4"
-      />
-    </svg>
-  </button>
-  <div
-    hidden={true}
-    id="tooltip0"
-    style={
-      {
-        "border": 0,
-        "height": 1,
-        "margin": -1,
-        "overflow": "hidden",
-        "padding": 0,
-        "position": "absolute",
-        "whiteSpace": "nowrap",
-        "width": 1,
-      }
-    }
-  >
-    title
-  </div>
-</div>
-=======
     <path
       d="M7.65625 6.34375H14V7.65625H7.65625V14H6.34375V7.65625H0V6.34375H6.34375V0H7.65625V6.34375Z"
       fill="#0078D4"
     />
   </svg>
 </button>
->>>>>>> 2f6905be
 `;
 
 exports[`lib/actionbuttonv2 should render disabled 1`] = `
@@ -72,49 +37,12 @@
   onPointerLeave={[Function]}
   tabIndex={0}
 >
-<<<<<<< HEAD
-  <button
-    aria-label="title"
-    className="msla-action-button-v2"
-    disabled={true}
-    tabIndex={0}
-  >
-    <svg
-      fill="none"
-      height="14"
-      viewBox="0 0 14 14"
-      width="14"
-      xmlns="http://www.w3.org/2000/svg"
-    >
-      <path
-        d="M7.65625 6.34375H14V7.65625H7.65625V14H6.34375V7.65625H0V6.34375H6.34375V0H7.65625V6.34375Z"
-        fill="#0078D4"
-      />
-    </svg>
-  </button>
-  <div
-    hidden={true}
-    id="tooltip2"
-    style={
-      {
-        "border": 0,
-        "height": 1,
-        "margin": -1,
-        "overflow": "hidden",
-        "padding": 0,
-        "position": "absolute",
-        "whiteSpace": "nowrap",
-        "width": 1,
-      }
-    }
-=======
   <svg
     fill="none"
     height="14"
     viewBox="0 0 14 14"
     width="14"
     xmlns="http://www.w3.org/2000/svg"
->>>>>>> 2f6905be
   >
     <path
       d="M7.65625 6.34375H14V7.65625H7.65625V14H6.34375V7.65625H0V6.34375H6.34375V0H7.65625V6.34375Z"
@@ -142,47 +70,12 @@
     width="14"
     xmlns="http://www.w3.org/2000/svg"
   >
-<<<<<<< HEAD
-    <svg
-      fill="none"
-      height="14"
-      viewBox="0 0 14 14"
-      width="14"
-      xmlns="http://www.w3.org/2000/svg"
-    >
-      <path
-        d="M7.65625 6.34375H14V7.65625H7.65625V14H6.34375V7.65625H0V6.34375H6.34375V0H7.65625V6.34375Z"
-        fill="#0078D4"
-      />
-    </svg>
-  </button>
-  <div
-    hidden={true}
-    id="tooltip1"
-    style={
-      {
-        "border": 0,
-        "height": 1,
-        "margin": -1,
-        "overflow": "hidden",
-        "padding": 0,
-        "position": "absolute",
-        "whiteSpace": "nowrap",
-        "width": 1,
-      }
-    }
-  >
-    title
-  </div>
-</div>
-=======
     <path
       d="M7.65625 6.34375H14V7.65625H7.65625V14H6.34375V7.65625H0V6.34375H6.34375V0H7.65625V6.34375Z"
       fill="#0078D4"
     />
   </svg>
 </button>
->>>>>>> 2f6905be
 `;
 
 exports[`lib/actionbuttonv2 should render with a ref 1`] = `
@@ -196,49 +89,12 @@
   onPointerLeave={[Function]}
   tabIndex={0}
 >
-<<<<<<< HEAD
-  <button
-    aria-label="title"
-    className="msla-action-button-v2"
-    disabled={false}
-    tabIndex={0}
-  >
-    <svg
-      fill="none"
-      height="14"
-      viewBox="0 0 14 14"
-      width="14"
-      xmlns="http://www.w3.org/2000/svg"
-    >
-      <path
-        d="M7.65625 6.34375H14V7.65625H7.65625V14H6.34375V7.65625H0V6.34375H6.34375V0H7.65625V6.34375Z"
-        fill="#0078D4"
-      />
-    </svg>
-  </button>
-  <div
-    hidden={true}
-    id="tooltip3"
-    style={
-      {
-        "border": 0,
-        "height": 1,
-        "margin": -1,
-        "overflow": "hidden",
-        "padding": 0,
-        "position": "absolute",
-        "whiteSpace": "nowrap",
-        "width": 1,
-      }
-    }
-=======
   <svg
     fill="none"
     height="14"
     viewBox="0 0 14 14"
     width="14"
     xmlns="http://www.w3.org/2000/svg"
->>>>>>> 2f6905be
   >
     <path
       d="M7.65625 6.34375H14V7.65625H7.65625V14H6.34375V7.65625H0V6.34375H6.34375V0H7.65625V6.34375Z"
