import { Link } from '@fluentui/react-components';
import type { ToolReplyItem } from './conversationItem';
<<<<<<< HEAD
import { useIntl } from 'react-intl';

export const ToolReply = ({ item }: { item: ToolReplyItem }) => {
  const { text, onClickCallback } = item;
  const intl = useIntl();

  const executedToolText = intl.formatMessage({
    defaultMessage: 'got executed',
    id: 'jk272j',
    description: 'Text to show when a tool is executed',
  });

  return (
    <div style={{ margin: '10px 0' }}>
      <Link onClick={onClickCallback}>{text}</Link> {executedToolText}
=======
import Markdown from 'react-markdown';
import { Link } from '@fluentui/react-components';

export const ToolReply = ({ item }: { item: ToolReplyItem }) => {
  const { text, onClick, id } = item;
  const textRef = useRef<HTMLDivElement | null>(null);
  return (
    <div ref={textRef}>
      {onClick ? (
        <Link onClick={() => onClick(id, text)}>
          <Markdown className="msla-system-message">{text}</Markdown>
        </Link>
      ) : (
        <Markdown className="msla-system-message">{text}</Markdown>
      )}
>>>>>>> e69ef928
    </div>
  );
};<|MERGE_RESOLUTION|>--- conflicted
+++ resolved
@@ -1,24 +1,7 @@
 import { Link } from '@fluentui/react-components';
 import type { ToolReplyItem } from './conversationItem';
-<<<<<<< HEAD
-import { useIntl } from 'react-intl';
-
-export const ToolReply = ({ item }: { item: ToolReplyItem }) => {
-  const { text, onClickCallback } = item;
-  const intl = useIntl();
-
-  const executedToolText = intl.formatMessage({
-    defaultMessage: 'got executed',
-    id: 'jk272j',
-    description: 'Text to show when a tool is executed',
-  });
-
-  return (
-    <div style={{ margin: '10px 0' }}>
-      <Link onClick={onClickCallback}>{text}</Link> {executedToolText}
-=======
 import Markdown from 'react-markdown';
-import { Link } from '@fluentui/react-components';
+import { useRef } from 'react';
 
 export const ToolReply = ({ item }: { item: ToolReplyItem }) => {
   const { text, onClick, id } = item;
@@ -32,7 +15,6 @@
       ) : (
         <Markdown className="msla-system-message">{text}</Markdown>
       )}
->>>>>>> e69ef928
     </div>
   );
 };