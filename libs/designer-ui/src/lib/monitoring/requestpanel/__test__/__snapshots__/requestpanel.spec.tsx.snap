--- conflicted
+++ resolved
@@ -1412,398 +1412,7 @@
               }
             >
               <div
-<<<<<<< HEAD
-                className="ms-DetailsList ms-DetailsList--Compact is-horizontalConstrained root-129"
-                data-automationid="DetailsList"
-                data-is-scrollable="false"
-=======
-                className="buttons"
-              >
-                <button
-                  aria-label="Switch 'End time' to the UTC time format"
-                  className="ms-Button ms-Button--icon root-120"
-                  data-is-focusable={true}
-                  onClick={[Function]}
-                  onKeyDown={[Function]}
-                  onKeyPress={[Function]}
-                  onKeyUp={[Function]}
-                  onMouseDown={[Function]}
-                  onMouseUp={[Function]}
-                  title="Switch 'End time' to the UTC time format"
-                  type="button"
-                >
-                  <span
-                    className="ms-Button-flexContainer flexContainer-111"
-                    data-automationid="splitbuttonprimary"
-                  >
-                    <i
-                      aria-hidden={true}
-                      className="ms-Icon root-105 css-128 ms-Button-icon icon-121"
-                      data-icon-name="DateTime"
-                      style={
-                        {
-                          "fontFamily": ""FabricMDL2Icons-5"",
-                        }
-                      }
-                    >
-                      
-                    </i>
-                  </span>
-                </button>
-                <button
-                  aria-label="Select all text in 'End time'"
-                  className="ms-Button ms-Button--icon root-120"
-                  data-is-focusable={true}
-                  onClick={[Function]}
-                  onKeyDown={[Function]}
-                  onKeyPress={[Function]}
-                  onKeyUp={[Function]}
-                  onMouseDown={[Function]}
-                  onMouseUp={[Function]}
-                  title="Select all text in 'End time'"
-                  type="button"
-                >
-                  <span
-                    className="ms-Button-flexContainer flexContainer-111"
-                    data-automationid="splitbuttonprimary"
-                  >
-                    <i
-                      aria-hidden={true}
-                      className="ms-Icon root-105 css-124 ms-Button-icon icon-121"
-                      data-icon-name="SelectAll"
-                      style={
-                        {
-                          "fontFamily": ""FabricMDL2Icons-1"",
-                        }
-                      }
-                    >
-                      
-                    </i>
-                  </span>
-                </button>
-                <button
-                  aria-label="Copy the value of 'End time' to the clipboard"
-                  className="ms-Button ms-Button--icon root-120"
-                  data-is-focusable={true}
-                  onClick={[Function]}
-                  onKeyDown={[Function]}
-                  onKeyPress={[Function]}
-                  onKeyUp={[Function]}
-                  onMouseDown={[Function]}
-                  onMouseUp={[Function]}
-                  title="Copy the value of 'End time' to the clipboard"
-                  type="button"
-                >
-                  <span
-                    className="ms-Button-flexContainer flexContainer-111"
-                    data-automationid="splitbuttonprimary"
-                  >
-                    <i
-                      aria-hidden={true}
-                      className="ms-Icon root-105 css-126 ms-Button-icon icon-121"
-                      data-icon-name="Copy"
-                      style={
-                        {
-                          "fontFamily": ""FabricMDL2Icons-2"",
-                        }
-                      }
-                    >
-                      
-                    </i>
-                  </span>
-                </button>
-              </div>
-              <pre
-                className="prism-code language-json"
-                style={
-                  {
-                    "backgroundColor": "#ffffff",
-                    "color": "#000000",
-                  }
-                }
-              >
-                <div
-                  className="token-line"
-                  style={
-                    {
-                      "backgroundColor": undefined,
-                      "color": "#000000",
-                    }
-                  }
-                >
-                  <span
-                    className="token plain"
-                  >
-                    2/9/2022, 8:53:00 AM (Local time)
-                  </span>
-                </div>
-              </pre>
-            </div>
-          </div>
-        </section>
-      </div>
-    </div>
-    <div
-      className="msla-trace-inputs-outputs"
-    >
-      <div
-        className="msla-trace-inputs-outputs-header"
-      >
-        <div
-          className="msla-trace-inputs-outputs-header-text"
-        >
-          Request
-        </div>
-      </div>
-      <div
-        className="msla-trace-values"
-      >
-        <section
-          className="msla-trace-value-label"
-        >
-          <label
-            className="msla-trace-value-display-name"
-          >
-            Method
-          </label>
-          <div
-            className="msla-colorizer-json-body"
-          >
-            <div
-              aria-label="Method"
-              aria-readonly={true}
-              className="msla-colorizer-wrapper"
-              role="textbox"
-              tabIndex={0}
-            >
-              <div
-                className="buttons"
-              >
-                <button
-                  aria-label="Select all text in 'Method'"
-                  className="ms-Button ms-Button--icon root-120"
-                  data-is-focusable={true}
-                  onClick={[Function]}
-                  onKeyDown={[Function]}
-                  onKeyPress={[Function]}
-                  onKeyUp={[Function]}
-                  onMouseDown={[Function]}
-                  onMouseUp={[Function]}
-                  title="Select all text in 'Method'"
-                  type="button"
-                >
-                  <span
-                    className="ms-Button-flexContainer flexContainer-111"
-                    data-automationid="splitbuttonprimary"
-                  >
-                    <i
-                      aria-hidden={true}
-                      className="ms-Icon root-105 css-124 ms-Button-icon icon-121"
-                      data-icon-name="SelectAll"
-                      style={
-                        {
-                          "fontFamily": ""FabricMDL2Icons-1"",
-                        }
-                      }
-                    >
-                      
-                    </i>
-                  </span>
-                </button>
-                <button
-                  aria-label="Copy the value of 'Method' to the clipboard"
-                  className="ms-Button ms-Button--icon root-120"
-                  data-is-focusable={true}
-                  onClick={[Function]}
-                  onKeyDown={[Function]}
-                  onKeyPress={[Function]}
-                  onKeyUp={[Function]}
-                  onMouseDown={[Function]}
-                  onMouseUp={[Function]}
-                  title="Copy the value of 'Method' to the clipboard"
-                  type="button"
-                >
-                  <span
-                    className="ms-Button-flexContainer flexContainer-111"
-                    data-automationid="splitbuttonprimary"
-                  >
-                    <i
-                      aria-hidden={true}
-                      className="ms-Icon root-105 css-126 ms-Button-icon icon-121"
-                      data-icon-name="Copy"
-                      style={
-                        {
-                          "fontFamily": ""FabricMDL2Icons-2"",
-                        }
-                      }
-                    >
-                      
-                    </i>
-                  </span>
-                </button>
-              </div>
-              <pre
-                className="prism-code language-json"
-                style={
-                  {
-                    "backgroundColor": "#ffffff",
-                    "color": "#000000",
-                  }
-                }
-              >
-                <div
-                  className="token-line"
-                  style={
-                    {
-                      "backgroundColor": undefined,
-                      "color": "#000000",
-                    }
-                  }
-                >
-                  <span
-                    className="token plain"
-                  >
-                    GET
-                  </span>
-                </div>
-              </pre>
-            </div>
-          </div>
-        </section>
-        <section
-          className="msla-trace-value-label"
-        >
-          <label
-            className="msla-trace-value-display-name"
-          >
-            URI
-          </label>
-          <div
-            className="msla-colorizer-json-body"
-          >
-            <div
-              aria-label="URI"
-              aria-readonly={true}
-              className="msla-colorizer-wrapper"
-              role="textbox"
-              tabIndex={0}
-            >
-              <div
-                className="buttons"
-              >
-                <button
-                  aria-label="Select all text in 'URI'"
-                  className="ms-Button ms-Button--icon root-120"
-                  data-is-focusable={true}
-                  onClick={[Function]}
-                  onKeyDown={[Function]}
-                  onKeyPress={[Function]}
-                  onKeyUp={[Function]}
-                  onMouseDown={[Function]}
-                  onMouseUp={[Function]}
-                  title="Select all text in 'URI'"
-                  type="button"
-                >
-                  <span
-                    className="ms-Button-flexContainer flexContainer-111"
-                    data-automationid="splitbuttonprimary"
-                  >
-                    <i
-                      aria-hidden={true}
-                      className="ms-Icon root-105 css-124 ms-Button-icon icon-121"
-                      data-icon-name="SelectAll"
-                      style={
-                        {
-                          "fontFamily": ""FabricMDL2Icons-1"",
-                        }
-                      }
-                    >
-                      
-                    </i>
-                  </span>
-                </button>
-                <button
-                  aria-label="Copy the value of 'URI' to the clipboard"
-                  className="ms-Button ms-Button--icon root-120"
-                  data-is-focusable={true}
-                  onClick={[Function]}
-                  onKeyDown={[Function]}
-                  onKeyPress={[Function]}
-                  onKeyUp={[Function]}
-                  onMouseDown={[Function]}
-                  onMouseUp={[Function]}
-                  title="Copy the value of 'URI' to the clipboard"
-                  type="button"
-                >
-                  <span
-                    className="ms-Button-flexContainer flexContainer-111"
-                    data-automationid="splitbuttonprimary"
-                  >
-                    <i
-                      aria-hidden={true}
-                      className="ms-Icon root-105 css-126 ms-Button-icon icon-121"
-                      data-icon-name="Copy"
-                      style={
-                        {
-                          "fontFamily": ""FabricMDL2Icons-2"",
-                        }
-                      }
-                    >
-                      
-                    </i>
-                  </span>
-                </button>
-              </div>
-              <pre
-                className="prism-code language-json"
-                style={
-                  {
-                    "backgroundColor": "#ffffff",
-                    "color": "#000000",
-                  }
-                }
-              >
-                <div
-                  className="token-line"
-                  style={
-                    {
-                      "backgroundColor": undefined,
-                      "color": "#000000",
-                    }
-                  }
-                >
-                  <span
-                    className="token plain"
-                  >
-                    https://httpbin.org/get
-                  </span>
-                </div>
-              </pre>
-            </div>
-          </div>
-        </section>
-        <section
-          className="msla-trace-value-label"
-        >
-          <label
-            className="msla-trace-value-display-name"
-          >
-            Headers
-          </label>
-          <div
-            className="msla-trace-value-text msla-trace-value-key-value-pairs"
-          >
-            <div
-              className="ms-Viewport"
-              style={
-                {
-                  "minHeight": 1,
-                  "minWidth": 1,
-                }
-              }
-            >
-              <div
-                className="ms-DetailsList ms-DetailsList--Compact is-horizontalConstrained root-129"
+                className="ms-DetailsList is-fixed ms-DetailsList--Compact is-horizontalConstrained root-129"
                 data-automationid="DetailsList"
                 data-is-scrollable="false"
               >
@@ -1842,7 +1451,7 @@
                         role="columnheader"
                         style={
                           {
-                            "width": 120,
+                            "width": NaN,
                           }
                         }
                       >
@@ -1886,7 +1495,7 @@
                         role="columnheader"
                         style={
                           {
-                            "width": 120,
+                            "width": NaN,
                           }
                         }
                       >
@@ -1940,2004 +1549,6 @@
                       <div
                         className="ms-FocusZone css-147 focusZone-130"
                         data-focuszone-id="FocusZone79"
-                        data-tabster="{"uncontrolled": {}}"
-                        onBlur={[Function]}
-                        onFocus={[Function]}
-                        onKeyDown={[Function]}
-                        onMouseDownCapture={[Function]}
-                      >
-                        <div
-                          className="ms-List"
-                        >
-                          <div
-                            className="ms-List-surface"
-                            role="presentation"
-                          />
-                        </div>
-                      </div>
-                    </div>
-                  </div>
-                </div>
-              </div>
-            </div>
-          </div>
-        </section>
-      </div>
-    </div>
-  </div>,
-]
-`;
-
-exports[`lib/monitoring/requestpanel > should render with a request 2`] = `
-[
-  <div
-    className="msla-retrypanel-callout-pager"
-  >
-    <div>
-      <div
-        className="msla-pager-v2"
-        onClick={[Function]}
-      >
-        <div
-          className="msla-pager-failed-container"
-        >
-          <div
-            className="ms-TooltipHost root-109"
-            onBlurCapture={[Function]}
-            onFocusCapture={[Function]}
-            onKeyDown={[Function]}
-            onMouseEnter={[Function]}
-            onMouseLeave={[Function]}
-            role="none"
-          >
-            <button
-              aria-disabled={true}
-              aria-label="Previous"
-              className="ms-Button ms-Button--icon is-disabled root-110"
-              data-is-focusable={false}
-              disabled={true}
-              onClick={[Function]}
-              onKeyDown={[Function]}
-              onKeyPress={[Function]}
-              onKeyUp={[Function]}
-              onMouseDown={[Function]}
-              onMouseUp={[Function]}
-              type="button"
-            >
-              <span
-                className="ms-Button-flexContainer flexContainer-111"
-                data-automationid="splitbuttonprimary"
-              >
-                <i
-                  aria-hidden={true}
-                  className="ms-Icon root-105 css-119 ms-Button-icon icon-113"
-                  data-icon-name="ChevronLeft"
-                  style={
-                    {
-                      "fontFamily": ""FabricMDL2Icons"",
-                    }
-                  }
-                >
-                  
-                </i>
-                <span
-                  className="ms-Button-textContainer textContainer-112"
-                />
-              </span>
-            </button>
-            <div
-              hidden={true}
-              id="tooltip112"
-              style={
-                {
-                  "border": 0,
-                  "height": 1,
-                  "margin": -1,
-                  "overflow": "hidden",
-                  "padding": 0,
-                  "position": "absolute",
-                  "whiteSpace": "nowrap",
-                  "width": 1,
-                }
-              }
-            >
-              Previous
-            </div>
-          </div>
-        </div>
-        <div
-          className="msla-pager-v2--inner"
-        >
-          <span
-            className="fui-Text ___nzdt000_bc09y70 fk6fouc fkhj508 f1i3iumi figsok6 fpgzoln f1w7gpdv f6juhto f1mtd64y f1y7q3j9 f2jf649"
-          >
-            1 of 1
-          </span>
-        </div>
-        <div
-          className="msla-pager-failed-container"
-        >
-          <div
-            className="ms-TooltipHost root-109"
-            onBlurCapture={[Function]}
-            onFocusCapture={[Function]}
-            onKeyDown={[Function]}
-            onMouseEnter={[Function]}
-            onMouseLeave={[Function]}
-            role="none"
-          >
-            <button
-              aria-disabled={true}
-              aria-label="Next"
-              className="ms-Button ms-Button--icon is-disabled root-110"
-              data-is-focusable={false}
-              disabled={true}
-              onClick={[Function]}
-              onKeyDown={[Function]}
-              onKeyPress={[Function]}
-              onKeyUp={[Function]}
-              onMouseDown={[Function]}
-              onMouseUp={[Function]}
-              type="button"
-            >
-              <span
-                className="ms-Button-flexContainer flexContainer-111"
-                data-automationid="splitbuttonprimary"
-              >
-                <i
-                  aria-hidden={true}
-                  className="ms-Icon root-105 css-119 ms-Button-icon icon-113"
-                  data-icon-name="ChevronRight"
-                  style={
-                    {
-                      "fontFamily": ""FabricMDL2Icons"",
-                    }
-                  }
-                >
-                  
-                </i>
-                <span
-                  className="ms-Button-textContainer textContainer-112"
-                />
-              </span>
-            </button>
-            <div
-              hidden={true}
-              id="tooltip116"
-              style={
-                {
-                  "border": 0,
-                  "height": 1,
-                  "margin": -1,
-                  "overflow": "hidden",
-                  "padding": 0,
-                  "position": "absolute",
-                  "whiteSpace": "nowrap",
-                  "width": 1,
-                }
-              }
-            >
-              Next
-            </div>
-          </div>
-        </div>
-      </div>
-    </div>
-  </div>,
-  <div
-    className="msla-panel-callout-content"
-  >
-    <div
-      className="msla-trace-inputs-outputs"
-    >
-      <div
-        className="msla-trace-inputs-outputs-header"
-      >
-        <div
-          className="msla-trace-inputs-outputs-header-text"
-        >
-          Duration
-        </div>
-      </div>
-      <div
-        className="msla-trace-values"
-      >
-        <section
-          className="msla-trace-value-label"
-        >
-          <label
-            className="msla-trace-value-display-name"
-          >
-            Duration
-          </label>
-          <div
-            className="msla-colorizer-json-body"
-          >
-            <div
-              aria-label="Duration"
-              aria-readonly={true}
-              className="msla-colorizer-wrapper"
-              role="textbox"
-              tabIndex={0}
-            >
-              <div
-                className="buttons"
-              >
-                <button
-                  aria-label="Select all text in 'Duration'"
-                  className="ms-Button ms-Button--icon root-120"
-                  data-is-focusable={true}
-                  onClick={[Function]}
-                  onKeyDown={[Function]}
-                  onKeyPress={[Function]}
-                  onKeyUp={[Function]}
-                  onMouseDown={[Function]}
-                  onMouseUp={[Function]}
-                  title="Select all text in 'Duration'"
-                  type="button"
-                >
-                  <span
-                    className="ms-Button-flexContainer flexContainer-111"
-                    data-automationid="splitbuttonprimary"
-                  >
-                    <i
-                      aria-hidden={true}
-                      className="ms-Icon root-105 css-124 ms-Button-icon icon-121"
-                      data-icon-name="SelectAll"
-                      style={
-                        {
-                          "fontFamily": ""FabricMDL2Icons-1"",
-                        }
-                      }
-                    >
-                      
-                    </i>
-                  </span>
-                </button>
-                <button
-                  aria-label="Copy the value of 'Duration' to the clipboard"
-                  className="ms-Button ms-Button--icon root-120"
-                  data-is-focusable={true}
-                  onClick={[Function]}
-                  onKeyDown={[Function]}
-                  onKeyPress={[Function]}
-                  onKeyUp={[Function]}
-                  onMouseDown={[Function]}
-                  onMouseUp={[Function]}
-                  title="Copy the value of 'Duration' to the clipboard"
-                  type="button"
-                >
-                  <span
-                    className="ms-Button-flexContainer flexContainer-111"
-                    data-automationid="splitbuttonprimary"
-                  >
-                    <i
-                      aria-hidden={true}
-                      className="ms-Icon root-105 css-126 ms-Button-icon icon-121"
-                      data-icon-name="Copy"
-                      style={
-                        {
-                          "fontFamily": ""FabricMDL2Icons-2"",
-                        }
-                      }
-                    >
-                      
-                    </i>
-                  </span>
-                </button>
-              </div>
-              <pre
-                className="prism-code language-json"
-                style={
-                  {
-                    "backgroundColor": "#ffffff",
-                    "color": "#000000",
-                  }
-                }
-              >
-                <div
-                  className="token-line"
-                  style={
-                    {
-                      "backgroundColor": undefined,
-                      "color": "#000000",
-                    }
-                  }
-                >
-                  <span
-                    className="token plain"
-                  >
-                    1 minute
-                  </span>
-                </div>
-              </pre>
-            </div>
-          </div>
-        </section>
-        <section
-          className="msla-trace-value-label"
-        >
-          <label
-            className="msla-trace-value-display-name"
-          >
-            Start time
-          </label>
-          <div
-            className="msla-colorizer-json-body"
-          >
-            <div
-              aria-label="Start time"
-              aria-readonly={true}
-              className="msla-colorizer-wrapper date-time"
-              role="textbox"
-              tabIndex={0}
-            >
-              <div
-                className="buttons"
-              >
-                <button
-                  aria-label="Switch 'Start time' to the UTC time format"
-                  className="ms-Button ms-Button--icon root-120"
-                  data-is-focusable={true}
-                  onClick={[Function]}
-                  onKeyDown={[Function]}
-                  onKeyPress={[Function]}
-                  onKeyUp={[Function]}
-                  onMouseDown={[Function]}
-                  onMouseUp={[Function]}
-                  title="Switch 'Start time' to the UTC time format"
-                  type="button"
-                >
-                  <span
-                    className="ms-Button-flexContainer flexContainer-111"
-                    data-automationid="splitbuttonprimary"
-                  >
-                    <i
-                      aria-hidden={true}
-                      className="ms-Icon root-105 css-128 ms-Button-icon icon-121"
-                      data-icon-name="DateTime"
-                      style={
-                        {
-                          "fontFamily": ""FabricMDL2Icons-5"",
-                        }
-                      }
-                    >
-                      
-                    </i>
-                  </span>
-                </button>
-                <button
-                  aria-label="Select all text in 'Start time'"
-                  className="ms-Button ms-Button--icon root-120"
-                  data-is-focusable={true}
-                  onClick={[Function]}
-                  onKeyDown={[Function]}
-                  onKeyPress={[Function]}
-                  onKeyUp={[Function]}
-                  onMouseDown={[Function]}
-                  onMouseUp={[Function]}
-                  title="Select all text in 'Start time'"
-                  type="button"
-                >
-                  <span
-                    className="ms-Button-flexContainer flexContainer-111"
-                    data-automationid="splitbuttonprimary"
-                  >
-                    <i
-                      aria-hidden={true}
-                      className="ms-Icon root-105 css-124 ms-Button-icon icon-121"
-                      data-icon-name="SelectAll"
-                      style={
-                        {
-                          "fontFamily": ""FabricMDL2Icons-1"",
-                        }
-                      }
-                    >
-                      
-                    </i>
-                  </span>
-                </button>
-                <button
-                  aria-label="Copy the value of 'Start time' to the clipboard"
-                  className="ms-Button ms-Button--icon root-120"
-                  data-is-focusable={true}
-                  onClick={[Function]}
-                  onKeyDown={[Function]}
-                  onKeyPress={[Function]}
-                  onKeyUp={[Function]}
-                  onMouseDown={[Function]}
-                  onMouseUp={[Function]}
-                  title="Copy the value of 'Start time' to the clipboard"
-                  type="button"
-                >
-                  <span
-                    className="ms-Button-flexContainer flexContainer-111"
-                    data-automationid="splitbuttonprimary"
-                  >
-                    <i
-                      aria-hidden={true}
-                      className="ms-Icon root-105 css-126 ms-Button-icon icon-121"
-                      data-icon-name="Copy"
-                      style={
-                        {
-                          "fontFamily": ""FabricMDL2Icons-2"",
-                        }
-                      }
-                    >
-                      
-                    </i>
-                  </span>
-                </button>
-              </div>
-              <pre
-                className="prism-code language-json"
-                style={
-                  {
-                    "backgroundColor": "#ffffff",
-                    "color": "#000000",
-                  }
-                }
-              >
-                <div
-                  className="token-line"
-                  style={
-                    {
-                      "backgroundColor": undefined,
-                      "color": "#000000",
-                    }
-                  }
-                >
-                  <span
-                    className="token plain"
-                  >
-                    2/9/2022, 8:52:00 AM (Local time)
-                  </span>
-                </div>
-              </pre>
-            </div>
-          </div>
-        </section>
-        <section
-          className="msla-trace-value-label"
-        >
-          <label
-            className="msla-trace-value-display-name"
-          >
-            End time
-          </label>
-          <div
-            className="msla-colorizer-json-body"
-          >
-            <div
-              aria-label="End time"
-              aria-readonly={true}
-              className="msla-colorizer-wrapper date-time"
-              role="textbox"
-              tabIndex={0}
-            >
-              <div
-                className="buttons"
-              >
-                <button
-                  aria-label="Switch 'End time' to the UTC time format"
-                  className="ms-Button ms-Button--icon root-120"
-                  data-is-focusable={true}
-                  onClick={[Function]}
-                  onKeyDown={[Function]}
-                  onKeyPress={[Function]}
-                  onKeyUp={[Function]}
-                  onMouseDown={[Function]}
-                  onMouseUp={[Function]}
-                  title="Switch 'End time' to the UTC time format"
-                  type="button"
-                >
-                  <span
-                    className="ms-Button-flexContainer flexContainer-111"
-                    data-automationid="splitbuttonprimary"
-                  >
-                    <i
-                      aria-hidden={true}
-                      className="ms-Icon root-105 css-128 ms-Button-icon icon-121"
-                      data-icon-name="DateTime"
-                      style={
-                        {
-                          "fontFamily": ""FabricMDL2Icons-5"",
-                        }
-                      }
-                    >
-                      
-                    </i>
-                  </span>
-                </button>
-                <button
-                  aria-label="Select all text in 'End time'"
-                  className="ms-Button ms-Button--icon root-120"
-                  data-is-focusable={true}
-                  onClick={[Function]}
-                  onKeyDown={[Function]}
-                  onKeyPress={[Function]}
-                  onKeyUp={[Function]}
-                  onMouseDown={[Function]}
-                  onMouseUp={[Function]}
-                  title="Select all text in 'End time'"
-                  type="button"
-                >
-                  <span
-                    className="ms-Button-flexContainer flexContainer-111"
-                    data-automationid="splitbuttonprimary"
-                  >
-                    <i
-                      aria-hidden={true}
-                      className="ms-Icon root-105 css-124 ms-Button-icon icon-121"
-                      data-icon-name="SelectAll"
-                      style={
-                        {
-                          "fontFamily": ""FabricMDL2Icons-1"",
-                        }
-                      }
-                    >
-                      
-                    </i>
-                  </span>
-                </button>
-                <button
-                  aria-label="Copy the value of 'End time' to the clipboard"
-                  className="ms-Button ms-Button--icon root-120"
-                  data-is-focusable={true}
-                  onClick={[Function]}
-                  onKeyDown={[Function]}
-                  onKeyPress={[Function]}
-                  onKeyUp={[Function]}
-                  onMouseDown={[Function]}
-                  onMouseUp={[Function]}
-                  title="Copy the value of 'End time' to the clipboard"
-                  type="button"
-                >
-                  <span
-                    className="ms-Button-flexContainer flexContainer-111"
-                    data-automationid="splitbuttonprimary"
-                  >
-                    <i
-                      aria-hidden={true}
-                      className="ms-Icon root-105 css-126 ms-Button-icon icon-121"
-                      data-icon-name="Copy"
-                      style={
-                        {
-                          "fontFamily": ""FabricMDL2Icons-2"",
-                        }
-                      }
-                    >
-                      
-                    </i>
-                  </span>
-                </button>
-              </div>
-              <pre
-                className="prism-code language-json"
-                style={
-                  {
-                    "backgroundColor": "#ffffff",
-                    "color": "#000000",
-                  }
-                }
-              >
-                <div
-                  className="token-line"
-                  style={
-                    {
-                      "backgroundColor": undefined,
-                      "color": "#000000",
-                    }
-                  }
-                >
-                  <span
-                    className="token plain"
-                  >
-                    2/9/2022, 8:53:00 AM (Local time)
-                  </span>
-                </div>
-              </pre>
-            </div>
-          </div>
-        </section>
-      </div>
-    </div>
-    <div
-      className="msla-trace-inputs-outputs"
-    >
-      <div
-        className="msla-trace-inputs-outputs-header"
-      >
-        <div
-          className="msla-trace-inputs-outputs-header-text"
-        >
-          Request
-        </div>
-      </div>
-      <div
-        className="msla-trace-values"
-      >
-        <section
-          className="msla-trace-value-label"
-        >
-          <label
-            className="msla-trace-value-display-name"
-          >
-            Method
-          </label>
-          <div
-            className="msla-colorizer-json-body"
-          >
-            <div
-              aria-label="Method"
-              aria-readonly={true}
-              className="msla-colorizer-wrapper"
-              role="textbox"
-              tabIndex={0}
-            >
-              <div
-                className="buttons"
-              >
-                <button
-                  aria-label="Select all text in 'Method'"
-                  className="ms-Button ms-Button--icon root-120"
-                  data-is-focusable={true}
-                  onClick={[Function]}
-                  onKeyDown={[Function]}
-                  onKeyPress={[Function]}
-                  onKeyUp={[Function]}
-                  onMouseDown={[Function]}
-                  onMouseUp={[Function]}
-                  title="Select all text in 'Method'"
-                  type="button"
-                >
-                  <span
-                    className="ms-Button-flexContainer flexContainer-111"
-                    data-automationid="splitbuttonprimary"
-                  >
-                    <i
-                      aria-hidden={true}
-                      className="ms-Icon root-105 css-124 ms-Button-icon icon-121"
-                      data-icon-name="SelectAll"
-                      style={
-                        {
-                          "fontFamily": ""FabricMDL2Icons-1"",
-                        }
-                      }
-                    >
-                      
-                    </i>
-                  </span>
-                </button>
-                <button
-                  aria-label="Copy the value of 'Method' to the clipboard"
-                  className="ms-Button ms-Button--icon root-120"
-                  data-is-focusable={true}
-                  onClick={[Function]}
-                  onKeyDown={[Function]}
-                  onKeyPress={[Function]}
-                  onKeyUp={[Function]}
-                  onMouseDown={[Function]}
-                  onMouseUp={[Function]}
-                  title="Copy the value of 'Method' to the clipboard"
-                  type="button"
-                >
-                  <span
-                    className="ms-Button-flexContainer flexContainer-111"
-                    data-automationid="splitbuttonprimary"
-                  >
-                    <i
-                      aria-hidden={true}
-                      className="ms-Icon root-105 css-126 ms-Button-icon icon-121"
-                      data-icon-name="Copy"
-                      style={
-                        {
-                          "fontFamily": ""FabricMDL2Icons-2"",
-                        }
-                      }
-                    >
-                      
-                    </i>
-                  </span>
-                </button>
-              </div>
-              <pre
-                className="prism-code language-json"
-                style={
-                  {
-                    "backgroundColor": "#ffffff",
-                    "color": "#000000",
-                  }
-                }
-              >
-                <div
-                  className="token-line"
-                  style={
-                    {
-                      "backgroundColor": undefined,
-                      "color": "#000000",
-                    }
-                  }
-                >
-                  <span
-                    className="token plain"
-                  >
-                    GET
-                  </span>
-                </div>
-              </pre>
-            </div>
-          </div>
-        </section>
-        <section
-          className="msla-trace-value-label"
-        >
-          <label
-            className="msla-trace-value-display-name"
-          >
-            URI
-          </label>
-          <div
-            className="msla-colorizer-json-body"
-          >
-            <div
-              aria-label="URI"
-              aria-readonly={true}
-              className="msla-colorizer-wrapper"
-              role="textbox"
-              tabIndex={0}
-            >
-              <div
-                className="buttons"
-              >
-                <button
-                  aria-label="Select all text in 'URI'"
-                  className="ms-Button ms-Button--icon root-120"
-                  data-is-focusable={true}
-                  onClick={[Function]}
-                  onKeyDown={[Function]}
-                  onKeyPress={[Function]}
-                  onKeyUp={[Function]}
-                  onMouseDown={[Function]}
-                  onMouseUp={[Function]}
-                  title="Select all text in 'URI'"
-                  type="button"
-                >
-                  <span
-                    className="ms-Button-flexContainer flexContainer-111"
-                    data-automationid="splitbuttonprimary"
-                  >
-                    <i
-                      aria-hidden={true}
-                      className="ms-Icon root-105 css-124 ms-Button-icon icon-121"
-                      data-icon-name="SelectAll"
-                      style={
-                        {
-                          "fontFamily": ""FabricMDL2Icons-1"",
-                        }
-                      }
-                    >
-                      
-                    </i>
-                  </span>
-                </button>
-                <button
-                  aria-label="Copy the value of 'URI' to the clipboard"
-                  className="ms-Button ms-Button--icon root-120"
-                  data-is-focusable={true}
-                  onClick={[Function]}
-                  onKeyDown={[Function]}
-                  onKeyPress={[Function]}
-                  onKeyUp={[Function]}
-                  onMouseDown={[Function]}
-                  onMouseUp={[Function]}
-                  title="Copy the value of 'URI' to the clipboard"
-                  type="button"
-                >
-                  <span
-                    className="ms-Button-flexContainer flexContainer-111"
-                    data-automationid="splitbuttonprimary"
-                  >
-                    <i
-                      aria-hidden={true}
-                      className="ms-Icon root-105 css-126 ms-Button-icon icon-121"
-                      data-icon-name="Copy"
-                      style={
-                        {
-                          "fontFamily": ""FabricMDL2Icons-2"",
-                        }
-                      }
-                    >
-                      
-                    </i>
-                  </span>
-                </button>
-              </div>
-              <pre
-                className="prism-code language-json"
-                style={
-                  {
-                    "backgroundColor": "#ffffff",
-                    "color": "#000000",
-                  }
-                }
-              >
-                <div
-                  className="token-line"
-                  style={
-                    {
-                      "backgroundColor": undefined,
-                      "color": "#000000",
-                    }
-                  }
-                >
-                  <span
-                    className="token plain"
-                  >
-                    https://httpbin.org/get
-                  </span>
-                </div>
-              </pre>
-            </div>
-          </div>
-        </section>
-        <section
-          className="msla-trace-value-label"
-        >
-          <label
-            className="msla-trace-value-display-name"
-          >
-            Headers
-          </label>
-          <div
-            className="msla-trace-value-text msla-trace-value-key-value-pairs"
-          >
-            <div
-              className="ms-Viewport"
-              style={
-                {
-                  "minHeight": 1,
-                  "minWidth": 1,
-                }
-              }
-            >
-              <div
-                className="ms-DetailsList ms-DetailsList--Compact is-horizontalConstrained root-129"
-                data-automationid="DetailsList"
-                data-is-scrollable="false"
-              >
-                <div
-                  aria-colcount={2}
-                  aria-label="Headers"
-                  aria-rowcount={1}
-                  role="grid"
-                >
-                  <div
-                    className="ms-DetailsList-headerWrapper"
-                    onKeyDown={[Function]}
-                    role="presentation"
-                  >
-                    <div
-                      aria-label="Headers"
-                      className="ms-FocusZone css-147 ms-DetailsHeader root-131"
-                      data-automationid="DetailsHeader"
-                      data-focuszone-id="FocusZone158"
-                      data-tabster="{"uncontrolled": {}}"
-                      onFocus={[Function]}
-                      onKeyDown={[Function]}
-                      onMouseDownCapture={[Function]}
-                      onMouseMove={[Function]}
-                      role="row"
-                    >
-                      <div
-                        aria-label="Key"
-                        aria-sort="none"
-                        className="ms-DetailsHeader-cell is-actionable root-148"
-                        data-automationid="ColumnsHeaderColumn"
-                        data-is-draggable={false}
-                        data-is-focusable="true"
-                        data-item-key="$key"
-                        draggable={false}
-                        role="columnheader"
-                        style={
-                          {
-                            "width": 120,
-                          }
-                        }
-                      >
-                        <span
-                          className="cellTooltip-156"
-                        >
-                          <span
-                            className="ms-DetailsHeader-cellTitle cellTitle-154"
-                            id="header157-$key"
-                            onClick={[Function]}
-                            onContextMenu={[Function]}
-                          >
-                            <span
-                              className="ms-DetailsHeader-cellName cellName-155"
-                              id="header157-$key-name"
-                            >
-                              Key
-                            </span>
-                          </span>
-                        </span>
-                      </div>
-                      <div
-                        aria-hidden={true}
-                        className="ms-DetailsHeader-cellSizer cellSizer-138 cellSizerStart-139"
-                        data-is-focusable={false}
-                        data-sizer-index={0}
-                        onBlur={[Function]}
-                        onClick={[Function]}
-                        onDoubleClick={[Function]}
-                        role="button"
-                      />
-                      <div
-                        aria-label="Value"
-                        aria-sort="none"
-                        className="ms-DetailsHeader-cell is-actionable root-148"
-                        data-automationid="ColumnsHeaderColumn"
-                        data-is-draggable={false}
-                        data-is-focusable="true"
-                        data-item-key="$value"
-                        draggable={false}
-                        role="columnheader"
-                        style={
-                          {
-                            "width": 120,
-                          }
-                        }
-                      >
-                        <span
-                          className="cellTooltip-156"
-                        >
-                          <span
-                            className="ms-DetailsHeader-cellTitle cellTitle-154"
-                            id="header157-$value"
-                            onClick={[Function]}
-                            onContextMenu={[Function]}
-                          >
-                            <span
-                              className="ms-DetailsHeader-cellName cellName-155"
-                              id="header157-$value-name"
-                            >
-                              Value
-                            </span>
-                          </span>
-                        </span>
-                      </div>
-                      <div
-                        aria-hidden={true}
-                        className="ms-DetailsHeader-cellSizer cellSizer-138 cellSizerEnd-140"
-                        data-is-focusable={false}
-                        data-sizer-index={1}
-                        onBlur={[Function]}
-                        onClick={[Function]}
-                        onDoubleClick={[Function]}
-                        role="button"
-                      />
-                    </div>
-                  </div>
-                  <div
-                    className="ms-DetailsList-contentWrapper"
-                    onKeyDown={[Function]}
-                    role="presentation"
-                  >
-                    <div
-                      className="ms-SelectionZone"
-                      onClick={[Function]}
-                      onContextMenu={[Function]}
-                      onDoubleClick={[Function]}
-                      onFocusCapture={[Function]}
-                      onKeyDown={[Function]}
-                      onKeyDownCapture={[Function]}
-                      onMouseDown={[Function]}
-                      onMouseDownCapture={[Function]}
-                      role="presentation"
-                    >
-                      <div
-                        className="ms-FocusZone css-147 focusZone-130"
-                        data-focuszone-id="FocusZone159"
-                        data-tabster="{"uncontrolled": {}}"
-                        onBlur={[Function]}
-                        onFocus={[Function]}
-                        onKeyDown={[Function]}
-                        onMouseDownCapture={[Function]}
-                      >
-                        <div
-                          className="ms-List"
-                        >
-                          <div
-                            className="ms-List-surface"
-                            role="presentation"
-                          />
-                        </div>
-                      </div>
-                    </div>
-                  </div>
-                </div>
-              </div>
-            </div>
-          </div>
-        </section>
-      </div>
-    </div>
-  </div>,
-]
-`;
-
-exports[`lib/monitoring/requestpanel > should render with a request 3`] = `
-[
-  <div
-    className="msla-retrypanel-callout-pager"
-  >
-    <div>
-      <div
-        className="msla-pager-v2"
-        onClick={[Function]}
-      >
-        <div
-          className="msla-pager-failed-container"
-        >
-          <div
-            className="ms-TooltipHost root-109"
-            onBlurCapture={[Function]}
-            onFocusCapture={[Function]}
-            onKeyDown={[Function]}
-            onMouseEnter={[Function]}
-            onMouseLeave={[Function]}
-            role="none"
-          >
-            <button
-              aria-disabled={true}
-              aria-label="Previous"
-              className="ms-Button ms-Button--icon is-disabled root-110"
-              data-is-focusable={false}
-              disabled={true}
-              onClick={[Function]}
-              onKeyDown={[Function]}
-              onKeyPress={[Function]}
-              onKeyUp={[Function]}
-              onMouseDown={[Function]}
-              onMouseUp={[Function]}
-              type="button"
-            >
-              <span
-                className="ms-Button-flexContainer flexContainer-111"
-                data-automationid="splitbuttonprimary"
-              >
-                <i
-                  aria-hidden={true}
-                  className="ms-Icon root-105 css-119 ms-Button-icon icon-113"
-                  data-icon-name="ChevronLeft"
-                  style={
-                    {
-                      "fontFamily": ""FabricMDL2Icons"",
-                    }
-                  }
-                >
-                  
-                </i>
-                <span
-                  className="ms-Button-textContainer textContainer-112"
-                />
-              </span>
-            </button>
-            <div
-              hidden={true}
-              id="tooltip160"
-              style={
-                {
-                  "border": 0,
-                  "height": 1,
-                  "margin": -1,
-                  "overflow": "hidden",
-                  "padding": 0,
-                  "position": "absolute",
-                  "whiteSpace": "nowrap",
-                  "width": 1,
-                }
-              }
-            >
-              Previous
-            </div>
-          </div>
-        </div>
-        <div
-          className="msla-pager-v2--inner"
-        >
-          <span
-            className="fui-Text ___nzdt000_bc09y70 fk6fouc fkhj508 f1i3iumi figsok6 fpgzoln f1w7gpdv f6juhto f1mtd64y f1y7q3j9 f2jf649"
-          >
-            1 of 1
-          </span>
-        </div>
-        <div
-          className="msla-pager-failed-container"
-        >
-          <div
-            className="ms-TooltipHost root-109"
-            onBlurCapture={[Function]}
-            onFocusCapture={[Function]}
-            onKeyDown={[Function]}
-            onMouseEnter={[Function]}
-            onMouseLeave={[Function]}
-            role="none"
-          >
-            <button
-              aria-disabled={true}
-              aria-label="Next"
-              className="ms-Button ms-Button--icon is-disabled root-110"
-              data-is-focusable={false}
-              disabled={true}
-              onClick={[Function]}
-              onKeyDown={[Function]}
-              onKeyPress={[Function]}
-              onKeyUp={[Function]}
-              onMouseDown={[Function]}
-              onMouseUp={[Function]}
-              type="button"
-            >
-              <span
-                className="ms-Button-flexContainer flexContainer-111"
-                data-automationid="splitbuttonprimary"
-              >
-                <i
-                  aria-hidden={true}
-                  className="ms-Icon root-105 css-119 ms-Button-icon icon-113"
-                  data-icon-name="ChevronRight"
-                  style={
-                    {
-                      "fontFamily": ""FabricMDL2Icons"",
-                    }
-                  }
-                >
-                  
-                </i>
-                <span
-                  className="ms-Button-textContainer textContainer-112"
-                />
-              </span>
-            </button>
-            <div
-              hidden={true}
-              id="tooltip164"
-              style={
-                {
-                  "border": 0,
-                  "height": 1,
-                  "margin": -1,
-                  "overflow": "hidden",
-                  "padding": 0,
-                  "position": "absolute",
-                  "whiteSpace": "nowrap",
-                  "width": 1,
-                }
-              }
-            >
-              Next
-            </div>
-          </div>
-        </div>
-      </div>
-    </div>
-  </div>,
-  <div
-    className="msla-panel-callout-content"
-  >
-    <div
-      className="msla-trace-inputs-outputs"
-    >
-      <div
-        className="msla-trace-inputs-outputs-header"
-      >
-        <div
-          className="msla-trace-inputs-outputs-header-text"
-        >
-          Duration
-        </div>
-      </div>
-      <div
-        className="msla-trace-values"
-      >
-        <section
-          className="msla-trace-value-label"
-        >
-          <label
-            className="msla-trace-value-display-name"
-          >
-            Duration
-          </label>
-          <div
-            className="msla-colorizer-json-body"
-          >
-            <div
-              aria-label="Duration"
-              aria-readonly={true}
-              className="msla-colorizer-wrapper"
-              role="textbox"
-              tabIndex={0}
-            >
-              <div
-                className="buttons"
-              >
-                <button
-                  aria-label="Select all text in 'Duration'"
-                  className="ms-Button ms-Button--icon root-120"
-                  data-is-focusable={true}
-                  onClick={[Function]}
-                  onKeyDown={[Function]}
-                  onKeyPress={[Function]}
-                  onKeyUp={[Function]}
-                  onMouseDown={[Function]}
-                  onMouseUp={[Function]}
-                  title="Select all text in 'Duration'"
-                  type="button"
-                >
-                  <span
-                    className="ms-Button-flexContainer flexContainer-111"
-                    data-automationid="splitbuttonprimary"
-                  >
-                    <i
-                      aria-hidden={true}
-                      className="ms-Icon root-105 css-124 ms-Button-icon icon-121"
-                      data-icon-name="SelectAll"
-                      style={
-                        {
-                          "fontFamily": ""FabricMDL2Icons-1"",
-                        }
-                      }
-                    >
-                      
-                    </i>
-                  </span>
-                </button>
-                <button
-                  aria-label="Copy the value of 'Duration' to the clipboard"
-                  className="ms-Button ms-Button--icon root-120"
-                  data-is-focusable={true}
-                  onClick={[Function]}
-                  onKeyDown={[Function]}
-                  onKeyPress={[Function]}
-                  onKeyUp={[Function]}
-                  onMouseDown={[Function]}
-                  onMouseUp={[Function]}
-                  title="Copy the value of 'Duration' to the clipboard"
-                  type="button"
-                >
-                  <span
-                    className="ms-Button-flexContainer flexContainer-111"
-                    data-automationid="splitbuttonprimary"
-                  >
-                    <i
-                      aria-hidden={true}
-                      className="ms-Icon root-105 css-126 ms-Button-icon icon-121"
-                      data-icon-name="Copy"
-                      style={
-                        {
-                          "fontFamily": ""FabricMDL2Icons-2"",
-                        }
-                      }
-                    >
-                      
-                    </i>
-                  </span>
-                </button>
-              </div>
-              <pre
-                className="prism-code language-json"
-                style={
-                  {
-                    "backgroundColor": "#ffffff",
-                    "color": "#000000",
-                  }
-                }
-              >
-                <div
-                  className="token-line"
-                  style={
-                    {
-                      "backgroundColor": undefined,
-                      "color": "#000000",
-                    }
-                  }
-                >
-                  <span
-                    className="token plain"
-                  >
-                    1 minute
-                  </span>
-                </div>
-              </pre>
-            </div>
-          </div>
-        </section>
-        <section
-          className="msla-trace-value-label"
-        >
-          <label
-            className="msla-trace-value-display-name"
-          >
-            Start time
-          </label>
-          <div
-            className="msla-colorizer-json-body"
-          >
-            <div
-              aria-label="Start time"
-              aria-readonly={true}
-              className="msla-colorizer-wrapper date-time"
-              role="textbox"
-              tabIndex={0}
-            >
-              <div
-                className="buttons"
-              >
-                <button
-                  aria-label="Switch 'Start time' to the UTC time format"
-                  className="ms-Button ms-Button--icon root-120"
-                  data-is-focusable={true}
-                  onClick={[Function]}
-                  onKeyDown={[Function]}
-                  onKeyPress={[Function]}
-                  onKeyUp={[Function]}
-                  onMouseDown={[Function]}
-                  onMouseUp={[Function]}
-                  title="Switch 'Start time' to the UTC time format"
-                  type="button"
-                >
-                  <span
-                    className="ms-Button-flexContainer flexContainer-111"
-                    data-automationid="splitbuttonprimary"
-                  >
-                    <i
-                      aria-hidden={true}
-                      className="ms-Icon root-105 css-128 ms-Button-icon icon-121"
-                      data-icon-name="DateTime"
-                      style={
-                        {
-                          "fontFamily": ""FabricMDL2Icons-5"",
-                        }
-                      }
-                    >
-                      
-                    </i>
-                  </span>
-                </button>
-                <button
-                  aria-label="Select all text in 'Start time'"
-                  className="ms-Button ms-Button--icon root-120"
-                  data-is-focusable={true}
-                  onClick={[Function]}
-                  onKeyDown={[Function]}
-                  onKeyPress={[Function]}
-                  onKeyUp={[Function]}
-                  onMouseDown={[Function]}
-                  onMouseUp={[Function]}
-                  title="Select all text in 'Start time'"
-                  type="button"
-                >
-                  <span
-                    className="ms-Button-flexContainer flexContainer-111"
-                    data-automationid="splitbuttonprimary"
-                  >
-                    <i
-                      aria-hidden={true}
-                      className="ms-Icon root-105 css-124 ms-Button-icon icon-121"
-                      data-icon-name="SelectAll"
-                      style={
-                        {
-                          "fontFamily": ""FabricMDL2Icons-1"",
-                        }
-                      }
-                    >
-                      
-                    </i>
-                  </span>
-                </button>
-                <button
-                  aria-label="Copy the value of 'Start time' to the clipboard"
-                  className="ms-Button ms-Button--icon root-120"
-                  data-is-focusable={true}
-                  onClick={[Function]}
-                  onKeyDown={[Function]}
-                  onKeyPress={[Function]}
-                  onKeyUp={[Function]}
-                  onMouseDown={[Function]}
-                  onMouseUp={[Function]}
-                  title="Copy the value of 'Start time' to the clipboard"
-                  type="button"
-                >
-                  <span
-                    className="ms-Button-flexContainer flexContainer-111"
-                    data-automationid="splitbuttonprimary"
-                  >
-                    <i
-                      aria-hidden={true}
-                      className="ms-Icon root-105 css-126 ms-Button-icon icon-121"
-                      data-icon-name="Copy"
-                      style={
-                        {
-                          "fontFamily": ""FabricMDL2Icons-2"",
-                        }
-                      }
-                    >
-                      
-                    </i>
-                  </span>
-                </button>
-              </div>
-              <pre
-                className="prism-code language-json"
-                style={
-                  {
-                    "backgroundColor": "#ffffff",
-                    "color": "#000000",
-                  }
-                }
-              >
-                <div
-                  className="token-line"
-                  style={
-                    {
-                      "backgroundColor": undefined,
-                      "color": "#000000",
-                    }
-                  }
-                >
-                  <span
-                    className="token plain"
-                  >
-                    2/9/2022, 8:52:00 AM (Local time)
-                  </span>
-                </div>
-              </pre>
-            </div>
-          </div>
-        </section>
-        <section
-          className="msla-trace-value-label"
-        >
-          <label
-            className="msla-trace-value-display-name"
-          >
-            End time
-          </label>
-          <div
-            className="msla-colorizer-json-body"
-          >
-            <div
-              aria-label="End time"
-              aria-readonly={true}
-              className="msla-colorizer-wrapper date-time"
-              role="textbox"
-              tabIndex={0}
-            >
-              <div
-                className="buttons"
-              >
-                <button
-                  aria-label="Switch 'End time' to the UTC time format"
-                  className="ms-Button ms-Button--icon root-120"
-                  data-is-focusable={true}
-                  onClick={[Function]}
-                  onKeyDown={[Function]}
-                  onKeyPress={[Function]}
-                  onKeyUp={[Function]}
-                  onMouseDown={[Function]}
-                  onMouseUp={[Function]}
-                  title="Switch 'End time' to the UTC time format"
-                  type="button"
-                >
-                  <span
-                    className="ms-Button-flexContainer flexContainer-111"
-                    data-automationid="splitbuttonprimary"
-                  >
-                    <i
-                      aria-hidden={true}
-                      className="ms-Icon root-105 css-128 ms-Button-icon icon-121"
-                      data-icon-name="DateTime"
-                      style={
-                        {
-                          "fontFamily": ""FabricMDL2Icons-5"",
-                        }
-                      }
-                    >
-                      
-                    </i>
-                  </span>
-                </button>
-                <button
-                  aria-label="Select all text in 'End time'"
-                  className="ms-Button ms-Button--icon root-120"
-                  data-is-focusable={true}
-                  onClick={[Function]}
-                  onKeyDown={[Function]}
-                  onKeyPress={[Function]}
-                  onKeyUp={[Function]}
-                  onMouseDown={[Function]}
-                  onMouseUp={[Function]}
-                  title="Select all text in 'End time'"
-                  type="button"
-                >
-                  <span
-                    className="ms-Button-flexContainer flexContainer-111"
-                    data-automationid="splitbuttonprimary"
-                  >
-                    <i
-                      aria-hidden={true}
-                      className="ms-Icon root-105 css-124 ms-Button-icon icon-121"
-                      data-icon-name="SelectAll"
-                      style={
-                        {
-                          "fontFamily": ""FabricMDL2Icons-1"",
-                        }
-                      }
-                    >
-                      
-                    </i>
-                  </span>
-                </button>
-                <button
-                  aria-label="Copy the value of 'End time' to the clipboard"
-                  className="ms-Button ms-Button--icon root-120"
-                  data-is-focusable={true}
-                  onClick={[Function]}
-                  onKeyDown={[Function]}
-                  onKeyPress={[Function]}
-                  onKeyUp={[Function]}
-                  onMouseDown={[Function]}
-                  onMouseUp={[Function]}
-                  title="Copy the value of 'End time' to the clipboard"
-                  type="button"
-                >
-                  <span
-                    className="ms-Button-flexContainer flexContainer-111"
-                    data-automationid="splitbuttonprimary"
-                  >
-                    <i
-                      aria-hidden={true}
-                      className="ms-Icon root-105 css-126 ms-Button-icon icon-121"
-                      data-icon-name="Copy"
-                      style={
-                        {
-                          "fontFamily": ""FabricMDL2Icons-2"",
-                        }
-                      }
-                    >
-                      
-                    </i>
-                  </span>
-                </button>
-              </div>
-              <pre
-                className="prism-code language-json"
-                style={
-                  {
-                    "backgroundColor": "#ffffff",
-                    "color": "#000000",
-                  }
-                }
-              >
-                <div
-                  className="token-line"
-                  style={
-                    {
-                      "backgroundColor": undefined,
-                      "color": "#000000",
-                    }
-                  }
-                >
-                  <span
-                    className="token plain"
-                  >
-                    2/9/2022, 8:53:00 AM (Local time)
-                  </span>
-                </div>
-              </pre>
-            </div>
-          </div>
-        </section>
-      </div>
-    </div>
-    <div
-      className="msla-trace-inputs-outputs"
-    >
-      <div
-        className="msla-trace-inputs-outputs-header"
-      >
-        <div
-          className="msla-trace-inputs-outputs-header-text"
-        >
-          Request
-        </div>
-      </div>
-      <div
-        className="msla-trace-values"
-      >
-        <section
-          className="msla-trace-value-label"
-        >
-          <label
-            className="msla-trace-value-display-name"
-          >
-            Method
-          </label>
-          <div
-            className="msla-colorizer-json-body"
-          >
-            <div
-              aria-label="Method"
-              aria-readonly={true}
-              className="msla-colorizer-wrapper"
-              role="textbox"
-              tabIndex={0}
-            >
-              <div
-                className="buttons"
-              >
-                <button
-                  aria-label="Select all text in 'Method'"
-                  className="ms-Button ms-Button--icon root-120"
-                  data-is-focusable={true}
-                  onClick={[Function]}
-                  onKeyDown={[Function]}
-                  onKeyPress={[Function]}
-                  onKeyUp={[Function]}
-                  onMouseDown={[Function]}
-                  onMouseUp={[Function]}
-                  title="Select all text in 'Method'"
-                  type="button"
-                >
-                  <span
-                    className="ms-Button-flexContainer flexContainer-111"
-                    data-automationid="splitbuttonprimary"
-                  >
-                    <i
-                      aria-hidden={true}
-                      className="ms-Icon root-105 css-124 ms-Button-icon icon-121"
-                      data-icon-name="SelectAll"
-                      style={
-                        {
-                          "fontFamily": ""FabricMDL2Icons-1"",
-                        }
-                      }
-                    >
-                      
-                    </i>
-                  </span>
-                </button>
-                <button
-                  aria-label="Copy the value of 'Method' to the clipboard"
-                  className="ms-Button ms-Button--icon root-120"
-                  data-is-focusable={true}
-                  onClick={[Function]}
-                  onKeyDown={[Function]}
-                  onKeyPress={[Function]}
-                  onKeyUp={[Function]}
-                  onMouseDown={[Function]}
-                  onMouseUp={[Function]}
-                  title="Copy the value of 'Method' to the clipboard"
-                  type="button"
-                >
-                  <span
-                    className="ms-Button-flexContainer flexContainer-111"
-                    data-automationid="splitbuttonprimary"
-                  >
-                    <i
-                      aria-hidden={true}
-                      className="ms-Icon root-105 css-126 ms-Button-icon icon-121"
-                      data-icon-name="Copy"
-                      style={
-                        {
-                          "fontFamily": ""FabricMDL2Icons-2"",
-                        }
-                      }
-                    >
-                      
-                    </i>
-                  </span>
-                </button>
-              </div>
-              <pre
-                className="prism-code language-json"
-                style={
-                  {
-                    "backgroundColor": "#ffffff",
-                    "color": "#000000",
-                  }
-                }
-              >
-                <div
-                  className="token-line"
-                  style={
-                    {
-                      "backgroundColor": undefined,
-                      "color": "#000000",
-                    }
-                  }
-                >
-                  <span
-                    className="token plain"
-                  >
-                    GET
-                  </span>
-                </div>
-              </pre>
-            </div>
-          </div>
-        </section>
-        <section
-          className="msla-trace-value-label"
-        >
-          <label
-            className="msla-trace-value-display-name"
-          >
-            URI
-          </label>
-          <div
-            className="msla-colorizer-json-body"
-          >
-            <div
-              aria-label="URI"
-              aria-readonly={true}
-              className="msla-colorizer-wrapper"
-              role="textbox"
-              tabIndex={0}
-            >
-              <div
-                className="buttons"
-              >
-                <button
-                  aria-label="Select all text in 'URI'"
-                  className="ms-Button ms-Button--icon root-120"
-                  data-is-focusable={true}
-                  onClick={[Function]}
-                  onKeyDown={[Function]}
-                  onKeyPress={[Function]}
-                  onKeyUp={[Function]}
-                  onMouseDown={[Function]}
-                  onMouseUp={[Function]}
-                  title="Select all text in 'URI'"
-                  type="button"
-                >
-                  <span
-                    className="ms-Button-flexContainer flexContainer-111"
-                    data-automationid="splitbuttonprimary"
-                  >
-                    <i
-                      aria-hidden={true}
-                      className="ms-Icon root-105 css-124 ms-Button-icon icon-121"
-                      data-icon-name="SelectAll"
-                      style={
-                        {
-                          "fontFamily": ""FabricMDL2Icons-1"",
-                        }
-                      }
-                    >
-                      
-                    </i>
-                  </span>
-                </button>
-                <button
-                  aria-label="Copy the value of 'URI' to the clipboard"
-                  className="ms-Button ms-Button--icon root-120"
-                  data-is-focusable={true}
-                  onClick={[Function]}
-                  onKeyDown={[Function]}
-                  onKeyPress={[Function]}
-                  onKeyUp={[Function]}
-                  onMouseDown={[Function]}
-                  onMouseUp={[Function]}
-                  title="Copy the value of 'URI' to the clipboard"
-                  type="button"
-                >
-                  <span
-                    className="ms-Button-flexContainer flexContainer-111"
-                    data-automationid="splitbuttonprimary"
-                  >
-                    <i
-                      aria-hidden={true}
-                      className="ms-Icon root-105 css-126 ms-Button-icon icon-121"
-                      data-icon-name="Copy"
-                      style={
-                        {
-                          "fontFamily": ""FabricMDL2Icons-2"",
-                        }
-                      }
-                    >
-                      
-                    </i>
-                  </span>
-                </button>
-              </div>
-              <pre
-                className="prism-code language-json"
-                style={
-                  {
-                    "backgroundColor": "#ffffff",
-                    "color": "#000000",
-                  }
-                }
-              >
-                <div
-                  className="token-line"
-                  style={
-                    {
-                      "backgroundColor": undefined,
-                      "color": "#000000",
-                    }
-                  }
-                >
-                  <span
-                    className="token plain"
-                  >
-                    https://httpbin.org/get
-                  </span>
-                </div>
-              </pre>
-            </div>
-          </div>
-        </section>
-        <section
-          className="msla-trace-value-label"
-        >
-          <label
-            className="msla-trace-value-display-name"
-          >
-            Headers
-          </label>
-          <div
-            className="msla-trace-value-text msla-trace-value-key-value-pairs"
-          >
-            <div
-              className="ms-Viewport"
-              style={
-                {
-                  "minHeight": 1,
-                  "minWidth": 1,
-                }
-              }
-            >
-              <div
-                className="ms-DetailsList is-fixed ms-DetailsList--Compact is-horizontalConstrained root-129"
-                data-automationid="DetailsList"
-                data-is-scrollable="false"
-              >
-                <div
-                  aria-colcount={2}
-                  aria-label="Headers"
-                  aria-rowcount={1}
-                  role="grid"
-                >
-                  <div
-                    className="ms-DetailsList-headerWrapper"
-                    onKeyDown={[Function]}
-                    role="presentation"
-                  >
-                    <div
-                      aria-label="Headers"
-                      className="ms-FocusZone css-147 ms-DetailsHeader root-131"
-                      data-automationid="DetailsHeader"
-                      data-focuszone-id="FocusZone206"
-                      data-tabster="{"uncontrolled": {}}"
-                      onFocus={[Function]}
-                      onKeyDown={[Function]}
-                      onMouseDownCapture={[Function]}
-                      onMouseMove={[Function]}
-                      role="row"
-                    >
-                      <div
-                        aria-label="Key"
-                        aria-sort="none"
-                        className="ms-DetailsHeader-cell is-actionable root-148"
-                        data-automationid="ColumnsHeaderColumn"
-                        data-is-draggable={false}
-                        data-is-focusable="true"
-                        data-item-key="$key"
-                        draggable={false}
-                        role="columnheader"
-                        style={
-                          {
-                            "width": NaN,
-                          }
-                        }
-                      >
-                        <span
-                          className="cellTooltip-156"
-                        >
-                          <span
-                            className="ms-DetailsHeader-cellTitle cellTitle-154"
-                            id="header205-$key"
-                            onClick={[Function]}
-                            onContextMenu={[Function]}
-                          >
-                            <span
-                              className="ms-DetailsHeader-cellName cellName-155"
-                              id="header205-$key-name"
-                            >
-                              Key
-                            </span>
-                          </span>
-                        </span>
-                      </div>
-                      <div
-                        aria-hidden={true}
-                        className="ms-DetailsHeader-cellSizer cellSizer-138 cellSizerStart-139"
-                        data-is-focusable={false}
-                        data-sizer-index={0}
-                        onBlur={[Function]}
-                        onClick={[Function]}
-                        onDoubleClick={[Function]}
-                        role="button"
-                      />
-                      <div
-                        aria-label="Value"
-                        aria-sort="none"
-                        className="ms-DetailsHeader-cell is-actionable root-148"
-                        data-automationid="ColumnsHeaderColumn"
-                        data-is-draggable={false}
-                        data-is-focusable="true"
-                        data-item-key="$value"
-                        draggable={false}
-                        role="columnheader"
-                        style={
-                          {
-                            "width": NaN,
-                          }
-                        }
-                      >
-                        <span
-                          className="cellTooltip-156"
-                        >
-                          <span
-                            className="ms-DetailsHeader-cellTitle cellTitle-154"
-                            id="header205-$value"
-                            onClick={[Function]}
-                            onContextMenu={[Function]}
-                          >
-                            <span
-                              className="ms-DetailsHeader-cellName cellName-155"
-                              id="header205-$value-name"
-                            >
-                              Value
-                            </span>
-                          </span>
-                        </span>
-                      </div>
-                      <div
-                        aria-hidden={true}
-                        className="ms-DetailsHeader-cellSizer cellSizer-138 cellSizerEnd-140"
-                        data-is-focusable={false}
-                        data-sizer-index={1}
-                        onBlur={[Function]}
-                        onClick={[Function]}
-                        onDoubleClick={[Function]}
-                        role="button"
-                      />
-                    </div>
-                  </div>
-                  <div
-                    className="ms-DetailsList-contentWrapper"
-                    onKeyDown={[Function]}
-                    role="presentation"
-                  >
-                    <div
-                      className="ms-SelectionZone"
-                      onClick={[Function]}
-                      onContextMenu={[Function]}
-                      onDoubleClick={[Function]}
-                      onFocusCapture={[Function]}
-                      onKeyDown={[Function]}
-                      onKeyDownCapture={[Function]}
-                      onMouseDown={[Function]}
-                      onMouseDownCapture={[Function]}
-                      role="presentation"
-                    >
-                      <div
-                        className="ms-FocusZone css-147 focusZone-130"
-                        data-focuszone-id="FocusZone207"
                         data-tabster="{"uncontrolled": {}}"
                         onBlur={[Function]}
                         onFocus={[Function]}
@@ -4047,7 +1658,7 @@
           className="msla-pager-v2--inner"
         >
           <span
-            className="fui-Text ___c56hd20_1xy0w11 fk6fouc fkhj508 f1i3iumi figsok6 fpgzoln f1w7gpdv f6juhto f1gl81tg f2jf649"
+            className="fui-Text ___nzdt000_bc09y70 fk6fouc fkhj508 f1i3iumi figsok6 fpgzoln f1w7gpdv f6juhto f1mtd64y f1y7q3j9 f2jf649"
           >
             1 of 1
           </span>
@@ -4688,7 +2299,7 @@
               }
             >
               <div
-                className="ms-DetailsList ms-DetailsList--Compact is-horizontalConstrained root-129"
+                className="ms-DetailsList is-fixed ms-DetailsList--Compact is-horizontalConstrained root-129"
                 data-automationid="DetailsList"
                 data-is-scrollable="false"
               >
@@ -4727,7 +2338,7 @@
                         role="columnheader"
                         style={
                           {
-                            "width": 120,
+                            "width": NaN,
                           }
                         }
                       >
@@ -4771,7 +2382,7 @@
                         role="columnheader"
                         style={
                           {
-                            "width": 120,
+                            "width": NaN,
                           }
                         }
                       >
@@ -4965,2004 +2576,6 @@
 ]
 `;
 
-exports[`lib/monitoring/requestpanel > should render with a response 2`] = `
-[
-  <div
-    className="msla-retrypanel-callout-pager"
-  >
-    <div>
-      <div
-        className="msla-pager-v2"
-        onClick={[Function]}
-      >
-        <div
-          className="msla-pager-failed-container"
-        >
-          <div
-            className="ms-TooltipHost root-109"
-            onBlurCapture={[Function]}
-            onFocusCapture={[Function]}
-            onKeyDown={[Function]}
-            onMouseEnter={[Function]}
-            onMouseLeave={[Function]}
-            role="none"
-          >
-            <button
-              aria-disabled={true}
-              aria-label="Previous"
-              className="ms-Button ms-Button--icon is-disabled root-110"
-              data-is-focusable={false}
-              disabled={true}
-              onClick={[Function]}
-              onKeyDown={[Function]}
-              onKeyPress={[Function]}
-              onKeyUp={[Function]}
-              onMouseDown={[Function]}
-              onMouseUp={[Function]}
-              type="button"
-            >
-              <span
-                className="ms-Button-flexContainer flexContainer-111"
-                data-automationid="splitbuttonprimary"
-              >
-                <i
-                  aria-hidden={true}
-                  className="ms-Icon root-105 css-119 ms-Button-icon icon-113"
-                  data-icon-name="ChevronLeft"
-                  style={
-                    {
-                      "fontFamily": ""FabricMDL2Icons"",
-                    }
-                  }
-                >
-                  
-                </i>
-                <span
-                  className="ms-Button-textContainer textContainer-112"
-                />
-              </span>
-            </button>
-            <div
-              hidden={true}
-              id="tooltip272"
-              style={
-                {
-                  "border": 0,
-                  "height": 1,
-                  "margin": -1,
-                  "overflow": "hidden",
-                  "padding": 0,
-                  "position": "absolute",
-                  "whiteSpace": "nowrap",
-                  "width": 1,
-                }
-              }
-            >
-              Previous
-            </div>
-          </div>
-        </div>
-        <div
-          className="msla-pager-v2--inner"
-        >
-          <span
-            className="fui-Text ___nzdt000_bc09y70 fk6fouc fkhj508 f1i3iumi figsok6 fpgzoln f1w7gpdv f6juhto f1mtd64y f1y7q3j9 f2jf649"
-          >
-            1 of 1
-          </span>
-        </div>
-        <div
-          className="msla-pager-failed-container"
-        >
-          <div
-            className="ms-TooltipHost root-109"
-            onBlurCapture={[Function]}
-            onFocusCapture={[Function]}
-            onKeyDown={[Function]}
-            onMouseEnter={[Function]}
-            onMouseLeave={[Function]}
-            role="none"
-          >
-            <button
-              aria-disabled={true}
-              aria-label="Next"
-              className="ms-Button ms-Button--icon is-disabled root-110"
-              data-is-focusable={false}
-              disabled={true}
-              onClick={[Function]}
-              onKeyDown={[Function]}
-              onKeyPress={[Function]}
-              onKeyUp={[Function]}
-              onMouseDown={[Function]}
-              onMouseUp={[Function]}
-              type="button"
-            >
-              <span
-                className="ms-Button-flexContainer flexContainer-111"
-                data-automationid="splitbuttonprimary"
-              >
-                <i
-                  aria-hidden={true}
-                  className="ms-Icon root-105 css-119 ms-Button-icon icon-113"
-                  data-icon-name="ChevronRight"
-                  style={
-                    {
-                      "fontFamily": ""FabricMDL2Icons"",
-                    }
-                  }
-                >
-                  
-                </i>
-                <span
-                  className="ms-Button-textContainer textContainer-112"
-                />
-              </span>
-            </button>
-            <div
-              hidden={true}
-              id="tooltip276"
-              style={
-                {
-                  "border": 0,
-                  "height": 1,
-                  "margin": -1,
-                  "overflow": "hidden",
-                  "padding": 0,
-                  "position": "absolute",
-                  "whiteSpace": "nowrap",
-                  "width": 1,
-                }
-              }
-            >
-              Next
-            </div>
-          </div>
-        </div>
-      </div>
-    </div>
-  </div>,
-  <div
-    className="msla-panel-callout-content"
-  >
-    <div
-      className="msla-trace-inputs-outputs"
-    >
-      <div
-        className="msla-trace-inputs-outputs-header"
-      >
-        <div
-          className="msla-trace-inputs-outputs-header-text"
-        >
-          Duration
-        </div>
-      </div>
-      <div
-        className="msla-trace-values"
-      >
-        <section
-          className="msla-trace-value-label"
-        >
-          <label
-            className="msla-trace-value-display-name"
-          >
-            Duration
-          </label>
-          <div
-            className="msla-colorizer-json-body"
-          >
-            <div
-              aria-label="Duration"
-              aria-readonly={true}
-              className="msla-colorizer-wrapper"
-              role="textbox"
-              tabIndex={0}
-            >
-              <div
-                className="buttons"
-              >
-                <button
-                  aria-label="Select all text in 'Duration'"
-                  className="ms-Button ms-Button--icon root-120"
-                  data-is-focusable={true}
-                  onClick={[Function]}
-                  onKeyDown={[Function]}
-                  onKeyPress={[Function]}
-                  onKeyUp={[Function]}
-                  onMouseDown={[Function]}
-                  onMouseUp={[Function]}
-                  title="Select all text in 'Duration'"
-                  type="button"
-                >
-                  <span
-                    className="ms-Button-flexContainer flexContainer-111"
-                    data-automationid="splitbuttonprimary"
-                  >
-                    <i
-                      aria-hidden={true}
-                      className="ms-Icon root-105 css-124 ms-Button-icon icon-121"
-                      data-icon-name="SelectAll"
-                      style={
-                        {
-                          "fontFamily": ""FabricMDL2Icons-1"",
-                        }
-                      }
-                    >
-                      
-                    </i>
-                  </span>
-                </button>
-                <button
-                  aria-label="Copy the value of 'Duration' to the clipboard"
-                  className="ms-Button ms-Button--icon root-120"
-                  data-is-focusable={true}
-                  onClick={[Function]}
-                  onKeyDown={[Function]}
-                  onKeyPress={[Function]}
-                  onKeyUp={[Function]}
-                  onMouseDown={[Function]}
-                  onMouseUp={[Function]}
-                  title="Copy the value of 'Duration' to the clipboard"
-                  type="button"
-                >
-                  <span
-                    className="ms-Button-flexContainer flexContainer-111"
-                    data-automationid="splitbuttonprimary"
-                  >
-                    <i
-                      aria-hidden={true}
-                      className="ms-Icon root-105 css-126 ms-Button-icon icon-121"
-                      data-icon-name="Copy"
-                      style={
-                        {
-                          "fontFamily": ""FabricMDL2Icons-2"",
-                        }
-                      }
-                    >
-                      
-                    </i>
-                  </span>
-                </button>
-              </div>
-              <pre
-                className="prism-code language-json"
-                style={
-                  {
-                    "backgroundColor": "#ffffff",
-                    "color": "#000000",
-                  }
-                }
-              >
-                <div
-                  className="token-line"
-                  style={
-                    {
-                      "backgroundColor": undefined,
-                      "color": "#000000",
-                    }
-                  }
-                >
-                  <span
-                    className="token plain"
-                  >
-                    1 minute
-                  </span>
-                </div>
-              </pre>
-            </div>
-          </div>
-        </section>
-        <section
-          className="msla-trace-value-label"
-        >
-          <label
-            className="msla-trace-value-display-name"
-          >
-            Start time
-          </label>
-          <div
-            className="msla-colorizer-json-body"
-          >
-            <div
-              aria-label="Start time"
-              aria-readonly={true}
-              className="msla-colorizer-wrapper date-time"
-              role="textbox"
-              tabIndex={0}
-            >
-              <div
-                className="buttons"
-              >
-                <button
-                  aria-label="Switch 'Start time' to the UTC time format"
-                  className="ms-Button ms-Button--icon root-120"
-                  data-is-focusable={true}
-                  onClick={[Function]}
-                  onKeyDown={[Function]}
-                  onKeyPress={[Function]}
-                  onKeyUp={[Function]}
-                  onMouseDown={[Function]}
-                  onMouseUp={[Function]}
-                  title="Switch 'Start time' to the UTC time format"
-                  type="button"
-                >
-                  <span
-                    className="ms-Button-flexContainer flexContainer-111"
-                    data-automationid="splitbuttonprimary"
-                  >
-                    <i
-                      aria-hidden={true}
-                      className="ms-Icon root-105 css-128 ms-Button-icon icon-121"
-                      data-icon-name="DateTime"
-                      style={
-                        {
-                          "fontFamily": ""FabricMDL2Icons-5"",
-                        }
-                      }
-                    >
-                      
-                    </i>
-                  </span>
-                </button>
-                <button
-                  aria-label="Select all text in 'Start time'"
-                  className="ms-Button ms-Button--icon root-120"
-                  data-is-focusable={true}
-                  onClick={[Function]}
-                  onKeyDown={[Function]}
-                  onKeyPress={[Function]}
-                  onKeyUp={[Function]}
-                  onMouseDown={[Function]}
-                  onMouseUp={[Function]}
-                  title="Select all text in 'Start time'"
-                  type="button"
-                >
-                  <span
-                    className="ms-Button-flexContainer flexContainer-111"
-                    data-automationid="splitbuttonprimary"
-                  >
-                    <i
-                      aria-hidden={true}
-                      className="ms-Icon root-105 css-124 ms-Button-icon icon-121"
-                      data-icon-name="SelectAll"
-                      style={
-                        {
-                          "fontFamily": ""FabricMDL2Icons-1"",
-                        }
-                      }
-                    >
-                      
-                    </i>
-                  </span>
-                </button>
-                <button
-                  aria-label="Copy the value of 'Start time' to the clipboard"
-                  className="ms-Button ms-Button--icon root-120"
-                  data-is-focusable={true}
-                  onClick={[Function]}
-                  onKeyDown={[Function]}
-                  onKeyPress={[Function]}
-                  onKeyUp={[Function]}
-                  onMouseDown={[Function]}
-                  onMouseUp={[Function]}
-                  title="Copy the value of 'Start time' to the clipboard"
-                  type="button"
-                >
-                  <span
-                    className="ms-Button-flexContainer flexContainer-111"
-                    data-automationid="splitbuttonprimary"
-                  >
-                    <i
-                      aria-hidden={true}
-                      className="ms-Icon root-105 css-126 ms-Button-icon icon-121"
-                      data-icon-name="Copy"
-                      style={
-                        {
-                          "fontFamily": ""FabricMDL2Icons-2"",
-                        }
-                      }
-                    >
-                      
-                    </i>
-                  </span>
-                </button>
-              </div>
-              <pre
-                className="prism-code language-json"
-                style={
-                  {
-                    "backgroundColor": "#ffffff",
-                    "color": "#000000",
-                  }
-                }
-              >
-                <div
-                  className="token-line"
-                  style={
-                    {
-                      "backgroundColor": undefined,
-                      "color": "#000000",
-                    }
-                  }
-                >
-                  <span
-                    className="token plain"
-                  >
-                    2/9/2022, 8:52:00 AM (Local time)
-                  </span>
-                </div>
-              </pre>
-            </div>
-          </div>
-        </section>
-        <section
-          className="msla-trace-value-label"
-        >
-          <label
-            className="msla-trace-value-display-name"
-          >
-            End time
-          </label>
-          <div
-            className="msla-colorizer-json-body"
-          >
-            <div
-              aria-label="End time"
-              aria-readonly={true}
-              className="msla-colorizer-wrapper date-time"
-              role="textbox"
-              tabIndex={0}
-            >
-              <div
-                className="buttons"
-              >
-                <button
-                  aria-label="Switch 'End time' to the UTC time format"
-                  className="ms-Button ms-Button--icon root-120"
-                  data-is-focusable={true}
-                  onClick={[Function]}
-                  onKeyDown={[Function]}
-                  onKeyPress={[Function]}
-                  onKeyUp={[Function]}
-                  onMouseDown={[Function]}
-                  onMouseUp={[Function]}
-                  title="Switch 'End time' to the UTC time format"
-                  type="button"
-                >
-                  <span
-                    className="ms-Button-flexContainer flexContainer-111"
-                    data-automationid="splitbuttonprimary"
-                  >
-                    <i
-                      aria-hidden={true}
-                      className="ms-Icon root-105 css-128 ms-Button-icon icon-121"
-                      data-icon-name="DateTime"
-                      style={
-                        {
-                          "fontFamily": ""FabricMDL2Icons-5"",
-                        }
-                      }
-                    >
-                      
-                    </i>
-                  </span>
-                </button>
-                <button
-                  aria-label="Select all text in 'End time'"
-                  className="ms-Button ms-Button--icon root-120"
-                  data-is-focusable={true}
-                  onClick={[Function]}
-                  onKeyDown={[Function]}
-                  onKeyPress={[Function]}
-                  onKeyUp={[Function]}
-                  onMouseDown={[Function]}
-                  onMouseUp={[Function]}
-                  title="Select all text in 'End time'"
-                  type="button"
-                >
-                  <span
-                    className="ms-Button-flexContainer flexContainer-111"
-                    data-automationid="splitbuttonprimary"
-                  >
-                    <i
-                      aria-hidden={true}
-                      className="ms-Icon root-105 css-124 ms-Button-icon icon-121"
-                      data-icon-name="SelectAll"
-                      style={
-                        {
-                          "fontFamily": ""FabricMDL2Icons-1"",
-                        }
-                      }
-                    >
-                      
-                    </i>
-                  </span>
-                </button>
-                <button
-                  aria-label="Copy the value of 'End time' to the clipboard"
-                  className="ms-Button ms-Button--icon root-120"
-                  data-is-focusable={true}
-                  onClick={[Function]}
-                  onKeyDown={[Function]}
-                  onKeyPress={[Function]}
-                  onKeyUp={[Function]}
-                  onMouseDown={[Function]}
-                  onMouseUp={[Function]}
-                  title="Copy the value of 'End time' to the clipboard"
-                  type="button"
-                >
-                  <span
-                    className="ms-Button-flexContainer flexContainer-111"
-                    data-automationid="splitbuttonprimary"
-                  >
-                    <i
-                      aria-hidden={true}
-                      className="ms-Icon root-105 css-126 ms-Button-icon icon-121"
-                      data-icon-name="Copy"
-                      style={
-                        {
-                          "fontFamily": ""FabricMDL2Icons-2"",
-                        }
-                      }
-                    >
-                      
-                    </i>
-                  </span>
-                </button>
-              </div>
-              <pre
-                className="prism-code language-json"
-                style={
-                  {
-                    "backgroundColor": "#ffffff",
-                    "color": "#000000",
-                  }
-                }
-              >
-                <div
-                  className="token-line"
-                  style={
-                    {
-                      "backgroundColor": undefined,
-                      "color": "#000000",
-                    }
-                  }
-                >
-                  <span
-                    className="token plain"
-                  >
-                    2/9/2022, 8:53:00 AM (Local time)
-                  </span>
-                </div>
-              </pre>
-            </div>
-          </div>
-        </section>
-      </div>
-    </div>
-    <div
-      className="msla-trace-inputs-outputs"
-    >
-      <div
-        className="msla-trace-inputs-outputs-header"
-      >
-        <div
-          className="msla-trace-inputs-outputs-header-text"
-        >
-          Response
-        </div>
-      </div>
-      <div
-        className="msla-trace-values"
-      >
-        <section
-          className="msla-trace-value-label"
-        >
-          <label
-            className="msla-trace-value-display-name"
-          >
-            Status code
-          </label>
-          <div
-            className="msla-colorizer-json-body"
-          >
-            <div
-              aria-label="Status code"
-              aria-readonly={true}
-              className="msla-colorizer-wrapper"
-              role="textbox"
-              tabIndex={0}
-            >
-              <div
-                className="buttons"
-              >
-                <button
-                  aria-label="Select all text in 'Status code'"
-                  className="ms-Button ms-Button--icon root-120"
-                  data-is-focusable={true}
-                  onClick={[Function]}
-                  onKeyDown={[Function]}
-                  onKeyPress={[Function]}
-                  onKeyUp={[Function]}
-                  onMouseDown={[Function]}
-                  onMouseUp={[Function]}
-                  title="Select all text in 'Status code'"
-                  type="button"
-                >
-                  <span
-                    className="ms-Button-flexContainer flexContainer-111"
-                    data-automationid="splitbuttonprimary"
-                  >
-                    <i
-                      aria-hidden={true}
-                      className="ms-Icon root-105 css-124 ms-Button-icon icon-121"
-                      data-icon-name="SelectAll"
-                      style={
-                        {
-                          "fontFamily": ""FabricMDL2Icons-1"",
-                        }
-                      }
-                    >
-                      
-                    </i>
-                  </span>
-                </button>
-                <button
-                  aria-label="Copy the value of 'Status code' to the clipboard"
-                  className="ms-Button ms-Button--icon root-120"
-                  data-is-focusable={true}
-                  onClick={[Function]}
-                  onKeyDown={[Function]}
-                  onKeyPress={[Function]}
-                  onKeyUp={[Function]}
-                  onMouseDown={[Function]}
-                  onMouseUp={[Function]}
-                  title="Copy the value of 'Status code' to the clipboard"
-                  type="button"
-                >
-                  <span
-                    className="ms-Button-flexContainer flexContainer-111"
-                    data-automationid="splitbuttonprimary"
-                  >
-                    <i
-                      aria-hidden={true}
-                      className="ms-Icon root-105 css-126 ms-Button-icon icon-121"
-                      data-icon-name="Copy"
-                      style={
-                        {
-                          "fontFamily": ""FabricMDL2Icons-2"",
-                        }
-                      }
-                    >
-                      
-                    </i>
-                  </span>
-                </button>
-              </div>
-              <pre
-                className="prism-code language-json"
-                style={
-                  {
-                    "backgroundColor": "#ffffff",
-                    "color": "#000000",
-                  }
-                }
-              >
-                <div
-                  className="token-line"
-                  style={
-                    {
-                      "backgroundColor": undefined,
-                      "color": "#000000",
-                    }
-                  }
-                >
-                  <span
-                    className="token plain"
-                  >
-                    200
-                  </span>
-                </div>
-              </pre>
-            </div>
-          </div>
-        </section>
-        <section
-          className="msla-trace-value-label"
-        >
-          <label
-            className="msla-trace-value-display-name"
-          >
-            Headers
-          </label>
-          <div
-            className="msla-trace-value-text msla-trace-value-key-value-pairs"
-          >
-            <div
-              className="ms-Viewport"
-              style={
-                {
-                  "minHeight": 1,
-                  "minWidth": 1,
-                }
-              }
-            >
-              <div
-                className="ms-DetailsList ms-DetailsList--Compact is-horizontalConstrained root-129"
-                data-automationid="DetailsList"
-                data-is-scrollable="false"
-              >
-                <div
-                  aria-colcount={2}
-                  aria-label="Headers"
-                  aria-rowcount={1}
-                  role="grid"
-                >
-                  <div
-                    className="ms-DetailsList-headerWrapper"
-                    onKeyDown={[Function]}
-                    role="presentation"
-                  >
-                    <div
-                      aria-label="Headers"
-                      className="ms-FocusZone css-147 ms-DetailsHeader root-131"
-                      data-automationid="DetailsHeader"
-                      data-focuszone-id="FocusZone312"
-                      data-tabster="{"uncontrolled": {}}"
-                      onFocus={[Function]}
-                      onKeyDown={[Function]}
-                      onMouseDownCapture={[Function]}
-                      onMouseMove={[Function]}
-                      role="row"
-                    >
-                      <div
-                        aria-label="Key"
-                        aria-sort="none"
-                        className="ms-DetailsHeader-cell is-actionable root-148"
-                        data-automationid="ColumnsHeaderColumn"
-                        data-is-draggable={false}
-                        data-is-focusable="true"
-                        data-item-key="$key"
-                        draggable={false}
-                        role="columnheader"
-                        style={
-                          {
-                            "width": 120,
-                          }
-                        }
-                      >
-                        <span
-                          className="cellTooltip-156"
-                        >
-                          <span
-                            className="ms-DetailsHeader-cellTitle cellTitle-154"
-                            id="header311-$key"
-                            onClick={[Function]}
-                            onContextMenu={[Function]}
-                          >
-                            <span
-                              className="ms-DetailsHeader-cellName cellName-155"
-                              id="header311-$key-name"
-                            >
-                              Key
-                            </span>
-                          </span>
-                        </span>
-                      </div>
-                      <div
-                        aria-hidden={true}
-                        className="ms-DetailsHeader-cellSizer cellSizer-138 cellSizerStart-139"
-                        data-is-focusable={false}
-                        data-sizer-index={0}
-                        onBlur={[Function]}
-                        onClick={[Function]}
-                        onDoubleClick={[Function]}
-                        role="button"
-                      />
-                      <div
-                        aria-label="Value"
-                        aria-sort="none"
-                        className="ms-DetailsHeader-cell is-actionable root-148"
-                        data-automationid="ColumnsHeaderColumn"
-                        data-is-draggable={false}
-                        data-is-focusable="true"
-                        data-item-key="$value"
-                        draggable={false}
-                        role="columnheader"
-                        style={
-                          {
-                            "width": 120,
-                          }
-                        }
-                      >
-                        <span
-                          className="cellTooltip-156"
-                        >
-                          <span
-                            className="ms-DetailsHeader-cellTitle cellTitle-154"
-                            id="header311-$value"
-                            onClick={[Function]}
-                            onContextMenu={[Function]}
-                          >
-                            <span
-                              className="ms-DetailsHeader-cellName cellName-155"
-                              id="header311-$value-name"
-                            >
-                              Value
-                            </span>
-                          </span>
-                        </span>
-                      </div>
-                      <div
-                        aria-hidden={true}
-                        className="ms-DetailsHeader-cellSizer cellSizer-138 cellSizerEnd-140"
-                        data-is-focusable={false}
-                        data-sizer-index={1}
-                        onBlur={[Function]}
-                        onClick={[Function]}
-                        onDoubleClick={[Function]}
-                        role="button"
-                      />
-                    </div>
-                  </div>
-                  <div
-                    className="ms-DetailsList-contentWrapper"
-                    onKeyDown={[Function]}
-                    role="presentation"
-                  >
-                    <div
-                      className="ms-SelectionZone"
-                      onClick={[Function]}
-                      onContextMenu={[Function]}
-                      onDoubleClick={[Function]}
-                      onFocusCapture={[Function]}
-                      onKeyDown={[Function]}
-                      onKeyDownCapture={[Function]}
-                      onMouseDown={[Function]}
-                      onMouseDownCapture={[Function]}
-                      role="presentation"
-                    >
-                      <div
-                        className="ms-FocusZone css-147 focusZone-130"
-                        data-focuszone-id="FocusZone313"
-                        data-tabster="{"uncontrolled": {}}"
-                        onBlur={[Function]}
-                        onFocus={[Function]}
-                        onKeyDown={[Function]}
-                        onMouseDownCapture={[Function]}
-                      >
-                        <div
-                          className="ms-List"
-                        >
-                          <div
-                            className="ms-List-surface"
-                            role="presentation"
-                          />
-                        </div>
-                      </div>
-                    </div>
-                  </div>
-                </div>
-              </div>
-            </div>
-          </div>
-        </section>
-        <section
-          className="msla-trace-value-label"
-        >
-          <label
-            className="msla-trace-value-display-name"
-          >
-            Body
-          </label>
-          <div
-            className="msla-colorizer-json-body"
-          >
-            <div
-              aria-label="Body"
-              aria-readonly={true}
-              className="msla-colorizer-wrapper"
-              role="textbox"
-              tabIndex={0}
-            >
-              <div
-                className="buttons"
-              >
-                <button
-                  aria-label="Select all text in 'Body'"
-                  className="ms-Button ms-Button--icon root-120"
-                  data-is-focusable={true}
-                  onClick={[Function]}
-                  onKeyDown={[Function]}
-                  onKeyPress={[Function]}
-                  onKeyUp={[Function]}
-                  onMouseDown={[Function]}
-                  onMouseUp={[Function]}
-                  title="Select all text in 'Body'"
-                  type="button"
-                >
-                  <span
-                    className="ms-Button-flexContainer flexContainer-111"
-                    data-automationid="splitbuttonprimary"
-                  >
-                    <i
-                      aria-hidden={true}
-                      className="ms-Icon root-105 css-124 ms-Button-icon icon-121"
-                      data-icon-name="SelectAll"
-                      style={
-                        {
-                          "fontFamily": ""FabricMDL2Icons-1"",
-                        }
-                      }
-                    >
-                      
-                    </i>
-                  </span>
-                </button>
-                <button
-                  aria-label="Copy the value of 'Body' to the clipboard"
-                  className="ms-Button ms-Button--icon root-120"
-                  data-is-focusable={true}
-                  onClick={[Function]}
-                  onKeyDown={[Function]}
-                  onKeyPress={[Function]}
-                  onKeyUp={[Function]}
-                  onMouseDown={[Function]}
-                  onMouseUp={[Function]}
-                  title="Copy the value of 'Body' to the clipboard"
-                  type="button"
-                >
-                  <span
-                    className="ms-Button-flexContainer flexContainer-111"
-                    data-automationid="splitbuttonprimary"
-                  >
-                    <i
-                      aria-hidden={true}
-                      className="ms-Icon root-105 css-126 ms-Button-icon icon-121"
-                      data-icon-name="Copy"
-                      style={
-                        {
-                          "fontFamily": ""FabricMDL2Icons-2"",
-                        }
-                      }
-                    >
-                      
-                    </i>
-                  </span>
-                </button>
-              </div>
-              <pre
-                className="prism-code language-json"
-                style={
-                  {
-                    "backgroundColor": "#ffffff",
-                    "color": "#000000",
-                  }
-                }
-              >
-                <div
-                  className="token-line"
-                  style={
-                    {
-                      "backgroundColor": undefined,
-                      "color": "#000000",
-                    }
-                  }
-                >
-                  <span
-                    className="token plain"
-                  >
-                    {}
-                  </span>
-                </div>
-              </pre>
-            </div>
-          </div>
-        </section>
-      </div>
-    </div>
-  </div>,
-]
-`;
-
-exports[`lib/monitoring/requestpanel > should render with a response 3`] = `
-[
-  <div
-    className="msla-retrypanel-callout-pager"
-  >
-    <div>
-      <div
-        className="msla-pager-v2"
-        onClick={[Function]}
-      >
-        <div
-          className="msla-pager-failed-container"
-        >
-          <div
-            className="ms-TooltipHost root-109"
-            onBlurCapture={[Function]}
-            onFocusCapture={[Function]}
-            onKeyDown={[Function]}
-            onMouseEnter={[Function]}
-            onMouseLeave={[Function]}
-            role="none"
-          >
-            <button
-              aria-disabled={true}
-              aria-label="Previous"
-              className="ms-Button ms-Button--icon is-disabled root-110"
-              data-is-focusable={false}
-              disabled={true}
-              onClick={[Function]}
-              onKeyDown={[Function]}
-              onKeyPress={[Function]}
-              onKeyUp={[Function]}
-              onMouseDown={[Function]}
-              onMouseUp={[Function]}
-              type="button"
-            >
-              <span
-                className="ms-Button-flexContainer flexContainer-111"
-                data-automationid="splitbuttonprimary"
-              >
-                <i
-                  aria-hidden={true}
-                  className="ms-Icon root-105 css-119 ms-Button-icon icon-113"
-                  data-icon-name="ChevronLeft"
-                  style={
-                    {
-                      "fontFamily": ""FabricMDL2Icons"",
-                    }
-                  }
-                >
-                  
-                </i>
-                <span
-                  className="ms-Button-textContainer textContainer-112"
-                />
-              </span>
-            </button>
-            <div
-              hidden={true}
-              id="tooltip400"
-              style={
-                {
-                  "border": 0,
-                  "height": 1,
-                  "margin": -1,
-                  "overflow": "hidden",
-                  "padding": 0,
-                  "position": "absolute",
-                  "whiteSpace": "nowrap",
-                  "width": 1,
-                }
-              }
-            >
-              Previous
-            </div>
-          </div>
-        </div>
-        <div
-          className="msla-pager-v2--inner"
-        >
-          <span
-            className="fui-Text ___nzdt000_bc09y70 fk6fouc fkhj508 f1i3iumi figsok6 fpgzoln f1w7gpdv f6juhto f1mtd64y f1y7q3j9 f2jf649"
-          >
-            1 of 1
-          </span>
-        </div>
-        <div
-          className="msla-pager-failed-container"
-        >
-          <div
-            className="ms-TooltipHost root-109"
-            onBlurCapture={[Function]}
-            onFocusCapture={[Function]}
-            onKeyDown={[Function]}
-            onMouseEnter={[Function]}
-            onMouseLeave={[Function]}
-            role="none"
-          >
-            <button
-              aria-disabled={true}
-              aria-label="Next"
-              className="ms-Button ms-Button--icon is-disabled root-110"
-              data-is-focusable={false}
-              disabled={true}
-              onClick={[Function]}
-              onKeyDown={[Function]}
-              onKeyPress={[Function]}
-              onKeyUp={[Function]}
-              onMouseDown={[Function]}
-              onMouseUp={[Function]}
-              type="button"
-            >
-              <span
-                className="ms-Button-flexContainer flexContainer-111"
-                data-automationid="splitbuttonprimary"
-              >
-                <i
-                  aria-hidden={true}
-                  className="ms-Icon root-105 css-119 ms-Button-icon icon-113"
-                  data-icon-name="ChevronRight"
-                  style={
-                    {
-                      "fontFamily": ""FabricMDL2Icons"",
-                    }
-                  }
-                >
-                  
-                </i>
-                <span
-                  className="ms-Button-textContainer textContainer-112"
-                />
-              </span>
-            </button>
-            <div
-              hidden={true}
-              id="tooltip404"
-              style={
-                {
-                  "border": 0,
-                  "height": 1,
-                  "margin": -1,
-                  "overflow": "hidden",
-                  "padding": 0,
-                  "position": "absolute",
-                  "whiteSpace": "nowrap",
-                  "width": 1,
-                }
-              }
-            >
-              Next
-            </div>
-          </div>
-        </div>
-      </div>
-    </div>
-  </div>,
-  <div
-    className="msla-panel-callout-content"
-  >
-    <div
-      className="msla-trace-inputs-outputs"
-    >
-      <div
-        className="msla-trace-inputs-outputs-header"
-      >
-        <div
-          className="msla-trace-inputs-outputs-header-text"
-        >
-          Duration
-        </div>
-      </div>
-      <div
-        className="msla-trace-values"
-      >
-        <section
-          className="msla-trace-value-label"
-        >
-          <label
-            className="msla-trace-value-display-name"
-          >
-            Duration
-          </label>
-          <div
-            className="msla-colorizer-json-body"
-          >
-            <div
-              aria-label="Duration"
-              aria-readonly={true}
-              className="msla-colorizer-wrapper"
-              role="textbox"
-              tabIndex={0}
-            >
-              <div
-                className="buttons"
-              >
-                <button
-                  aria-label="Select all text in 'Duration'"
-                  className="ms-Button ms-Button--icon root-120"
-                  data-is-focusable={true}
-                  onClick={[Function]}
-                  onKeyDown={[Function]}
-                  onKeyPress={[Function]}
-                  onKeyUp={[Function]}
-                  onMouseDown={[Function]}
-                  onMouseUp={[Function]}
-                  title="Select all text in 'Duration'"
-                  type="button"
-                >
-                  <span
-                    className="ms-Button-flexContainer flexContainer-111"
-                    data-automationid="splitbuttonprimary"
-                  >
-                    <i
-                      aria-hidden={true}
-                      className="ms-Icon root-105 css-124 ms-Button-icon icon-121"
-                      data-icon-name="SelectAll"
-                      style={
-                        {
-                          "fontFamily": ""FabricMDL2Icons-1"",
-                        }
-                      }
-                    >
-                      
-                    </i>
-                  </span>
-                </button>
-                <button
-                  aria-label="Copy the value of 'Duration' to the clipboard"
-                  className="ms-Button ms-Button--icon root-120"
-                  data-is-focusable={true}
-                  onClick={[Function]}
-                  onKeyDown={[Function]}
-                  onKeyPress={[Function]}
-                  onKeyUp={[Function]}
-                  onMouseDown={[Function]}
-                  onMouseUp={[Function]}
-                  title="Copy the value of 'Duration' to the clipboard"
-                  type="button"
-                >
-                  <span
-                    className="ms-Button-flexContainer flexContainer-111"
-                    data-automationid="splitbuttonprimary"
-                  >
-                    <i
-                      aria-hidden={true}
-                      className="ms-Icon root-105 css-126 ms-Button-icon icon-121"
-                      data-icon-name="Copy"
-                      style={
-                        {
-                          "fontFamily": ""FabricMDL2Icons-2"",
-                        }
-                      }
-                    >
-                      
-                    </i>
-                  </span>
-                </button>
-              </div>
-              <pre
-                className="prism-code language-json"
-                style={
-                  {
-                    "backgroundColor": "#ffffff",
-                    "color": "#000000",
-                  }
-                }
-              >
-                <div
-                  className="token-line"
-                  style={
-                    {
-                      "backgroundColor": undefined,
-                      "color": "#000000",
-                    }
-                  }
-                >
-                  <span
-                    className="token plain"
-                  >
-                    1 minute
-                  </span>
-                </div>
-              </pre>
-            </div>
-          </div>
-        </section>
-        <section
-          className="msla-trace-value-label"
-        >
-          <label
-            className="msla-trace-value-display-name"
-          >
-            Start time
-          </label>
-          <div
-            className="msla-colorizer-json-body"
-          >
-            <div
-              aria-label="Start time"
-              aria-readonly={true}
-              className="msla-colorizer-wrapper date-time"
-              role="textbox"
-              tabIndex={0}
-            >
-              <div
-                className="buttons"
-              >
-                <button
-                  aria-label="Switch 'Start time' to the UTC time format"
-                  className="ms-Button ms-Button--icon root-120"
-                  data-is-focusable={true}
-                  onClick={[Function]}
-                  onKeyDown={[Function]}
-                  onKeyPress={[Function]}
-                  onKeyUp={[Function]}
-                  onMouseDown={[Function]}
-                  onMouseUp={[Function]}
-                  title="Switch 'Start time' to the UTC time format"
-                  type="button"
-                >
-                  <span
-                    className="ms-Button-flexContainer flexContainer-111"
-                    data-automationid="splitbuttonprimary"
-                  >
-                    <i
-                      aria-hidden={true}
-                      className="ms-Icon root-105 css-128 ms-Button-icon icon-121"
-                      data-icon-name="DateTime"
-                      style={
-                        {
-                          "fontFamily": ""FabricMDL2Icons-5"",
-                        }
-                      }
-                    >
-                      
-                    </i>
-                  </span>
-                </button>
-                <button
-                  aria-label="Select all text in 'Start time'"
-                  className="ms-Button ms-Button--icon root-120"
-                  data-is-focusable={true}
-                  onClick={[Function]}
-                  onKeyDown={[Function]}
-                  onKeyPress={[Function]}
-                  onKeyUp={[Function]}
-                  onMouseDown={[Function]}
-                  onMouseUp={[Function]}
-                  title="Select all text in 'Start time'"
-                  type="button"
-                >
-                  <span
-                    className="ms-Button-flexContainer flexContainer-111"
-                    data-automationid="splitbuttonprimary"
-                  >
-                    <i
-                      aria-hidden={true}
-                      className="ms-Icon root-105 css-124 ms-Button-icon icon-121"
-                      data-icon-name="SelectAll"
-                      style={
-                        {
-                          "fontFamily": ""FabricMDL2Icons-1"",
-                        }
-                      }
-                    >
-                      
-                    </i>
-                  </span>
-                </button>
-                <button
-                  aria-label="Copy the value of 'Start time' to the clipboard"
-                  className="ms-Button ms-Button--icon root-120"
-                  data-is-focusable={true}
-                  onClick={[Function]}
-                  onKeyDown={[Function]}
-                  onKeyPress={[Function]}
-                  onKeyUp={[Function]}
-                  onMouseDown={[Function]}
-                  onMouseUp={[Function]}
-                  title="Copy the value of 'Start time' to the clipboard"
-                  type="button"
-                >
-                  <span
-                    className="ms-Button-flexContainer flexContainer-111"
-                    data-automationid="splitbuttonprimary"
-                  >
-                    <i
-                      aria-hidden={true}
-                      className="ms-Icon root-105 css-126 ms-Button-icon icon-121"
-                      data-icon-name="Copy"
-                      style={
-                        {
-                          "fontFamily": ""FabricMDL2Icons-2"",
-                        }
-                      }
-                    >
-                      
-                    </i>
-                  </span>
-                </button>
-              </div>
-              <pre
-                className="prism-code language-json"
-                style={
-                  {
-                    "backgroundColor": "#ffffff",
-                    "color": "#000000",
-                  }
-                }
-              >
-                <div
-                  className="token-line"
-                  style={
-                    {
-                      "backgroundColor": undefined,
-                      "color": "#000000",
-                    }
-                  }
-                >
-                  <span
-                    className="token plain"
-                  >
-                    2/9/2022, 8:52:00 AM (Local time)
-                  </span>
-                </div>
-              </pre>
-            </div>
-          </div>
-        </section>
-        <section
-          className="msla-trace-value-label"
-        >
-          <label
-            className="msla-trace-value-display-name"
-          >
-            End time
-          </label>
-          <div
-            className="msla-colorizer-json-body"
-          >
-            <div
-              aria-label="End time"
-              aria-readonly={true}
-              className="msla-colorizer-wrapper date-time"
-              role="textbox"
-              tabIndex={0}
-            >
-              <div
-                className="buttons"
-              >
-                <button
-                  aria-label="Switch 'End time' to the UTC time format"
-                  className="ms-Button ms-Button--icon root-120"
-                  data-is-focusable={true}
-                  onClick={[Function]}
-                  onKeyDown={[Function]}
-                  onKeyPress={[Function]}
-                  onKeyUp={[Function]}
-                  onMouseDown={[Function]}
-                  onMouseUp={[Function]}
-                  title="Switch 'End time' to the UTC time format"
-                  type="button"
-                >
-                  <span
-                    className="ms-Button-flexContainer flexContainer-111"
-                    data-automationid="splitbuttonprimary"
-                  >
-                    <i
-                      aria-hidden={true}
-                      className="ms-Icon root-105 css-128 ms-Button-icon icon-121"
-                      data-icon-name="DateTime"
-                      style={
-                        {
-                          "fontFamily": ""FabricMDL2Icons-5"",
-                        }
-                      }
-                    >
-                      
-                    </i>
-                  </span>
-                </button>
-                <button
-                  aria-label="Select all text in 'End time'"
-                  className="ms-Button ms-Button--icon root-120"
-                  data-is-focusable={true}
-                  onClick={[Function]}
-                  onKeyDown={[Function]}
-                  onKeyPress={[Function]}
-                  onKeyUp={[Function]}
-                  onMouseDown={[Function]}
-                  onMouseUp={[Function]}
-                  title="Select all text in 'End time'"
-                  type="button"
-                >
-                  <span
-                    className="ms-Button-flexContainer flexContainer-111"
-                    data-automationid="splitbuttonprimary"
-                  >
-                    <i
-                      aria-hidden={true}
-                      className="ms-Icon root-105 css-124 ms-Button-icon icon-121"
-                      data-icon-name="SelectAll"
-                      style={
-                        {
-                          "fontFamily": ""FabricMDL2Icons-1"",
-                        }
-                      }
-                    >
-                      
-                    </i>
-                  </span>
-                </button>
-                <button
-                  aria-label="Copy the value of 'End time' to the clipboard"
-                  className="ms-Button ms-Button--icon root-120"
-                  data-is-focusable={true}
-                  onClick={[Function]}
-                  onKeyDown={[Function]}
-                  onKeyPress={[Function]}
-                  onKeyUp={[Function]}
-                  onMouseDown={[Function]}
-                  onMouseUp={[Function]}
-                  title="Copy the value of 'End time' to the clipboard"
-                  type="button"
-                >
-                  <span
-                    className="ms-Button-flexContainer flexContainer-111"
-                    data-automationid="splitbuttonprimary"
-                  >
-                    <i
-                      aria-hidden={true}
-                      className="ms-Icon root-105 css-126 ms-Button-icon icon-121"
-                      data-icon-name="Copy"
-                      style={
-                        {
-                          "fontFamily": ""FabricMDL2Icons-2"",
-                        }
-                      }
-                    >
-                      
-                    </i>
-                  </span>
-                </button>
-              </div>
-              <pre
-                className="prism-code language-json"
-                style={
-                  {
-                    "backgroundColor": "#ffffff",
-                    "color": "#000000",
-                  }
-                }
-              >
-                <div
-                  className="token-line"
-                  style={
-                    {
-                      "backgroundColor": undefined,
-                      "color": "#000000",
-                    }
-                  }
-                >
-                  <span
-                    className="token plain"
-                  >
-                    2/9/2022, 8:53:00 AM (Local time)
-                  </span>
-                </div>
-              </pre>
-            </div>
-          </div>
-        </section>
-      </div>
-    </div>
-    <div
-      className="msla-trace-inputs-outputs"
-    >
-      <div
-        className="msla-trace-inputs-outputs-header"
-      >
-        <div
-          className="msla-trace-inputs-outputs-header-text"
-        >
-          Response
-        </div>
-      </div>
-      <div
-        className="msla-trace-values"
-      >
-        <section
-          className="msla-trace-value-label"
-        >
-          <label
-            className="msla-trace-value-display-name"
-          >
-            Status code
-          </label>
-          <div
-            className="msla-colorizer-json-body"
-          >
-            <div
-              aria-label="Status code"
-              aria-readonly={true}
-              className="msla-colorizer-wrapper"
-              role="textbox"
-              tabIndex={0}
-            >
-              <div
-                className="buttons"
-              >
-                <button
-                  aria-label="Select all text in 'Status code'"
-                  className="ms-Button ms-Button--icon root-120"
-                  data-is-focusable={true}
-                  onClick={[Function]}
-                  onKeyDown={[Function]}
-                  onKeyPress={[Function]}
-                  onKeyUp={[Function]}
-                  onMouseDown={[Function]}
-                  onMouseUp={[Function]}
-                  title="Select all text in 'Status code'"
-                  type="button"
-                >
-                  <span
-                    className="ms-Button-flexContainer flexContainer-111"
-                    data-automationid="splitbuttonprimary"
-                  >
-                    <i
-                      aria-hidden={true}
-                      className="ms-Icon root-105 css-124 ms-Button-icon icon-121"
-                      data-icon-name="SelectAll"
-                      style={
-                        {
-                          "fontFamily": ""FabricMDL2Icons-1"",
-                        }
-                      }
-                    >
-                      
-                    </i>
-                  </span>
-                </button>
-                <button
-                  aria-label="Copy the value of 'Status code' to the clipboard"
-                  className="ms-Button ms-Button--icon root-120"
-                  data-is-focusable={true}
-                  onClick={[Function]}
-                  onKeyDown={[Function]}
-                  onKeyPress={[Function]}
-                  onKeyUp={[Function]}
-                  onMouseDown={[Function]}
-                  onMouseUp={[Function]}
-                  title="Copy the value of 'Status code' to the clipboard"
-                  type="button"
-                >
-                  <span
-                    className="ms-Button-flexContainer flexContainer-111"
-                    data-automationid="splitbuttonprimary"
-                  >
-                    <i
-                      aria-hidden={true}
-                      className="ms-Icon root-105 css-126 ms-Button-icon icon-121"
-                      data-icon-name="Copy"
-                      style={
-                        {
-                          "fontFamily": ""FabricMDL2Icons-2"",
-                        }
-                      }
-                    >
-                      
-                    </i>
-                  </span>
-                </button>
-              </div>
-              <pre
-                className="prism-code language-json"
-                style={
-                  {
-                    "backgroundColor": "#ffffff",
-                    "color": "#000000",
-                  }
-                }
-              >
-                <div
-                  className="token-line"
-                  style={
-                    {
-                      "backgroundColor": undefined,
-                      "color": "#000000",
-                    }
-                  }
-                >
-                  <span
-                    className="token plain"
-                  >
-                    200
-                  </span>
-                </div>
-              </pre>
-            </div>
-          </div>
-        </section>
-        <section
-          className="msla-trace-value-label"
-        >
-          <label
-            className="msla-trace-value-display-name"
-          >
-            Headers
-          </label>
-          <div
-            className="msla-trace-value-text msla-trace-value-key-value-pairs"
-          >
-            <div
-              className="ms-Viewport"
-              style={
-                {
-                  "minHeight": 1,
-                  "minWidth": 1,
-                }
-              }
-            >
-              <div
-                className="ms-DetailsList is-fixed ms-DetailsList--Compact is-horizontalConstrained root-129"
-                data-automationid="DetailsList"
-                data-is-scrollable="false"
-              >
-                <div
-                  aria-colcount={2}
-                  aria-label="Headers"
-                  aria-rowcount={1}
-                  role="grid"
-                >
-                  <div
-                    className="ms-DetailsList-headerWrapper"
-                    onKeyDown={[Function]}
-                    role="presentation"
-                  >
-                    <div
-                      aria-label="Headers"
-                      className="ms-FocusZone css-147 ms-DetailsHeader root-131"
-                      data-automationid="DetailsHeader"
-                      data-focuszone-id="FocusZone440"
-                      data-tabster="{"uncontrolled": {}}"
-                      onFocus={[Function]}
-                      onKeyDown={[Function]}
-                      onMouseDownCapture={[Function]}
-                      onMouseMove={[Function]}
-                      role="row"
-                    >
-                      <div
-                        aria-label="Key"
-                        aria-sort="none"
-                        className="ms-DetailsHeader-cell is-actionable root-148"
-                        data-automationid="ColumnsHeaderColumn"
-                        data-is-draggable={false}
-                        data-is-focusable="true"
-                        data-item-key="$key"
-                        draggable={false}
-                        role="columnheader"
-                        style={
-                          {
-                            "width": NaN,
-                          }
-                        }
-                      >
-                        <span
-                          className="cellTooltip-156"
-                        >
-                          <span
-                            className="ms-DetailsHeader-cellTitle cellTitle-154"
-                            id="header439-$key"
-                            onClick={[Function]}
-                            onContextMenu={[Function]}
-                          >
-                            <span
-                              className="ms-DetailsHeader-cellName cellName-155"
-                              id="header439-$key-name"
-                            >
-                              Key
-                            </span>
-                          </span>
-                        </span>
-                      </div>
-                      <div
-                        aria-hidden={true}
-                        className="ms-DetailsHeader-cellSizer cellSizer-138 cellSizerStart-139"
-                        data-is-focusable={false}
-                        data-sizer-index={0}
-                        onBlur={[Function]}
-                        onClick={[Function]}
-                        onDoubleClick={[Function]}
-                        role="button"
-                      />
-                      <div
-                        aria-label="Value"
-                        aria-sort="none"
-                        className="ms-DetailsHeader-cell is-actionable root-148"
-                        data-automationid="ColumnsHeaderColumn"
-                        data-is-draggable={false}
-                        data-is-focusable="true"
-                        data-item-key="$value"
-                        draggable={false}
-                        role="columnheader"
-                        style={
-                          {
-                            "width": NaN,
-                          }
-                        }
-                      >
-                        <span
-                          className="cellTooltip-156"
-                        >
-                          <span
-                            className="ms-DetailsHeader-cellTitle cellTitle-154"
-                            id="header439-$value"
-                            onClick={[Function]}
-                            onContextMenu={[Function]}
-                          >
-                            <span
-                              className="ms-DetailsHeader-cellName cellName-155"
-                              id="header439-$value-name"
-                            >
-                              Value
-                            </span>
-                          </span>
-                        </span>
-                      </div>
-                      <div
-                        aria-hidden={true}
-                        className="ms-DetailsHeader-cellSizer cellSizer-138 cellSizerEnd-140"
-                        data-is-focusable={false}
-                        data-sizer-index={1}
-                        onBlur={[Function]}
-                        onClick={[Function]}
-                        onDoubleClick={[Function]}
-                        role="button"
-                      />
-                    </div>
-                  </div>
-                  <div
-                    className="ms-DetailsList-contentWrapper"
-                    onKeyDown={[Function]}
-                    role="presentation"
-                  >
-                    <div
-                      className="ms-SelectionZone"
-                      onClick={[Function]}
-                      onContextMenu={[Function]}
-                      onDoubleClick={[Function]}
-                      onFocusCapture={[Function]}
-                      onKeyDown={[Function]}
-                      onKeyDownCapture={[Function]}
-                      onMouseDown={[Function]}
-                      onMouseDownCapture={[Function]}
-                      role="presentation"
-                    >
-                      <div
-                        className="ms-FocusZone css-147 focusZone-130"
-                        data-focuszone-id="FocusZone441"
-                        data-tabster="{"uncontrolled": {}}"
-                        onBlur={[Function]}
-                        onFocus={[Function]}
-                        onKeyDown={[Function]}
-                        onMouseDownCapture={[Function]}
-                      >
-                        <div
-                          className="ms-List"
-                        >
-                          <div
-                            className="ms-List-surface"
-                            role="presentation"
-                          />
-                        </div>
-                      </div>
-                    </div>
-                  </div>
-                </div>
-              </div>
-            </div>
-          </div>
-        </section>
-        <section
-          className="msla-trace-value-label"
-        >
-          <label
-            className="msla-trace-value-display-name"
-          >
-            Body
-          </label>
-          <div
-            className="msla-colorizer-json-body"
-          >
-            <div
-              aria-label="Body"
-              aria-readonly={true}
-              className="msla-colorizer-wrapper"
-              role="textbox"
-              tabIndex={0}
-            >
-              <div
-                className="buttons"
-              >
-                <button
-                  aria-label="Select all text in 'Body'"
-                  className="ms-Button ms-Button--icon root-120"
-                  data-is-focusable={true}
-                  onClick={[Function]}
-                  onKeyDown={[Function]}
-                  onKeyPress={[Function]}
-                  onKeyUp={[Function]}
-                  onMouseDown={[Function]}
-                  onMouseUp={[Function]}
-                  title="Select all text in 'Body'"
-                  type="button"
-                >
-                  <span
-                    className="ms-Button-flexContainer flexContainer-111"
-                    data-automationid="splitbuttonprimary"
-                  >
-                    <i
-                      aria-hidden={true}
-                      className="ms-Icon root-105 css-124 ms-Button-icon icon-121"
-                      data-icon-name="SelectAll"
-                      style={
-                        {
-                          "fontFamily": ""FabricMDL2Icons-1"",
-                        }
-                      }
-                    >
-                      
-                    </i>
-                  </span>
-                </button>
-                <button
-                  aria-label="Copy the value of 'Body' to the clipboard"
-                  className="ms-Button ms-Button--icon root-120"
-                  data-is-focusable={true}
-                  onClick={[Function]}
-                  onKeyDown={[Function]}
-                  onKeyPress={[Function]}
-                  onKeyUp={[Function]}
-                  onMouseDown={[Function]}
-                  onMouseUp={[Function]}
-                  title="Copy the value of 'Body' to the clipboard"
-                  type="button"
-                >
-                  <span
-                    className="ms-Button-flexContainer flexContainer-111"
-                    data-automationid="splitbuttonprimary"
-                  >
-                    <i
-                      aria-hidden={true}
-                      className="ms-Icon root-105 css-126 ms-Button-icon icon-121"
-                      data-icon-name="Copy"
-                      style={
-                        {
-                          "fontFamily": ""FabricMDL2Icons-2"",
-                        }
-                      }
-                    >
-                      
-                    </i>
-                  </span>
-                </button>
-              </div>
-              <pre
-                className="prism-code language-json"
-                style={
-                  {
-                    "backgroundColor": "#ffffff",
-                    "color": "#000000",
-                  }
-                }
-              >
-                <div
-                  className="token-line"
-                  style={
-                    {
-                      "backgroundColor": undefined,
-                      "color": "#000000",
-                    }
-                  }
-                >
-                  <span
-                    className="token plain"
-                  >
-                    {}
-                  </span>
-                </div>
-              </pre>
-            </div>
-          </div>
-        </section>
-      </div>
-    </div>
-  </div>,
-]
-`;
-
 exports[`lib/monitoring/requestpanel > should render with a secured request 1`] = `
 [
   <div
@@ -7044,7 +2657,7 @@
           className="msla-pager-v2--inner"
         >
           <span
-            className="fui-Text ___c56hd20_1xy0w11 fk6fouc fkhj508 f1i3iumi figsok6 fpgzoln f1w7gpdv f6juhto f1gl81tg f2jf649"
+            className="fui-Text ___nzdt000_bc09y70 fk6fouc fkhj508 f1i3iumi figsok6 fpgzoln f1w7gpdv f6juhto f1mtd64y f1y7q3j9 f2jf649"
           >
             1 of 1
           </span>
@@ -7572,7 +3185,7 @@
 ]
 `;
 
-exports[`lib/monitoring/requestpanel > should render with a secured request 2`] = `
+exports[`lib/monitoring/requestpanel > should render with a secured response 1`] = `
 [
   <div
     className="msla-retrypanel-callout-pager"
@@ -7631,7 +3244,7 @@
             </button>
             <div
               hidden={true}
-              id="tooltip192"
+              id="tooltip160"
               style={
                 {
                   "border": 0,
@@ -7707,7 +3320,7 @@
             </button>
             <div
               hidden={true}
-              id="tooltip196"
+              id="tooltip164"
               style={
                 {
                   "border": 0,
@@ -8160,1622 +3773,6 @@
             }
           }
         >
-          Request
-        </div>
-      </div>
-      <div
-        className="msla-trace-values"
-      >
-        <div
-          className="msla-trace-inputs-outputs-secured"
-        >
-          <div
-            className="msla-trace-secured-text"
-          >
-            Content not shown due to security configuration.
-          </div>
-        </div>
-      </div>
-    </section>
-  </div>,
-]
-`;
-
-exports[`lib/monitoring/requestpanel > should render with a secured request 3`] = `
-[
-  <div
-    className="msla-retrypanel-callout-pager"
-  >
-    <div>
-      <div
-        className="msla-pager-v2"
-        onClick={[Function]}
-      >
-        <div
-          className="msla-pager-failed-container"
-        >
-          <div
-            className="ms-TooltipHost root-109"
-            onBlurCapture={[Function]}
-            onFocusCapture={[Function]}
-            onKeyDown={[Function]}
-            onMouseEnter={[Function]}
-            onMouseLeave={[Function]}
-            role="none"
-          >
-            <button
-              aria-disabled={true}
-              aria-label="Previous"
-              className="ms-Button ms-Button--icon is-disabled root-110"
-              data-is-focusable={false}
-              disabled={true}
-              onClick={[Function]}
-              onKeyDown={[Function]}
-              onKeyPress={[Function]}
-              onKeyUp={[Function]}
-              onMouseDown={[Function]}
-              onMouseUp={[Function]}
-              type="button"
-            >
-              <span
-                className="ms-Button-flexContainer flexContainer-111"
-                data-automationid="splitbuttonprimary"
-              >
-                <i
-                  aria-hidden={true}
-                  className="ms-Icon root-105 css-119 ms-Button-icon icon-113"
-                  data-icon-name="ChevronLeft"
-                  style={
-                    {
-                      "fontFamily": ""FabricMDL2Icons"",
-                    }
-                  }
-                >
-                  
-                </i>
-                <span
-                  className="ms-Button-textContainer textContainer-112"
-                />
-              </span>
-            </button>
-            <div
-              hidden={true}
-              id="tooltip272"
-              style={
-                {
-                  "border": 0,
-                  "height": 1,
-                  "margin": -1,
-                  "overflow": "hidden",
-                  "padding": 0,
-                  "position": "absolute",
-                  "whiteSpace": "nowrap",
-                  "width": 1,
-                }
-              }
-            >
-              Previous
-            </div>
-          </div>
-        </div>
-        <div
-          className="msla-pager-v2--inner"
-        >
-          <span
-            className="fui-Text ___nzdt000_bc09y70 fk6fouc fkhj508 f1i3iumi figsok6 fpgzoln f1w7gpdv f6juhto f1mtd64y f1y7q3j9 f2jf649"
-          >
-            1 of 1
-          </span>
-        </div>
-        <div
-          className="msla-pager-failed-container"
-        >
-          <div
-            className="ms-TooltipHost root-109"
-            onBlurCapture={[Function]}
-            onFocusCapture={[Function]}
-            onKeyDown={[Function]}
-            onMouseEnter={[Function]}
-            onMouseLeave={[Function]}
-            role="none"
-          >
-            <button
-              aria-disabled={true}
-              aria-label="Next"
-              className="ms-Button ms-Button--icon is-disabled root-110"
-              data-is-focusable={false}
-              disabled={true}
-              onClick={[Function]}
-              onKeyDown={[Function]}
-              onKeyPress={[Function]}
-              onKeyUp={[Function]}
-              onMouseDown={[Function]}
-              onMouseUp={[Function]}
-              type="button"
-            >
-              <span
-                className="ms-Button-flexContainer flexContainer-111"
-                data-automationid="splitbuttonprimary"
-              >
-                <i
-                  aria-hidden={true}
-                  className="ms-Icon root-105 css-119 ms-Button-icon icon-113"
-                  data-icon-name="ChevronRight"
-                  style={
-                    {
-                      "fontFamily": ""FabricMDL2Icons"",
-                    }
-                  }
-                >
-                  
-                </i>
-                <span
-                  className="ms-Button-textContainer textContainer-112"
-                />
-              </span>
-            </button>
-            <div
-              hidden={true}
-              id="tooltip276"
-              style={
-                {
-                  "border": 0,
-                  "height": 1,
-                  "margin": -1,
-                  "overflow": "hidden",
-                  "padding": 0,
-                  "position": "absolute",
-                  "whiteSpace": "nowrap",
-                  "width": 1,
-                }
-              }
-            >
-              Next
-            </div>
-          </div>
-        </div>
-      </div>
-    </div>
-  </div>,
-  <div
-    className="msla-panel-callout-content"
-  >
-    <div
-      className="msla-trace-inputs-outputs"
-    >
-      <div
-        className="msla-trace-inputs-outputs-header"
-      >
-        <div
-          className="msla-trace-inputs-outputs-header-text"
-        >
-          Duration
-        </div>
-      </div>
-      <div
-        className="msla-trace-values"
-      >
-        <section
-          className="msla-trace-value-label"
-        >
-          <label
-            className="msla-trace-value-display-name"
-          >
-            Duration
-          </label>
-          <div
-            className="msla-colorizer-json-body"
-          >
-            <div
-              aria-label="Duration"
-              aria-readonly={true}
-              className="msla-colorizer-wrapper"
-              role="textbox"
-              tabIndex={0}
-            >
-              <div
-                className="buttons"
-              >
-                <button
-                  aria-label="Select all text in 'Duration'"
-                  className="ms-Button ms-Button--icon root-120"
-                  data-is-focusable={true}
-                  onClick={[Function]}
-                  onKeyDown={[Function]}
-                  onKeyPress={[Function]}
-                  onKeyUp={[Function]}
-                  onMouseDown={[Function]}
-                  onMouseUp={[Function]}
-                  title="Select all text in 'Duration'"
-                  type="button"
-                >
-                  <span
-                    className="ms-Button-flexContainer flexContainer-111"
-                    data-automationid="splitbuttonprimary"
-                  >
-                    <i
-                      aria-hidden={true}
-                      className="ms-Icon root-105 css-124 ms-Button-icon icon-121"
-                      data-icon-name="SelectAll"
-                      style={
-                        {
-                          "fontFamily": ""FabricMDL2Icons-1"",
-                        }
-                      }
-                    >
-                      
-                    </i>
-                  </span>
-                </button>
-                <button
-                  aria-label="Copy the value of 'Duration' to the clipboard"
-                  className="ms-Button ms-Button--icon root-120"
-                  data-is-focusable={true}
-                  onClick={[Function]}
-                  onKeyDown={[Function]}
-                  onKeyPress={[Function]}
-                  onKeyUp={[Function]}
-                  onMouseDown={[Function]}
-                  onMouseUp={[Function]}
-                  title="Copy the value of 'Duration' to the clipboard"
-                  type="button"
-                >
-                  <span
-                    className="ms-Button-flexContainer flexContainer-111"
-                    data-automationid="splitbuttonprimary"
-                  >
-                    <i
-                      aria-hidden={true}
-                      className="ms-Icon root-105 css-126 ms-Button-icon icon-121"
-                      data-icon-name="Copy"
-                      style={
-                        {
-                          "fontFamily": ""FabricMDL2Icons-2"",
-                        }
-                      }
-                    >
-                      
-                    </i>
-                  </span>
-                </button>
-              </div>
-              <pre
-                className="prism-code language-json"
-                style={
-                  {
-                    "backgroundColor": "#ffffff",
-                    "color": "#000000",
-                  }
-                }
-              >
-                <div
-                  className="token-line"
-                  style={
-                    {
-                      "backgroundColor": undefined,
-                      "color": "#000000",
-                    }
-                  }
-                >
-                  <span
-                    className="token plain"
-                  >
-                    1 minute
-                  </span>
-                </div>
-              </pre>
-            </div>
-          </div>
-        </section>
-        <section
-          className="msla-trace-value-label"
-        >
-          <label
-            className="msla-trace-value-display-name"
-          >
-            Start time
-          </label>
-          <div
-            className="msla-colorizer-json-body"
-          >
-            <div
-              aria-label="Start time"
-              aria-readonly={true}
-              className="msla-colorizer-wrapper date-time"
-              role="textbox"
-              tabIndex={0}
-            >
-              <div
-                className="buttons"
-              >
-                <button
-                  aria-label="Switch 'Start time' to the UTC time format"
-                  className="ms-Button ms-Button--icon root-120"
-                  data-is-focusable={true}
-                  onClick={[Function]}
-                  onKeyDown={[Function]}
-                  onKeyPress={[Function]}
-                  onKeyUp={[Function]}
-                  onMouseDown={[Function]}
-                  onMouseUp={[Function]}
-                  title="Switch 'Start time' to the UTC time format"
-                  type="button"
-                >
-                  <span
-                    className="ms-Button-flexContainer flexContainer-111"
-                    data-automationid="splitbuttonprimary"
-                  >
-                    <i
-                      aria-hidden={true}
-                      className="ms-Icon root-105 css-128 ms-Button-icon icon-121"
-                      data-icon-name="DateTime"
-                      style={
-                        {
-                          "fontFamily": ""FabricMDL2Icons-5"",
-                        }
-                      }
-                    >
-                      
-                    </i>
-                  </span>
-                </button>
-                <button
-                  aria-label="Select all text in 'Start time'"
-                  className="ms-Button ms-Button--icon root-120"
-                  data-is-focusable={true}
-                  onClick={[Function]}
-                  onKeyDown={[Function]}
-                  onKeyPress={[Function]}
-                  onKeyUp={[Function]}
-                  onMouseDown={[Function]}
-                  onMouseUp={[Function]}
-                  title="Select all text in 'Start time'"
-                  type="button"
-                >
-                  <span
-                    className="ms-Button-flexContainer flexContainer-111"
-                    data-automationid="splitbuttonprimary"
-                  >
-                    <i
-                      aria-hidden={true}
-                      className="ms-Icon root-105 css-124 ms-Button-icon icon-121"
-                      data-icon-name="SelectAll"
-                      style={
-                        {
-                          "fontFamily": ""FabricMDL2Icons-1"",
-                        }
-                      }
-                    >
-                      
-                    </i>
-                  </span>
-                </button>
-                <button
-                  aria-label="Copy the value of 'Start time' to the clipboard"
-                  className="ms-Button ms-Button--icon root-120"
-                  data-is-focusable={true}
-                  onClick={[Function]}
-                  onKeyDown={[Function]}
-                  onKeyPress={[Function]}
-                  onKeyUp={[Function]}
-                  onMouseDown={[Function]}
-                  onMouseUp={[Function]}
-                  title="Copy the value of 'Start time' to the clipboard"
-                  type="button"
-                >
-                  <span
-                    className="ms-Button-flexContainer flexContainer-111"
-                    data-automationid="splitbuttonprimary"
-                  >
-                    <i
-                      aria-hidden={true}
-                      className="ms-Icon root-105 css-126 ms-Button-icon icon-121"
-                      data-icon-name="Copy"
-                      style={
-                        {
-                          "fontFamily": ""FabricMDL2Icons-2"",
-                        }
-                      }
-                    >
-                      
-                    </i>
-                  </span>
-                </button>
-              </div>
-              <pre
-                className="prism-code language-json"
-                style={
-                  {
-                    "backgroundColor": "#ffffff",
-                    "color": "#000000",
-                  }
-                }
->>>>>>> ccb51f5d
-              >
-                <div
-                  aria-colcount={2}
-                  aria-label="Headers"
-                  aria-rowcount={1}
-                  role="grid"
-                >
-                  <div
-                    className="ms-DetailsList-headerWrapper"
-                    onKeyDown={[Function]}
-                    role="presentation"
-                  >
-                    <div
-                      aria-label="Headers"
-                      className="ms-FocusZone css-147 ms-DetailsHeader root-131"
-                      data-automationid="DetailsHeader"
-                      data-focuszone-id="FocusZone78"
-                      data-tabster="{"uncontrolled": {}}"
-                      onFocus={[Function]}
-                      onKeyDown={[Function]}
-                      onMouseDownCapture={[Function]}
-                      onMouseMove={[Function]}
-                      role="row"
-                    >
-                      <div
-                        aria-label="Key"
-                        aria-sort="none"
-                        className="ms-DetailsHeader-cell is-actionable root-148"
-                        data-automationid="ColumnsHeaderColumn"
-                        data-is-draggable={false}
-                        data-is-focusable="true"
-                        data-item-key="$key"
-                        draggable={false}
-                        role="columnheader"
-                        style={
-                          {
-                            "width": 120,
-                          }
-                        }
-                      >
-                        <span
-                          className="cellTooltip-156"
-                        >
-                          <span
-                            className="ms-DetailsHeader-cellTitle cellTitle-154"
-                            id="header77-$key"
-                            onClick={[Function]}
-                            onContextMenu={[Function]}
-                          >
-                            <span
-                              className="ms-DetailsHeader-cellName cellName-155"
-                              id="header77-$key-name"
-                            >
-                              Key
-                            </span>
-                          </span>
-                        </span>
-                      </div>
-                      <div
-                        aria-hidden={true}
-                        className="ms-DetailsHeader-cellSizer cellSizer-138 cellSizerStart-139"
-                        data-is-focusable={false}
-                        data-sizer-index={0}
-                        onBlur={[Function]}
-                        onClick={[Function]}
-                        onDoubleClick={[Function]}
-                        role="button"
-                      />
-                      <div
-                        aria-label="Value"
-                        aria-sort="none"
-                        className="ms-DetailsHeader-cell is-actionable root-148"
-                        data-automationid="ColumnsHeaderColumn"
-                        data-is-draggable={false}
-                        data-is-focusable="true"
-                        data-item-key="$value"
-                        draggable={false}
-                        role="columnheader"
-                        style={
-                          {
-                            "width": 120,
-                          }
-                        }
-                      >
-                        <span
-                          className="cellTooltip-156"
-                        >
-                          <span
-                            className="ms-DetailsHeader-cellTitle cellTitle-154"
-                            id="header77-$value"
-                            onClick={[Function]}
-                            onContextMenu={[Function]}
-                          >
-                            <span
-                              className="ms-DetailsHeader-cellName cellName-155"
-                              id="header77-$value-name"
-                            >
-                              Value
-                            </span>
-                          </span>
-                        </span>
-                      </div>
-                      <div
-                        aria-hidden={true}
-                        className="ms-DetailsHeader-cellSizer cellSizer-138 cellSizerEnd-140"
-                        data-is-focusable={false}
-                        data-sizer-index={1}
-                        onBlur={[Function]}
-                        onClick={[Function]}
-                        onDoubleClick={[Function]}
-                        role="button"
-                      />
-                    </div>
-                  </div>
-                  <div
-                    className="ms-DetailsList-contentWrapper"
-                    onKeyDown={[Function]}
-                    role="presentation"
-                  >
-                    <div
-                      className="ms-SelectionZone"
-                      onClick={[Function]}
-                      onContextMenu={[Function]}
-                      onDoubleClick={[Function]}
-                      onFocusCapture={[Function]}
-                      onKeyDown={[Function]}
-                      onKeyDownCapture={[Function]}
-                      onMouseDown={[Function]}
-                      onMouseDownCapture={[Function]}
-                      role="presentation"
-                    >
-                      <div
-                        className="ms-FocusZone css-147 focusZone-130"
-                        data-focuszone-id="FocusZone79"
-                        data-tabster="{"uncontrolled": {}}"
-                        onBlur={[Function]}
-                        onFocus={[Function]}
-                        onKeyDown={[Function]}
-                        onMouseDownCapture={[Function]}
-                      >
-                        <div
-                          className="ms-List"
-                        >
-                          <div
-                            className="ms-List-surface"
-                            role="presentation"
-                          />
-                        </div>
-                      </div>
-                    </div>
-                  </div>
-                </div>
-              </div>
-            </div>
-          </div>
-        </section>
-      </div>
-    </div>
-  </div>,
-]
-`;
-
-<<<<<<< HEAD
-exports[`lib/monitoring/requestpanel > should render with a response 1`] = `
-=======
-exports[`lib/monitoring/requestpanel > should render with a secured response 1`] = `
->>>>>>> ccb51f5d
-[
-  <div
-    className="msla-retrypanel-callout-pager"
-  >
-    <div>
-      <div
-        className="msla-pager-v2"
-        onClick={[Function]}
-      >
-        <div
-          className="msla-pager-failed-container"
-        >
-          <div
-            className="ms-TooltipHost root-109"
-            onBlurCapture={[Function]}
-            onFocusCapture={[Function]}
-            onKeyDown={[Function]}
-            onMouseEnter={[Function]}
-            onMouseLeave={[Function]}
-            role="none"
-          >
-            <button
-              aria-disabled={true}
-              aria-label="Previous"
-              className="ms-Button ms-Button--icon is-disabled root-110"
-              data-is-focusable={false}
-              disabled={true}
-              onClick={[Function]}
-              onKeyDown={[Function]}
-              onKeyPress={[Function]}
-              onKeyUp={[Function]}
-              onMouseDown={[Function]}
-              onMouseUp={[Function]}
-              type="button"
-            >
-              <span
-                className="ms-Button-flexContainer flexContainer-111"
-                data-automationid="splitbuttonprimary"
-              >
-                <i
-                  aria-hidden={true}
-                  className="ms-Icon root-105 css-119 ms-Button-icon icon-113"
-                  data-icon-name="ChevronLeft"
-                  style={
-                    {
-                      "fontFamily": ""FabricMDL2Icons"",
-                    }
-                  }
-                >
-                  
-                </i>
-                <span
-                  className="ms-Button-textContainer textContainer-112"
-                />
-              </span>
-            </button>
-            <div
-              hidden={true}
-<<<<<<< HEAD
-              id="tooltip112"
-=======
-              id="tooltip160"
->>>>>>> ccb51f5d
-              style={
-                {
-                  "border": 0,
-                  "height": 1,
-                  "margin": -1,
-                  "overflow": "hidden",
-                  "padding": 0,
-                  "position": "absolute",
-                  "whiteSpace": "nowrap",
-                  "width": 1,
-                }
-              }
-            >
-              Previous
-            </div>
-          </div>
-        </div>
-        <div
-          className="msla-pager-v2--inner"
-        >
-          <span
-            className="fui-Text ___c56hd20_1xy0w11 fk6fouc fkhj508 f1i3iumi figsok6 fpgzoln f1w7gpdv f6juhto f1gl81tg f2jf649"
-          >
-            1 of 1
-          </span>
-        </div>
-        <div
-          className="msla-pager-failed-container"
-        >
-          <div
-            className="ms-TooltipHost root-109"
-            onBlurCapture={[Function]}
-            onFocusCapture={[Function]}
-            onKeyDown={[Function]}
-            onMouseEnter={[Function]}
-            onMouseLeave={[Function]}
-            role="none"
-          >
-            <button
-              aria-disabled={true}
-              aria-label="Next"
-              className="ms-Button ms-Button--icon is-disabled root-110"
-              data-is-focusable={false}
-              disabled={true}
-              onClick={[Function]}
-              onKeyDown={[Function]}
-              onKeyPress={[Function]}
-              onKeyUp={[Function]}
-              onMouseDown={[Function]}
-              onMouseUp={[Function]}
-              type="button"
-            >
-              <span
-                className="ms-Button-flexContainer flexContainer-111"
-                data-automationid="splitbuttonprimary"
-              >
-                <i
-                  aria-hidden={true}
-                  className="ms-Icon root-105 css-119 ms-Button-icon icon-113"
-                  data-icon-name="ChevronRight"
-                  style={
-                    {
-                      "fontFamily": ""FabricMDL2Icons"",
-                    }
-                  }
-                >
-                  
-                </i>
-                <span
-                  className="ms-Button-textContainer textContainer-112"
-                />
-              </span>
-            </button>
-            <div
-              hidden={true}
-<<<<<<< HEAD
-              id="tooltip116"
-=======
-              id="tooltip164"
->>>>>>> ccb51f5d
-              style={
-                {
-                  "border": 0,
-                  "height": 1,
-                  "margin": -1,
-                  "overflow": "hidden",
-                  "padding": 0,
-                  "position": "absolute",
-                  "whiteSpace": "nowrap",
-                  "width": 1,
-                }
-              }
-            >
-              Next
-            </div>
-          </div>
-        </div>
-      </div>
-    </div>
-  </div>,
-  <div
-    className="msla-panel-callout-content"
-  >
-    <div
-      className="msla-trace-inputs-outputs"
-    >
-      <div
-        className="msla-trace-inputs-outputs-header"
-      >
-        <div
-          className="msla-trace-inputs-outputs-header-text"
-        >
-          Duration
-        </div>
-      </div>
-      <div
-        className="msla-trace-values"
-      >
-        <section
-          className="msla-trace-value-label"
-        >
-          <label
-            className="msla-trace-value-display-name"
-          >
-            Duration
-          </label>
-          <div
-            className="msla-colorizer-json-body"
-          >
-            <div
-              aria-label="Duration"
-              aria-readonly={true}
-              className="msla-colorizer-wrapper"
-              role="textbox"
-              tabIndex={0}
-            >
-              <div
-                className="buttons"
-              >
-                <button
-                  aria-label="Select all text in 'Duration'"
-                  className="ms-Button ms-Button--icon root-120"
-                  data-is-focusable={true}
-                  onClick={[Function]}
-                  onKeyDown={[Function]}
-                  onKeyPress={[Function]}
-                  onKeyUp={[Function]}
-                  onMouseDown={[Function]}
-                  onMouseUp={[Function]}
-                  title="Select all text in 'Duration'"
-                  type="button"
-                >
-                  <span
-                    className="ms-Button-flexContainer flexContainer-111"
-                    data-automationid="splitbuttonprimary"
-                  >
-                    <i
-                      aria-hidden={true}
-                      className="ms-Icon root-105 css-124 ms-Button-icon icon-121"
-                      data-icon-name="SelectAll"
-                      style={
-                        {
-                          "fontFamily": ""FabricMDL2Icons-1"",
-                        }
-                      }
-                    >
-                      
-                    </i>
-                  </span>
-                </button>
-                <button
-                  aria-label="Copy the value of 'Duration' to the clipboard"
-                  className="ms-Button ms-Button--icon root-120"
-                  data-is-focusable={true}
-                  onClick={[Function]}
-                  onKeyDown={[Function]}
-                  onKeyPress={[Function]}
-                  onKeyUp={[Function]}
-                  onMouseDown={[Function]}
-                  onMouseUp={[Function]}
-                  title="Copy the value of 'Duration' to the clipboard"
-                  type="button"
-                >
-                  <span
-                    className="ms-Button-flexContainer flexContainer-111"
-                    data-automationid="splitbuttonprimary"
-                  >
-                    <i
-                      aria-hidden={true}
-                      className="ms-Icon root-105 css-126 ms-Button-icon icon-121"
-                      data-icon-name="Copy"
-                      style={
-                        {
-                          "fontFamily": ""FabricMDL2Icons-2"",
-                        }
-                      }
-                    >
-                      
-                    </i>
-                  </span>
-                </button>
-              </div>
-              <pre
-                className="prism-code language-json"
-                style={
-                  {
-                    "backgroundColor": "#ffffff",
-                    "color": "#000000",
-                  }
-                }
-              >
-                <div
-                  className="token-line"
-                  style={
-                    {
-                      "backgroundColor": undefined,
-                      "color": "#000000",
-                    }
-                  }
-                >
-                  <span
-                    className="token plain"
-                  >
-                    1 minute
-                  </span>
-                </div>
-              </pre>
-            </div>
-          </div>
-        </section>
-        <section
-          className="msla-trace-value-label"
-        >
-          <label
-            className="msla-trace-value-display-name"
-          >
-            Start time
-          </label>
-          <div
-            className="msla-colorizer-json-body"
-          >
-            <div
-              aria-label="Start time"
-              aria-readonly={true}
-              className="msla-colorizer-wrapper date-time"
-              role="textbox"
-              tabIndex={0}
-            >
-              <div
-                className="buttons"
-              >
-                <button
-                  aria-label="Switch 'Start time' to the UTC time format"
-                  className="ms-Button ms-Button--icon root-120"
-                  data-is-focusable={true}
-                  onClick={[Function]}
-                  onKeyDown={[Function]}
-                  onKeyPress={[Function]}
-                  onKeyUp={[Function]}
-                  onMouseDown={[Function]}
-                  onMouseUp={[Function]}
-                  title="Switch 'Start time' to the UTC time format"
-                  type="button"
-                >
-                  <span
-                    className="ms-Button-flexContainer flexContainer-111"
-                    data-automationid="splitbuttonprimary"
-                  >
-                    <i
-                      aria-hidden={true}
-                      className="ms-Icon root-105 css-128 ms-Button-icon icon-121"
-                      data-icon-name="DateTime"
-                      style={
-                        {
-                          "fontFamily": ""FabricMDL2Icons-5"",
-                        }
-                      }
-                    >
-                      
-                    </i>
-                  </span>
-                </button>
-                <button
-                  aria-label="Select all text in 'Start time'"
-                  className="ms-Button ms-Button--icon root-120"
-                  data-is-focusable={true}
-                  onClick={[Function]}
-                  onKeyDown={[Function]}
-                  onKeyPress={[Function]}
-                  onKeyUp={[Function]}
-                  onMouseDown={[Function]}
-                  onMouseUp={[Function]}
-                  title="Select all text in 'Start time'"
-                  type="button"
-                >
-                  <span
-                    className="ms-Button-flexContainer flexContainer-111"
-                    data-automationid="splitbuttonprimary"
-                  >
-                    <i
-                      aria-hidden={true}
-                      className="ms-Icon root-105 css-124 ms-Button-icon icon-121"
-                      data-icon-name="SelectAll"
-                      style={
-                        {
-                          "fontFamily": ""FabricMDL2Icons-1"",
-                        }
-                      }
-                    >
-                      
-                    </i>
-                  </span>
-                </button>
-                <button
-                  aria-label="Copy the value of 'Start time' to the clipboard"
-                  className="ms-Button ms-Button--icon root-120"
-                  data-is-focusable={true}
-                  onClick={[Function]}
-                  onKeyDown={[Function]}
-                  onKeyPress={[Function]}
-                  onKeyUp={[Function]}
-                  onMouseDown={[Function]}
-                  onMouseUp={[Function]}
-                  title="Copy the value of 'Start time' to the clipboard"
-                  type="button"
-                >
-                  <span
-                    className="ms-Button-flexContainer flexContainer-111"
-                    data-automationid="splitbuttonprimary"
-                  >
-                    <i
-                      aria-hidden={true}
-                      className="ms-Icon root-105 css-126 ms-Button-icon icon-121"
-                      data-icon-name="Copy"
-                      style={
-                        {
-                          "fontFamily": ""FabricMDL2Icons-2"",
-                        }
-                      }
-                    >
-                      
-                    </i>
-                  </span>
-                </button>
-              </div>
-              <pre
-                className="prism-code language-json"
-                style={
-                  {
-                    "backgroundColor": "#ffffff",
-                    "color": "#000000",
-                  }
-                }
-              >
-                <div
-                  className="token-line"
-                  style={
-                    {
-                      "backgroundColor": undefined,
-                      "color": "#000000",
-                    }
-                  }
-                >
-                  <span
-                    className="token plain"
-                  >
-                    2/9/2022, 8:52:00 AM (Local time)
-                  </span>
-                </div>
-              </pre>
-            </div>
-          </div>
-        </section>
-        <section
-          className="msla-trace-value-label"
-        >
-          <label
-            className="msla-trace-value-display-name"
-          >
-            End time
-          </label>
-          <div
-            className="msla-colorizer-json-body"
-          >
-            <div
-              aria-label="End time"
-              aria-readonly={true}
-              className="msla-colorizer-wrapper date-time"
-              role="textbox"
-              tabIndex={0}
-            >
-              <div
-                className="buttons"
-              >
-                <button
-                  aria-label="Switch 'End time' to the UTC time format"
-                  className="ms-Button ms-Button--icon root-120"
-                  data-is-focusable={true}
-                  onClick={[Function]}
-                  onKeyDown={[Function]}
-                  onKeyPress={[Function]}
-                  onKeyUp={[Function]}
-                  onMouseDown={[Function]}
-                  onMouseUp={[Function]}
-                  title="Switch 'End time' to the UTC time format"
-                  type="button"
-                >
-                  <span
-                    className="ms-Button-flexContainer flexContainer-111"
-                    data-automationid="splitbuttonprimary"
-                  >
-                    <i
-                      aria-hidden={true}
-                      className="ms-Icon root-105 css-128 ms-Button-icon icon-121"
-                      data-icon-name="DateTime"
-                      style={
-                        {
-                          "fontFamily": ""FabricMDL2Icons-5"",
-                        }
-                      }
-                    >
-                      
-                    </i>
-                  </span>
-                </button>
-                <button
-                  aria-label="Select all text in 'End time'"
-                  className="ms-Button ms-Button--icon root-120"
-                  data-is-focusable={true}
-                  onClick={[Function]}
-                  onKeyDown={[Function]}
-                  onKeyPress={[Function]}
-                  onKeyUp={[Function]}
-                  onMouseDown={[Function]}
-                  onMouseUp={[Function]}
-                  title="Select all text in 'End time'"
-                  type="button"
-                >
-                  <span
-                    className="ms-Button-flexContainer flexContainer-111"
-                    data-automationid="splitbuttonprimary"
-                  >
-                    <i
-                      aria-hidden={true}
-                      className="ms-Icon root-105 css-124 ms-Button-icon icon-121"
-                      data-icon-name="SelectAll"
-                      style={
-                        {
-                          "fontFamily": ""FabricMDL2Icons-1"",
-                        }
-                      }
-                    >
-                      
-                    </i>
-                  </span>
-                </button>
-                <button
-                  aria-label="Copy the value of 'End time' to the clipboard"
-                  className="ms-Button ms-Button--icon root-120"
-                  data-is-focusable={true}
-                  onClick={[Function]}
-                  onKeyDown={[Function]}
-                  onKeyPress={[Function]}
-                  onKeyUp={[Function]}
-                  onMouseDown={[Function]}
-                  onMouseUp={[Function]}
-                  title="Copy the value of 'End time' to the clipboard"
-                  type="button"
-                >
-                  <span
-                    className="ms-Button-flexContainer flexContainer-111"
-                    data-automationid="splitbuttonprimary"
-                  >
-                    <i
-                      aria-hidden={true}
-                      className="ms-Icon root-105 css-126 ms-Button-icon icon-121"
-                      data-icon-name="Copy"
-                      style={
-                        {
-                          "fontFamily": ""FabricMDL2Icons-2"",
-                        }
-                      }
-                    >
-                      
-                    </i>
-                  </span>
-                </button>
-              </div>
-              <pre
-                className="prism-code language-json"
-                style={
-                  {
-                    "backgroundColor": "#ffffff",
-                    "color": "#000000",
-                  }
-                }
-              >
-                <div
-                  className="token-line"
-                  style={
-                    {
-                      "backgroundColor": undefined,
-                      "color": "#000000",
-                    }
-                  }
-                >
-                  <span
-                    className="token plain"
-                  >
-                    2/9/2022, 8:53:00 AM (Local time)
-                  </span>
-                </div>
-              </pre>
-            </div>
-          </div>
-        </section>
-      </div>
-    </div>
-    <div
-      className="msla-trace-inputs-outputs"
-    >
-      <div
-        className="msla-trace-inputs-outputs-header"
-      >
-        <div
-          className="msla-trace-inputs-outputs-header-text"
-        >
-          Response
-        </div>
-      </div>
-      <div
-        className="msla-trace-values"
-      >
-        <section
-          className="msla-trace-value-label"
-        >
-          <label
-            className="msla-trace-value-display-name"
-          >
-            Status code
-          </label>
-          <div
-            className="msla-colorizer-json-body"
-          >
-            <div
-              aria-label="Status code"
-              aria-readonly={true}
-              className="msla-colorizer-wrapper"
-              role="textbox"
-              tabIndex={0}
-            >
-              <div
-                className="buttons"
-              >
-                <button
-                  aria-label="Select all text in 'Status code'"
-                  className="ms-Button ms-Button--icon root-120"
-                  data-is-focusable={true}
-                  onClick={[Function]}
-                  onKeyDown={[Function]}
-                  onKeyPress={[Function]}
-                  onKeyUp={[Function]}
-                  onMouseDown={[Function]}
-                  onMouseUp={[Function]}
-                  title="Select all text in 'Status code'"
-                  type="button"
-                >
-                  <span
-                    className="ms-Button-flexContainer flexContainer-111"
-                    data-automationid="splitbuttonprimary"
-                  >
-                    <i
-                      aria-hidden={true}
-                      className="ms-Icon root-105 css-124 ms-Button-icon icon-121"
-                      data-icon-name="SelectAll"
-                      style={
-                        {
-                          "fontFamily": ""FabricMDL2Icons-1"",
-                        }
-                      }
-                    >
-                      
-                    </i>
-                  </span>
-                </button>
-                <button
-                  aria-label="Copy the value of 'Status code' to the clipboard"
-                  className="ms-Button ms-Button--icon root-120"
-                  data-is-focusable={true}
-                  onClick={[Function]}
-                  onKeyDown={[Function]}
-                  onKeyPress={[Function]}
-                  onKeyUp={[Function]}
-                  onMouseDown={[Function]}
-                  onMouseUp={[Function]}
-                  title="Copy the value of 'Status code' to the clipboard"
-                  type="button"
-                >
-                  <span
-                    className="ms-Button-flexContainer flexContainer-111"
-                    data-automationid="splitbuttonprimary"
-                  >
-                    <i
-                      aria-hidden={true}
-                      className="ms-Icon root-105 css-126 ms-Button-icon icon-121"
-                      data-icon-name="Copy"
-                      style={
-                        {
-                          "fontFamily": ""FabricMDL2Icons-2"",
-                        }
-                      }
-                    >
-                      
-                    </i>
-                  </span>
-                </button>
-              </div>
-              <pre
-                className="prism-code language-json"
-                style={
-                  {
-                    "backgroundColor": "#ffffff",
-                    "color": "#000000",
-                  }
-                }
-              >
-                <div
-                  className="token-line"
-                  style={
-                    {
-                      "backgroundColor": undefined,
-                      "color": "#000000",
-                    }
-                  }
-                >
-                  <span
-                    className="token plain"
-                  >
-                    200
-                  </span>
-                </div>
-              </pre>
-            </div>
-          </div>
-        </section>
-        <section
-          className="msla-trace-value-label"
-        >
-          <label
-            className="msla-trace-value-display-name"
-          >
-            Headers
-          </label>
-          <div
-            className="msla-trace-value-text msla-trace-value-key-value-pairs"
-          >
-            <div
-              className="ms-Viewport"
-              style={
-                {
-                  "minHeight": 1,
-                  "minWidth": 1,
-                }
-              }
-            >
-              <div
-                className="ms-DetailsList ms-DetailsList--Compact is-horizontalConstrained root-129"
-                data-automationid="DetailsList"
-                data-is-scrollable="false"
-              >
-                <div
-                  aria-colcount={2}
-                  aria-label="Headers"
-                  aria-rowcount={1}
-                  role="grid"
-                >
-                  <div
-                    className="ms-DetailsList-headerWrapper"
-                    onKeyDown={[Function]}
-                    role="presentation"
-                  >
-                    <div
-                      aria-label="Headers"
-                      className="ms-FocusZone css-147 ms-DetailsHeader root-131"
-                      data-automationid="DetailsHeader"
-                      data-focuszone-id="FocusZone152"
-                      data-tabster="{"uncontrolled": {}}"
-                      onFocus={[Function]}
-                      onKeyDown={[Function]}
-                      onMouseDownCapture={[Function]}
-                      onMouseMove={[Function]}
-                      role="row"
-                    >
-                      <div
-                        aria-label="Key"
-                        aria-sort="none"
-                        className="ms-DetailsHeader-cell is-actionable root-148"
-                        data-automationid="ColumnsHeaderColumn"
-                        data-is-draggable={false}
-                        data-is-focusable="true"
-                        data-item-key="$key"
-                        draggable={false}
-                        role="columnheader"
-                        style={
-                          {
-                            "width": 120,
-                          }
-                        }
-                      >
-                        <span
-                          className="cellTooltip-156"
-                        >
-                          <span
-                            className="ms-DetailsHeader-cellTitle cellTitle-154"
-                            id="header151-$key"
-                            onClick={[Function]}
-                            onContextMenu={[Function]}
-                          >
-                            <span
-                              className="ms-DetailsHeader-cellName cellName-155"
-                              id="header151-$key-name"
-                            >
-                              Key
-                            </span>
-                          </span>
-                        </span>
-                      </div>
-                      <div
-                        aria-hidden={true}
-                        className="ms-DetailsHeader-cellSizer cellSizer-138 cellSizerStart-139"
-                        data-is-focusable={false}
-                        data-sizer-index={0}
-                        onBlur={[Function]}
-                        onClick={[Function]}
-                        onDoubleClick={[Function]}
-                        role="button"
-                      />
-                      <div
-                        aria-label="Value"
-                        aria-sort="none"
-                        className="ms-DetailsHeader-cell is-actionable root-148"
-                        data-automationid="ColumnsHeaderColumn"
-                        data-is-draggable={false}
-                        data-is-focusable="true"
-                        data-item-key="$value"
-                        draggable={false}
-                        role="columnheader"
-                        style={
-                          {
-                            "width": 120,
-                          }
-                        }
-                      >
-                        <span
-                          className="cellTooltip-156"
-                        >
-                          <span
-                            className="ms-DetailsHeader-cellTitle cellTitle-154"
-                            id="header151-$value"
-                            onClick={[Function]}
-                            onContextMenu={[Function]}
-                          >
-                            <span
-                              className="ms-DetailsHeader-cellName cellName-155"
-                              id="header151-$value-name"
-                            >
-                              Value
-                            </span>
-                          </span>
-                        </span>
-                      </div>
-                      <div
-                        aria-hidden={true}
-                        className="ms-DetailsHeader-cellSizer cellSizer-138 cellSizerEnd-140"
-                        data-is-focusable={false}
-                        data-sizer-index={1}
-                        onBlur={[Function]}
-                        onClick={[Function]}
-                        onDoubleClick={[Function]}
-                        role="button"
-                      />
-                    </div>
-                  </div>
-                  <div
-                    className="ms-DetailsList-contentWrapper"
-                    onKeyDown={[Function]}
-                    role="presentation"
-                  >
-                    <div
-                      className="ms-SelectionZone"
-                      onClick={[Function]}
-                      onContextMenu={[Function]}
-                      onDoubleClick={[Function]}
-                      onFocusCapture={[Function]}
-                      onKeyDown={[Function]}
-                      onKeyDownCapture={[Function]}
-                      onMouseDown={[Function]}
-                      onMouseDownCapture={[Function]}
-                      role="presentation"
-                    >
-                      <div
-                        className="ms-FocusZone css-147 focusZone-130"
-                        data-focuszone-id="FocusZone153"
-                        data-tabster="{"uncontrolled": {}}"
-                        onBlur={[Function]}
-                        onFocus={[Function]}
-                        onKeyDown={[Function]}
-                        onMouseDownCapture={[Function]}
-                      >
-                        <div
-                          className="ms-List"
-                        >
-                          <div
-                            className="ms-List-surface"
-                            role="presentation"
-                          />
-                        </div>
-                      </div>
-                    </div>
-                  </div>
-                </div>
-              </div>
-            </div>
-          </div>
-        </section>
-        <section
-          className="msla-trace-value-label"
-        >
-          <label
-            className="msla-trace-value-display-name"
-          >
-            Body
-          </label>
-          <div
-            className="msla-colorizer-json-body"
-          >
-            <div
-              aria-label="Body"
-              aria-readonly={true}
-              className="msla-colorizer-wrapper"
-              role="textbox"
-              tabIndex={0}
-            >
-              <div
-                className="buttons"
-              >
-                <button
-                  aria-label="Select all text in 'Body'"
-                  className="ms-Button ms-Button--icon root-120"
-                  data-is-focusable={true}
-                  onClick={[Function]}
-                  onKeyDown={[Function]}
-                  onKeyPress={[Function]}
-                  onKeyUp={[Function]}
-                  onMouseDown={[Function]}
-                  onMouseUp={[Function]}
-                  title="Select all text in 'Body'"
-                  type="button"
-                >
-                  <span
-                    className="ms-Button-flexContainer flexContainer-111"
-                    data-automationid="splitbuttonprimary"
-                  >
-                    <i
-                      aria-hidden={true}
-                      className="ms-Icon root-105 css-124 ms-Button-icon icon-121"
-                      data-icon-name="SelectAll"
-                      style={
-                        {
-                          "fontFamily": ""FabricMDL2Icons-1"",
-                        }
-                      }
-                    >
-                      
-                    </i>
-                  </span>
-                </button>
-                <button
-                  aria-label="Copy the value of 'Body' to the clipboard"
-                  className="ms-Button ms-Button--icon root-120"
-                  data-is-focusable={true}
-                  onClick={[Function]}
-                  onKeyDown={[Function]}
-                  onKeyPress={[Function]}
-                  onKeyUp={[Function]}
-                  onMouseDown={[Function]}
-                  onMouseUp={[Function]}
-                  title="Copy the value of 'Body' to the clipboard"
-                  type="button"
-                >
-                  <span
-                    className="ms-Button-flexContainer flexContainer-111"
-                    data-automationid="splitbuttonprimary"
-                  >
-                    <i
-                      aria-hidden={true}
-                      className="ms-Icon root-105 css-126 ms-Button-icon icon-121"
-                      data-icon-name="Copy"
-                      style={
-                        {
-                          "fontFamily": ""FabricMDL2Icons-2"",
-                        }
-                      }
-                    >
-                      
-                    </i>
-                  </span>
-                </button>
-              </div>
-              <pre
-                className="prism-code language-json"
-                style={
-                  {
-                    "backgroundColor": "#ffffff",
-                    "color": "#000000",
-                  }
-                }
-              >
-                <div
-                  className="token-line"
-                  style={
-                    {
-                      "backgroundColor": undefined,
-                      "color": "#000000",
-                    }
-                  }
-                >
-                  <span
-                    className="token plain"
-                  >
-                    {}
-                  </span>
-                </div>
-              </pre>
-            </div>
-          </div>
-        </section>
-      </div>
-    </div>
-<<<<<<< HEAD
-=======
-    <section
-      className="msla-trace-inputs-outputs"
-    >
-      <div
-        className="msla-trace-inputs-outputs-header"
-      >
-        <div
-          className="msla-trace-inputs-outputs-header-text"
-          style={
-            {
-              "borderColor": "#474747B3",
-            }
-          }
-        >
           Response
         </div>
       </div>
@@ -9793,1249 +3790,6 @@
         </div>
       </div>
     </section>
->>>>>>> ccb51f5d
-  </div>,
-]
-`;
-
-<<<<<<< HEAD
-exports[`lib/monitoring/requestpanel > should render with a secured request 1`] = `
-=======
-exports[`lib/monitoring/requestpanel > should render with a secured response 2`] = `
->>>>>>> ccb51f5d
-[
-  <div
-    className="msla-retrypanel-callout-pager"
-  >
-    <div>
-      <div
-        className="msla-pager-v2"
-        onClick={[Function]}
-      >
-        <div
-          className="msla-pager-failed-container"
-        >
-          <div
-            className="ms-TooltipHost root-109"
-            onBlurCapture={[Function]}
-            onFocusCapture={[Function]}
-            onKeyDown={[Function]}
-            onMouseEnter={[Function]}
-            onMouseLeave={[Function]}
-            role="none"
-          >
-            <button
-              aria-disabled={true}
-              aria-label="Previous"
-              className="ms-Button ms-Button--icon is-disabled root-110"
-              data-is-focusable={false}
-              disabled={true}
-              onClick={[Function]}
-              onKeyDown={[Function]}
-              onKeyPress={[Function]}
-              onKeyUp={[Function]}
-              onMouseDown={[Function]}
-              onMouseUp={[Function]}
-              type="button"
-            >
-              <span
-                className="ms-Button-flexContainer flexContainer-111"
-                data-automationid="splitbuttonprimary"
-              >
-                <i
-                  aria-hidden={true}
-                  className="ms-Icon root-105 css-119 ms-Button-icon icon-113"
-                  data-icon-name="ChevronLeft"
-                  style={
-                    {
-                      "fontFamily": ""FabricMDL2Icons"",
-                    }
-                  }
-                >
-                  
-                </i>
-                <span
-                  className="ms-Button-textContainer textContainer-112"
-                />
-              </span>
-            </button>
-            <div
-              hidden={true}
-<<<<<<< HEAD
-              id="tooltip80"
-=======
-              id="tooltip352"
->>>>>>> ccb51f5d
-              style={
-                {
-                  "border": 0,
-                  "height": 1,
-                  "margin": -1,
-                  "overflow": "hidden",
-                  "padding": 0,
-                  "position": "absolute",
-                  "whiteSpace": "nowrap",
-                  "width": 1,
-                }
-              }
-            >
-              Previous
-            </div>
-          </div>
-        </div>
-        <div
-          className="msla-pager-v2--inner"
-        >
-          <span
-            className="fui-Text ___nzdt000_bc09y70 fk6fouc fkhj508 f1i3iumi figsok6 fpgzoln f1w7gpdv f6juhto f1mtd64y f1y7q3j9 f2jf649"
-          >
-            1 of 1
-          </span>
-        </div>
-        <div
-          className="msla-pager-failed-container"
-        >
-          <div
-            className="ms-TooltipHost root-109"
-            onBlurCapture={[Function]}
-            onFocusCapture={[Function]}
-            onKeyDown={[Function]}
-            onMouseEnter={[Function]}
-            onMouseLeave={[Function]}
-            role="none"
-          >
-            <button
-              aria-disabled={true}
-              aria-label="Next"
-              className="ms-Button ms-Button--icon is-disabled root-110"
-              data-is-focusable={false}
-              disabled={true}
-              onClick={[Function]}
-              onKeyDown={[Function]}
-              onKeyPress={[Function]}
-              onKeyUp={[Function]}
-              onMouseDown={[Function]}
-              onMouseUp={[Function]}
-              type="button"
-            >
-              <span
-                className="ms-Button-flexContainer flexContainer-111"
-                data-automationid="splitbuttonprimary"
-              >
-                <i
-                  aria-hidden={true}
-                  className="ms-Icon root-105 css-119 ms-Button-icon icon-113"
-                  data-icon-name="ChevronRight"
-                  style={
-                    {
-                      "fontFamily": ""FabricMDL2Icons"",
-                    }
-                  }
-                >
-                  
-                </i>
-                <span
-                  className="ms-Button-textContainer textContainer-112"
-                />
-              </span>
-            </button>
-            <div
-              hidden={true}
-<<<<<<< HEAD
-              id="tooltip84"
-=======
-              id="tooltip356"
->>>>>>> ccb51f5d
-              style={
-                {
-                  "border": 0,
-                  "height": 1,
-                  "margin": -1,
-                  "overflow": "hidden",
-                  "padding": 0,
-                  "position": "absolute",
-                  "whiteSpace": "nowrap",
-                  "width": 1,
-                }
-              }
-            >
-              Next
-            </div>
-          </div>
-        </div>
-      </div>
-    </div>
-  </div>,
-  <div
-    className="msla-panel-callout-content"
-  >
-    <div
-      className="msla-trace-inputs-outputs"
-    >
-      <div
-        className="msla-trace-inputs-outputs-header"
-      >
-        <div
-          className="msla-trace-inputs-outputs-header-text"
-        >
-          Duration
-        </div>
-      </div>
-      <div
-        className="msla-trace-values"
-      >
-        <section
-          className="msla-trace-value-label"
-        >
-          <label
-            className="msla-trace-value-display-name"
-          >
-            Duration
-          </label>
-          <div
-            className="msla-colorizer-json-body"
-          >
-            <div
-              aria-label="Duration"
-              aria-readonly={true}
-              className="msla-colorizer-wrapper"
-              role="textbox"
-              tabIndex={0}
-            >
-              <div
-                className="buttons"
-              >
-                <button
-                  aria-label="Select all text in 'Duration'"
-                  className="ms-Button ms-Button--icon root-120"
-                  data-is-focusable={true}
-                  onClick={[Function]}
-                  onKeyDown={[Function]}
-                  onKeyPress={[Function]}
-                  onKeyUp={[Function]}
-                  onMouseDown={[Function]}
-                  onMouseUp={[Function]}
-                  title="Select all text in 'Duration'"
-                  type="button"
-                >
-                  <span
-                    className="ms-Button-flexContainer flexContainer-111"
-                    data-automationid="splitbuttonprimary"
-                  >
-                    <i
-                      aria-hidden={true}
-                      className="ms-Icon root-105 css-124 ms-Button-icon icon-121"
-                      data-icon-name="SelectAll"
-                      style={
-                        {
-                          "fontFamily": ""FabricMDL2Icons-1"",
-                        }
-                      }
-                    >
-                      
-                    </i>
-                  </span>
-                </button>
-                <button
-                  aria-label="Copy the value of 'Duration' to the clipboard"
-                  className="ms-Button ms-Button--icon root-120"
-                  data-is-focusable={true}
-                  onClick={[Function]}
-                  onKeyDown={[Function]}
-                  onKeyPress={[Function]}
-                  onKeyUp={[Function]}
-                  onMouseDown={[Function]}
-                  onMouseUp={[Function]}
-                  title="Copy the value of 'Duration' to the clipboard"
-                  type="button"
-                >
-                  <span
-                    className="ms-Button-flexContainer flexContainer-111"
-                    data-automationid="splitbuttonprimary"
-                  >
-                    <i
-                      aria-hidden={true}
-                      className="ms-Icon root-105 css-126 ms-Button-icon icon-121"
-                      data-icon-name="Copy"
-                      style={
-                        {
-                          "fontFamily": ""FabricMDL2Icons-2"",
-                        }
-                      }
-                    >
-                      
-                    </i>
-                  </span>
-                </button>
-              </div>
-              <pre
-                className="prism-code language-json"
-                style={
-                  {
-                    "backgroundColor": "#ffffff",
-                    "color": "#000000",
-                  }
-                }
-              >
-                <div
-                  className="token-line"
-                  style={
-                    {
-                      "backgroundColor": undefined,
-                      "color": "#000000",
-                    }
-                  }
-                >
-                  <span
-                    className="token plain"
-                  >
-                    1 minute
-                  </span>
-                </div>
-              </pre>
-            </div>
-          </div>
-        </section>
-        <section
-          className="msla-trace-value-label"
-        >
-          <label
-            className="msla-trace-value-display-name"
-          >
-            Start time
-          </label>
-          <div
-            className="msla-colorizer-json-body"
-          >
-            <div
-              aria-label="Start time"
-              aria-readonly={true}
-              className="msla-colorizer-wrapper date-time"
-              role="textbox"
-              tabIndex={0}
-            >
-              <div
-                className="buttons"
-              >
-                <button
-                  aria-label="Switch 'Start time' to the UTC time format"
-                  className="ms-Button ms-Button--icon root-120"
-                  data-is-focusable={true}
-                  onClick={[Function]}
-                  onKeyDown={[Function]}
-                  onKeyPress={[Function]}
-                  onKeyUp={[Function]}
-                  onMouseDown={[Function]}
-                  onMouseUp={[Function]}
-                  title="Switch 'Start time' to the UTC time format"
-                  type="button"
-                >
-                  <span
-                    className="ms-Button-flexContainer flexContainer-111"
-                    data-automationid="splitbuttonprimary"
-                  >
-                    <i
-                      aria-hidden={true}
-                      className="ms-Icon root-105 css-128 ms-Button-icon icon-121"
-                      data-icon-name="DateTime"
-                      style={
-                        {
-                          "fontFamily": ""FabricMDL2Icons-5"",
-                        }
-                      }
-                    >
-                      
-                    </i>
-                  </span>
-                </button>
-                <button
-                  aria-label="Select all text in 'Start time'"
-                  className="ms-Button ms-Button--icon root-120"
-                  data-is-focusable={true}
-                  onClick={[Function]}
-                  onKeyDown={[Function]}
-                  onKeyPress={[Function]}
-                  onKeyUp={[Function]}
-                  onMouseDown={[Function]}
-                  onMouseUp={[Function]}
-                  title="Select all text in 'Start time'"
-                  type="button"
-                >
-                  <span
-                    className="ms-Button-flexContainer flexContainer-111"
-                    data-automationid="splitbuttonprimary"
-                  >
-                    <i
-                      aria-hidden={true}
-                      className="ms-Icon root-105 css-124 ms-Button-icon icon-121"
-                      data-icon-name="SelectAll"
-                      style={
-                        {
-                          "fontFamily": ""FabricMDL2Icons-1"",
-                        }
-                      }
-                    >
-                      
-                    </i>
-                  </span>
-                </button>
-                <button
-                  aria-label="Copy the value of 'Start time' to the clipboard"
-                  className="ms-Button ms-Button--icon root-120"
-                  data-is-focusable={true}
-                  onClick={[Function]}
-                  onKeyDown={[Function]}
-                  onKeyPress={[Function]}
-                  onKeyUp={[Function]}
-                  onMouseDown={[Function]}
-                  onMouseUp={[Function]}
-                  title="Copy the value of 'Start time' to the clipboard"
-                  type="button"
-                >
-                  <span
-                    className="ms-Button-flexContainer flexContainer-111"
-                    data-automationid="splitbuttonprimary"
-                  >
-                    <i
-                      aria-hidden={true}
-                      className="ms-Icon root-105 css-126 ms-Button-icon icon-121"
-                      data-icon-name="Copy"
-                      style={
-                        {
-                          "fontFamily": ""FabricMDL2Icons-2"",
-                        }
-                      }
-                    >
-                      
-                    </i>
-                  </span>
-                </button>
-              </div>
-              <pre
-                className="prism-code language-json"
-                style={
-                  {
-                    "backgroundColor": "#ffffff",
-                    "color": "#000000",
-                  }
-                }
-              >
-                <div
-                  className="token-line"
-                  style={
-                    {
-                      "backgroundColor": undefined,
-                      "color": "#000000",
-                    }
-                  }
-                >
-                  <span
-                    className="token plain"
-                  >
-                    2/9/2022, 8:52:00 AM (Local time)
-                  </span>
-                </div>
-              </pre>
-            </div>
-          </div>
-        </section>
-        <section
-          className="msla-trace-value-label"
-        >
-          <label
-            className="msla-trace-value-display-name"
-          >
-            End time
-          </label>
-          <div
-            className="msla-colorizer-json-body"
-          >
-            <div
-              aria-label="End time"
-              aria-readonly={true}
-              className="msla-colorizer-wrapper date-time"
-              role="textbox"
-              tabIndex={0}
-            >
-              <div
-                className="buttons"
-              >
-                <button
-                  aria-label="Switch 'End time' to the UTC time format"
-                  className="ms-Button ms-Button--icon root-120"
-                  data-is-focusable={true}
-                  onClick={[Function]}
-                  onKeyDown={[Function]}
-                  onKeyPress={[Function]}
-                  onKeyUp={[Function]}
-                  onMouseDown={[Function]}
-                  onMouseUp={[Function]}
-                  title="Switch 'End time' to the UTC time format"
-                  type="button"
-                >
-                  <span
-                    className="ms-Button-flexContainer flexContainer-111"
-                    data-automationid="splitbuttonprimary"
-                  >
-                    <i
-                      aria-hidden={true}
-                      className="ms-Icon root-105 css-128 ms-Button-icon icon-121"
-                      data-icon-name="DateTime"
-                      style={
-                        {
-                          "fontFamily": ""FabricMDL2Icons-5"",
-                        }
-                      }
-                    >
-                      
-                    </i>
-                  </span>
-                </button>
-                <button
-                  aria-label="Select all text in 'End time'"
-                  className="ms-Button ms-Button--icon root-120"
-                  data-is-focusable={true}
-                  onClick={[Function]}
-                  onKeyDown={[Function]}
-                  onKeyPress={[Function]}
-                  onKeyUp={[Function]}
-                  onMouseDown={[Function]}
-                  onMouseUp={[Function]}
-                  title="Select all text in 'End time'"
-                  type="button"
-                >
-                  <span
-                    className="ms-Button-flexContainer flexContainer-111"
-                    data-automationid="splitbuttonprimary"
-                  >
-                    <i
-                      aria-hidden={true}
-                      className="ms-Icon root-105 css-124 ms-Button-icon icon-121"
-                      data-icon-name="SelectAll"
-                      style={
-                        {
-                          "fontFamily": ""FabricMDL2Icons-1"",
-                        }
-                      }
-                    >
-                      
-                    </i>
-                  </span>
-                </button>
-                <button
-                  aria-label="Copy the value of 'End time' to the clipboard"
-                  className="ms-Button ms-Button--icon root-120"
-                  data-is-focusable={true}
-                  onClick={[Function]}
-                  onKeyDown={[Function]}
-                  onKeyPress={[Function]}
-                  onKeyUp={[Function]}
-                  onMouseDown={[Function]}
-                  onMouseUp={[Function]}
-                  title="Copy the value of 'End time' to the clipboard"
-                  type="button"
-                >
-                  <span
-                    className="ms-Button-flexContainer flexContainer-111"
-                    data-automationid="splitbuttonprimary"
-                  >
-                    <i
-                      aria-hidden={true}
-                      className="ms-Icon root-105 css-126 ms-Button-icon icon-121"
-                      data-icon-name="Copy"
-                      style={
-                        {
-                          "fontFamily": ""FabricMDL2Icons-2"",
-                        }
-                      }
-                    >
-                      
-                    </i>
-                  </span>
-                </button>
-              </div>
-              <pre
-                className="prism-code language-json"
-                style={
-                  {
-                    "backgroundColor": "#ffffff",
-                    "color": "#000000",
-                  }
-                }
-              >
-                <div
-                  className="token-line"
-                  style={
-                    {
-                      "backgroundColor": undefined,
-                      "color": "#000000",
-                    }
-                  }
-                >
-                  <span
-                    className="token plain"
-                  >
-                    2/9/2022, 8:53:00 AM (Local time)
-                  </span>
-                </div>
-              </pre>
-            </div>
-          </div>
-        </section>
-      </div>
-    </div>
-    <section
-      className="msla-trace-inputs-outputs"
-    >
-      <div
-        className="msla-trace-inputs-outputs-header"
-      >
-        <div
-          className="msla-trace-inputs-outputs-header-text"
-          style={
-            {
-              "borderColor": "#474747B3",
-            }
-          }
-        >
-          Request
-        </div>
-      </div>
-      <div
-        className="msla-trace-values"
-      >
-        <div
-          className="msla-trace-inputs-outputs-secured"
-        >
-          <div
-            className="msla-trace-secured-text"
-          >
-            Content not shown due to security configuration.
-          </div>
-        </div>
-      </div>
-    </section>
-  </div>,
-]
-`;
-
-<<<<<<< HEAD
-exports[`lib/monitoring/requestpanel > should render with a secured response 1`] = `
-=======
-exports[`lib/monitoring/requestpanel > should render with a secured response 3`] = `
->>>>>>> ccb51f5d
-[
-  <div
-    className="msla-retrypanel-callout-pager"
-  >
-    <div>
-      <div
-        className="msla-pager-v2"
-        onClick={[Function]}
-      >
-        <div
-          className="msla-pager-failed-container"
-        >
-          <div
-            className="ms-TooltipHost root-109"
-            onBlurCapture={[Function]}
-            onFocusCapture={[Function]}
-            onKeyDown={[Function]}
-            onMouseEnter={[Function]}
-            onMouseLeave={[Function]}
-            role="none"
-          >
-            <button
-              aria-disabled={true}
-              aria-label="Previous"
-              className="ms-Button ms-Button--icon is-disabled root-110"
-              data-is-focusable={false}
-              disabled={true}
-              onClick={[Function]}
-              onKeyDown={[Function]}
-              onKeyPress={[Function]}
-              onKeyUp={[Function]}
-              onMouseDown={[Function]}
-              onMouseUp={[Function]}
-              type="button"
-            >
-              <span
-                className="ms-Button-flexContainer flexContainer-111"
-                data-automationid="splitbuttonprimary"
-              >
-                <i
-                  aria-hidden={true}
-                  className="ms-Icon root-105 css-119 ms-Button-icon icon-113"
-                  data-icon-name="ChevronLeft"
-                  style={
-                    {
-                      "fontFamily": ""FabricMDL2Icons"",
-                    }
-                  }
-                >
-                  
-                </i>
-                <span
-                  className="ms-Button-textContainer textContainer-112"
-                />
-              </span>
-            </button>
-            <div
-              hidden={true}
-<<<<<<< HEAD
-              id="tooltip160"
-=======
-              id="tooltip512"
->>>>>>> ccb51f5d
-              style={
-                {
-                  "border": 0,
-                  "height": 1,
-                  "margin": -1,
-                  "overflow": "hidden",
-                  "padding": 0,
-                  "position": "absolute",
-                  "whiteSpace": "nowrap",
-                  "width": 1,
-                }
-              }
-            >
-              Previous
-            </div>
-          </div>
-        </div>
-        <div
-          className="msla-pager-v2--inner"
-        >
-          <span
-            className="fui-Text ___nzdt000_bc09y70 fk6fouc fkhj508 f1i3iumi figsok6 fpgzoln f1w7gpdv f6juhto f1mtd64y f1y7q3j9 f2jf649"
-          >
-            1 of 1
-          </span>
-        </div>
-        <div
-          className="msla-pager-failed-container"
-        >
-          <div
-            className="ms-TooltipHost root-109"
-            onBlurCapture={[Function]}
-            onFocusCapture={[Function]}
-            onKeyDown={[Function]}
-            onMouseEnter={[Function]}
-            onMouseLeave={[Function]}
-            role="none"
-          >
-            <button
-              aria-disabled={true}
-              aria-label="Next"
-              className="ms-Button ms-Button--icon is-disabled root-110"
-              data-is-focusable={false}
-              disabled={true}
-              onClick={[Function]}
-              onKeyDown={[Function]}
-              onKeyPress={[Function]}
-              onKeyUp={[Function]}
-              onMouseDown={[Function]}
-              onMouseUp={[Function]}
-              type="button"
-            >
-              <span
-                className="ms-Button-flexContainer flexContainer-111"
-                data-automationid="splitbuttonprimary"
-              >
-                <i
-                  aria-hidden={true}
-                  className="ms-Icon root-105 css-119 ms-Button-icon icon-113"
-                  data-icon-name="ChevronRight"
-                  style={
-                    {
-                      "fontFamily": ""FabricMDL2Icons"",
-                    }
-                  }
-                >
-                  
-                </i>
-                <span
-                  className="ms-Button-textContainer textContainer-112"
-                />
-              </span>
-            </button>
-            <div
-              hidden={true}
-<<<<<<< HEAD
-              id="tooltip164"
-=======
-              id="tooltip516"
->>>>>>> ccb51f5d
-              style={
-                {
-                  "border": 0,
-                  "height": 1,
-                  "margin": -1,
-                  "overflow": "hidden",
-                  "padding": 0,
-                  "position": "absolute",
-                  "whiteSpace": "nowrap",
-                  "width": 1,
-                }
-              }
-            >
-              Next
-            </div>
-          </div>
-        </div>
-      </div>
-    </div>
-  </div>,
-  <div
-    className="msla-panel-callout-content"
-  >
-    <div
-      className="msla-trace-inputs-outputs"
-    >
-      <div
-        className="msla-trace-inputs-outputs-header"
-      >
-        <div
-          className="msla-trace-inputs-outputs-header-text"
-        >
-          Duration
-        </div>
-      </div>
-      <div
-        className="msla-trace-values"
-      >
-        <section
-          className="msla-trace-value-label"
-        >
-          <label
-            className="msla-trace-value-display-name"
-          >
-            Duration
-          </label>
-          <div
-            className="msla-colorizer-json-body"
-          >
-            <div
-              aria-label="Duration"
-              aria-readonly={true}
-              className="msla-colorizer-wrapper"
-              role="textbox"
-              tabIndex={0}
-            >
-              <div
-                className="buttons"
-              >
-                <button
-                  aria-label="Select all text in 'Duration'"
-                  className="ms-Button ms-Button--icon root-120"
-                  data-is-focusable={true}
-                  onClick={[Function]}
-                  onKeyDown={[Function]}
-                  onKeyPress={[Function]}
-                  onKeyUp={[Function]}
-                  onMouseDown={[Function]}
-                  onMouseUp={[Function]}
-                  title="Select all text in 'Duration'"
-                  type="button"
-                >
-                  <span
-                    className="ms-Button-flexContainer flexContainer-111"
-                    data-automationid="splitbuttonprimary"
-                  >
-                    <i
-                      aria-hidden={true}
-                      className="ms-Icon root-105 css-124 ms-Button-icon icon-121"
-                      data-icon-name="SelectAll"
-                      style={
-                        {
-                          "fontFamily": ""FabricMDL2Icons-1"",
-                        }
-                      }
-                    >
-                      
-                    </i>
-                  </span>
-                </button>
-                <button
-                  aria-label="Copy the value of 'Duration' to the clipboard"
-                  className="ms-Button ms-Button--icon root-120"
-                  data-is-focusable={true}
-                  onClick={[Function]}
-                  onKeyDown={[Function]}
-                  onKeyPress={[Function]}
-                  onKeyUp={[Function]}
-                  onMouseDown={[Function]}
-                  onMouseUp={[Function]}
-                  title="Copy the value of 'Duration' to the clipboard"
-                  type="button"
-                >
-                  <span
-                    className="ms-Button-flexContainer flexContainer-111"
-                    data-automationid="splitbuttonprimary"
-                  >
-                    <i
-                      aria-hidden={true}
-                      className="ms-Icon root-105 css-126 ms-Button-icon icon-121"
-                      data-icon-name="Copy"
-                      style={
-                        {
-                          "fontFamily": ""FabricMDL2Icons-2"",
-                        }
-                      }
-                    >
-                      
-                    </i>
-                  </span>
-                </button>
-              </div>
-              <pre
-                className="prism-code language-json"
-                style={
-                  {
-                    "backgroundColor": "#ffffff",
-                    "color": "#000000",
-                  }
-                }
-              >
-                <div
-                  className="token-line"
-                  style={
-                    {
-                      "backgroundColor": undefined,
-                      "color": "#000000",
-                    }
-                  }
-                >
-                  <span
-                    className="token plain"
-                  >
-                    1 minute
-                  </span>
-                </div>
-              </pre>
-            </div>
-          </div>
-        </section>
-        <section
-          className="msla-trace-value-label"
-        >
-          <label
-            className="msla-trace-value-display-name"
-          >
-            Start time
-          </label>
-          <div
-            className="msla-colorizer-json-body"
-          >
-            <div
-              aria-label="Start time"
-              aria-readonly={true}
-              className="msla-colorizer-wrapper date-time"
-              role="textbox"
-              tabIndex={0}
-            >
-              <div
-                className="buttons"
-              >
-                <button
-                  aria-label="Switch 'Start time' to the UTC time format"
-                  className="ms-Button ms-Button--icon root-120"
-                  data-is-focusable={true}
-                  onClick={[Function]}
-                  onKeyDown={[Function]}
-                  onKeyPress={[Function]}
-                  onKeyUp={[Function]}
-                  onMouseDown={[Function]}
-                  onMouseUp={[Function]}
-                  title="Switch 'Start time' to the UTC time format"
-                  type="button"
-                >
-                  <span
-                    className="ms-Button-flexContainer flexContainer-111"
-                    data-automationid="splitbuttonprimary"
-                  >
-                    <i
-                      aria-hidden={true}
-                      className="ms-Icon root-105 css-128 ms-Button-icon icon-121"
-                      data-icon-name="DateTime"
-                      style={
-                        {
-                          "fontFamily": ""FabricMDL2Icons-5"",
-                        }
-                      }
-                    >
-                      
-                    </i>
-                  </span>
-                </button>
-                <button
-                  aria-label="Select all text in 'Start time'"
-                  className="ms-Button ms-Button--icon root-120"
-                  data-is-focusable={true}
-                  onClick={[Function]}
-                  onKeyDown={[Function]}
-                  onKeyPress={[Function]}
-                  onKeyUp={[Function]}
-                  onMouseDown={[Function]}
-                  onMouseUp={[Function]}
-                  title="Select all text in 'Start time'"
-                  type="button"
-                >
-                  <span
-                    className="ms-Button-flexContainer flexContainer-111"
-                    data-automationid="splitbuttonprimary"
-                  >
-                    <i
-                      aria-hidden={true}
-                      className="ms-Icon root-105 css-124 ms-Button-icon icon-121"
-                      data-icon-name="SelectAll"
-                      style={
-                        {
-                          "fontFamily": ""FabricMDL2Icons-1"",
-                        }
-                      }
-                    >
-                      
-                    </i>
-                  </span>
-                </button>
-                <button
-                  aria-label="Copy the value of 'Start time' to the clipboard"
-                  className="ms-Button ms-Button--icon root-120"
-                  data-is-focusable={true}
-                  onClick={[Function]}
-                  onKeyDown={[Function]}
-                  onKeyPress={[Function]}
-                  onKeyUp={[Function]}
-                  onMouseDown={[Function]}
-                  onMouseUp={[Function]}
-                  title="Copy the value of 'Start time' to the clipboard"
-                  type="button"
-                >
-                  <span
-                    className="ms-Button-flexContainer flexContainer-111"
-                    data-automationid="splitbuttonprimary"
-                  >
-                    <i
-                      aria-hidden={true}
-                      className="ms-Icon root-105 css-126 ms-Button-icon icon-121"
-                      data-icon-name="Copy"
-                      style={
-                        {
-                          "fontFamily": ""FabricMDL2Icons-2"",
-                        }
-                      }
-                    >
-                      
-                    </i>
-                  </span>
-                </button>
-              </div>
-              <pre
-                className="prism-code language-json"
-                style={
-                  {
-                    "backgroundColor": "#ffffff",
-                    "color": "#000000",
-                  }
-                }
-              >
-                <div
-                  className="token-line"
-                  style={
-                    {
-                      "backgroundColor": undefined,
-                      "color": "#000000",
-                    }
-                  }
-                >
-                  <span
-                    className="token plain"
-                  >
-                    2/9/2022, 8:52:00 AM (Local time)
-                  </span>
-                </div>
-              </pre>
-            </div>
-          </div>
-        </section>
-        <section
-          className="msla-trace-value-label"
-        >
-          <label
-            className="msla-trace-value-display-name"
-          >
-            End time
-          </label>
-          <div
-            className="msla-colorizer-json-body"
-          >
-            <div
-              aria-label="End time"
-              aria-readonly={true}
-              className="msla-colorizer-wrapper date-time"
-              role="textbox"
-              tabIndex={0}
-            >
-              <div
-                className="buttons"
-              >
-                <button
-                  aria-label="Switch 'End time' to the UTC time format"
-                  className="ms-Button ms-Button--icon root-120"
-                  data-is-focusable={true}
-                  onClick={[Function]}
-                  onKeyDown={[Function]}
-                  onKeyPress={[Function]}
-                  onKeyUp={[Function]}
-                  onMouseDown={[Function]}
-                  onMouseUp={[Function]}
-                  title="Switch 'End time' to the UTC time format"
-                  type="button"
-                >
-                  <span
-                    className="ms-Button-flexContainer flexContainer-111"
-                    data-automationid="splitbuttonprimary"
-                  >
-                    <i
-                      aria-hidden={true}
-                      className="ms-Icon root-105 css-128 ms-Button-icon icon-121"
-                      data-icon-name="DateTime"
-                      style={
-                        {
-                          "fontFamily": ""FabricMDL2Icons-5"",
-                        }
-                      }
-                    >
-                      
-                    </i>
-                  </span>
-                </button>
-                <button
-                  aria-label="Select all text in 'End time'"
-                  className="ms-Button ms-Button--icon root-120"
-                  data-is-focusable={true}
-                  onClick={[Function]}
-                  onKeyDown={[Function]}
-                  onKeyPress={[Function]}
-                  onKeyUp={[Function]}
-                  onMouseDown={[Function]}
-                  onMouseUp={[Function]}
-                  title="Select all text in 'End time'"
-                  type="button"
-                >
-                  <span
-                    className="ms-Button-flexContainer flexContainer-111"
-                    data-automationid="splitbuttonprimary"
-                  >
-                    <i
-                      aria-hidden={true}
-                      className="ms-Icon root-105 css-124 ms-Button-icon icon-121"
-                      data-icon-name="SelectAll"
-                      style={
-                        {
-                          "fontFamily": ""FabricMDL2Icons-1"",
-                        }
-                      }
-                    >
-                      
-                    </i>
-                  </span>
-                </button>
-                <button
-                  aria-label="Copy the value of 'End time' to the clipboard"
-                  className="ms-Button ms-Button--icon root-120"
-                  data-is-focusable={true}
-                  onClick={[Function]}
-                  onKeyDown={[Function]}
-                  onKeyPress={[Function]}
-                  onKeyUp={[Function]}
-                  onMouseDown={[Function]}
-                  onMouseUp={[Function]}
-                  title="Copy the value of 'End time' to the clipboard"
-                  type="button"
-                >
-                  <span
-                    className="ms-Button-flexContainer flexContainer-111"
-                    data-automationid="splitbuttonprimary"
-                  >
-                    <i
-                      aria-hidden={true}
-                      className="ms-Icon root-105 css-126 ms-Button-icon icon-121"
-                      data-icon-name="Copy"
-                      style={
-                        {
-                          "fontFamily": ""FabricMDL2Icons-2"",
-                        }
-                      }
-                    >
-                      
-                    </i>
-                  </span>
-                </button>
-              </div>
-              <pre
-                className="prism-code language-json"
-                style={
-                  {
-                    "backgroundColor": "#ffffff",
-                    "color": "#000000",
-                  }
-                }
-              >
-                <div
-                  className="token-line"
-                  style={
-                    {
-                      "backgroundColor": undefined,
-                      "color": "#000000",
-                    }
-                  }
-                >
-                  <span
-                    className="token plain"
-                  >
-                    2/9/2022, 8:53:00 AM (Local time)
-                  </span>
-                </div>
-              </pre>
-            </div>
-          </div>
-        </section>
-      </div>
-    </div>
-    <section
-      className="msla-trace-inputs-outputs"
-    >
-      <div
-        className="msla-trace-inputs-outputs-header"
-      >
-        <div
-          className="msla-trace-inputs-outputs-header-text"
-          style={
-            {
-              "borderColor": "#474747B3",
-            }
-          }
-        >
-          Response
-        </div>
-      </div>
-      <div
-        className="msla-trace-values"
-      >
-        <div
-          className="msla-trace-inputs-outputs-secured"
-        >
-          <div
-            className="msla-trace-secured-text"
-          >
-            Content not shown due to security configuration.
-          </div>
-        </div>
-      </div>
-    </section>
   </div>,
 ]
 `;