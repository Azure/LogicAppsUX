// Vitest Snapshot v1, https://vitest.dev/guide/snapshot.html

exports[`lib/monitoring/requestpanel > should render 1`] = `
[
  <div
    className="msla-retrypanel-callout-pager"
  >
    <div>
      <div
        className="msla-pager-v2"
        onClick={[Function]}
      >
        <div
          className="msla-pager-failed-container"
        >
          <div
            className="ms-TooltipHost root-109"
            onBlurCapture={[Function]}
            onFocusCapture={[Function]}
            onKeyDown={[Function]}
            onMouseEnter={[Function]}
            onMouseLeave={[Function]}
            role="none"
          >
            <button
              aria-disabled={true}
              aria-label="Previous"
              className="ms-Button ms-Button--icon is-disabled root-110"
              data-is-focusable={false}
              disabled={true}
              onClick={[Function]}
              onKeyDown={[Function]}
              onKeyPress={[Function]}
              onKeyUp={[Function]}
              onMouseDown={[Function]}
              onMouseUp={[Function]}
              type="button"
            >
              <span
                className="ms-Button-flexContainer flexContainer-111"
                data-automationid="splitbuttonprimary"
              >
                <i
                  aria-hidden={true}
                  className="ms-Icon root-105 css-119 ms-Button-icon icon-113"
                  data-icon-name="ChevronLeft"
                  style={
                    {
                      "fontFamily": ""FabricMDL2Icons"",
                    }
                  }
                >
                  
                </i>
                <span
                  className="ms-Button-textContainer textContainer-112"
                />
              </span>
            </button>
            <div
              hidden={true}
              id="tooltip0"
              style={
                {
                  "border": 0,
                  "height": 1,
                  "margin": -1,
                  "overflow": "hidden",
                  "padding": 0,
                  "position": "absolute",
                  "whiteSpace": "nowrap",
                  "width": 1,
                }
              }
            >
              Previous
            </div>
          </div>
        </div>
        <div
          className="msla-pager-v2--inner"
        >
          <span
            className="fui-Text ___nzdt000_bc09y70 fk6fouc fkhj508 f1i3iumi figsok6 fpgzoln f1w7gpdv f6juhto f1mtd64y f1y7q3j9 f2jf649"
          >
            1 of 1
          </span>
        </div>
        <div
          className="msla-pager-failed-container"
        >
          <div
            className="ms-TooltipHost root-109"
            onBlurCapture={[Function]}
            onFocusCapture={[Function]}
            onKeyDown={[Function]}
            onMouseEnter={[Function]}
            onMouseLeave={[Function]}
            role="none"
          >
            <button
              aria-disabled={true}
              aria-label="Next"
              className="ms-Button ms-Button--icon is-disabled root-110"
              data-is-focusable={false}
              disabled={true}
              onClick={[Function]}
              onKeyDown={[Function]}
              onKeyPress={[Function]}
              onKeyUp={[Function]}
              onMouseDown={[Function]}
              onMouseUp={[Function]}
              type="button"
            >
              <span
                className="ms-Button-flexContainer flexContainer-111"
                data-automationid="splitbuttonprimary"
              >
                <i
                  aria-hidden={true}
                  className="ms-Icon root-105 css-119 ms-Button-icon icon-113"
                  data-icon-name="ChevronRight"
                  style={
                    {
                      "fontFamily": ""FabricMDL2Icons"",
                    }
                  }
                >
                  
                </i>
                <span
                  className="ms-Button-textContainer textContainer-112"
                />
              </span>
            </button>
            <div
              hidden={true}
              id="tooltip4"
              style={
                {
                  "border": 0,
                  "height": 1,
                  "margin": -1,
                  "overflow": "hidden",
                  "padding": 0,
                  "position": "absolute",
                  "whiteSpace": "nowrap",
                  "width": 1,
                }
              }
            >
              Next
            </div>
          </div>
        </div>
      </div>
    </div>
  </div>,
  <div
    className="msla-panel-callout-content"
  >
    <div
      className="msla-trace-inputs-outputs"
    >
      <div
        className="msla-trace-inputs-outputs-header"
      >
        <div
          className="msla-trace-inputs-outputs-header-text"
        >
          Duration
        </div>
      </div>
      <div
        className="msla-trace-values"
      >
        <section
          className="msla-trace-value-label"
        >
          <label
            className="msla-trace-value-display-name"
          >
            Duration
          </label>
          <div
            className="msla-colorizer-json-body"
          >
            <div
              aria-label="Duration"
              aria-readonly={true}
              className="msla-colorizer-wrapper"
              role="textbox"
              tabIndex={0}
            >
              <div
                className="buttons"
              >
                <button
                  aria-label="Select all text in 'Duration'"
                  className="ms-Button ms-Button--icon root-120"
                  data-is-focusable={true}
                  onClick={[Function]}
                  onKeyDown={[Function]}
                  onKeyPress={[Function]}
                  onKeyUp={[Function]}
                  onMouseDown={[Function]}
                  onMouseUp={[Function]}
                  title="Select all text in 'Duration'"
                  type="button"
                >
                  <span
                    className="ms-Button-flexContainer flexContainer-111"
                    data-automationid="splitbuttonprimary"
                  >
                    <i
                      aria-hidden={true}
                      className="ms-Icon root-105 css-124 ms-Button-icon icon-121"
                      data-icon-name="SelectAll"
                      style={
                        {
                          "fontFamily": ""FabricMDL2Icons-1"",
                        }
                      }
                    >
                      
                    </i>
                  </span>
                </button>
                <button
                  aria-label="Copy the value of 'Duration' to the clipboard"
                  className="ms-Button ms-Button--icon root-120"
                  data-is-focusable={true}
                  onClick={[Function]}
                  onKeyDown={[Function]}
                  onKeyPress={[Function]}
                  onKeyUp={[Function]}
                  onMouseDown={[Function]}
                  onMouseUp={[Function]}
                  title="Copy the value of 'Duration' to the clipboard"
                  type="button"
                >
                  <span
                    className="ms-Button-flexContainer flexContainer-111"
                    data-automationid="splitbuttonprimary"
                  >
                    <i
                      aria-hidden={true}
                      className="ms-Icon root-105 css-126 ms-Button-icon icon-121"
                      data-icon-name="Copy"
                      style={
                        {
                          "fontFamily": ""FabricMDL2Icons-2"",
                        }
                      }
                    >
                      
                    </i>
                  </span>
                </button>
              </div>
              <pre
                className="prism-code language-json"
                style={
                  {
                    "backgroundColor": "#ffffff",
                    "color": "#000000",
                  }
                }
              >
                <div
                  className="token-line"
                  style={
                    {
                      "backgroundColor": undefined,
                      "color": "#000000",
                    }
                  }
                >
                  <span
                    className="token plain"
                  >
                    1 minute
                  </span>
                </div>
              </pre>
            </div>
          </div>
        </section>
        <section
          className="msla-trace-value-label"
        >
          <label
            className="msla-trace-value-display-name"
          >
            Start time
          </label>
          <div
            className="msla-colorizer-json-body"
          >
            <div
              aria-label="Start time"
              aria-readonly={true}
              className="msla-colorizer-wrapper date-time"
              role="textbox"
              tabIndex={0}
            >
              <div
                className="buttons"
              >
                <button
                  aria-label="Switch 'Start time' to the UTC time format"
                  className="ms-Button ms-Button--icon root-120"
                  data-is-focusable={true}
                  onClick={[Function]}
                  onKeyDown={[Function]}
                  onKeyPress={[Function]}
                  onKeyUp={[Function]}
                  onMouseDown={[Function]}
                  onMouseUp={[Function]}
                  title="Switch 'Start time' to the UTC time format"
                  type="button"
                >
                  <span
                    className="ms-Button-flexContainer flexContainer-111"
                    data-automationid="splitbuttonprimary"
                  >
                    <i
                      aria-hidden={true}
                      className="ms-Icon root-105 css-128 ms-Button-icon icon-121"
                      data-icon-name="DateTime"
                      style={
                        {
                          "fontFamily": ""FabricMDL2Icons-5"",
                        }
                      }
                    >
                      
                    </i>
                  </span>
                </button>
                <button
                  aria-label="Select all text in 'Start time'"
                  className="ms-Button ms-Button--icon root-120"
                  data-is-focusable={true}
                  onClick={[Function]}
                  onKeyDown={[Function]}
                  onKeyPress={[Function]}
                  onKeyUp={[Function]}
                  onMouseDown={[Function]}
                  onMouseUp={[Function]}
                  title="Select all text in 'Start time'"
                  type="button"
                >
                  <span
                    className="ms-Button-flexContainer flexContainer-111"
                    data-automationid="splitbuttonprimary"
                  >
                    <i
                      aria-hidden={true}
                      className="ms-Icon root-105 css-124 ms-Button-icon icon-121"
                      data-icon-name="SelectAll"
                      style={
                        {
                          "fontFamily": ""FabricMDL2Icons-1"",
                        }
                      }
                    >
                      
                    </i>
                  </span>
                </button>
                <button
                  aria-label="Copy the value of 'Start time' to the clipboard"
                  className="ms-Button ms-Button--icon root-120"
                  data-is-focusable={true}
                  onClick={[Function]}
                  onKeyDown={[Function]}
                  onKeyPress={[Function]}
                  onKeyUp={[Function]}
                  onMouseDown={[Function]}
                  onMouseUp={[Function]}
                  title="Copy the value of 'Start time' to the clipboard"
                  type="button"
                >
                  <span
                    className="ms-Button-flexContainer flexContainer-111"
                    data-automationid="splitbuttonprimary"
                  >
                    <i
                      aria-hidden={true}
                      className="ms-Icon root-105 css-126 ms-Button-icon icon-121"
                      data-icon-name="Copy"
                      style={
                        {
                          "fontFamily": ""FabricMDL2Icons-2"",
                        }
                      }
                    >
                      
                    </i>
                  </span>
                </button>
              </div>
              <pre
                className="prism-code language-json"
                style={
                  {
                    "backgroundColor": "#ffffff",
                    "color": "#000000",
                  }
                }
              >
                <div
                  className="token-line"
                  style={
                    {
                      "backgroundColor": undefined,
                      "color": "#000000",
                    }
                  }
                >
                  <span
                    className="token plain"
                  >
                    2/9/2022, 8:52:00 AM (Local time)
                  </span>
                </div>
              </pre>
            </div>
          </div>
        </section>
        <section
          className="msla-trace-value-label"
        >
          <label
            className="msla-trace-value-display-name"
          >
            End time
          </label>
          <div
            className="msla-colorizer-json-body"
          >
            <div
              aria-label="End time"
              aria-readonly={true}
              className="msla-colorizer-wrapper date-time"
              role="textbox"
              tabIndex={0}
            >
              <div
                className="buttons"
              >
                <button
                  aria-label="Switch 'End time' to the UTC time format"
                  className="ms-Button ms-Button--icon root-120"
                  data-is-focusable={true}
                  onClick={[Function]}
                  onKeyDown={[Function]}
                  onKeyPress={[Function]}
                  onKeyUp={[Function]}
                  onMouseDown={[Function]}
                  onMouseUp={[Function]}
                  title="Switch 'End time' to the UTC time format"
                  type="button"
                >
                  <span
                    className="ms-Button-flexContainer flexContainer-111"
                    data-automationid="splitbuttonprimary"
                  >
                    <i
                      aria-hidden={true}
                      className="ms-Icon root-105 css-128 ms-Button-icon icon-121"
                      data-icon-name="DateTime"
                      style={
                        {
                          "fontFamily": ""FabricMDL2Icons-5"",
                        }
                      }
                    >
                      
                    </i>
                  </span>
                </button>
                <button
                  aria-label="Select all text in 'End time'"
                  className="ms-Button ms-Button--icon root-120"
                  data-is-focusable={true}
                  onClick={[Function]}
                  onKeyDown={[Function]}
                  onKeyPress={[Function]}
                  onKeyUp={[Function]}
                  onMouseDown={[Function]}
                  onMouseUp={[Function]}
                  title="Select all text in 'End time'"
                  type="button"
                >
                  <span
                    className="ms-Button-flexContainer flexContainer-111"
                    data-automationid="splitbuttonprimary"
                  >
                    <i
                      aria-hidden={true}
                      className="ms-Icon root-105 css-124 ms-Button-icon icon-121"
                      data-icon-name="SelectAll"
                      style={
                        {
                          "fontFamily": ""FabricMDL2Icons-1"",
                        }
                      }
                    >
                      
                    </i>
                  </span>
                </button>
                <button
                  aria-label="Copy the value of 'End time' to the clipboard"
                  className="ms-Button ms-Button--icon root-120"
                  data-is-focusable={true}
                  onClick={[Function]}
                  onKeyDown={[Function]}
                  onKeyPress={[Function]}
                  onKeyUp={[Function]}
                  onMouseDown={[Function]}
                  onMouseUp={[Function]}
                  title="Copy the value of 'End time' to the clipboard"
                  type="button"
                >
                  <span
                    className="ms-Button-flexContainer flexContainer-111"
                    data-automationid="splitbuttonprimary"
                  >
                    <i
                      aria-hidden={true}
                      className="ms-Icon root-105 css-126 ms-Button-icon icon-121"
                      data-icon-name="Copy"
                      style={
                        {
                          "fontFamily": ""FabricMDL2Icons-2"",
                        }
                      }
                    >
                      
                    </i>
                  </span>
                </button>
              </div>
              <pre
                className="prism-code language-json"
                style={
                  {
                    "backgroundColor": "#ffffff",
                    "color": "#000000",
                  }
                }
              >
                <div
                  className="token-line"
                  style={
                    {
                      "backgroundColor": undefined,
                      "color": "#000000",
                    }
                  }
                >
                  <span
                    className="token plain"
                  >
                    2/9/2022, 8:53:00 AM (Local time)
                  </span>
                </div>
              </pre>
            </div>
          </div>
        </section>
      </div>
    </div>
  </div>,
]
`;

exports[`lib/monitoring/requestpanel > should render 2`] = `
[
  <div
    className="msla-retrypanel-callout-pager"
  >
    <div>
      <div
        className="msla-pager-v2"
        onClick={[Function]}
      >
        <div
          className="msla-pager-failed-container"
        >
          <div
            className="ms-TooltipHost root-109"
            onBlurCapture={[Function]}
            onFocusCapture={[Function]}
            onKeyDown={[Function]}
            onMouseEnter={[Function]}
            onMouseLeave={[Function]}
            role="none"
          >
            <button
              aria-disabled={true}
              aria-label="Previous"
              className="ms-Button ms-Button--icon is-disabled root-110"
              data-is-focusable={false}
              disabled={true}
              onClick={[Function]}
              onKeyDown={[Function]}
              onKeyPress={[Function]}
              onKeyUp={[Function]}
              onMouseDown={[Function]}
              onMouseUp={[Function]}
              type="button"
            >
              <span
                className="ms-Button-flexContainer flexContainer-111"
                data-automationid="splitbuttonprimary"
              >
                <i
                  aria-hidden={true}
                  className="ms-Icon root-105 css-119 ms-Button-icon icon-113"
                  data-icon-name="ChevronLeft"
                  style={
                    {
                      "fontFamily": ""FabricMDL2Icons"",
                    }
                  }
                >
                  
                </i>
                <span
                  className="ms-Button-textContainer textContainer-112"
                />
              </span>
            </button>
            <div
              hidden={true}
              id="tooltip32"
              style={
                {
                  "border": 0,
                  "height": 1,
                  "margin": -1,
                  "overflow": "hidden",
                  "padding": 0,
                  "position": "absolute",
                  "whiteSpace": "nowrap",
                  "width": 1,
                }
              }
            >
              Previous
            </div>
          </div>
        </div>
        <div
          className="msla-pager-v2--inner"
        >
          <span
            className="fui-Text ___c56hd20_1xy0w11 fk6fouc fkhj508 f1i3iumi figsok6 fpgzoln f1w7gpdv f6juhto f1gl81tg f2jf649"
          >
            1 of 1
          </span>
        </div>
        <div
          className="msla-pager-failed-container"
        >
          <div
            className="ms-TooltipHost root-109"
            onBlurCapture={[Function]}
            onFocusCapture={[Function]}
            onKeyDown={[Function]}
            onMouseEnter={[Function]}
            onMouseLeave={[Function]}
            role="none"
          >
            <button
              aria-disabled={true}
              aria-label="Next"
              className="ms-Button ms-Button--icon is-disabled root-110"
              data-is-focusable={false}
              disabled={true}
              onClick={[Function]}
              onKeyDown={[Function]}
              onKeyPress={[Function]}
              onKeyUp={[Function]}
              onMouseDown={[Function]}
              onMouseUp={[Function]}
              type="button"
            >
              <span
                className="ms-Button-flexContainer flexContainer-111"
                data-automationid="splitbuttonprimary"
              >
                <i
                  aria-hidden={true}
                  className="ms-Icon root-105 css-119 ms-Button-icon icon-113"
                  data-icon-name="ChevronRight"
                  style={
                    {
                      "fontFamily": ""FabricMDL2Icons"",
                    }
                  }
                >
                  
                </i>
                <span
                  className="ms-Button-textContainer textContainer-112"
                />
              </span>
            </button>
            <div
              hidden={true}
              id="tooltip36"
              style={
                {
                  "border": 0,
                  "height": 1,
                  "margin": -1,
                  "overflow": "hidden",
                  "padding": 0,
                  "position": "absolute",
                  "whiteSpace": "nowrap",
                  "width": 1,
                }
              }
            >
              Next
            </div>
          </div>
        </div>
      </div>
    </div>
  </div>,
  <div
    className="msla-panel-callout-content"
  >
    <div
      className="msla-trace-inputs-outputs"
    >
      <div
        className="msla-trace-inputs-outputs-header"
      >
        <div
          className="msla-trace-inputs-outputs-header-text"
        >
          Duration
        </div>
      </div>
      <div
        className="msla-trace-values"
      >
        <section
          className="msla-trace-value-label"
        >
          <label
            className="msla-trace-value-display-name"
          >
            Duration
          </label>
          <div
            className="msla-colorizer-json-body"
          >
            <div
              aria-label="Duration"
              aria-readonly={true}
              className="msla-colorizer-wrapper"
              role="textbox"
              tabIndex={0}
            >
              <div
                className="buttons"
              >
                <button
                  aria-label="Select all text in 'Duration'"
                  className="ms-Button ms-Button--icon root-120"
                  data-is-focusable={true}
                  onClick={[Function]}
                  onKeyDown={[Function]}
                  onKeyPress={[Function]}
                  onKeyUp={[Function]}
                  onMouseDown={[Function]}
                  onMouseUp={[Function]}
                  title="Select all text in 'Duration'"
                  type="button"
                >
                  <span
                    className="ms-Button-flexContainer flexContainer-111"
                    data-automationid="splitbuttonprimary"
                  >
                    <i
                      aria-hidden={true}
                      className="ms-Icon root-105 css-124 ms-Button-icon icon-121"
                      data-icon-name="SelectAll"
                      style={
                        {
                          "fontFamily": ""FabricMDL2Icons-1"",
                        }
                      }
                    >
                      
                    </i>
                  </span>
                </button>
                <button
                  aria-label="Copy the value of 'Duration' to the clipboard"
                  className="ms-Button ms-Button--icon root-120"
                  data-is-focusable={true}
                  onClick={[Function]}
                  onKeyDown={[Function]}
                  onKeyPress={[Function]}
                  onKeyUp={[Function]}
                  onMouseDown={[Function]}
                  onMouseUp={[Function]}
                  title="Copy the value of 'Duration' to the clipboard"
                  type="button"
                >
                  <span
                    className="ms-Button-flexContainer flexContainer-111"
                    data-automationid="splitbuttonprimary"
                  >
                    <i
                      aria-hidden={true}
                      className="ms-Icon root-105 css-126 ms-Button-icon icon-121"
                      data-icon-name="Copy"
                      style={
                        {
                          "fontFamily": ""FabricMDL2Icons-2"",
                        }
                      }
                    >
                      
                    </i>
                  </span>
                </button>
              </div>
              <pre
                className="prism-code language-json"
                style={
                  {
                    "backgroundColor": "#ffffff",
                    "color": "#000000",
                  }
                }
              >
                <div
                  className="token-line"
                  style={
                    {
                      "backgroundColor": undefined,
                      "color": "#000000",
                    }
                  }
                >
                  <span
                    className="token plain"
                  >
                    1 minute
                  </span>
                </div>
              </pre>
            </div>
          </div>
        </section>
        <section
          className="msla-trace-value-label"
        >
          <label
            className="msla-trace-value-display-name"
          >
            Start time
          </label>
          <div
            className="msla-colorizer-json-body"
          >
            <div
              aria-label="Start time"
              aria-readonly={true}
              className="msla-colorizer-wrapper date-time"
              role="textbox"
              tabIndex={0}
            >
              <div
                className="buttons"
              >
                <button
                  aria-label="Switch 'Start time' to the UTC time format"
                  className="ms-Button ms-Button--icon root-120"
                  data-is-focusable={true}
                  onClick={[Function]}
                  onKeyDown={[Function]}
                  onKeyPress={[Function]}
                  onKeyUp={[Function]}
                  onMouseDown={[Function]}
                  onMouseUp={[Function]}
                  title="Switch 'Start time' to the UTC time format"
                  type="button"
                >
                  <span
                    className="ms-Button-flexContainer flexContainer-111"
                    data-automationid="splitbuttonprimary"
                  >
                    <i
                      aria-hidden={true}
                      className="ms-Icon root-105 css-128 ms-Button-icon icon-121"
                      data-icon-name="DateTime"
                      style={
                        {
                          "fontFamily": ""FabricMDL2Icons-5"",
                        }
                      }
                    >
                      
                    </i>
                  </span>
                </button>
                <button
                  aria-label="Select all text in 'Start time'"
                  className="ms-Button ms-Button--icon root-120"
                  data-is-focusable={true}
                  onClick={[Function]}
                  onKeyDown={[Function]}
                  onKeyPress={[Function]}
                  onKeyUp={[Function]}
                  onMouseDown={[Function]}
                  onMouseUp={[Function]}
                  title="Select all text in 'Start time'"
                  type="button"
                >
                  <span
                    className="ms-Button-flexContainer flexContainer-111"
                    data-automationid="splitbuttonprimary"
                  >
                    <i
                      aria-hidden={true}
                      className="ms-Icon root-105 css-124 ms-Button-icon icon-121"
                      data-icon-name="SelectAll"
                      style={
                        {
                          "fontFamily": ""FabricMDL2Icons-1"",
                        }
                      }
                    >
                      
                    </i>
                  </span>
                </button>
                <button
                  aria-label="Copy the value of 'Start time' to the clipboard"
                  className="ms-Button ms-Button--icon root-120"
                  data-is-focusable={true}
                  onClick={[Function]}
                  onKeyDown={[Function]}
                  onKeyPress={[Function]}
                  onKeyUp={[Function]}
                  onMouseDown={[Function]}
                  onMouseUp={[Function]}
                  title="Copy the value of 'Start time' to the clipboard"
                  type="button"
                >
                  <span
                    className="ms-Button-flexContainer flexContainer-111"
                    data-automationid="splitbuttonprimary"
                  >
                    <i
                      aria-hidden={true}
                      className="ms-Icon root-105 css-126 ms-Button-icon icon-121"
                      data-icon-name="Copy"
                      style={
                        {
                          "fontFamily": ""FabricMDL2Icons-2"",
                        }
                      }
                    >
                      
                    </i>
                  </span>
                </button>
              </div>
              <pre
                className="prism-code language-json"
                style={
                  {
                    "backgroundColor": "#ffffff",
                    "color": "#000000",
                  }
                }
              >
                <div
                  className="token-line"
                  style={
                    {
                      "backgroundColor": undefined,
                      "color": "#000000",
                    }
                  }
                >
                  <span
                    className="token plain"
                  >
                    2/9/2022, 8:52:00 AM (Local time)
                  </span>
                </div>
              </pre>
            </div>
          </div>
        </section>
        <section
          className="msla-trace-value-label"
        >
          <label
            className="msla-trace-value-display-name"
          >
            End time
          </label>
          <div
            className="msla-colorizer-json-body"
          >
            <div
              aria-label="End time"
              aria-readonly={true}
              className="msla-colorizer-wrapper date-time"
              role="textbox"
              tabIndex={0}
            >
              <div
                className="buttons"
              >
                <button
                  aria-label="Switch 'End time' to the UTC time format"
                  className="ms-Button ms-Button--icon root-120"
                  data-is-focusable={true}
                  onClick={[Function]}
                  onKeyDown={[Function]}
                  onKeyPress={[Function]}
                  onKeyUp={[Function]}
                  onMouseDown={[Function]}
                  onMouseUp={[Function]}
                  title="Switch 'End time' to the UTC time format"
                  type="button"
                >
                  <span
                    className="ms-Button-flexContainer flexContainer-111"
                    data-automationid="splitbuttonprimary"
                  >
                    <i
                      aria-hidden={true}
                      className="ms-Icon root-105 css-128 ms-Button-icon icon-121"
                      data-icon-name="DateTime"
                      style={
                        {
                          "fontFamily": ""FabricMDL2Icons-5"",
                        }
                      }
                    >
                      
                    </i>
                  </span>
                </button>
                <button
                  aria-label="Select all text in 'End time'"
                  className="ms-Button ms-Button--icon root-120"
                  data-is-focusable={true}
                  onClick={[Function]}
                  onKeyDown={[Function]}
                  onKeyPress={[Function]}
                  onKeyUp={[Function]}
                  onMouseDown={[Function]}
                  onMouseUp={[Function]}
                  title="Select all text in 'End time'"
                  type="button"
                >
                  <span
                    className="ms-Button-flexContainer flexContainer-111"
                    data-automationid="splitbuttonprimary"
                  >
                    <i
                      aria-hidden={true}
                      className="ms-Icon root-105 css-124 ms-Button-icon icon-121"
                      data-icon-name="SelectAll"
                      style={
                        {
                          "fontFamily": ""FabricMDL2Icons-1"",
                        }
                      }
                    >
                      
                    </i>
                  </span>
                </button>
                <button
                  aria-label="Copy the value of 'End time' to the clipboard"
                  className="ms-Button ms-Button--icon root-120"
                  data-is-focusable={true}
                  onClick={[Function]}
                  onKeyDown={[Function]}
                  onKeyPress={[Function]}
                  onKeyUp={[Function]}
                  onMouseDown={[Function]}
                  onMouseUp={[Function]}
                  title="Copy the value of 'End time' to the clipboard"
                  type="button"
                >
                  <span
                    className="ms-Button-flexContainer flexContainer-111"
                    data-automationid="splitbuttonprimary"
                  >
                    <i
                      aria-hidden={true}
                      className="ms-Icon root-105 css-126 ms-Button-icon icon-121"
                      data-icon-name="Copy"
                      style={
                        {
                          "fontFamily": ""FabricMDL2Icons-2"",
                        }
                      }
                    >
                      
                    </i>
                  </span>
                </button>
              </div>
              <pre
                className="prism-code language-json"
                style={
                  {
                    "backgroundColor": "#ffffff",
                    "color": "#000000",
                  }
                }
              >
                <div
                  className="token-line"
                  style={
                    {
                      "backgroundColor": undefined,
                      "color": "#000000",
                    }
                  }
                >
                  <span
                    className="token plain"
                  >
                    2/9/2022, 8:53:00 AM (Local time)
                  </span>
                </div>
              </pre>
            </div>
          </div>
        </section>
      </div>
    </div>
  </div>,
]
`;

exports[`lib/monitoring/requestpanel > should render with a request 1`] = `
[
  <div
    className="msla-retrypanel-callout-pager"
  >
    <div>
      <div
        className="msla-pager-v2"
        onClick={[Function]}
      >
        <div
          className="msla-pager-failed-container"
        >
          <div
            className="ms-TooltipHost root-109"
            onBlurCapture={[Function]}
            onFocusCapture={[Function]}
            onKeyDown={[Function]}
            onMouseEnter={[Function]}
            onMouseLeave={[Function]}
            role="none"
          >
            <button
              aria-disabled={true}
              aria-label="Previous"
              className="ms-Button ms-Button--icon is-disabled root-110"
              data-is-focusable={false}
              disabled={true}
              onClick={[Function]}
              onKeyDown={[Function]}
              onKeyPress={[Function]}
              onKeyUp={[Function]}
              onMouseDown={[Function]}
              onMouseUp={[Function]}
              type="button"
            >
              <span
                className="ms-Button-flexContainer flexContainer-111"
                data-automationid="splitbuttonprimary"
              >
                <i
                  aria-hidden={true}
                  className="ms-Icon root-105 css-119 ms-Button-icon icon-113"
                  data-icon-name="ChevronLeft"
                  style={
                    {
                      "fontFamily": ""FabricMDL2Icons"",
                    }
                  }
                >
                  
                </i>
                <span
                  className="ms-Button-textContainer textContainer-112"
                />
              </span>
            </button>
            <div
              hidden={true}
              id="tooltip32"
              style={
                {
                  "border": 0,
                  "height": 1,
                  "margin": -1,
                  "overflow": "hidden",
                  "padding": 0,
                  "position": "absolute",
                  "whiteSpace": "nowrap",
                  "width": 1,
                }
              }
            >
              Previous
            </div>
          </div>
        </div>
        <div
          className="msla-pager-v2--inner"
        >
          <span
            className="fui-Text ___nzdt000_bc09y70 fk6fouc fkhj508 f1i3iumi figsok6 fpgzoln f1w7gpdv f6juhto f1mtd64y f1y7q3j9 f2jf649"
          >
            1 of 1
          </span>
        </div>
        <div
          className="msla-pager-failed-container"
        >
          <div
            className="ms-TooltipHost root-109"
            onBlurCapture={[Function]}
            onFocusCapture={[Function]}
            onKeyDown={[Function]}
            onMouseEnter={[Function]}
            onMouseLeave={[Function]}
            role="none"
          >
            <button
              aria-disabled={true}
              aria-label="Next"
              className="ms-Button ms-Button--icon is-disabled root-110"
              data-is-focusable={false}
              disabled={true}
              onClick={[Function]}
              onKeyDown={[Function]}
              onKeyPress={[Function]}
              onKeyUp={[Function]}
              onMouseDown={[Function]}
              onMouseUp={[Function]}
              type="button"
            >
              <span
                className="ms-Button-flexContainer flexContainer-111"
                data-automationid="splitbuttonprimary"
              >
                <i
                  aria-hidden={true}
                  className="ms-Icon root-105 css-119 ms-Button-icon icon-113"
                  data-icon-name="ChevronRight"
                  style={
                    {
                      "fontFamily": ""FabricMDL2Icons"",
                    }
                  }
                >
                  
                </i>
                <span
                  className="ms-Button-textContainer textContainer-112"
                />
              </span>
            </button>
            <div
              hidden={true}
              id="tooltip36"
              style={
                {
                  "border": 0,
                  "height": 1,
                  "margin": -1,
                  "overflow": "hidden",
                  "padding": 0,
                  "position": "absolute",
                  "whiteSpace": "nowrap",
                  "width": 1,
                }
              }
            >
              Next
            </div>
          </div>
        </div>
      </div>
    </div>
  </div>,
  <div
    className="msla-panel-callout-content"
  >
    <div
      className="msla-trace-inputs-outputs"
    >
      <div
        className="msla-trace-inputs-outputs-header"
      >
        <div
          className="msla-trace-inputs-outputs-header-text"
        >
          Duration
        </div>
      </div>
      <div
        className="msla-trace-values"
      >
        <section
          className="msla-trace-value-label"
        >
          <label
            className="msla-trace-value-display-name"
          >
            Duration
          </label>
          <div
            className="msla-colorizer-json-body"
          >
            <div
              aria-label="Duration"
              aria-readonly={true}
              className="msla-colorizer-wrapper"
              role="textbox"
              tabIndex={0}
            >
              <div
                className="buttons"
              >
                <button
                  aria-label="Select all text in 'Duration'"
                  className="ms-Button ms-Button--icon root-120"
                  data-is-focusable={true}
                  onClick={[Function]}
                  onKeyDown={[Function]}
                  onKeyPress={[Function]}
                  onKeyUp={[Function]}
                  onMouseDown={[Function]}
                  onMouseUp={[Function]}
                  title="Select all text in 'Duration'"
                  type="button"
                >
                  <span
                    className="ms-Button-flexContainer flexContainer-111"
                    data-automationid="splitbuttonprimary"
                  >
                    <i
                      aria-hidden={true}
                      className="ms-Icon root-105 css-124 ms-Button-icon icon-121"
                      data-icon-name="SelectAll"
                      style={
                        {
                          "fontFamily": ""FabricMDL2Icons-1"",
                        }
                      }
                    >
                      
                    </i>
                  </span>
                </button>
                <button
                  aria-label="Copy the value of 'Duration' to the clipboard"
                  className="ms-Button ms-Button--icon root-120"
                  data-is-focusable={true}
                  onClick={[Function]}
                  onKeyDown={[Function]}
                  onKeyPress={[Function]}
                  onKeyUp={[Function]}
                  onMouseDown={[Function]}
                  onMouseUp={[Function]}
                  title="Copy the value of 'Duration' to the clipboard"
                  type="button"
                >
                  <span
                    className="ms-Button-flexContainer flexContainer-111"
                    data-automationid="splitbuttonprimary"
                  >
                    <i
                      aria-hidden={true}
                      className="ms-Icon root-105 css-126 ms-Button-icon icon-121"
                      data-icon-name="Copy"
                      style={
                        {
                          "fontFamily": ""FabricMDL2Icons-2"",
                        }
                      }
                    >
                      
                    </i>
                  </span>
                </button>
              </div>
              <pre
                className="prism-code language-json"
                style={
                  {
                    "backgroundColor": "#ffffff",
                    "color": "#000000",
                  }
                }
              >
                <div
                  className="token-line"
                  style={
                    {
                      "backgroundColor": undefined,
                      "color": "#000000",
                    }
                  }
                >
                  <span
                    className="token plain"
                  >
                    1 minute
                  </span>
                </div>
              </pre>
            </div>
          </div>
        </section>
        <section
          className="msla-trace-value-label"
        >
          <label
            className="msla-trace-value-display-name"
          >
            Start time
          </label>
          <div
            className="msla-colorizer-json-body"
          >
            <div
              aria-label="Start time"
              aria-readonly={true}
              className="msla-colorizer-wrapper date-time"
              role="textbox"
              tabIndex={0}
            >
              <div
                className="buttons"
              >
                <button
                  aria-label="Switch 'Start time' to the UTC time format"
                  className="ms-Button ms-Button--icon root-120"
                  data-is-focusable={true}
                  onClick={[Function]}
                  onKeyDown={[Function]}
                  onKeyPress={[Function]}
                  onKeyUp={[Function]}
                  onMouseDown={[Function]}
                  onMouseUp={[Function]}
                  title="Switch 'Start time' to the UTC time format"
                  type="button"
                >
                  <span
                    className="ms-Button-flexContainer flexContainer-111"
                    data-automationid="splitbuttonprimary"
                  >
                    <i
                      aria-hidden={true}
                      className="ms-Icon root-105 css-128 ms-Button-icon icon-121"
                      data-icon-name="DateTime"
                      style={
                        {
                          "fontFamily": ""FabricMDL2Icons-5"",
                        }
                      }
                    >
                      
                    </i>
                  </span>
                </button>
                <button
                  aria-label="Select all text in 'Start time'"
                  className="ms-Button ms-Button--icon root-120"
                  data-is-focusable={true}
                  onClick={[Function]}
                  onKeyDown={[Function]}
                  onKeyPress={[Function]}
                  onKeyUp={[Function]}
                  onMouseDown={[Function]}
                  onMouseUp={[Function]}
                  title="Select all text in 'Start time'"
                  type="button"
                >
                  <span
                    className="ms-Button-flexContainer flexContainer-111"
                    data-automationid="splitbuttonprimary"
                  >
                    <i
                      aria-hidden={true}
                      className="ms-Icon root-105 css-124 ms-Button-icon icon-121"
                      data-icon-name="SelectAll"
                      style={
                        {
                          "fontFamily": ""FabricMDL2Icons-1"",
                        }
                      }
                    >
                      
                    </i>
                  </span>
                </button>
                <button
                  aria-label="Copy the value of 'Start time' to the clipboard"
                  className="ms-Button ms-Button--icon root-120"
                  data-is-focusable={true}
                  onClick={[Function]}
                  onKeyDown={[Function]}
                  onKeyPress={[Function]}
                  onKeyUp={[Function]}
                  onMouseDown={[Function]}
                  onMouseUp={[Function]}
                  title="Copy the value of 'Start time' to the clipboard"
                  type="button"
                >
                  <span
                    className="ms-Button-flexContainer flexContainer-111"
                    data-automationid="splitbuttonprimary"
                  >
                    <i
                      aria-hidden={true}
                      className="ms-Icon root-105 css-126 ms-Button-icon icon-121"
                      data-icon-name="Copy"
                      style={
                        {
                          "fontFamily": ""FabricMDL2Icons-2"",
                        }
                      }
                    >
                      
                    </i>
                  </span>
                </button>
              </div>
              <pre
                className="prism-code language-json"
                style={
                  {
                    "backgroundColor": "#ffffff",
                    "color": "#000000",
                  }
                }
              >
                <div
                  className="token-line"
                  style={
                    {
                      "backgroundColor": undefined,
                      "color": "#000000",
                    }
                  }
                >
                  <span
                    className="token plain"
                  >
                    2/9/2022, 8:52:00 AM (Local time)
                  </span>
                </div>
              </pre>
            </div>
          </div>
        </section>
        <section
          className="msla-trace-value-label"
        >
          <label
            className="msla-trace-value-display-name"
          >
            End time
          </label>
          <div
            className="msla-colorizer-json-body"
          >
            <div
              aria-label="End time"
              aria-readonly={true}
              className="msla-colorizer-wrapper date-time"
              role="textbox"
              tabIndex={0}
            >
              <div
                className="buttons"
              >
                <button
                  aria-label="Switch 'End time' to the UTC time format"
                  className="ms-Button ms-Button--icon root-120"
                  data-is-focusable={true}
                  onClick={[Function]}
                  onKeyDown={[Function]}
                  onKeyPress={[Function]}
                  onKeyUp={[Function]}
                  onMouseDown={[Function]}
                  onMouseUp={[Function]}
                  title="Switch 'End time' to the UTC time format"
                  type="button"
                >
                  <span
                    className="ms-Button-flexContainer flexContainer-111"
                    data-automationid="splitbuttonprimary"
                  >
                    <i
                      aria-hidden={true}
                      className="ms-Icon root-105 css-128 ms-Button-icon icon-121"
                      data-icon-name="DateTime"
                      style={
                        {
                          "fontFamily": ""FabricMDL2Icons-5"",
                        }
                      }
                    >
                      
                    </i>
                  </span>
                </button>
                <button
                  aria-label="Select all text in 'End time'"
                  className="ms-Button ms-Button--icon root-120"
                  data-is-focusable={true}
                  onClick={[Function]}
                  onKeyDown={[Function]}
                  onKeyPress={[Function]}
                  onKeyUp={[Function]}
                  onMouseDown={[Function]}
                  onMouseUp={[Function]}
                  title="Select all text in 'End time'"
                  type="button"
                >
                  <span
                    className="ms-Button-flexContainer flexContainer-111"
                    data-automationid="splitbuttonprimary"
                  >
                    <i
                      aria-hidden={true}
                      className="ms-Icon root-105 css-124 ms-Button-icon icon-121"
                      data-icon-name="SelectAll"
                      style={
                        {
                          "fontFamily": ""FabricMDL2Icons-1"",
                        }
                      }
                    >
                      
                    </i>
                  </span>
                </button>
                <button
                  aria-label="Copy the value of 'End time' to the clipboard"
                  className="ms-Button ms-Button--icon root-120"
                  data-is-focusable={true}
                  onClick={[Function]}
                  onKeyDown={[Function]}
                  onKeyPress={[Function]}
                  onKeyUp={[Function]}
                  onMouseDown={[Function]}
                  onMouseUp={[Function]}
                  title="Copy the value of 'End time' to the clipboard"
                  type="button"
                >
                  <span
                    className="ms-Button-flexContainer flexContainer-111"
                    data-automationid="splitbuttonprimary"
                  >
                    <i
                      aria-hidden={true}
                      className="ms-Icon root-105 css-126 ms-Button-icon icon-121"
                      data-icon-name="Copy"
                      style={
                        {
                          "fontFamily": ""FabricMDL2Icons-2"",
                        }
                      }
                    >
                      
                    </i>
                  </span>
                </button>
              </div>
              <pre
                className="prism-code language-json"
                style={
                  {
                    "backgroundColor": "#ffffff",
                    "color": "#000000",
                  }
                }
              >
                <div
                  className="token-line"
                  style={
                    {
                      "backgroundColor": undefined,
                      "color": "#000000",
                    }
                  }
                >
                  <span
                    className="token plain"
                  >
                    2/9/2022, 8:53:00 AM (Local time)
                  </span>
                </div>
              </pre>
            </div>
          </div>
        </section>
      </div>
    </div>
    <div
      className="msla-trace-inputs-outputs"
    >
      <div
        className="msla-trace-inputs-outputs-header"
      >
        <div
          className="msla-trace-inputs-outputs-header-text"
        >
          Request
        </div>
      </div>
      <div
        className="msla-trace-values"
      >
        <section
          className="msla-trace-value-label"
        >
          <label
            className="msla-trace-value-display-name"
          >
            Method
          </label>
          <div
            className="msla-colorizer-json-body"
          >
            <div
              aria-label="Method"
              aria-readonly={true}
              className="msla-colorizer-wrapper"
              role="textbox"
              tabIndex={0}
            >
              <div
                className="buttons"
              >
                <button
                  aria-label="Select all text in 'Method'"
                  className="ms-Button ms-Button--icon root-120"
                  data-is-focusable={true}
                  onClick={[Function]}
                  onKeyDown={[Function]}
                  onKeyPress={[Function]}
                  onKeyUp={[Function]}
                  onMouseDown={[Function]}
                  onMouseUp={[Function]}
                  title="Select all text in 'Method'"
                  type="button"
                >
                  <span
                    className="ms-Button-flexContainer flexContainer-111"
                    data-automationid="splitbuttonprimary"
                  >
                    <i
                      aria-hidden={true}
                      className="ms-Icon root-105 css-124 ms-Button-icon icon-121"
                      data-icon-name="SelectAll"
                      style={
                        {
                          "fontFamily": ""FabricMDL2Icons-1"",
                        }
                      }
                    >
                      
                    </i>
                  </span>
                </button>
                <button
                  aria-label="Copy the value of 'Method' to the clipboard"
                  className="ms-Button ms-Button--icon root-120"
                  data-is-focusable={true}
                  onClick={[Function]}
                  onKeyDown={[Function]}
                  onKeyPress={[Function]}
                  onKeyUp={[Function]}
                  onMouseDown={[Function]}
                  onMouseUp={[Function]}
                  title="Copy the value of 'Method' to the clipboard"
                  type="button"
                >
                  <span
                    className="ms-Button-flexContainer flexContainer-111"
                    data-automationid="splitbuttonprimary"
                  >
                    <i
                      aria-hidden={true}
                      className="ms-Icon root-105 css-126 ms-Button-icon icon-121"
                      data-icon-name="Copy"
                      style={
                        {
                          "fontFamily": ""FabricMDL2Icons-2"",
                        }
                      }
                    >
                      
                    </i>
                  </span>
                </button>
              </div>
              <pre
                className="prism-code language-json"
                style={
                  {
                    "backgroundColor": "#ffffff",
                    "color": "#000000",
                  }
                }
              >
                <div
                  className="token-line"
                  style={
                    {
                      "backgroundColor": undefined,
                      "color": "#000000",
                    }
                  }
                >
                  <span
                    className="token plain"
                  >
                    GET
                  </span>
                </div>
              </pre>
            </div>
          </div>
        </section>
        <section
          className="msla-trace-value-label"
        >
          <label
            className="msla-trace-value-display-name"
          >
            URI
          </label>
          <div
            className="msla-colorizer-json-body"
          >
            <div
              aria-label="URI"
              aria-readonly={true}
              className="msla-colorizer-wrapper"
              role="textbox"
              tabIndex={0}
            >
              <div
                className="buttons"
              >
                <button
                  aria-label="Select all text in 'URI'"
                  className="ms-Button ms-Button--icon root-120"
                  data-is-focusable={true}
                  onClick={[Function]}
                  onKeyDown={[Function]}
                  onKeyPress={[Function]}
                  onKeyUp={[Function]}
                  onMouseDown={[Function]}
                  onMouseUp={[Function]}
                  title="Select all text in 'URI'"
                  type="button"
                >
                  <span
                    className="ms-Button-flexContainer flexContainer-111"
                    data-automationid="splitbuttonprimary"
                  >
                    <i
                      aria-hidden={true}
                      className="ms-Icon root-105 css-124 ms-Button-icon icon-121"
                      data-icon-name="SelectAll"
                      style={
                        {
                          "fontFamily": ""FabricMDL2Icons-1"",
                        }
                      }
                    >
                      
                    </i>
                  </span>
                </button>
                <button
                  aria-label="Copy the value of 'URI' to the clipboard"
                  className="ms-Button ms-Button--icon root-120"
                  data-is-focusable={true}
                  onClick={[Function]}
                  onKeyDown={[Function]}
                  onKeyPress={[Function]}
                  onKeyUp={[Function]}
                  onMouseDown={[Function]}
                  onMouseUp={[Function]}
                  title="Copy the value of 'URI' to the clipboard"
                  type="button"
                >
                  <span
                    className="ms-Button-flexContainer flexContainer-111"
                    data-automationid="splitbuttonprimary"
                  >
                    <i
                      aria-hidden={true}
                      className="ms-Icon root-105 css-126 ms-Button-icon icon-121"
                      data-icon-name="Copy"
                      style={
                        {
                          "fontFamily": ""FabricMDL2Icons-2"",
                        }
                      }
                    >
                      
                    </i>
                  </span>
                </button>
              </div>
              <pre
                className="prism-code language-json"
                style={
                  {
                    "backgroundColor": "#ffffff",
                    "color": "#000000",
                  }
                }
              >
                <div
                  className="token-line"
                  style={
                    {
                      "backgroundColor": undefined,
                      "color": "#000000",
                    }
                  }
                >
                  <span
                    className="token plain"
                  >
                    https://httpbin.org/get
                  </span>
                </div>
              </pre>
            </div>
          </div>
        </section>
        <section
          className="msla-trace-value-label"
        >
          <label
            className="msla-trace-value-display-name"
          >
            Headers
          </label>
          <div
            className="msla-trace-value-text msla-trace-value-key-value-pairs"
          >
            <div
              className="ms-Viewport"
              style={
                {
                  "minHeight": 1,
                  "minWidth": 1,
                }
              }
            >
              <div
                className="ms-DetailsList is-fixed ms-DetailsList--Compact is-horizontalConstrained root-129"
                data-automationid="DetailsList"
                data-is-scrollable="false"
              >
                <div
                  aria-colcount={2}
                  aria-label="Headers"
                  aria-rowcount={1}
                  role="grid"
                >
                  <div
                    className="ms-DetailsList-headerWrapper"
                    onKeyDown={[Function]}
                    role="presentation"
                  >
                    <div
                      aria-label="Headers"
                      className="ms-FocusZone css-147 ms-DetailsHeader root-131"
                      data-automationid="DetailsHeader"
                      data-focuszone-id="FocusZone78"
                      data-tabster="{"uncontrolled": {}}"
                      onFocus={[Function]}
                      onKeyDown={[Function]}
                      onMouseDownCapture={[Function]}
                      onMouseMove={[Function]}
                      role="row"
                    >
                      <div
                        aria-label="Key"
                        aria-sort="none"
                        className="ms-DetailsHeader-cell is-actionable root-148"
                        data-automationid="ColumnsHeaderColumn"
                        data-is-draggable={false}
                        data-is-focusable="true"
                        data-item-key="$key"
                        draggable={false}
                        role="columnheader"
                        style={
                          {
                            "width": NaN,
                          }
                        }
                      >
                        <span
                          className="cellTooltip-156"
                        >
                          <span
                            className="ms-DetailsHeader-cellTitle cellTitle-154"
                            id="header77-$key"
                            onClick={[Function]}
                            onContextMenu={[Function]}
                          >
                            <span
                              className="ms-DetailsHeader-cellName cellName-155"
                              id="header77-$key-name"
                            >
                              Key
                            </span>
                          </span>
                        </span>
                      </div>
                      <div
                        aria-hidden={true}
                        className="ms-DetailsHeader-cellSizer cellSizer-138 cellSizerStart-139"
                        data-is-focusable={false}
                        data-sizer-index={0}
                        onBlur={[Function]}
                        onClick={[Function]}
                        onDoubleClick={[Function]}
                        role="button"
                      />
                      <div
                        aria-label="Value"
                        aria-sort="none"
                        className="ms-DetailsHeader-cell is-actionable root-148"
                        data-automationid="ColumnsHeaderColumn"
                        data-is-draggable={false}
                        data-is-focusable="true"
                        data-item-key="$value"
                        draggable={false}
                        role="columnheader"
                        style={
                          {
                            "width": NaN,
                          }
                        }
                      >
                        <span
                          className="cellTooltip-156"
                        >
                          <span
                            className="ms-DetailsHeader-cellTitle cellTitle-154"
                            id="header77-$value"
                            onClick={[Function]}
                            onContextMenu={[Function]}
                          >
                            <span
                              className="ms-DetailsHeader-cellName cellName-155"
                              id="header77-$value-name"
                            >
                              Value
                            </span>
                          </span>
                        </span>
                      </div>
                      <div
                        aria-hidden={true}
                        className="ms-DetailsHeader-cellSizer cellSizer-138 cellSizerEnd-140"
                        data-is-focusable={false}
                        data-sizer-index={1}
                        onBlur={[Function]}
                        onClick={[Function]}
                        onDoubleClick={[Function]}
                        role="button"
                      />
                    </div>
                  </div>
                  <div
                    className="ms-DetailsList-contentWrapper"
                    onKeyDown={[Function]}
                    role="presentation"
                  >
                    <div
                      className="ms-SelectionZone"
                      onClick={[Function]}
                      onContextMenu={[Function]}
                      onDoubleClick={[Function]}
                      onFocusCapture={[Function]}
                      onKeyDown={[Function]}
                      onKeyDownCapture={[Function]}
                      onMouseDown={[Function]}
                      onMouseDownCapture={[Function]}
                      role="presentation"
                    >
                      <div
                        className="ms-FocusZone css-147 focusZone-130"
                        data-focuszone-id="FocusZone79"
                        data-tabster="{"uncontrolled": {}}"
                        onBlur={[Function]}
                        onFocus={[Function]}
                        onKeyDown={[Function]}
                        onMouseDownCapture={[Function]}
                      >
                        <div
                          className="ms-List"
                        >
                          <div
                            className="ms-List-surface"
                            role="presentation"
                          />
                        </div>
                      </div>
                    </div>
                  </div>
                </div>
              </div>
            </div>
          </div>
        </section>
      </div>
    </div>
  </div>,
]
`;

exports[`lib/monitoring/requestpanel > should render with a request 2`] = `
[
  <div
    className="msla-retrypanel-callout-pager"
  >
    <div>
      <div
        className="msla-pager-v2"
        onClick={[Function]}
      >
        <div
          className="msla-pager-failed-container"
        >
          <div
            className="ms-TooltipHost root-109"
            onBlurCapture={[Function]}
            onFocusCapture={[Function]}
            onKeyDown={[Function]}
            onMouseEnter={[Function]}
            onMouseLeave={[Function]}
            role="none"
          >
            <button
              aria-disabled={true}
              aria-label="Previous"
              className="ms-Button ms-Button--icon is-disabled root-110"
              data-is-focusable={false}
              disabled={true}
              onClick={[Function]}
              onKeyDown={[Function]}
              onKeyPress={[Function]}
              onKeyUp={[Function]}
              onMouseDown={[Function]}
              onMouseUp={[Function]}
              type="button"
            >
              <span
                className="ms-Button-flexContainer flexContainer-111"
                data-automationid="splitbuttonprimary"
              >
                <i
                  aria-hidden={true}
                  className="ms-Icon root-105 css-119 ms-Button-icon icon-113"
                  data-icon-name="ChevronLeft"
                  style={
                    {
                      "fontFamily": ""FabricMDL2Icons"",
                    }
                  }
                >
                  
                </i>
                <span
                  className="ms-Button-textContainer textContainer-112"
                />
              </span>
            </button>
            <div
              hidden={true}
              id="tooltip112"
              style={
                {
                  "border": 0,
                  "height": 1,
                  "margin": -1,
                  "overflow": "hidden",
                  "padding": 0,
                  "position": "absolute",
                  "whiteSpace": "nowrap",
                  "width": 1,
                }
              }
            >
              Previous
            </div>
          </div>
        </div>
        <div
          className="msla-pager-v2--inner"
        >
          <span
            className="fui-Text ___c56hd20_1xy0w11 fk6fouc fkhj508 f1i3iumi figsok6 fpgzoln f1w7gpdv f6juhto f1gl81tg f2jf649"
          >
            1 of 1
          </span>
        </div>
        <div
          className="msla-pager-failed-container"
        >
          <div
            className="ms-TooltipHost root-109"
            onBlurCapture={[Function]}
            onFocusCapture={[Function]}
            onKeyDown={[Function]}
            onMouseEnter={[Function]}
            onMouseLeave={[Function]}
            role="none"
          >
            <button
              aria-disabled={true}
              aria-label="Next"
              className="ms-Button ms-Button--icon is-disabled root-110"
              data-is-focusable={false}
              disabled={true}
              onClick={[Function]}
              onKeyDown={[Function]}
              onKeyPress={[Function]}
              onKeyUp={[Function]}
              onMouseDown={[Function]}
              onMouseUp={[Function]}
              type="button"
            >
              <span
                className="ms-Button-flexContainer flexContainer-111"
                data-automationid="splitbuttonprimary"
              >
                <i
                  aria-hidden={true}
                  className="ms-Icon root-105 css-119 ms-Button-icon icon-113"
                  data-icon-name="ChevronRight"
                  style={
                    {
                      "fontFamily": ""FabricMDL2Icons"",
                    }
                  }
                >
                  
                </i>
                <span
                  className="ms-Button-textContainer textContainer-112"
                />
              </span>
            </button>
            <div
              hidden={true}
              id="tooltip116"
              style={
                {
                  "border": 0,
                  "height": 1,
                  "margin": -1,
                  "overflow": "hidden",
                  "padding": 0,
                  "position": "absolute",
                  "whiteSpace": "nowrap",
                  "width": 1,
                }
              }
            >
              Next
            </div>
          </div>
        </div>
      </div>
    </div>
  </div>,
  <div
    className="msla-panel-callout-content"
  >
    <div
      className="msla-trace-inputs-outputs"
    >
      <div
        className="msla-trace-inputs-outputs-header"
      >
        <div
          className="msla-trace-inputs-outputs-header-text"
        >
          Duration
        </div>
      </div>
      <div
        className="msla-trace-values"
      >
        <section
          className="msla-trace-value-label"
        >
          <label
            className="msla-trace-value-display-name"
          >
            Duration
          </label>
          <div
            className="msla-colorizer-json-body"
          >
            <div
              aria-label="Duration"
              aria-readonly={true}
              className="msla-colorizer-wrapper"
              role="textbox"
              tabIndex={0}
            >
              <div
                className="buttons"
              >
                <button
                  aria-label="Select all text in 'Duration'"
                  className="ms-Button ms-Button--icon root-120"
                  data-is-focusable={true}
                  onClick={[Function]}
                  onKeyDown={[Function]}
                  onKeyPress={[Function]}
                  onKeyUp={[Function]}
                  onMouseDown={[Function]}
                  onMouseUp={[Function]}
                  title="Select all text in 'Duration'"
                  type="button"
                >
                  <span
                    className="ms-Button-flexContainer flexContainer-111"
                    data-automationid="splitbuttonprimary"
                  >
                    <i
                      aria-hidden={true}
                      className="ms-Icon root-105 css-124 ms-Button-icon icon-121"
                      data-icon-name="SelectAll"
                      style={
                        {
                          "fontFamily": ""FabricMDL2Icons-1"",
                        }
                      }
                    >
                      
                    </i>
                  </span>
                </button>
                <button
                  aria-label="Copy the value of 'Duration' to the clipboard"
                  className="ms-Button ms-Button--icon root-120"
                  data-is-focusable={true}
                  onClick={[Function]}
                  onKeyDown={[Function]}
                  onKeyPress={[Function]}
                  onKeyUp={[Function]}
                  onMouseDown={[Function]}
                  onMouseUp={[Function]}
                  title="Copy the value of 'Duration' to the clipboard"
                  type="button"
                >
                  <span
                    className="ms-Button-flexContainer flexContainer-111"
                    data-automationid="splitbuttonprimary"
                  >
                    <i
                      aria-hidden={true}
                      className="ms-Icon root-105 css-126 ms-Button-icon icon-121"
                      data-icon-name="Copy"
                      style={
                        {
                          "fontFamily": ""FabricMDL2Icons-2"",
                        }
                      }
                    >
                      
                    </i>
                  </span>
                </button>
              </div>
              <pre
                className="prism-code language-json"
                style={
                  {
                    "backgroundColor": "#ffffff",
                    "color": "#000000",
                  }
                }
              >
                <div
                  className="token-line"
                  style={
                    {
                      "backgroundColor": undefined,
                      "color": "#000000",
                    }
                  }
                >
                  <span
                    className="token plain"
                  >
                    1 minute
                  </span>
                </div>
              </pre>
            </div>
          </div>
        </section>
        <section
          className="msla-trace-value-label"
        >
          <label
            className="msla-trace-value-display-name"
          >
            Start time
          </label>
          <div
            className="msla-colorizer-json-body"
          >
            <div
              aria-label="Start time"
              aria-readonly={true}
              className="msla-colorizer-wrapper date-time"
              role="textbox"
              tabIndex={0}
            >
              <div
                className="buttons"
              >
                <button
                  aria-label="Switch 'Start time' to the UTC time format"
                  className="ms-Button ms-Button--icon root-120"
                  data-is-focusable={true}
                  onClick={[Function]}
                  onKeyDown={[Function]}
                  onKeyPress={[Function]}
                  onKeyUp={[Function]}
                  onMouseDown={[Function]}
                  onMouseUp={[Function]}
                  title="Switch 'Start time' to the UTC time format"
                  type="button"
                >
                  <span
                    className="ms-Button-flexContainer flexContainer-111"
                    data-automationid="splitbuttonprimary"
                  >
                    <i
                      aria-hidden={true}
                      className="ms-Icon root-105 css-128 ms-Button-icon icon-121"
                      data-icon-name="DateTime"
                      style={
                        {
                          "fontFamily": ""FabricMDL2Icons-5"",
                        }
                      }
                    >
                      
                    </i>
                  </span>
                </button>
                <button
                  aria-label="Select all text in 'Start time'"
                  className="ms-Button ms-Button--icon root-120"
                  data-is-focusable={true}
                  onClick={[Function]}
                  onKeyDown={[Function]}
                  onKeyPress={[Function]}
                  onKeyUp={[Function]}
                  onMouseDown={[Function]}
                  onMouseUp={[Function]}
                  title="Select all text in 'Start time'"
                  type="button"
                >
                  <span
                    className="ms-Button-flexContainer flexContainer-111"
                    data-automationid="splitbuttonprimary"
                  >
                    <i
                      aria-hidden={true}
                      className="ms-Icon root-105 css-124 ms-Button-icon icon-121"
                      data-icon-name="SelectAll"
                      style={
                        {
                          "fontFamily": ""FabricMDL2Icons-1"",
                        }
                      }
                    >
                      
                    </i>
                  </span>
                </button>
                <button
                  aria-label="Copy the value of 'Start time' to the clipboard"
                  className="ms-Button ms-Button--icon root-120"
                  data-is-focusable={true}
                  onClick={[Function]}
                  onKeyDown={[Function]}
                  onKeyPress={[Function]}
                  onKeyUp={[Function]}
                  onMouseDown={[Function]}
                  onMouseUp={[Function]}
                  title="Copy the value of 'Start time' to the clipboard"
                  type="button"
                >
                  <span
                    className="ms-Button-flexContainer flexContainer-111"
                    data-automationid="splitbuttonprimary"
                  >
                    <i
                      aria-hidden={true}
                      className="ms-Icon root-105 css-126 ms-Button-icon icon-121"
                      data-icon-name="Copy"
                      style={
                        {
                          "fontFamily": ""FabricMDL2Icons-2"",
                        }
                      }
                    >
                      
                    </i>
                  </span>
                </button>
              </div>
              <pre
                className="prism-code language-json"
                style={
                  {
                    "backgroundColor": "#ffffff",
                    "color": "#000000",
                  }
                }
              >
                <div
                  className="token-line"
                  style={
                    {
                      "backgroundColor": undefined,
                      "color": "#000000",
                    }
                  }
                >
                  <span
                    className="token plain"
                  >
                    2/9/2022, 8:52:00 AM (Local time)
                  </span>
                </div>
              </pre>
            </div>
          </div>
        </section>
        <section
          className="msla-trace-value-label"
        >
          <label
            className="msla-trace-value-display-name"
          >
            End time
          </label>
          <div
            className="msla-colorizer-json-body"
          >
            <div
              aria-label="End time"
              aria-readonly={true}
              className="msla-colorizer-wrapper date-time"
              role="textbox"
              tabIndex={0}
            >
              <div
                className="buttons"
              >
                <button
                  aria-label="Switch 'End time' to the UTC time format"
                  className="ms-Button ms-Button--icon root-120"
                  data-is-focusable={true}
                  onClick={[Function]}
                  onKeyDown={[Function]}
                  onKeyPress={[Function]}
                  onKeyUp={[Function]}
                  onMouseDown={[Function]}
                  onMouseUp={[Function]}
                  title="Switch 'End time' to the UTC time format"
                  type="button"
                >
                  <span
                    className="ms-Button-flexContainer flexContainer-111"
                    data-automationid="splitbuttonprimary"
                  >
                    <i
                      aria-hidden={true}
                      className="ms-Icon root-105 css-128 ms-Button-icon icon-121"
                      data-icon-name="DateTime"
                      style={
                        {
                          "fontFamily": ""FabricMDL2Icons-5"",
                        }
                      }
                    >
                      
                    </i>
                  </span>
                </button>
                <button
                  aria-label="Select all text in 'End time'"
                  className="ms-Button ms-Button--icon root-120"
                  data-is-focusable={true}
                  onClick={[Function]}
                  onKeyDown={[Function]}
                  onKeyPress={[Function]}
                  onKeyUp={[Function]}
                  onMouseDown={[Function]}
                  onMouseUp={[Function]}
                  title="Select all text in 'End time'"
                  type="button"
                >
                  <span
                    className="ms-Button-flexContainer flexContainer-111"
                    data-automationid="splitbuttonprimary"
                  >
                    <i
                      aria-hidden={true}
                      className="ms-Icon root-105 css-124 ms-Button-icon icon-121"
                      data-icon-name="SelectAll"
                      style={
                        {
                          "fontFamily": ""FabricMDL2Icons-1"",
                        }
                      }
                    >
                      
                    </i>
                  </span>
                </button>
                <button
                  aria-label="Copy the value of 'End time' to the clipboard"
                  className="ms-Button ms-Button--icon root-120"
                  data-is-focusable={true}
                  onClick={[Function]}
                  onKeyDown={[Function]}
                  onKeyPress={[Function]}
                  onKeyUp={[Function]}
                  onMouseDown={[Function]}
                  onMouseUp={[Function]}
                  title="Copy the value of 'End time' to the clipboard"
                  type="button"
                >
                  <span
                    className="ms-Button-flexContainer flexContainer-111"
                    data-automationid="splitbuttonprimary"
                  >
                    <i
                      aria-hidden={true}
                      className="ms-Icon root-105 css-126 ms-Button-icon icon-121"
                      data-icon-name="Copy"
                      style={
                        {
                          "fontFamily": ""FabricMDL2Icons-2"",
                        }
                      }
                    >
                      
                    </i>
                  </span>
                </button>
              </div>
              <pre
                className="prism-code language-json"
                style={
                  {
                    "backgroundColor": "#ffffff",
                    "color": "#000000",
                  }
                }
              >
                <div
                  className="token-line"
                  style={
                    {
                      "backgroundColor": undefined,
                      "color": "#000000",
                    }
                  }
                >
                  <span
                    className="token plain"
                  >
                    2/9/2022, 8:53:00 AM (Local time)
                  </span>
                </div>
              </pre>
            </div>
          </div>
        </section>
      </div>
    </div>
    <div
      className="msla-trace-inputs-outputs"
    >
      <div
        className="msla-trace-inputs-outputs-header"
      >
        <div
          className="msla-trace-inputs-outputs-header-text"
        >
          Request
        </div>
      </div>
      <div
        className="msla-trace-values"
      >
        <section
          className="msla-trace-value-label"
        >
          <label
            className="msla-trace-value-display-name"
          >
            Method
          </label>
          <div
            className="msla-colorizer-json-body"
          >
            <div
              aria-label="Method"
              aria-readonly={true}
              className="msla-colorizer-wrapper"
              role="textbox"
              tabIndex={0}
            >
              <div
                className="buttons"
              >
                <button
                  aria-label="Select all text in 'Method'"
                  className="ms-Button ms-Button--icon root-120"
                  data-is-focusable={true}
                  onClick={[Function]}
                  onKeyDown={[Function]}
                  onKeyPress={[Function]}
                  onKeyUp={[Function]}
                  onMouseDown={[Function]}
                  onMouseUp={[Function]}
                  title="Select all text in 'Method'"
                  type="button"
                >
                  <span
                    className="ms-Button-flexContainer flexContainer-111"
                    data-automationid="splitbuttonprimary"
                  >
                    <i
                      aria-hidden={true}
                      className="ms-Icon root-105 css-124 ms-Button-icon icon-121"
                      data-icon-name="SelectAll"
                      style={
                        {
                          "fontFamily": ""FabricMDL2Icons-1"",
                        }
                      }
                    >
                      
                    </i>
                  </span>
                </button>
                <button
                  aria-label="Copy the value of 'Method' to the clipboard"
                  className="ms-Button ms-Button--icon root-120"
                  data-is-focusable={true}
                  onClick={[Function]}
                  onKeyDown={[Function]}
                  onKeyPress={[Function]}
                  onKeyUp={[Function]}
                  onMouseDown={[Function]}
                  onMouseUp={[Function]}
                  title="Copy the value of 'Method' to the clipboard"
                  type="button"
                >
                  <span
                    className="ms-Button-flexContainer flexContainer-111"
                    data-automationid="splitbuttonprimary"
                  >
                    <i
                      aria-hidden={true}
                      className="ms-Icon root-105 css-126 ms-Button-icon icon-121"
                      data-icon-name="Copy"
                      style={
                        {
                          "fontFamily": ""FabricMDL2Icons-2"",
                        }
                      }
                    >
                      
                    </i>
                  </span>
                </button>
              </div>
              <pre
                className="prism-code language-json"
                style={
                  {
                    "backgroundColor": "#ffffff",
                    "color": "#000000",
                  }
                }
              >
                <div
                  className="token-line"
                  style={
                    {
                      "backgroundColor": undefined,
                      "color": "#000000",
                    }
                  }
                >
                  <span
                    className="token plain"
                  >
                    GET
                  </span>
                </div>
              </pre>
            </div>
          </div>
        </section>
        <section
          className="msla-trace-value-label"
        >
          <label
            className="msla-trace-value-display-name"
          >
            URI
          </label>
          <div
            className="msla-colorizer-json-body"
          >
            <div
              aria-label="URI"
              aria-readonly={true}
              className="msla-colorizer-wrapper"
              role="textbox"
              tabIndex={0}
            >
              <div
                className="buttons"
              >
                <button
                  aria-label="Select all text in 'URI'"
                  className="ms-Button ms-Button--icon root-120"
                  data-is-focusable={true}
                  onClick={[Function]}
                  onKeyDown={[Function]}
                  onKeyPress={[Function]}
                  onKeyUp={[Function]}
                  onMouseDown={[Function]}
                  onMouseUp={[Function]}
                  title="Select all text in 'URI'"
                  type="button"
                >
                  <span
                    className="ms-Button-flexContainer flexContainer-111"
                    data-automationid="splitbuttonprimary"
                  >
                    <i
                      aria-hidden={true}
                      className="ms-Icon root-105 css-124 ms-Button-icon icon-121"
                      data-icon-name="SelectAll"
                      style={
                        {
                          "fontFamily": ""FabricMDL2Icons-1"",
                        }
                      }
                    >
                      
                    </i>
                  </span>
                </button>
                <button
                  aria-label="Copy the value of 'URI' to the clipboard"
                  className="ms-Button ms-Button--icon root-120"
                  data-is-focusable={true}
                  onClick={[Function]}
                  onKeyDown={[Function]}
                  onKeyPress={[Function]}
                  onKeyUp={[Function]}
                  onMouseDown={[Function]}
                  onMouseUp={[Function]}
                  title="Copy the value of 'URI' to the clipboard"
                  type="button"
                >
                  <span
                    className="ms-Button-flexContainer flexContainer-111"
                    data-automationid="splitbuttonprimary"
                  >
                    <i
                      aria-hidden={true}
                      className="ms-Icon root-105 css-126 ms-Button-icon icon-121"
                      data-icon-name="Copy"
                      style={
                        {
                          "fontFamily": ""FabricMDL2Icons-2"",
                        }
                      }
                    >
                      
                    </i>
                  </span>
                </button>
              </div>
              <pre
                className="prism-code language-json"
                style={
                  {
                    "backgroundColor": "#ffffff",
                    "color": "#000000",
                  }
                }
              >
                <div
                  className="token-line"
                  style={
                    {
                      "backgroundColor": undefined,
                      "color": "#000000",
                    }
                  }
                >
                  <span
                    className="token plain"
                  >
                    https://httpbin.org/get
                  </span>
                </div>
              </pre>
            </div>
          </div>
        </section>
        <section
          className="msla-trace-value-label"
        >
          <label
            className="msla-trace-value-display-name"
          >
            Headers
          </label>
          <div
            className="msla-trace-value-text msla-trace-value-key-value-pairs"
          >
            <div
              className="ms-Viewport"
              style={
                {
                  "minHeight": 1,
                  "minWidth": 1,
                }
              }
            >
              <div
                className="ms-DetailsList is-fixed ms-DetailsList--Compact is-horizontalConstrained root-129"
                data-automationid="DetailsList"
                data-is-scrollable="false"
              >
                <div
                  aria-colcount={2}
                  aria-label="Headers"
                  aria-rowcount={1}
                  role="grid"
                >
                  <div
                    className="ms-DetailsList-headerWrapper"
                    onKeyDown={[Function]}
                    role="presentation"
                  >
                    <div
                      aria-label="Headers"
                      className="ms-FocusZone css-147 ms-DetailsHeader root-131"
                      data-automationid="DetailsHeader"
                      data-focuszone-id="FocusZone158"
                      data-tabster="{"uncontrolled": {}}"
                      onFocus={[Function]}
                      onKeyDown={[Function]}
                      onMouseDownCapture={[Function]}
                      onMouseMove={[Function]}
                      role="row"
                    >
                      <div
                        aria-label="Key"
                        aria-sort="none"
                        className="ms-DetailsHeader-cell is-actionable root-148"
                        data-automationid="ColumnsHeaderColumn"
                        data-is-draggable={false}
                        data-is-focusable="true"
                        data-item-key="$key"
                        draggable={false}
                        role="columnheader"
                        style={
                          {
                            "width": NaN,
                          }
                        }
                      >
                        <span
                          className="cellTooltip-156"
                        >
                          <span
                            className="ms-DetailsHeader-cellTitle cellTitle-154"
                            id="header157-$key"
                            onClick={[Function]}
                            onContextMenu={[Function]}
                          >
                            <span
                              className="ms-DetailsHeader-cellName cellName-155"
                              id="header157-$key-name"
                            >
                              Key
                            </span>
                          </span>
                        </span>
                      </div>
                      <div
                        aria-hidden={true}
                        className="ms-DetailsHeader-cellSizer cellSizer-138 cellSizerStart-139"
                        data-is-focusable={false}
                        data-sizer-index={0}
                        onBlur={[Function]}
                        onClick={[Function]}
                        onDoubleClick={[Function]}
                        role="button"
                      />
                      <div
                        aria-label="Value"
                        aria-sort="none"
                        className="ms-DetailsHeader-cell is-actionable root-148"
                        data-automationid="ColumnsHeaderColumn"
                        data-is-draggable={false}
                        data-is-focusable="true"
                        data-item-key="$value"
                        draggable={false}
                        role="columnheader"
                        style={
                          {
                            "width": NaN,
                          }
                        }
                      >
                        <span
                          className="cellTooltip-156"
                        >
                          <span
                            className="ms-DetailsHeader-cellTitle cellTitle-154"
                            id="header157-$value"
                            onClick={[Function]}
                            onContextMenu={[Function]}
                          >
                            <span
                              className="ms-DetailsHeader-cellName cellName-155"
                              id="header157-$value-name"
                            >
                              Value
                            </span>
                          </span>
                        </span>
                      </div>
                      <div
                        aria-hidden={true}
                        className="ms-DetailsHeader-cellSizer cellSizer-138 cellSizerEnd-140"
                        data-is-focusable={false}
                        data-sizer-index={1}
                        onBlur={[Function]}
                        onClick={[Function]}
                        onDoubleClick={[Function]}
                        role="button"
                      />
                    </div>
                  </div>
                  <div
                    className="ms-DetailsList-contentWrapper"
                    onKeyDown={[Function]}
                    role="presentation"
                  >
                    <div
                      className="ms-SelectionZone"
                      onClick={[Function]}
                      onContextMenu={[Function]}
                      onDoubleClick={[Function]}
                      onFocusCapture={[Function]}
                      onKeyDown={[Function]}
                      onKeyDownCapture={[Function]}
                      onMouseDown={[Function]}
                      onMouseDownCapture={[Function]}
                      role="presentation"
                    >
                      <div
                        className="ms-FocusZone css-147 focusZone-130"
                        data-focuszone-id="FocusZone159"
                        data-tabster="{"uncontrolled": {}}"
                        onBlur={[Function]}
                        onFocus={[Function]}
                        onKeyDown={[Function]}
                        onMouseDownCapture={[Function]}
                      >
                        <div
                          className="ms-List"
                        >
                          <div
                            className="ms-List-surface"
                            role="presentation"
                          />
                        </div>
                      </div>
                    </div>
                  </div>
                </div>
              </div>
            </div>
          </div>
        </section>
      </div>
    </div>
  </div>,
]
`;

exports[`lib/monitoring/requestpanel > should render with a response 1`] = `
[
  <div
    className="msla-retrypanel-callout-pager"
  >
    <div>
      <div
        className="msla-pager-v2"
        onClick={[Function]}
      >
        <div
          className="msla-pager-failed-container"
        >
          <div
            className="ms-TooltipHost root-109"
            onBlurCapture={[Function]}
            onFocusCapture={[Function]}
            onKeyDown={[Function]}
            onMouseEnter={[Function]}
            onMouseLeave={[Function]}
            role="none"
          >
            <button
              aria-disabled={true}
              aria-label="Previous"
              className="ms-Button ms-Button--icon is-disabled root-110"
              data-is-focusable={false}
              disabled={true}
              onClick={[Function]}
              onKeyDown={[Function]}
              onKeyPress={[Function]}
              onKeyUp={[Function]}
              onMouseDown={[Function]}
              onMouseUp={[Function]}
              type="button"
            >
              <span
                className="ms-Button-flexContainer flexContainer-111"
                data-automationid="splitbuttonprimary"
              >
                <i
                  aria-hidden={true}
                  className="ms-Icon root-105 css-119 ms-Button-icon icon-113"
                  data-icon-name="ChevronLeft"
                  style={
                    {
                      "fontFamily": ""FabricMDL2Icons"",
                    }
                  }
                >
                  
                </i>
                <span
                  className="ms-Button-textContainer textContainer-112"
                />
              </span>
            </button>
            <div
              hidden={true}
              id="tooltip112"
              style={
                {
                  "border": 0,
                  "height": 1,
                  "margin": -1,
                  "overflow": "hidden",
                  "padding": 0,
                  "position": "absolute",
                  "whiteSpace": "nowrap",
                  "width": 1,
                }
              }
            >
              Previous
            </div>
          </div>
        </div>
        <div
          className="msla-pager-v2--inner"
        >
          <span
            className="fui-Text ___nzdt000_bc09y70 fk6fouc fkhj508 f1i3iumi figsok6 fpgzoln f1w7gpdv f6juhto f1mtd64y f1y7q3j9 f2jf649"
          >
            1 of 1
          </span>
        </div>
        <div
          className="msla-pager-failed-container"
        >
          <div
            className="ms-TooltipHost root-109"
            onBlurCapture={[Function]}
            onFocusCapture={[Function]}
            onKeyDown={[Function]}
            onMouseEnter={[Function]}
            onMouseLeave={[Function]}
            role="none"
          >
            <button
              aria-disabled={true}
              aria-label="Next"
              className="ms-Button ms-Button--icon is-disabled root-110"
              data-is-focusable={false}
              disabled={true}
              onClick={[Function]}
              onKeyDown={[Function]}
              onKeyPress={[Function]}
              onKeyUp={[Function]}
              onMouseDown={[Function]}
              onMouseUp={[Function]}
              type="button"
            >
              <span
                className="ms-Button-flexContainer flexContainer-111"
                data-automationid="splitbuttonprimary"
              >
                <i
                  aria-hidden={true}
                  className="ms-Icon root-105 css-119 ms-Button-icon icon-113"
                  data-icon-name="ChevronRight"
                  style={
                    {
                      "fontFamily": ""FabricMDL2Icons"",
                    }
                  }
                >
                  
                </i>
                <span
                  className="ms-Button-textContainer textContainer-112"
                />
              </span>
            </button>
            <div
              hidden={true}
              id="tooltip116"
              style={
                {
                  "border": 0,
                  "height": 1,
                  "margin": -1,
                  "overflow": "hidden",
                  "padding": 0,
                  "position": "absolute",
                  "whiteSpace": "nowrap",
                  "width": 1,
                }
              }
            >
              Next
            </div>
          </div>
        </div>
      </div>
    </div>
  </div>,
  <div
    className="msla-panel-callout-content"
  >
    <div
      className="msla-trace-inputs-outputs"
    >
      <div
        className="msla-trace-inputs-outputs-header"
      >
        <div
          className="msla-trace-inputs-outputs-header-text"
        >
          Duration
        </div>
      </div>
      <div
        className="msla-trace-values"
      >
        <section
          className="msla-trace-value-label"
        >
          <label
            className="msla-trace-value-display-name"
          >
            Duration
          </label>
          <div
            className="msla-colorizer-json-body"
          >
            <div
              aria-label="Duration"
              aria-readonly={true}
              className="msla-colorizer-wrapper"
              role="textbox"
              tabIndex={0}
            >
              <div
                className="buttons"
              >
                <button
                  aria-label="Select all text in 'Duration'"
                  className="ms-Button ms-Button--icon root-120"
                  data-is-focusable={true}
                  onClick={[Function]}
                  onKeyDown={[Function]}
                  onKeyPress={[Function]}
                  onKeyUp={[Function]}
                  onMouseDown={[Function]}
                  onMouseUp={[Function]}
                  title="Select all text in 'Duration'"
                  type="button"
                >
                  <span
                    className="ms-Button-flexContainer flexContainer-111"
                    data-automationid="splitbuttonprimary"
                  >
                    <i
                      aria-hidden={true}
                      className="ms-Icon root-105 css-124 ms-Button-icon icon-121"
                      data-icon-name="SelectAll"
                      style={
                        {
                          "fontFamily": ""FabricMDL2Icons-1"",
                        }
                      }
                    >
                      
                    </i>
                  </span>
                </button>
                <button
                  aria-label="Copy the value of 'Duration' to the clipboard"
                  className="ms-Button ms-Button--icon root-120"
                  data-is-focusable={true}
                  onClick={[Function]}
                  onKeyDown={[Function]}
                  onKeyPress={[Function]}
                  onKeyUp={[Function]}
                  onMouseDown={[Function]}
                  onMouseUp={[Function]}
                  title="Copy the value of 'Duration' to the clipboard"
                  type="button"
                >
                  <span
                    className="ms-Button-flexContainer flexContainer-111"
                    data-automationid="splitbuttonprimary"
                  >
                    <i
                      aria-hidden={true}
                      className="ms-Icon root-105 css-126 ms-Button-icon icon-121"
                      data-icon-name="Copy"
                      style={
                        {
                          "fontFamily": ""FabricMDL2Icons-2"",
                        }
                      }
                    >
                      
                    </i>
                  </span>
                </button>
              </div>
              <pre
                className="prism-code language-json"
                style={
                  {
                    "backgroundColor": "#ffffff",
                    "color": "#000000",
                  }
                }
              >
                <div
                  className="token-line"
                  style={
                    {
                      "backgroundColor": undefined,
                      "color": "#000000",
                    }
                  }
                >
                  <span
                    className="token plain"
                  >
                    1 minute
                  </span>
                </div>
              </pre>
            </div>
          </div>
        </section>
        <section
          className="msla-trace-value-label"
        >
          <label
            className="msla-trace-value-display-name"
          >
            Start time
          </label>
          <div
            className="msla-colorizer-json-body"
          >
            <div
              aria-label="Start time"
              aria-readonly={true}
              className="msla-colorizer-wrapper date-time"
              role="textbox"
              tabIndex={0}
            >
              <div
                className="buttons"
              >
                <button
                  aria-label="Switch 'Start time' to the UTC time format"
                  className="ms-Button ms-Button--icon root-120"
                  data-is-focusable={true}
                  onClick={[Function]}
                  onKeyDown={[Function]}
                  onKeyPress={[Function]}
                  onKeyUp={[Function]}
                  onMouseDown={[Function]}
                  onMouseUp={[Function]}
                  title="Switch 'Start time' to the UTC time format"
                  type="button"
                >
                  <span
                    className="ms-Button-flexContainer flexContainer-111"
                    data-automationid="splitbuttonprimary"
                  >
                    <i
                      aria-hidden={true}
                      className="ms-Icon root-105 css-128 ms-Button-icon icon-121"
                      data-icon-name="DateTime"
                      style={
                        {
                          "fontFamily": ""FabricMDL2Icons-5"",
                        }
                      }
                    >
                      
                    </i>
                  </span>
                </button>
                <button
                  aria-label="Select all text in 'Start time'"
                  className="ms-Button ms-Button--icon root-120"
                  data-is-focusable={true}
                  onClick={[Function]}
                  onKeyDown={[Function]}
                  onKeyPress={[Function]}
                  onKeyUp={[Function]}
                  onMouseDown={[Function]}
                  onMouseUp={[Function]}
                  title="Select all text in 'Start time'"
                  type="button"
                >
                  <span
                    className="ms-Button-flexContainer flexContainer-111"
                    data-automationid="splitbuttonprimary"
                  >
                    <i
                      aria-hidden={true}
                      className="ms-Icon root-105 css-124 ms-Button-icon icon-121"
                      data-icon-name="SelectAll"
                      style={
                        {
                          "fontFamily": ""FabricMDL2Icons-1"",
                        }
                      }
                    >
                      
                    </i>
                  </span>
                </button>
                <button
                  aria-label="Copy the value of 'Start time' to the clipboard"
                  className="ms-Button ms-Button--icon root-120"
                  data-is-focusable={true}
                  onClick={[Function]}
                  onKeyDown={[Function]}
                  onKeyPress={[Function]}
                  onKeyUp={[Function]}
                  onMouseDown={[Function]}
                  onMouseUp={[Function]}
                  title="Copy the value of 'Start time' to the clipboard"
                  type="button"
                >
                  <span
                    className="ms-Button-flexContainer flexContainer-111"
                    data-automationid="splitbuttonprimary"
                  >
                    <i
                      aria-hidden={true}
                      className="ms-Icon root-105 css-126 ms-Button-icon icon-121"
                      data-icon-name="Copy"
                      style={
                        {
                          "fontFamily": ""FabricMDL2Icons-2"",
                        }
                      }
                    >
                      
                    </i>
                  </span>
                </button>
              </div>
              <pre
                className="prism-code language-json"
                style={
                  {
                    "backgroundColor": "#ffffff",
                    "color": "#000000",
                  }
                }
              >
                <div
                  className="token-line"
                  style={
                    {
                      "backgroundColor": undefined,
                      "color": "#000000",
                    }
                  }
                >
                  <span
                    className="token plain"
                  >
                    2/9/2022, 8:52:00 AM (Local time)
                  </span>
                </div>
              </pre>
            </div>
          </div>
        </section>
        <section
          className="msla-trace-value-label"
        >
          <label
            className="msla-trace-value-display-name"
          >
            End time
          </label>
          <div
            className="msla-colorizer-json-body"
          >
            <div
              aria-label="End time"
              aria-readonly={true}
              className="msla-colorizer-wrapper date-time"
              role="textbox"
              tabIndex={0}
            >
              <div
                className="buttons"
              >
                <button
                  aria-label="Switch 'End time' to the UTC time format"
                  className="ms-Button ms-Button--icon root-120"
                  data-is-focusable={true}
                  onClick={[Function]}
                  onKeyDown={[Function]}
                  onKeyPress={[Function]}
                  onKeyUp={[Function]}
                  onMouseDown={[Function]}
                  onMouseUp={[Function]}
                  title="Switch 'End time' to the UTC time format"
                  type="button"
                >
                  <span
                    className="ms-Button-flexContainer flexContainer-111"
                    data-automationid="splitbuttonprimary"
                  >
                    <i
                      aria-hidden={true}
                      className="ms-Icon root-105 css-128 ms-Button-icon icon-121"
                      data-icon-name="DateTime"
                      style={
                        {
                          "fontFamily": ""FabricMDL2Icons-5"",
                        }
                      }
                    >
                      
                    </i>
                  </span>
                </button>
                <button
                  aria-label="Select all text in 'End time'"
                  className="ms-Button ms-Button--icon root-120"
                  data-is-focusable={true}
                  onClick={[Function]}
                  onKeyDown={[Function]}
                  onKeyPress={[Function]}
                  onKeyUp={[Function]}
                  onMouseDown={[Function]}
                  onMouseUp={[Function]}
                  title="Select all text in 'End time'"
                  type="button"
                >
                  <span
                    className="ms-Button-flexContainer flexContainer-111"
                    data-automationid="splitbuttonprimary"
                  >
                    <i
                      aria-hidden={true}
                      className="ms-Icon root-105 css-124 ms-Button-icon icon-121"
                      data-icon-name="SelectAll"
                      style={
                        {
                          "fontFamily": ""FabricMDL2Icons-1"",
                        }
                      }
                    >
                      
                    </i>
                  </span>
                </button>
                <button
                  aria-label="Copy the value of 'End time' to the clipboard"
                  className="ms-Button ms-Button--icon root-120"
                  data-is-focusable={true}
                  onClick={[Function]}
                  onKeyDown={[Function]}
                  onKeyPress={[Function]}
                  onKeyUp={[Function]}
                  onMouseDown={[Function]}
                  onMouseUp={[Function]}
                  title="Copy the value of 'End time' to the clipboard"
                  type="button"
                >
                  <span
                    className="ms-Button-flexContainer flexContainer-111"
                    data-automationid="splitbuttonprimary"
                  >
                    <i
                      aria-hidden={true}
                      className="ms-Icon root-105 css-126 ms-Button-icon icon-121"
                      data-icon-name="Copy"
                      style={
                        {
                          "fontFamily": ""FabricMDL2Icons-2"",
                        }
                      }
                    >
                      
                    </i>
                  </span>
                </button>
              </div>
              <pre
                className="prism-code language-json"
                style={
                  {
                    "backgroundColor": "#ffffff",
                    "color": "#000000",
                  }
                }
              >
                <div
                  className="token-line"
                  style={
                    {
                      "backgroundColor": undefined,
                      "color": "#000000",
                    }
                  }
                >
                  <span
                    className="token plain"
                  >
                    2/9/2022, 8:53:00 AM (Local time)
                  </span>
                </div>
              </pre>
            </div>
          </div>
        </section>
      </div>
    </div>
    <div
      className="msla-trace-inputs-outputs"
    >
      <div
        className="msla-trace-inputs-outputs-header"
      >
        <div
          className="msla-trace-inputs-outputs-header-text"
        >
          Response
        </div>
      </div>
      <div
        className="msla-trace-values"
      >
        <section
          className="msla-trace-value-label"
        >
          <label
            className="msla-trace-value-display-name"
          >
            Status code
          </label>
          <div
            className="msla-colorizer-json-body"
          >
            <div
              aria-label="Status code"
              aria-readonly={true}
              className="msla-colorizer-wrapper"
              role="textbox"
              tabIndex={0}
            >
              <div
                className="buttons"
              >
                <button
                  aria-label="Select all text in 'Status code'"
                  className="ms-Button ms-Button--icon root-120"
                  data-is-focusable={true}
                  onClick={[Function]}
                  onKeyDown={[Function]}
                  onKeyPress={[Function]}
                  onKeyUp={[Function]}
                  onMouseDown={[Function]}
                  onMouseUp={[Function]}
                  title="Select all text in 'Status code'"
                  type="button"
                >
                  <span
                    className="ms-Button-flexContainer flexContainer-111"
                    data-automationid="splitbuttonprimary"
                  >
                    <i
                      aria-hidden={true}
                      className="ms-Icon root-105 css-124 ms-Button-icon icon-121"
                      data-icon-name="SelectAll"
                      style={
                        {
                          "fontFamily": ""FabricMDL2Icons-1"",
                        }
                      }
                    >
                      
                    </i>
                  </span>
                </button>
                <button
                  aria-label="Copy the value of 'Status code' to the clipboard"
                  className="ms-Button ms-Button--icon root-120"
                  data-is-focusable={true}
                  onClick={[Function]}
                  onKeyDown={[Function]}
                  onKeyPress={[Function]}
                  onKeyUp={[Function]}
                  onMouseDown={[Function]}
                  onMouseUp={[Function]}
                  title="Copy the value of 'Status code' to the clipboard"
                  type="button"
                >
                  <span
                    className="ms-Button-flexContainer flexContainer-111"
                    data-automationid="splitbuttonprimary"
                  >
                    <i
                      aria-hidden={true}
                      className="ms-Icon root-105 css-126 ms-Button-icon icon-121"
                      data-icon-name="Copy"
                      style={
                        {
                          "fontFamily": ""FabricMDL2Icons-2"",
                        }
                      }
                    >
                      
                    </i>
                  </span>
                </button>
              </div>
              <pre
                className="prism-code language-json"
                style={
                  {
                    "backgroundColor": "#ffffff",
                    "color": "#000000",
                  }
                }
              >
                <div
                  className="token-line"
                  style={
                    {
                      "backgroundColor": undefined,
                      "color": "#000000",
                    }
                  }
                >
                  <span
                    className="token plain"
                  >
                    200
                  </span>
                </div>
              </pre>
            </div>
          </div>
        </section>
        <section
          className="msla-trace-value-label"
        >
          <label
            className="msla-trace-value-display-name"
          >
            Headers
          </label>
          <div
            className="msla-trace-value-text msla-trace-value-key-value-pairs"
          >
            <div
              className="ms-Viewport"
              style={
                {
                  "minHeight": 1,
                  "minWidth": 1,
                }
              }
            >
              <div
                className="ms-DetailsList is-fixed ms-DetailsList--Compact is-horizontalConstrained root-129"
                data-automationid="DetailsList"
                data-is-scrollable="false"
              >
                <div
                  aria-colcount={2}
                  aria-label="Headers"
                  aria-rowcount={1}
                  role="grid"
                >
                  <div
                    className="ms-DetailsList-headerWrapper"
                    onKeyDown={[Function]}
                    role="presentation"
                  >
                    <div
                      aria-label="Headers"
                      className="ms-FocusZone css-147 ms-DetailsHeader root-131"
                      data-automationid="DetailsHeader"
                      data-focuszone-id="FocusZone152"
                      data-tabster="{"uncontrolled": {}}"
                      onFocus={[Function]}
                      onKeyDown={[Function]}
                      onMouseDownCapture={[Function]}
                      onMouseMove={[Function]}
                      role="row"
                    >
                      <div
                        aria-label="Key"
                        aria-sort="none"
                        className="ms-DetailsHeader-cell is-actionable root-148"
                        data-automationid="ColumnsHeaderColumn"
                        data-is-draggable={false}
                        data-is-focusable="true"
                        data-item-key="$key"
                        draggable={false}
                        role="columnheader"
                        style={
                          {
                            "width": NaN,
                          }
                        }
                      >
                        <span
                          className="cellTooltip-156"
                        >
                          <span
                            className="ms-DetailsHeader-cellTitle cellTitle-154"
                            id="header151-$key"
                            onClick={[Function]}
                            onContextMenu={[Function]}
                          >
                            <span
                              className="ms-DetailsHeader-cellName cellName-155"
                              id="header151-$key-name"
                            >
                              Key
                            </span>
                          </span>
                        </span>
                      </div>
                      <div
                        aria-hidden={true}
                        className="ms-DetailsHeader-cellSizer cellSizer-138 cellSizerStart-139"
                        data-is-focusable={false}
                        data-sizer-index={0}
                        onBlur={[Function]}
                        onClick={[Function]}
                        onDoubleClick={[Function]}
                        role="button"
                      />
                      <div
                        aria-label="Value"
                        aria-sort="none"
                        className="ms-DetailsHeader-cell is-actionable root-148"
                        data-automationid="ColumnsHeaderColumn"
                        data-is-draggable={false}
                        data-is-focusable="true"
                        data-item-key="$value"
                        draggable={false}
                        role="columnheader"
                        style={
                          {
                            "width": NaN,
                          }
                        }
                      >
                        <span
                          className="cellTooltip-156"
                        >
                          <span
                            className="ms-DetailsHeader-cellTitle cellTitle-154"
                            id="header151-$value"
                            onClick={[Function]}
                            onContextMenu={[Function]}
                          >
                            <span
                              className="ms-DetailsHeader-cellName cellName-155"
                              id="header151-$value-name"
                            >
                              Value
                            </span>
                          </span>
                        </span>
                      </div>
                      <div
                        aria-hidden={true}
                        className="ms-DetailsHeader-cellSizer cellSizer-138 cellSizerEnd-140"
                        data-is-focusable={false}
                        data-sizer-index={1}
                        onBlur={[Function]}
                        onClick={[Function]}
                        onDoubleClick={[Function]}
                        role="button"
                      />
                    </div>
                  </div>
                  <div
                    className="ms-DetailsList-contentWrapper"
                    onKeyDown={[Function]}
                    role="presentation"
                  >
                    <div
                      className="ms-SelectionZone"
                      onClick={[Function]}
                      onContextMenu={[Function]}
                      onDoubleClick={[Function]}
                      onFocusCapture={[Function]}
                      onKeyDown={[Function]}
                      onKeyDownCapture={[Function]}
                      onMouseDown={[Function]}
                      onMouseDownCapture={[Function]}
                      role="presentation"
                    >
                      <div
                        className="ms-FocusZone css-147 focusZone-130"
                        data-focuszone-id="FocusZone153"
                        data-tabster="{"uncontrolled": {}}"
                        onBlur={[Function]}
                        onFocus={[Function]}
                        onKeyDown={[Function]}
                        onMouseDownCapture={[Function]}
                      >
                        <div
                          className="ms-List"
                        >
                          <div
                            className="ms-List-surface"
                            role="presentation"
                          />
                        </div>
                      </div>
                    </div>
                  </div>
                </div>
              </div>
            </div>
          </div>
        </section>
        <section
          className="msla-trace-value-label"
        >
          <label
            className="msla-trace-value-display-name"
          >
            Body
          </label>
          <div
            className="msla-colorizer-json-body"
          >
            <div
              aria-label="Body"
              aria-readonly={true}
              className="msla-colorizer-wrapper"
              role="textbox"
              tabIndex={0}
            >
              <div
                className="buttons"
              >
                <button
                  aria-label="Select all text in 'Body'"
                  className="ms-Button ms-Button--icon root-120"
                  data-is-focusable={true}
                  onClick={[Function]}
                  onKeyDown={[Function]}
                  onKeyPress={[Function]}
                  onKeyUp={[Function]}
                  onMouseDown={[Function]}
                  onMouseUp={[Function]}
                  title="Select all text in 'Body'"
                  type="button"
                >
                  <span
                    className="ms-Button-flexContainer flexContainer-111"
                    data-automationid="splitbuttonprimary"
                  >
                    <i
                      aria-hidden={true}
                      className="ms-Icon root-105 css-124 ms-Button-icon icon-121"
                      data-icon-name="SelectAll"
                      style={
                        {
                          "fontFamily": ""FabricMDL2Icons-1"",
                        }
                      }
                    >
                      
                    </i>
                  </span>
                </button>
                <button
                  aria-label="Copy the value of 'Body' to the clipboard"
                  className="ms-Button ms-Button--icon root-120"
                  data-is-focusable={true}
                  onClick={[Function]}
                  onKeyDown={[Function]}
                  onKeyPress={[Function]}
                  onKeyUp={[Function]}
                  onMouseDown={[Function]}
                  onMouseUp={[Function]}
                  title="Copy the value of 'Body' to the clipboard"
                  type="button"
                >
                  <span
                    className="ms-Button-flexContainer flexContainer-111"
                    data-automationid="splitbuttonprimary"
                  >
                    <i
                      aria-hidden={true}
                      className="ms-Icon root-105 css-126 ms-Button-icon icon-121"
                      data-icon-name="Copy"
                      style={
                        {
                          "fontFamily": ""FabricMDL2Icons-2"",
                        }
                      }
                    >
                      
                    </i>
                  </span>
                </button>
              </div>
              <pre
                className="prism-code language-json"
                style={
                  {
                    "backgroundColor": "#ffffff",
                    "color": "#000000",
                  }
                }
              >
                <div
                  className="token-line"
                  style={
                    {
                      "backgroundColor": undefined,
                      "color": "#000000",
                    }
                  }
                >
                  <span
                    className="token plain"
                  >
                    {}
                  </span>
                </div>
              </pre>
            </div>
          </div>
        </section>
      </div>
    </div>
  </div>,
]
`;

exports[`lib/monitoring/requestpanel > should render with a response 2`] = `
[
  <div
    className="msla-retrypanel-callout-pager"
  >
    <div>
      <div
        className="msla-pager-v2"
        onClick={[Function]}
      >
        <div
          className="msla-pager-failed-container"
        >
          <div
            className="ms-TooltipHost root-109"
            onBlurCapture={[Function]}
            onFocusCapture={[Function]}
            onKeyDown={[Function]}
            onMouseEnter={[Function]}
            onMouseLeave={[Function]}
            role="none"
          >
            <button
              aria-disabled={true}
              aria-label="Previous"
              className="ms-Button ms-Button--icon is-disabled root-110"
              data-is-focusable={false}
              disabled={true}
              onClick={[Function]}
              onKeyDown={[Function]}
              onKeyPress={[Function]}
              onKeyUp={[Function]}
              onMouseDown={[Function]}
              onMouseUp={[Function]}
              type="button"
            >
              <span
                className="ms-Button-flexContainer flexContainer-111"
                data-automationid="splitbuttonprimary"
              >
                <i
                  aria-hidden={true}
                  className="ms-Icon root-105 css-119 ms-Button-icon icon-113"
                  data-icon-name="ChevronLeft"
                  style={
                    {
                      "fontFamily": ""FabricMDL2Icons"",
                    }
                  }
                >
                  
                </i>
                <span
                  className="ms-Button-textContainer textContainer-112"
                />
              </span>
            </button>
            <div
              hidden={true}
              id="tooltip272"
              style={
                {
                  "border": 0,
                  "height": 1,
                  "margin": -1,
                  "overflow": "hidden",
                  "padding": 0,
                  "position": "absolute",
                  "whiteSpace": "nowrap",
                  "width": 1,
                }
              }
            >
              Previous
            </div>
          </div>
        </div>
        <div
          className="msla-pager-v2--inner"
        >
          <span
            className="fui-Text ___c56hd20_1xy0w11 fk6fouc fkhj508 f1i3iumi figsok6 fpgzoln f1w7gpdv f6juhto f1gl81tg f2jf649"
          >
            1 of 1
          </span>
        </div>
        <div
          className="msla-pager-failed-container"
        >
          <div
            className="ms-TooltipHost root-109"
            onBlurCapture={[Function]}
            onFocusCapture={[Function]}
            onKeyDown={[Function]}
            onMouseEnter={[Function]}
            onMouseLeave={[Function]}
            role="none"
          >
            <button
              aria-disabled={true}
              aria-label="Next"
              className="ms-Button ms-Button--icon is-disabled root-110"
              data-is-focusable={false}
              disabled={true}
              onClick={[Function]}
              onKeyDown={[Function]}
              onKeyPress={[Function]}
              onKeyUp={[Function]}
              onMouseDown={[Function]}
              onMouseUp={[Function]}
              type="button"
            >
              <span
                className="ms-Button-flexContainer flexContainer-111"
                data-automationid="splitbuttonprimary"
              >
                <i
                  aria-hidden={true}
                  className="ms-Icon root-105 css-119 ms-Button-icon icon-113"
                  data-icon-name="ChevronRight"
                  style={
                    {
                      "fontFamily": ""FabricMDL2Icons"",
                    }
                  }
                >
                  
                </i>
                <span
                  className="ms-Button-textContainer textContainer-112"
                />
              </span>
            </button>
            <div
              hidden={true}
              id="tooltip276"
              style={
                {
                  "border": 0,
                  "height": 1,
                  "margin": -1,
                  "overflow": "hidden",
                  "padding": 0,
                  "position": "absolute",
                  "whiteSpace": "nowrap",
                  "width": 1,
                }
              }
            >
              Next
            </div>
          </div>
        </div>
      </div>
    </div>
  </div>,
  <div
    className="msla-panel-callout-content"
  >
    <div
      className="msla-trace-inputs-outputs"
    >
      <div
        className="msla-trace-inputs-outputs-header"
      >
        <div
          className="msla-trace-inputs-outputs-header-text"
        >
          Duration
        </div>
      </div>
      <div
        className="msla-trace-values"
      >
        <section
          className="msla-trace-value-label"
        >
          <label
            className="msla-trace-value-display-name"
          >
            Duration
          </label>
          <div
            className="msla-colorizer-json-body"
          >
            <div
              aria-label="Duration"
              aria-readonly={true}
              className="msla-colorizer-wrapper"
              role="textbox"
              tabIndex={0}
            >
              <div
                className="buttons"
              >
                <button
                  aria-label="Select all text in 'Duration'"
                  className="ms-Button ms-Button--icon root-120"
                  data-is-focusable={true}
                  onClick={[Function]}
                  onKeyDown={[Function]}
                  onKeyPress={[Function]}
                  onKeyUp={[Function]}
                  onMouseDown={[Function]}
                  onMouseUp={[Function]}
                  title="Select all text in 'Duration'"
                  type="button"
                >
                  <span
                    className="ms-Button-flexContainer flexContainer-111"
                    data-automationid="splitbuttonprimary"
                  >
                    <i
                      aria-hidden={true}
                      className="ms-Icon root-105 css-124 ms-Button-icon icon-121"
                      data-icon-name="SelectAll"
                      style={
                        {
                          "fontFamily": ""FabricMDL2Icons-1"",
                        }
                      }
                    >
                      
                    </i>
                  </span>
                </button>
                <button
                  aria-label="Copy the value of 'Duration' to the clipboard"
                  className="ms-Button ms-Button--icon root-120"
                  data-is-focusable={true}
                  onClick={[Function]}
                  onKeyDown={[Function]}
                  onKeyPress={[Function]}
                  onKeyUp={[Function]}
                  onMouseDown={[Function]}
                  onMouseUp={[Function]}
                  title="Copy the value of 'Duration' to the clipboard"
                  type="button"
                >
                  <span
                    className="ms-Button-flexContainer flexContainer-111"
                    data-automationid="splitbuttonprimary"
                  >
                    <i
                      aria-hidden={true}
                      className="ms-Icon root-105 css-126 ms-Button-icon icon-121"
                      data-icon-name="Copy"
                      style={
                        {
                          "fontFamily": ""FabricMDL2Icons-2"",
                        }
                      }
                    >
                      
                    </i>
                  </span>
                </button>
              </div>
              <pre
                className="prism-code language-json"
                style={
                  {
                    "backgroundColor": "#ffffff",
                    "color": "#000000",
                  }
                }
              >
                <div
                  className="token-line"
                  style={
                    {
                      "backgroundColor": undefined,
                      "color": "#000000",
                    }
                  }
                >
                  <span
                    className="token plain"
                  >
                    1 minute
                  </span>
                </div>
              </pre>
            </div>
          </div>
        </section>
        <section
          className="msla-trace-value-label"
        >
          <label
            className="msla-trace-value-display-name"
          >
            Start time
          </label>
          <div
            className="msla-colorizer-json-body"
          >
            <div
              aria-label="Start time"
              aria-readonly={true}
              className="msla-colorizer-wrapper date-time"
              role="textbox"
              tabIndex={0}
            >
              <div
                className="buttons"
              >
                <button
                  aria-label="Switch 'Start time' to the UTC time format"
                  className="ms-Button ms-Button--icon root-120"
                  data-is-focusable={true}
                  onClick={[Function]}
                  onKeyDown={[Function]}
                  onKeyPress={[Function]}
                  onKeyUp={[Function]}
                  onMouseDown={[Function]}
                  onMouseUp={[Function]}
                  title="Switch 'Start time' to the UTC time format"
                  type="button"
                >
                  <span
                    className="ms-Button-flexContainer flexContainer-111"
                    data-automationid="splitbuttonprimary"
                  >
                    <i
                      aria-hidden={true}
                      className="ms-Icon root-105 css-128 ms-Button-icon icon-121"
                      data-icon-name="DateTime"
                      style={
                        {
                          "fontFamily": ""FabricMDL2Icons-5"",
                        }
                      }
                    >
                      
                    </i>
                  </span>
                </button>
                <button
                  aria-label="Select all text in 'Start time'"
                  className="ms-Button ms-Button--icon root-120"
                  data-is-focusable={true}
                  onClick={[Function]}
                  onKeyDown={[Function]}
                  onKeyPress={[Function]}
                  onKeyUp={[Function]}
                  onMouseDown={[Function]}
                  onMouseUp={[Function]}
                  title="Select all text in 'Start time'"
                  type="button"
                >
                  <span
                    className="ms-Button-flexContainer flexContainer-111"
                    data-automationid="splitbuttonprimary"
                  >
                    <i
                      aria-hidden={true}
                      className="ms-Icon root-105 css-124 ms-Button-icon icon-121"
                      data-icon-name="SelectAll"
                      style={
                        {
                          "fontFamily": ""FabricMDL2Icons-1"",
                        }
                      }
                    >
                      
                    </i>
                  </span>
                </button>
                <button
                  aria-label="Copy the value of 'Start time' to the clipboard"
                  className="ms-Button ms-Button--icon root-120"
                  data-is-focusable={true}
                  onClick={[Function]}
                  onKeyDown={[Function]}
                  onKeyPress={[Function]}
                  onKeyUp={[Function]}
                  onMouseDown={[Function]}
                  onMouseUp={[Function]}
                  title="Copy the value of 'Start time' to the clipboard"
                  type="button"
                >
                  <span
                    className="ms-Button-flexContainer flexContainer-111"
                    data-automationid="splitbuttonprimary"
                  >
                    <i
                      aria-hidden={true}
                      className="ms-Icon root-105 css-126 ms-Button-icon icon-121"
                      data-icon-name="Copy"
                      style={
                        {
                          "fontFamily": ""FabricMDL2Icons-2"",
                        }
                      }
                    >
                      
                    </i>
                  </span>
                </button>
              </div>
              <pre
                className="prism-code language-json"
                style={
                  {
                    "backgroundColor": "#ffffff",
                    "color": "#000000",
                  }
                }
              >
                <div
                  className="token-line"
                  style={
                    {
                      "backgroundColor": undefined,
                      "color": "#000000",
                    }
                  }
                >
                  <span
                    className="token plain"
                  >
                    2/9/2022, 8:52:00 AM (Local time)
                  </span>
                </div>
              </pre>
            </div>
          </div>
        </section>
        <section
          className="msla-trace-value-label"
        >
          <label
            className="msla-trace-value-display-name"
          >
            End time
          </label>
          <div
            className="msla-colorizer-json-body"
          >
            <div
              aria-label="End time"
              aria-readonly={true}
              className="msla-colorizer-wrapper date-time"
              role="textbox"
              tabIndex={0}
            >
              <div
                className="buttons"
              >
                <button
                  aria-label="Switch 'End time' to the UTC time format"
                  className="ms-Button ms-Button--icon root-120"
                  data-is-focusable={true}
                  onClick={[Function]}
                  onKeyDown={[Function]}
                  onKeyPress={[Function]}
                  onKeyUp={[Function]}
                  onMouseDown={[Function]}
                  onMouseUp={[Function]}
                  title="Switch 'End time' to the UTC time format"
                  type="button"
                >
                  <span
                    className="ms-Button-flexContainer flexContainer-111"
                    data-automationid="splitbuttonprimary"
                  >
                    <i
                      aria-hidden={true}
                      className="ms-Icon root-105 css-128 ms-Button-icon icon-121"
                      data-icon-name="DateTime"
                      style={
                        {
                          "fontFamily": ""FabricMDL2Icons-5"",
                        }
                      }
                    >
                      
                    </i>
                  </span>
                </button>
                <button
                  aria-label="Select all text in 'End time'"
                  className="ms-Button ms-Button--icon root-120"
                  data-is-focusable={true}
                  onClick={[Function]}
                  onKeyDown={[Function]}
                  onKeyPress={[Function]}
                  onKeyUp={[Function]}
                  onMouseDown={[Function]}
                  onMouseUp={[Function]}
                  title="Select all text in 'End time'"
                  type="button"
                >
                  <span
                    className="ms-Button-flexContainer flexContainer-111"
                    data-automationid="splitbuttonprimary"
                  >
                    <i
                      aria-hidden={true}
                      className="ms-Icon root-105 css-124 ms-Button-icon icon-121"
                      data-icon-name="SelectAll"
                      style={
                        {
                          "fontFamily": ""FabricMDL2Icons-1"",
                        }
                      }
                    >
                      
                    </i>
                  </span>
                </button>
                <button
                  aria-label="Copy the value of 'End time' to the clipboard"
                  className="ms-Button ms-Button--icon root-120"
                  data-is-focusable={true}
                  onClick={[Function]}
                  onKeyDown={[Function]}
                  onKeyPress={[Function]}
                  onKeyUp={[Function]}
                  onMouseDown={[Function]}
                  onMouseUp={[Function]}
                  title="Copy the value of 'End time' to the clipboard"
                  type="button"
                >
                  <span
                    className="ms-Button-flexContainer flexContainer-111"
                    data-automationid="splitbuttonprimary"
                  >
                    <i
                      aria-hidden={true}
                      className="ms-Icon root-105 css-126 ms-Button-icon icon-121"
                      data-icon-name="Copy"
                      style={
                        {
                          "fontFamily": ""FabricMDL2Icons-2"",
                        }
                      }
                    >
                      
                    </i>
                  </span>
                </button>
              </div>
              <pre
                className="prism-code language-json"
                style={
                  {
                    "backgroundColor": "#ffffff",
                    "color": "#000000",
                  }
                }
              >
                <div
                  className="token-line"
                  style={
                    {
                      "backgroundColor": undefined,
                      "color": "#000000",
                    }
                  }
                >
                  <span
                    className="token plain"
                  >
                    2/9/2022, 8:53:00 AM (Local time)
                  </span>
                </div>
              </pre>
            </div>
          </div>
        </section>
      </div>
    </div>
    <div
      className="msla-trace-inputs-outputs"
    >
      <div
        className="msla-trace-inputs-outputs-header"
      >
        <div
          className="msla-trace-inputs-outputs-header-text"
        >
          Response
        </div>
      </div>
      <div
        className="msla-trace-values"
      >
        <section
          className="msla-trace-value-label"
        >
          <label
            className="msla-trace-value-display-name"
          >
            Status code
          </label>
          <div
            className="msla-colorizer-json-body"
          >
            <div
              aria-label="Status code"
              aria-readonly={true}
              className="msla-colorizer-wrapper"
              role="textbox"
              tabIndex={0}
            >
              <div
                className="buttons"
              >
                <button
                  aria-label="Select all text in 'Status code'"
                  className="ms-Button ms-Button--icon root-120"
                  data-is-focusable={true}
                  onClick={[Function]}
                  onKeyDown={[Function]}
                  onKeyPress={[Function]}
                  onKeyUp={[Function]}
                  onMouseDown={[Function]}
                  onMouseUp={[Function]}
                  title="Select all text in 'Status code'"
                  type="button"
                >
                  <span
                    className="ms-Button-flexContainer flexContainer-111"
                    data-automationid="splitbuttonprimary"
                  >
                    <i
                      aria-hidden={true}
                      className="ms-Icon root-105 css-124 ms-Button-icon icon-121"
                      data-icon-name="SelectAll"
                      style={
                        {
                          "fontFamily": ""FabricMDL2Icons-1"",
                        }
                      }
                    >
                      
                    </i>
                  </span>
                </button>
                <button
                  aria-label="Copy the value of 'Status code' to the clipboard"
                  className="ms-Button ms-Button--icon root-120"
                  data-is-focusable={true}
                  onClick={[Function]}
                  onKeyDown={[Function]}
                  onKeyPress={[Function]}
                  onKeyUp={[Function]}
                  onMouseDown={[Function]}
                  onMouseUp={[Function]}
                  title="Copy the value of 'Status code' to the clipboard"
                  type="button"
                >
                  <span
                    className="ms-Button-flexContainer flexContainer-111"
                    data-automationid="splitbuttonprimary"
                  >
                    <i
                      aria-hidden={true}
                      className="ms-Icon root-105 css-126 ms-Button-icon icon-121"
                      data-icon-name="Copy"
                      style={
                        {
                          "fontFamily": ""FabricMDL2Icons-2"",
                        }
                      }
                    >
                      
                    </i>
                  </span>
                </button>
              </div>
              <pre
                className="prism-code language-json"
                style={
                  {
                    "backgroundColor": "#ffffff",
                    "color": "#000000",
                  }
                }
              >
                <div
                  className="token-line"
                  style={
                    {
                      "backgroundColor": undefined,
                      "color": "#000000",
                    }
                  }
                >
                  <span
                    className="token plain"
                  >
                    200
                  </span>
                </div>
              </pre>
            </div>
          </div>
        </section>
        <section
          className="msla-trace-value-label"
        >
          <label
            className="msla-trace-value-display-name"
          >
            Headers
          </label>
          <div
            className="msla-trace-value-text msla-trace-value-key-value-pairs"
          >
            <div
              className="ms-Viewport"
              style={
                {
                  "minHeight": 1,
                  "minWidth": 1,
                }
              }
            >
              <div
                className="ms-DetailsList is-fixed ms-DetailsList--Compact is-horizontalConstrained root-129"
                data-automationid="DetailsList"
                data-is-scrollable="false"
              >
                <div
                  aria-colcount={2}
                  aria-label="Headers"
                  aria-rowcount={1}
                  role="grid"
                >
                  <div
                    className="ms-DetailsList-headerWrapper"
                    onKeyDown={[Function]}
                    role="presentation"
                  >
                    <div
                      aria-label="Headers"
                      className="ms-FocusZone css-147 ms-DetailsHeader root-131"
                      data-automationid="DetailsHeader"
                      data-focuszone-id="FocusZone312"
                      data-tabster="{"uncontrolled": {}}"
                      onFocus={[Function]}
                      onKeyDown={[Function]}
                      onMouseDownCapture={[Function]}
                      onMouseMove={[Function]}
                      role="row"
                    >
                      <div
                        aria-label="Key"
                        aria-sort="none"
                        className="ms-DetailsHeader-cell is-actionable root-148"
                        data-automationid="ColumnsHeaderColumn"
                        data-is-draggable={false}
                        data-is-focusable="true"
                        data-item-key="$key"
                        draggable={false}
                        role="columnheader"
                        style={
                          {
                            "width": NaN,
                          }
                        }
                      >
                        <span
                          className="cellTooltip-156"
                        >
                          <span
                            className="ms-DetailsHeader-cellTitle cellTitle-154"
                            id="header311-$key"
                            onClick={[Function]}
                            onContextMenu={[Function]}
                          >
                            <span
                              className="ms-DetailsHeader-cellName cellName-155"
                              id="header311-$key-name"
                            >
                              Key
                            </span>
                          </span>
                        </span>
                      </div>
                      <div
                        aria-hidden={true}
                        className="ms-DetailsHeader-cellSizer cellSizer-138 cellSizerStart-139"
                        data-is-focusable={false}
                        data-sizer-index={0}
                        onBlur={[Function]}
                        onClick={[Function]}
                        onDoubleClick={[Function]}
                        role="button"
                      />
                      <div
                        aria-label="Value"
                        aria-sort="none"
                        className="ms-DetailsHeader-cell is-actionable root-148"
                        data-automationid="ColumnsHeaderColumn"
                        data-is-draggable={false}
                        data-is-focusable="true"
                        data-item-key="$value"
                        draggable={false}
                        role="columnheader"
                        style={
                          {
                            "width": NaN,
                          }
                        }
                      >
                        <span
                          className="cellTooltip-156"
                        >
                          <span
                            className="ms-DetailsHeader-cellTitle cellTitle-154"
                            id="header311-$value"
                            onClick={[Function]}
                            onContextMenu={[Function]}
                          >
                            <span
                              className="ms-DetailsHeader-cellName cellName-155"
                              id="header311-$value-name"
                            >
                              Value
                            </span>
                          </span>
                        </span>
                      </div>
                      <div
                        aria-hidden={true}
                        className="ms-DetailsHeader-cellSizer cellSizer-138 cellSizerEnd-140"
                        data-is-focusable={false}
                        data-sizer-index={1}
                        onBlur={[Function]}
                        onClick={[Function]}
                        onDoubleClick={[Function]}
                        role="button"
                      />
                    </div>
                  </div>
                  <div
                    className="ms-DetailsList-contentWrapper"
                    onKeyDown={[Function]}
                    role="presentation"
                  >
                    <div
                      className="ms-SelectionZone"
                      onClick={[Function]}
                      onContextMenu={[Function]}
                      onDoubleClick={[Function]}
                      onFocusCapture={[Function]}
                      onKeyDown={[Function]}
                      onKeyDownCapture={[Function]}
                      onMouseDown={[Function]}
                      onMouseDownCapture={[Function]}
                      role="presentation"
                    >
                      <div
                        className="ms-FocusZone css-147 focusZone-130"
                        data-focuszone-id="FocusZone313"
                        data-tabster="{"uncontrolled": {}}"
                        onBlur={[Function]}
                        onFocus={[Function]}
                        onKeyDown={[Function]}
                        onMouseDownCapture={[Function]}
                      >
                        <div
                          className="ms-List"
                        >
                          <div
                            className="ms-List-surface"
                            role="presentation"
                          />
                        </div>
                      </div>
                    </div>
                  </div>
                </div>
              </div>
            </div>
          </div>
        </section>
        <section
          className="msla-trace-value-label"
        >
          <label
            className="msla-trace-value-display-name"
          >
            Body
          </label>
          <div
            className="msla-colorizer-json-body"
          >
            <div
              aria-label="Body"
              aria-readonly={true}
              className="msla-colorizer-wrapper"
              role="textbox"
              tabIndex={0}
            >
              <div
                className="buttons"
              >
                <button
                  aria-label="Select all text in 'Body'"
                  className="ms-Button ms-Button--icon root-120"
                  data-is-focusable={true}
                  onClick={[Function]}
                  onKeyDown={[Function]}
                  onKeyPress={[Function]}
                  onKeyUp={[Function]}
                  onMouseDown={[Function]}
                  onMouseUp={[Function]}
                  title="Select all text in 'Body'"
                  type="button"
                >
                  <span
                    className="ms-Button-flexContainer flexContainer-111"
                    data-automationid="splitbuttonprimary"
                  >
                    <i
                      aria-hidden={true}
                      className="ms-Icon root-105 css-124 ms-Button-icon icon-121"
                      data-icon-name="SelectAll"
                      style={
                        {
                          "fontFamily": ""FabricMDL2Icons-1"",
                        }
                      }
                    >
                      
                    </i>
                  </span>
                </button>
                <button
                  aria-label="Copy the value of 'Body' to the clipboard"
                  className="ms-Button ms-Button--icon root-120"
                  data-is-focusable={true}
                  onClick={[Function]}
                  onKeyDown={[Function]}
                  onKeyPress={[Function]}
                  onKeyUp={[Function]}
                  onMouseDown={[Function]}
                  onMouseUp={[Function]}
                  title="Copy the value of 'Body' to the clipboard"
                  type="button"
                >
                  <span
                    className="ms-Button-flexContainer flexContainer-111"
                    data-automationid="splitbuttonprimary"
                  >
                    <i
                      aria-hidden={true}
                      className="ms-Icon root-105 css-126 ms-Button-icon icon-121"
                      data-icon-name="Copy"
                      style={
                        {
                          "fontFamily": ""FabricMDL2Icons-2"",
                        }
                      }
                    >
                      
                    </i>
                  </span>
                </button>
              </div>
              <pre
                className="prism-code language-json"
                style={
                  {
                    "backgroundColor": "#ffffff",
                    "color": "#000000",
                  }
                }
              >
                <div
                  className="token-line"
                  style={
                    {
                      "backgroundColor": undefined,
                      "color": "#000000",
                    }
                  }
                >
                  <span
                    className="token plain"
                  >
                    {}
                  </span>
                </div>
              </pre>
            </div>
          </div>
        </section>
      </div>
    </div>
  </div>,
]
`;

exports[`lib/monitoring/requestpanel > should render with a secured request 1`] = `
[
  <div
    className="msla-retrypanel-callout-pager"
  >
    <div>
      <div
        className="msla-pager-v2"
        onClick={[Function]}
      >
        <div
          className="msla-pager-failed-container"
        >
          <div
            className="ms-TooltipHost root-109"
            onBlurCapture={[Function]}
            onFocusCapture={[Function]}
            onKeyDown={[Function]}
            onMouseEnter={[Function]}
            onMouseLeave={[Function]}
            role="none"
          >
            <button
              aria-disabled={true}
              aria-label="Previous"
              className="ms-Button ms-Button--icon is-disabled root-110"
              data-is-focusable={false}
              disabled={true}
              onClick={[Function]}
              onKeyDown={[Function]}
              onKeyPress={[Function]}
              onKeyUp={[Function]}
              onMouseDown={[Function]}
              onMouseUp={[Function]}
              type="button"
            >
              <span
                className="ms-Button-flexContainer flexContainer-111"
                data-automationid="splitbuttonprimary"
              >
                <i
                  aria-hidden={true}
                  className="ms-Icon root-105 css-119 ms-Button-icon icon-113"
                  data-icon-name="ChevronLeft"
                  style={
                    {
                      "fontFamily": ""FabricMDL2Icons"",
                    }
                  }
                >
                  
                </i>
                <span
                  className="ms-Button-textContainer textContainer-112"
                />
              </span>
            </button>
            <div
              hidden={true}
              id="tooltip80"
              style={
                {
                  "border": 0,
                  "height": 1,
                  "margin": -1,
                  "overflow": "hidden",
                  "padding": 0,
                  "position": "absolute",
                  "whiteSpace": "nowrap",
                  "width": 1,
                }
              }
            >
              Previous
            </div>
          </div>
        </div>
        <div
          className="msla-pager-v2--inner"
        >
          <span
            className="fui-Text ___nzdt000_bc09y70 fk6fouc fkhj508 f1i3iumi figsok6 fpgzoln f1w7gpdv f6juhto f1mtd64y f1y7q3j9 f2jf649"
          >
            1 of 1
          </span>
        </div>
        <div
          className="msla-pager-failed-container"
        >
          <div
            className="ms-TooltipHost root-109"
            onBlurCapture={[Function]}
            onFocusCapture={[Function]}
            onKeyDown={[Function]}
            onMouseEnter={[Function]}
            onMouseLeave={[Function]}
            role="none"
          >
            <button
              aria-disabled={true}
              aria-label="Next"
              className="ms-Button ms-Button--icon is-disabled root-110"
              data-is-focusable={false}
              disabled={true}
              onClick={[Function]}
              onKeyDown={[Function]}
              onKeyPress={[Function]}
              onKeyUp={[Function]}
              onMouseDown={[Function]}
              onMouseUp={[Function]}
              type="button"
            >
              <span
                className="ms-Button-flexContainer flexContainer-111"
                data-automationid="splitbuttonprimary"
              >
                <i
                  aria-hidden={true}
                  className="ms-Icon root-105 css-119 ms-Button-icon icon-113"
                  data-icon-name="ChevronRight"
                  style={
                    {
                      "fontFamily": ""FabricMDL2Icons"",
                    }
                  }
                >
                  
                </i>
                <span
                  className="ms-Button-textContainer textContainer-112"
                />
              </span>
            </button>
            <div
              hidden={true}
              id="tooltip84"
              style={
                {
                  "border": 0,
                  "height": 1,
                  "margin": -1,
                  "overflow": "hidden",
                  "padding": 0,
                  "position": "absolute",
                  "whiteSpace": "nowrap",
                  "width": 1,
                }
              }
            >
              Next
            </div>
          </div>
        </div>
      </div>
    </div>
  </div>,
  <div
    className="msla-panel-callout-content"
  >
    <div
      className="msla-trace-inputs-outputs"
    >
      <div
        className="msla-trace-inputs-outputs-header"
      >
        <div
          className="msla-trace-inputs-outputs-header-text"
        >
          Duration
        </div>
      </div>
      <div
        className="msla-trace-values"
      >
        <section
          className="msla-trace-value-label"
        >
          <label
            className="msla-trace-value-display-name"
          >
            Duration
          </label>
          <div
            className="msla-colorizer-json-body"
          >
            <div
              aria-label="Duration"
              aria-readonly={true}
              className="msla-colorizer-wrapper"
              role="textbox"
              tabIndex={0}
            >
              <div
                className="buttons"
              >
                <button
                  aria-label="Select all text in 'Duration'"
                  className="ms-Button ms-Button--icon root-120"
                  data-is-focusable={true}
                  onClick={[Function]}
                  onKeyDown={[Function]}
                  onKeyPress={[Function]}
                  onKeyUp={[Function]}
                  onMouseDown={[Function]}
                  onMouseUp={[Function]}
                  title="Select all text in 'Duration'"
                  type="button"
                >
                  <span
                    className="ms-Button-flexContainer flexContainer-111"
                    data-automationid="splitbuttonprimary"
                  >
                    <i
                      aria-hidden={true}
                      className="ms-Icon root-105 css-124 ms-Button-icon icon-121"
                      data-icon-name="SelectAll"
                      style={
                        {
                          "fontFamily": ""FabricMDL2Icons-1"",
                        }
                      }
                    >
                      
                    </i>
                  </span>
                </button>
                <button
                  aria-label="Copy the value of 'Duration' to the clipboard"
                  className="ms-Button ms-Button--icon root-120"
                  data-is-focusable={true}
                  onClick={[Function]}
                  onKeyDown={[Function]}
                  onKeyPress={[Function]}
                  onKeyUp={[Function]}
                  onMouseDown={[Function]}
                  onMouseUp={[Function]}
                  title="Copy the value of 'Duration' to the clipboard"
                  type="button"
                >
                  <span
                    className="ms-Button-flexContainer flexContainer-111"
                    data-automationid="splitbuttonprimary"
                  >
                    <i
                      aria-hidden={true}
                      className="ms-Icon root-105 css-126 ms-Button-icon icon-121"
                      data-icon-name="Copy"
                      style={
                        {
                          "fontFamily": ""FabricMDL2Icons-2"",
                        }
                      }
                    >
                      
                    </i>
                  </span>
                </button>
              </div>
              <pre
                className="prism-code language-json"
                style={
                  {
                    "backgroundColor": "#ffffff",
                    "color": "#000000",
                  }
                }
              >
                <div
                  className="token-line"
                  style={
                    {
                      "backgroundColor": undefined,
                      "color": "#000000",
                    }
                  }
                >
                  <span
                    className="token plain"
                  >
                    1 minute
                  </span>
                </div>
              </pre>
            </div>
          </div>
        </section>
        <section
          className="msla-trace-value-label"
        >
          <label
            className="msla-trace-value-display-name"
          >
            Start time
          </label>
          <div
            className="msla-colorizer-json-body"
          >
            <div
              aria-label="Start time"
              aria-readonly={true}
              className="msla-colorizer-wrapper date-time"
              role="textbox"
              tabIndex={0}
            >
              <div
                className="buttons"
              >
                <button
                  aria-label="Switch 'Start time' to the UTC time format"
                  className="ms-Button ms-Button--icon root-120"
                  data-is-focusable={true}
                  onClick={[Function]}
                  onKeyDown={[Function]}
                  onKeyPress={[Function]}
                  onKeyUp={[Function]}
                  onMouseDown={[Function]}
                  onMouseUp={[Function]}
                  title="Switch 'Start time' to the UTC time format"
                  type="button"
                >
                  <span
                    className="ms-Button-flexContainer flexContainer-111"
                    data-automationid="splitbuttonprimary"
                  >
                    <i
                      aria-hidden={true}
                      className="ms-Icon root-105 css-128 ms-Button-icon icon-121"
                      data-icon-name="DateTime"
                      style={
                        {
                          "fontFamily": ""FabricMDL2Icons-5"",
                        }
                      }
                    >
                      
                    </i>
                  </span>
                </button>
                <button
                  aria-label="Select all text in 'Start time'"
                  className="ms-Button ms-Button--icon root-120"
                  data-is-focusable={true}
                  onClick={[Function]}
                  onKeyDown={[Function]}
                  onKeyPress={[Function]}
                  onKeyUp={[Function]}
                  onMouseDown={[Function]}
                  onMouseUp={[Function]}
                  title="Select all text in 'Start time'"
                  type="button"
                >
                  <span
                    className="ms-Button-flexContainer flexContainer-111"
                    data-automationid="splitbuttonprimary"
                  >
                    <i
                      aria-hidden={true}
                      className="ms-Icon root-105 css-124 ms-Button-icon icon-121"
                      data-icon-name="SelectAll"
                      style={
                        {
                          "fontFamily": ""FabricMDL2Icons-1"",
                        }
                      }
                    >
                      
                    </i>
                  </span>
                </button>
                <button
                  aria-label="Copy the value of 'Start time' to the clipboard"
                  className="ms-Button ms-Button--icon root-120"
                  data-is-focusable={true}
                  onClick={[Function]}
                  onKeyDown={[Function]}
                  onKeyPress={[Function]}
                  onKeyUp={[Function]}
                  onMouseDown={[Function]}
                  onMouseUp={[Function]}
                  title="Copy the value of 'Start time' to the clipboard"
                  type="button"
                >
                  <span
                    className="ms-Button-flexContainer flexContainer-111"
                    data-automationid="splitbuttonprimary"
                  >
                    <i
                      aria-hidden={true}
                      className="ms-Icon root-105 css-126 ms-Button-icon icon-121"
                      data-icon-name="Copy"
                      style={
                        {
                          "fontFamily": ""FabricMDL2Icons-2"",
                        }
                      }
                    >
                      
                    </i>
                  </span>
                </button>
              </div>
              <pre
                className="prism-code language-json"
                style={
                  {
                    "backgroundColor": "#ffffff",
                    "color": "#000000",
                  }
                }
              >
                <div
                  className="token-line"
                  style={
                    {
                      "backgroundColor": undefined,
                      "color": "#000000",
                    }
                  }
                >
                  <span
                    className="token plain"
                  >
                    2/9/2022, 8:52:00 AM (Local time)
                  </span>
                </div>
              </pre>
            </div>
          </div>
        </section>
        <section
          className="msla-trace-value-label"
        >
          <label
            className="msla-trace-value-display-name"
          >
            End time
          </label>
          <div
            className="msla-colorizer-json-body"
          >
            <div
              aria-label="End time"
              aria-readonly={true}
              className="msla-colorizer-wrapper date-time"
              role="textbox"
              tabIndex={0}
            >
              <div
                className="buttons"
              >
                <button
                  aria-label="Switch 'End time' to the UTC time format"
                  className="ms-Button ms-Button--icon root-120"
                  data-is-focusable={true}
                  onClick={[Function]}
                  onKeyDown={[Function]}
                  onKeyPress={[Function]}
                  onKeyUp={[Function]}
                  onMouseDown={[Function]}
                  onMouseUp={[Function]}
                  title="Switch 'End time' to the UTC time format"
                  type="button"
                >
                  <span
                    className="ms-Button-flexContainer flexContainer-111"
                    data-automationid="splitbuttonprimary"
                  >
                    <i
                      aria-hidden={true}
                      className="ms-Icon root-105 css-128 ms-Button-icon icon-121"
                      data-icon-name="DateTime"
                      style={
                        {
                          "fontFamily": ""FabricMDL2Icons-5"",
                        }
                      }
                    >
                      
                    </i>
                  </span>
                </button>
                <button
                  aria-label="Select all text in 'End time'"
                  className="ms-Button ms-Button--icon root-120"
                  data-is-focusable={true}
                  onClick={[Function]}
                  onKeyDown={[Function]}
                  onKeyPress={[Function]}
                  onKeyUp={[Function]}
                  onMouseDown={[Function]}
                  onMouseUp={[Function]}
                  title="Select all text in 'End time'"
                  type="button"
                >
                  <span
                    className="ms-Button-flexContainer flexContainer-111"
                    data-automationid="splitbuttonprimary"
                  >
                    <i
                      aria-hidden={true}
                      className="ms-Icon root-105 css-124 ms-Button-icon icon-121"
                      data-icon-name="SelectAll"
                      style={
                        {
                          "fontFamily": ""FabricMDL2Icons-1"",
                        }
                      }
                    >
                      
                    </i>
                  </span>
                </button>
                <button
                  aria-label="Copy the value of 'End time' to the clipboard"
                  className="ms-Button ms-Button--icon root-120"
                  data-is-focusable={true}
                  onClick={[Function]}
                  onKeyDown={[Function]}
                  onKeyPress={[Function]}
                  onKeyUp={[Function]}
                  onMouseDown={[Function]}
                  onMouseUp={[Function]}
                  title="Copy the value of 'End time' to the clipboard"
                  type="button"
                >
                  <span
                    className="ms-Button-flexContainer flexContainer-111"
                    data-automationid="splitbuttonprimary"
                  >
                    <i
                      aria-hidden={true}
                      className="ms-Icon root-105 css-126 ms-Button-icon icon-121"
                      data-icon-name="Copy"
                      style={
                        {
                          "fontFamily": ""FabricMDL2Icons-2"",
                        }
                      }
                    >
                      
                    </i>
                  </span>
                </button>
              </div>
              <pre
                className="prism-code language-json"
                style={
                  {
                    "backgroundColor": "#ffffff",
                    "color": "#000000",
                  }
                }
              >
                <div
                  className="token-line"
                  style={
                    {
                      "backgroundColor": undefined,
                      "color": "#000000",
                    }
                  }
                >
                  <span
                    className="token plain"
                  >
                    2/9/2022, 8:53:00 AM (Local time)
                  </span>
                </div>
              </pre>
            </div>
          </div>
        </section>
      </div>
    </div>
    <section
      className="msla-trace-inputs-outputs"
    >
      <div
        className="msla-trace-inputs-outputs-header"
      >
        <div
          className="msla-trace-inputs-outputs-header-text"
          style={
            {
              "borderColor": "#474747B3",
            }
          }
        >
          Request
        </div>
      </div>
      <div
        className="msla-trace-values"
      >
        <div
          className="msla-trace-inputs-outputs-secured"
        >
          <div
            className="msla-trace-secured-text"
          >
            Content not shown due to security configuration.
          </div>
        </div>
      </div>
    </section>
  </div>,
]
`;

exports[`lib/monitoring/requestpanel > should render with a secured request 2`] = `
[
  <div
    className="msla-retrypanel-callout-pager"
  >
    <div>
      <div
        className="msla-pager-v2"
        onClick={[Function]}
      >
        <div
          className="msla-pager-failed-container"
        >
          <div
            className="ms-TooltipHost root-109"
            onBlurCapture={[Function]}
            onFocusCapture={[Function]}
            onKeyDown={[Function]}
            onMouseEnter={[Function]}
            onMouseLeave={[Function]}
            role="none"
          >
            <button
              aria-disabled={true}
              aria-label="Previous"
              className="ms-Button ms-Button--icon is-disabled root-110"
              data-is-focusable={false}
              disabled={true}
              onClick={[Function]}
              onKeyDown={[Function]}
              onKeyPress={[Function]}
              onKeyUp={[Function]}
              onMouseDown={[Function]}
              onMouseUp={[Function]}
              type="button"
            >
              <span
                className="ms-Button-flexContainer flexContainer-111"
                data-automationid="splitbuttonprimary"
              >
                <i
                  aria-hidden={true}
                  className="ms-Icon root-105 css-119 ms-Button-icon icon-113"
                  data-icon-name="ChevronLeft"
                  style={
                    {
                      "fontFamily": ""FabricMDL2Icons"",
                    }
                  }
                >
                  
                </i>
                <span
                  className="ms-Button-textContainer textContainer-112"
                />
              </span>
            </button>
            <div
              hidden={true}
              id="tooltip192"
              style={
                {
                  "border": 0,
                  "height": 1,
                  "margin": -1,
                  "overflow": "hidden",
                  "padding": 0,
                  "position": "absolute",
                  "whiteSpace": "nowrap",
                  "width": 1,
                }
              }
            >
              Previous
            </div>
          </div>
        </div>
        <div
          className="msla-pager-v2--inner"
        >
          <span
            className="fui-Text ___c56hd20_1xy0w11 fk6fouc fkhj508 f1i3iumi figsok6 fpgzoln f1w7gpdv f6juhto f1gl81tg f2jf649"
          >
            1 of 1
          </span>
        </div>
        <div
          className="msla-pager-failed-container"
        >
          <div
            className="ms-TooltipHost root-109"
            onBlurCapture={[Function]}
            onFocusCapture={[Function]}
            onKeyDown={[Function]}
            onMouseEnter={[Function]}
            onMouseLeave={[Function]}
            role="none"
          >
            <button
              aria-disabled={true}
              aria-label="Next"
              className="ms-Button ms-Button--icon is-disabled root-110"
              data-is-focusable={false}
              disabled={true}
              onClick={[Function]}
              onKeyDown={[Function]}
              onKeyPress={[Function]}
              onKeyUp={[Function]}
              onMouseDown={[Function]}
              onMouseUp={[Function]}
              type="button"
            >
              <span
                className="ms-Button-flexContainer flexContainer-111"
                data-automationid="splitbuttonprimary"
              >
                <i
                  aria-hidden={true}
                  className="ms-Icon root-105 css-119 ms-Button-icon icon-113"
                  data-icon-name="ChevronRight"
                  style={
                    {
                      "fontFamily": ""FabricMDL2Icons"",
                    }
                  }
                >
                  
                </i>
                <span
                  className="ms-Button-textContainer textContainer-112"
                />
              </span>
            </button>
            <div
              hidden={true}
              id="tooltip196"
              style={
                {
                  "border": 0,
                  "height": 1,
                  "margin": -1,
                  "overflow": "hidden",
                  "padding": 0,
                  "position": "absolute",
                  "whiteSpace": "nowrap",
                  "width": 1,
                }
              }
            >
              Next
            </div>
          </div>
        </div>
      </div>
    </div>
  </div>,
  <div
    className="msla-panel-callout-content"
  >
    <div
      className="msla-trace-inputs-outputs"
    >
      <div
        className="msla-trace-inputs-outputs-header"
      >
        <div
          className="msla-trace-inputs-outputs-header-text"
        >
          Duration
        </div>
      </div>
      <div
        className="msla-trace-values"
      >
        <section
          className="msla-trace-value-label"
        >
          <label
            className="msla-trace-value-display-name"
          >
            Duration
          </label>
          <div
            className="msla-colorizer-json-body"
          >
            <div
              aria-label="Duration"
              aria-readonly={true}
              className="msla-colorizer-wrapper"
              role="textbox"
              tabIndex={0}
            >
              <div
                className="buttons"
              >
                <button
                  aria-label="Select all text in 'Duration'"
                  className="ms-Button ms-Button--icon root-120"
                  data-is-focusable={true}
                  onClick={[Function]}
                  onKeyDown={[Function]}
                  onKeyPress={[Function]}
                  onKeyUp={[Function]}
                  onMouseDown={[Function]}
                  onMouseUp={[Function]}
                  title="Select all text in 'Duration'"
                  type="button"
                >
                  <span
                    className="ms-Button-flexContainer flexContainer-111"
                    data-automationid="splitbuttonprimary"
                  >
                    <i
                      aria-hidden={true}
                      className="ms-Icon root-105 css-124 ms-Button-icon icon-121"
                      data-icon-name="SelectAll"
                      style={
                        {
                          "fontFamily": ""FabricMDL2Icons-1"",
                        }
                      }
                    >
                      
                    </i>
                  </span>
                </button>
                <button
                  aria-label="Copy the value of 'Duration' to the clipboard"
                  className="ms-Button ms-Button--icon root-120"
                  data-is-focusable={true}
                  onClick={[Function]}
                  onKeyDown={[Function]}
                  onKeyPress={[Function]}
                  onKeyUp={[Function]}
                  onMouseDown={[Function]}
                  onMouseUp={[Function]}
                  title="Copy the value of 'Duration' to the clipboard"
                  type="button"
                >
                  <span
                    className="ms-Button-flexContainer flexContainer-111"
                    data-automationid="splitbuttonprimary"
                  >
                    <i
                      aria-hidden={true}
                      className="ms-Icon root-105 css-126 ms-Button-icon icon-121"
                      data-icon-name="Copy"
                      style={
                        {
                          "fontFamily": ""FabricMDL2Icons-2"",
                        }
                      }
                    >
                      
                    </i>
                  </span>
                </button>
              </div>
              <pre
                className="prism-code language-json"
                style={
                  {
                    "backgroundColor": "#ffffff",
                    "color": "#000000",
                  }
                }
              >
                <div
                  className="token-line"
                  style={
                    {
                      "backgroundColor": undefined,
                      "color": "#000000",
                    }
                  }
                >
                  <span
                    className="token plain"
                  >
<<<<<<< HEAD
                    2/9/2022, 8:53:00 AM (Local time)
=======
                    1 minute
>>>>>>> becf7d8d
                  </span>
                </div>
              </pre>
            </div>
          </div>
        </section>
        <section
          className="msla-trace-value-label"
        >
          <label
            className="msla-trace-value-display-name"
          >
            Start time
          </label>
          <div
            className="msla-colorizer-json-body"
          >
            <div
              aria-label="Start time"
              aria-readonly={true}
              className="msla-colorizer-wrapper date-time"
              role="textbox"
              tabIndex={0}
            >
              <div
                className="buttons"
              >
                <button
                  aria-label="Switch 'Start time' to the UTC time format"
                  className="ms-Button ms-Button--icon root-120"
                  data-is-focusable={true}
                  onClick={[Function]}
                  onKeyDown={[Function]}
                  onKeyPress={[Function]}
                  onKeyUp={[Function]}
                  onMouseDown={[Function]}
                  onMouseUp={[Function]}
                  title="Switch 'Start time' to the UTC time format"
                  type="button"
                >
                  <span
                    className="ms-Button-flexContainer flexContainer-111"
                    data-automationid="splitbuttonprimary"
                  >
                    <i
                      aria-hidden={true}
                      className="ms-Icon root-105 css-128 ms-Button-icon icon-121"
                      data-icon-name="DateTime"
                      style={
                        {
                          "fontFamily": ""FabricMDL2Icons-5"",
                        }
                      }
                    >
                      
                    </i>
                  </span>
                </button>
                <button
                  aria-label="Select all text in 'Start time'"
                  className="ms-Button ms-Button--icon root-120"
                  data-is-focusable={true}
                  onClick={[Function]}
                  onKeyDown={[Function]}
                  onKeyPress={[Function]}
                  onKeyUp={[Function]}
                  onMouseDown={[Function]}
                  onMouseUp={[Function]}
                  title="Select all text in 'Start time'"
                  type="button"
                >
                  <span
                    className="ms-Button-flexContainer flexContainer-111"
                    data-automationid="splitbuttonprimary"
                  >
                    <i
                      aria-hidden={true}
                      className="ms-Icon root-105 css-124 ms-Button-icon icon-121"
                      data-icon-name="SelectAll"
                      style={
                        {
                          "fontFamily": ""FabricMDL2Icons-1"",
                        }
                      }
                    >
                      
                    </i>
                  </span>
                </button>
                <button
                  aria-label="Copy the value of 'Start time' to the clipboard"
                  className="ms-Button ms-Button--icon root-120"
                  data-is-focusable={true}
                  onClick={[Function]}
                  onKeyDown={[Function]}
                  onKeyPress={[Function]}
                  onKeyUp={[Function]}
                  onMouseDown={[Function]}
                  onMouseUp={[Function]}
                  title="Copy the value of 'Start time' to the clipboard"
                  type="button"
                >
                  <span
                    className="ms-Button-flexContainer flexContainer-111"
                    data-automationid="splitbuttonprimary"
                  >
                    <i
                      aria-hidden={true}
                      className="ms-Icon root-105 css-126 ms-Button-icon icon-121"
                      data-icon-name="Copy"
                      style={
                        {
                          "fontFamily": ""FabricMDL2Icons-2"",
                        }
                      }
                    >
                      
                    </i>
                  </span>
                </button>
              </div>
              <pre
                className="prism-code language-json"
                style={
                  {
                    "backgroundColor": "#ffffff",
                    "color": "#000000",
                  }
                }
              >
                <div
                  className="token-line"
                  style={
                    {
                      "backgroundColor": undefined,
                      "color": "#000000",
                    }
                  }
                >
                  <span
                    className="token plain"
                  >
                    2/9/2022, 8:52:00 AM (Local time)
                  </span>
                </div>
              </pre>
            </div>
          </div>
        </section>
        <section
          className="msla-trace-value-label"
        >
          <label
            className="msla-trace-value-display-name"
          >
            End time
          </label>
          <div
            className="msla-colorizer-json-body"
          >
            <div
              aria-label="End time"
              aria-readonly={true}
              className="msla-colorizer-wrapper date-time"
              role="textbox"
              tabIndex={0}
            >
              <div
                className="buttons"
              >
                <button
                  aria-label="Switch 'End time' to the UTC time format"
                  className="ms-Button ms-Button--icon root-120"
                  data-is-focusable={true}
                  onClick={[Function]}
                  onKeyDown={[Function]}
                  onKeyPress={[Function]}
                  onKeyUp={[Function]}
                  onMouseDown={[Function]}
                  onMouseUp={[Function]}
                  title="Switch 'End time' to the UTC time format"
                  type="button"
                >
                  <span
                    className="ms-Button-flexContainer flexContainer-111"
                    data-automationid="splitbuttonprimary"
                  >
                    <i
                      aria-hidden={true}
                      className="ms-Icon root-105 css-128 ms-Button-icon icon-121"
                      data-icon-name="DateTime"
                      style={
                        {
                          "fontFamily": ""FabricMDL2Icons-5"",
                        }
                      }
                    >
                      
                    </i>
                  </span>
                </button>
                <button
                  aria-label="Select all text in 'End time'"
                  className="ms-Button ms-Button--icon root-120"
                  data-is-focusable={true}
                  onClick={[Function]}
                  onKeyDown={[Function]}
                  onKeyPress={[Function]}
                  onKeyUp={[Function]}
                  onMouseDown={[Function]}
                  onMouseUp={[Function]}
                  title="Select all text in 'End time'"
                  type="button"
                >
                  <span
                    className="ms-Button-flexContainer flexContainer-111"
                    data-automationid="splitbuttonprimary"
                  >
                    <i
                      aria-hidden={true}
                      className="ms-Icon root-105 css-124 ms-Button-icon icon-121"
                      data-icon-name="SelectAll"
                      style={
                        {
                          "fontFamily": ""FabricMDL2Icons-1"",
                        }
                      }
                    >
                      
                    </i>
                  </span>
                </button>
                <button
                  aria-label="Copy the value of 'End time' to the clipboard"
                  className="ms-Button ms-Button--icon root-120"
                  data-is-focusable={true}
                  onClick={[Function]}
                  onKeyDown={[Function]}
                  onKeyPress={[Function]}
                  onKeyUp={[Function]}
                  onMouseDown={[Function]}
                  onMouseUp={[Function]}
                  title="Copy the value of 'End time' to the clipboard"
                  type="button"
                >
                  <span
                    className="ms-Button-flexContainer flexContainer-111"
                    data-automationid="splitbuttonprimary"
                  >
                    <i
                      aria-hidden={true}
                      className="ms-Icon root-105 css-126 ms-Button-icon icon-121"
                      data-icon-name="Copy"
                      style={
                        {
                          "fontFamily": ""FabricMDL2Icons-2"",
                        }
                      }
                    >
                      
                    </i>
                  </span>
                </button>
              </div>
              <pre
                className="prism-code language-json"
                style={
                  {
                    "backgroundColor": "#ffffff",
                    "color": "#000000",
                  }
                }
              >
                <div
                  className="token-line"
                  style={
                    {
                      "backgroundColor": undefined,
                      "color": "#000000",
                    }
                  }
                >
                  <span
                    className="token plain"
                  >
                    2/9/2022, 8:53:00 AM (Local time)
                  </span>
                </div>
              </pre>
            </div>
          </div>
        </section>
      </div>
    </div>
    <section
      className="msla-trace-inputs-outputs"
    >
      <div
        className="msla-trace-inputs-outputs-header"
      >
        <div
          className="msla-trace-inputs-outputs-header-text"
          style={
            {
              "borderColor": "#474747B3",
            }
          }
        >
          Request
        </div>
      </div>
      <div
        className="msla-trace-values"
      >
        <div
          className="msla-trace-inputs-outputs-secured"
        >
          <div
            className="msla-trace-secured-text"
          >
            Content not shown due to security configuration.
          </div>
        </div>
      </div>
    </section>
  </div>,
]
`;

exports[`lib/monitoring/requestpanel > should render with a secured response 1`] = `
[
  <div
    className="msla-retrypanel-callout-pager"
  >
    <div>
      <div
        className="msla-pager-v2"
        onClick={[Function]}
      >
        <div
          className="msla-pager-failed-container"
        >
          <div
            className="ms-TooltipHost root-109"
            onBlurCapture={[Function]}
            onFocusCapture={[Function]}
            onKeyDown={[Function]}
            onMouseEnter={[Function]}
            onMouseLeave={[Function]}
            role="none"
          >
            <button
              aria-disabled={true}
              aria-label="Previous"
              className="ms-Button ms-Button--icon is-disabled root-110"
              data-is-focusable={false}
              disabled={true}
              onClick={[Function]}
              onKeyDown={[Function]}
              onKeyPress={[Function]}
              onKeyUp={[Function]}
              onMouseDown={[Function]}
              onMouseUp={[Function]}
              type="button"
            >
              <span
                className="ms-Button-flexContainer flexContainer-111"
                data-automationid="splitbuttonprimary"
              >
                <i
                  aria-hidden={true}
                  className="ms-Icon root-105 css-119 ms-Button-icon icon-113"
                  data-icon-name="ChevronLeft"
                  style={
                    {
                      "fontFamily": ""FabricMDL2Icons"",
                    }
                  }
                >
                  
                </i>
                <span
                  className="ms-Button-textContainer textContainer-112"
                />
              </span>
            </button>
            <div
              hidden={true}
              id="tooltip160"
              style={
                {
                  "border": 0,
                  "height": 1,
                  "margin": -1,
                  "overflow": "hidden",
                  "padding": 0,
                  "position": "absolute",
                  "whiteSpace": "nowrap",
                  "width": 1,
                }
              }
            >
              Previous
            </div>
          </div>
        </div>
        <div
          className="msla-pager-v2--inner"
        >
          <span
            className="fui-Text ___nzdt000_bc09y70 fk6fouc fkhj508 f1i3iumi figsok6 fpgzoln f1w7gpdv f6juhto f1mtd64y f1y7q3j9 f2jf649"
          >
            1 of 1
          </span>
        </div>
        <div
          className="msla-pager-failed-container"
        >
          <div
            className="ms-TooltipHost root-109"
            onBlurCapture={[Function]}
            onFocusCapture={[Function]}
            onKeyDown={[Function]}
            onMouseEnter={[Function]}
            onMouseLeave={[Function]}
            role="none"
          >
            <button
              aria-disabled={true}
              aria-label="Next"
              className="ms-Button ms-Button--icon is-disabled root-110"
              data-is-focusable={false}
              disabled={true}
              onClick={[Function]}
              onKeyDown={[Function]}
              onKeyPress={[Function]}
              onKeyUp={[Function]}
              onMouseDown={[Function]}
              onMouseUp={[Function]}
              type="button"
            >
              <span
                className="ms-Button-flexContainer flexContainer-111"
                data-automationid="splitbuttonprimary"
              >
                <i
                  aria-hidden={true}
                  className="ms-Icon root-105 css-119 ms-Button-icon icon-113"
                  data-icon-name="ChevronRight"
                  style={
                    {
                      "fontFamily": ""FabricMDL2Icons"",
                    }
                  }
                >
                  
                </i>
                <span
                  className="ms-Button-textContainer textContainer-112"
                />
              </span>
            </button>
            <div
              hidden={true}
              id="tooltip164"
              style={
                {
                  "border": 0,
                  "height": 1,
                  "margin": -1,
                  "overflow": "hidden",
                  "padding": 0,
                  "position": "absolute",
                  "whiteSpace": "nowrap",
                  "width": 1,
                }
              }
            >
              Next
            </div>
          </div>
        </div>
      </div>
    </div>
  </div>,
  <div
    className="msla-panel-callout-content"
  >
    <div
      className="msla-trace-inputs-outputs"
    >
      <div
        className="msla-trace-inputs-outputs-header"
      >
        <div
          className="msla-trace-inputs-outputs-header-text"
        >
          Duration
        </div>
      </div>
      <div
        className="msla-trace-values"
      >
        <section
          className="msla-trace-value-label"
        >
          <label
            className="msla-trace-value-display-name"
          >
            Duration
          </label>
          <div
            className="msla-colorizer-json-body"
          >
            <div
              aria-label="Duration"
              aria-readonly={true}
              className="msla-colorizer-wrapper"
              role="textbox"
              tabIndex={0}
            >
              <div
                className="buttons"
              >
                <button
                  aria-label="Select all text in 'Duration'"
                  className="ms-Button ms-Button--icon root-120"
                  data-is-focusable={true}
                  onClick={[Function]}
                  onKeyDown={[Function]}
                  onKeyPress={[Function]}
                  onKeyUp={[Function]}
                  onMouseDown={[Function]}
                  onMouseUp={[Function]}
                  title="Select all text in 'Duration'"
                  type="button"
                >
                  <span
                    className="ms-Button-flexContainer flexContainer-111"
                    data-automationid="splitbuttonprimary"
                  >
                    <i
                      aria-hidden={true}
                      className="ms-Icon root-105 css-124 ms-Button-icon icon-121"
                      data-icon-name="SelectAll"
                      style={
                        {
                          "fontFamily": ""FabricMDL2Icons-1"",
                        }
                      }
                    >
                      
                    </i>
                  </span>
                </button>
                <button
                  aria-label="Copy the value of 'Duration' to the clipboard"
                  className="ms-Button ms-Button--icon root-120"
                  data-is-focusable={true}
                  onClick={[Function]}
                  onKeyDown={[Function]}
                  onKeyPress={[Function]}
                  onKeyUp={[Function]}
                  onMouseDown={[Function]}
                  onMouseUp={[Function]}
                  title="Copy the value of 'Duration' to the clipboard"
                  type="button"
                >
                  <span
                    className="ms-Button-flexContainer flexContainer-111"
                    data-automationid="splitbuttonprimary"
                  >
                    <i
                      aria-hidden={true}
                      className="ms-Icon root-105 css-126 ms-Button-icon icon-121"
                      data-icon-name="Copy"
                      style={
                        {
                          "fontFamily": ""FabricMDL2Icons-2"",
                        }
                      }
                    >
                      
                    </i>
                  </span>
                </button>
              </div>
              <pre
                className="prism-code language-json"
                style={
                  {
                    "backgroundColor": "#ffffff",
                    "color": "#000000",
                  }
                }
              >
                <div
                  className="token-line"
                  style={
                    {
                      "backgroundColor": undefined,
                      "color": "#000000",
                    }
                  }
                >
                  <span
                    className="token plain"
                  >
                    1 minute
                  </span>
                </div>
              </pre>
            </div>
          </div>
        </section>
        <section
          className="msla-trace-value-label"
        >
          <label
            className="msla-trace-value-display-name"
          >
            Start time
          </label>
          <div
            className="msla-colorizer-json-body"
          >
            <div
              aria-label="Start time"
              aria-readonly={true}
              className="msla-colorizer-wrapper date-time"
              role="textbox"
              tabIndex={0}
            >
              <div
                className="buttons"
              >
                <button
                  aria-label="Switch 'Start time' to the UTC time format"
                  className="ms-Button ms-Button--icon root-120"
                  data-is-focusable={true}
                  onClick={[Function]}
                  onKeyDown={[Function]}
                  onKeyPress={[Function]}
                  onKeyUp={[Function]}
                  onMouseDown={[Function]}
                  onMouseUp={[Function]}
                  title="Switch 'Start time' to the UTC time format"
                  type="button"
                >
                  <span
                    className="ms-Button-flexContainer flexContainer-111"
                    data-automationid="splitbuttonprimary"
                  >
                    <i
                      aria-hidden={true}
                      className="ms-Icon root-105 css-128 ms-Button-icon icon-121"
                      data-icon-name="DateTime"
                      style={
                        {
                          "fontFamily": ""FabricMDL2Icons-5"",
                        }
                      }
                    >
                      
                    </i>
                  </span>
                </button>
                <button
                  aria-label="Select all text in 'Start time'"
                  className="ms-Button ms-Button--icon root-120"
                  data-is-focusable={true}
                  onClick={[Function]}
                  onKeyDown={[Function]}
                  onKeyPress={[Function]}
                  onKeyUp={[Function]}
                  onMouseDown={[Function]}
                  onMouseUp={[Function]}
                  title="Select all text in 'Start time'"
                  type="button"
                >
                  <span
                    className="ms-Button-flexContainer flexContainer-111"
                    data-automationid="splitbuttonprimary"
                  >
                    <i
                      aria-hidden={true}
                      className="ms-Icon root-105 css-124 ms-Button-icon icon-121"
                      data-icon-name="SelectAll"
                      style={
                        {
                          "fontFamily": ""FabricMDL2Icons-1"",
                        }
                      }
                    >
                      
                    </i>
                  </span>
                </button>
                <button
                  aria-label="Copy the value of 'Start time' to the clipboard"
                  className="ms-Button ms-Button--icon root-120"
                  data-is-focusable={true}
                  onClick={[Function]}
                  onKeyDown={[Function]}
                  onKeyPress={[Function]}
                  onKeyUp={[Function]}
                  onMouseDown={[Function]}
                  onMouseUp={[Function]}
                  title="Copy the value of 'Start time' to the clipboard"
                  type="button"
                >
                  <span
                    className="ms-Button-flexContainer flexContainer-111"
                    data-automationid="splitbuttonprimary"
                  >
                    <i
                      aria-hidden={true}
                      className="ms-Icon root-105 css-126 ms-Button-icon icon-121"
                      data-icon-name="Copy"
                      style={
                        {
                          "fontFamily": ""FabricMDL2Icons-2"",
                        }
                      }
                    >
                      
                    </i>
                  </span>
                </button>
              </div>
              <pre
                className="prism-code language-json"
                style={
                  {
                    "backgroundColor": "#ffffff",
                    "color": "#000000",
                  }
                }
              >
                <div
                  className="token-line"
                  style={
                    {
                      "backgroundColor": undefined,
                      "color": "#000000",
                    }
                  }
                >
                  <span
                    className="token plain"
                  >
                    2/9/2022, 8:52:00 AM (Local time)
                  </span>
                </div>
              </pre>
            </div>
          </div>
        </section>
        <section
          className="msla-trace-value-label"
        >
          <label
            className="msla-trace-value-display-name"
          >
            End time
          </label>
          <div
            className="msla-colorizer-json-body"
          >
            <div
              aria-label="End time"
              aria-readonly={true}
              className="msla-colorizer-wrapper date-time"
              role="textbox"
              tabIndex={0}
            >
              <div
                className="buttons"
              >
                <button
                  aria-label="Switch 'End time' to the UTC time format"
                  className="ms-Button ms-Button--icon root-120"
                  data-is-focusable={true}
                  onClick={[Function]}
                  onKeyDown={[Function]}
                  onKeyPress={[Function]}
                  onKeyUp={[Function]}
                  onMouseDown={[Function]}
                  onMouseUp={[Function]}
                  title="Switch 'End time' to the UTC time format"
                  type="button"
                >
                  <span
                    className="ms-Button-flexContainer flexContainer-111"
                    data-automationid="splitbuttonprimary"
                  >
                    <i
                      aria-hidden={true}
                      className="ms-Icon root-105 css-128 ms-Button-icon icon-121"
                      data-icon-name="DateTime"
                      style={
                        {
                          "fontFamily": ""FabricMDL2Icons-5"",
                        }
                      }
                    >
                      
                    </i>
                  </span>
                </button>
                <button
                  aria-label="Select all text in 'End time'"
                  className="ms-Button ms-Button--icon root-120"
                  data-is-focusable={true}
                  onClick={[Function]}
                  onKeyDown={[Function]}
                  onKeyPress={[Function]}
                  onKeyUp={[Function]}
                  onMouseDown={[Function]}
                  onMouseUp={[Function]}
                  title="Select all text in 'End time'"
                  type="button"
                >
                  <span
                    className="ms-Button-flexContainer flexContainer-111"
                    data-automationid="splitbuttonprimary"
                  >
                    <i
                      aria-hidden={true}
                      className="ms-Icon root-105 css-124 ms-Button-icon icon-121"
                      data-icon-name="SelectAll"
                      style={
                        {
                          "fontFamily": ""FabricMDL2Icons-1"",
                        }
                      }
                    >
                      
                    </i>
                  </span>
                </button>
                <button
                  aria-label="Copy the value of 'End time' to the clipboard"
                  className="ms-Button ms-Button--icon root-120"
                  data-is-focusable={true}
                  onClick={[Function]}
                  onKeyDown={[Function]}
                  onKeyPress={[Function]}
                  onKeyUp={[Function]}
                  onMouseDown={[Function]}
                  onMouseUp={[Function]}
                  title="Copy the value of 'End time' to the clipboard"
                  type="button"
                >
                  <span
                    className="ms-Button-flexContainer flexContainer-111"
                    data-automationid="splitbuttonprimary"
                  >
                    <i
                      aria-hidden={true}
                      className="ms-Icon root-105 css-126 ms-Button-icon icon-121"
                      data-icon-name="Copy"
                      style={
                        {
                          "fontFamily": ""FabricMDL2Icons-2"",
                        }
                      }
                    >
                      
                    </i>
                  </span>
                </button>
              </div>
              <pre
                className="prism-code language-json"
                style={
                  {
                    "backgroundColor": "#ffffff",
                    "color": "#000000",
                  }
                }
              >
                <div
                  className="token-line"
                  style={
                    {
                      "backgroundColor": undefined,
                      "color": "#000000",
                    }
                  }
                >
                  <span
                    className="token plain"
                  >
                    2/9/2022, 8:53:00 AM (Local time)
                  </span>
                </div>
              </pre>
            </div>
          </div>
        </section>
      </div>
    </div>
    <section
      className="msla-trace-inputs-outputs"
    >
      <div
        className="msla-trace-inputs-outputs-header"
      >
        <div
          className="msla-trace-inputs-outputs-header-text"
          style={
            {
              "borderColor": "#474747B3",
            }
          }
        >
          Response
        </div>
      </div>
      <div
        className="msla-trace-values"
      >
        <div
          className="msla-trace-inputs-outputs-secured"
        >
          <div
            className="msla-trace-secured-text"
          >
            Content not shown due to security configuration.
          </div>
        </div>
      </div>
    </section>
  </div>,
]
`;

exports[`lib/monitoring/requestpanel > should render with a secured response 2`] = `
[
  <div
    className="msla-retrypanel-callout-pager"
  >
    <div>
      <div
        className="msla-pager-v2"
        onClick={[Function]}
      >
        <div
          className="msla-pager-failed-container"
        >
          <div
            className="ms-TooltipHost root-109"
            onBlurCapture={[Function]}
            onFocusCapture={[Function]}
            onKeyDown={[Function]}
            onMouseEnter={[Function]}
            onMouseLeave={[Function]}
            role="none"
          >
            <button
              aria-disabled={true}
              aria-label="Previous"
              className="ms-Button ms-Button--icon is-disabled root-110"
              data-is-focusable={false}
              disabled={true}
              onClick={[Function]}
              onKeyDown={[Function]}
              onKeyPress={[Function]}
              onKeyUp={[Function]}
              onMouseDown={[Function]}
              onMouseUp={[Function]}
              type="button"
            >
              <span
                className="ms-Button-flexContainer flexContainer-111"
                data-automationid="splitbuttonprimary"
              >
                <i
                  aria-hidden={true}
                  className="ms-Icon root-105 css-119 ms-Button-icon icon-113"
                  data-icon-name="ChevronLeft"
                  style={
                    {
                      "fontFamily": ""FabricMDL2Icons"",
                    }
                  }
                >
                  
                </i>
                <span
                  className="ms-Button-textContainer textContainer-112"
                />
              </span>
            </button>
            <div
              hidden={true}
              id="tooltip352"
              style={
                {
                  "border": 0,
                  "height": 1,
                  "margin": -1,
                  "overflow": "hidden",
                  "padding": 0,
                  "position": "absolute",
                  "whiteSpace": "nowrap",
                  "width": 1,
                }
              }
            >
              Previous
            </div>
          </div>
        </div>
        <div
          className="msla-pager-v2--inner"
        >
          <span
            className="fui-Text ___c56hd20_1xy0w11 fk6fouc fkhj508 f1i3iumi figsok6 fpgzoln f1w7gpdv f6juhto f1gl81tg f2jf649"
          >
            1 of 1
          </span>
        </div>
        <div
          className="msla-pager-failed-container"
        >
          <div
            className="ms-TooltipHost root-109"
            onBlurCapture={[Function]}
            onFocusCapture={[Function]}
            onKeyDown={[Function]}
            onMouseEnter={[Function]}
            onMouseLeave={[Function]}
            role="none"
          >
            <button
              aria-disabled={true}
              aria-label="Next"
              className="ms-Button ms-Button--icon is-disabled root-110"
              data-is-focusable={false}
              disabled={true}
              onClick={[Function]}
              onKeyDown={[Function]}
              onKeyPress={[Function]}
              onKeyUp={[Function]}
              onMouseDown={[Function]}
              onMouseUp={[Function]}
              type="button"
            >
              <span
                className="ms-Button-flexContainer flexContainer-111"
                data-automationid="splitbuttonprimary"
              >
                <i
                  aria-hidden={true}
                  className="ms-Icon root-105 css-119 ms-Button-icon icon-113"
                  data-icon-name="ChevronRight"
                  style={
                    {
                      "fontFamily": ""FabricMDL2Icons"",
                    }
                  }
                >
                  
                </i>
                <span
                  className="ms-Button-textContainer textContainer-112"
                />
              </span>
            </button>
            <div
              hidden={true}
              id="tooltip356"
              style={
                {
                  "border": 0,
                  "height": 1,
                  "margin": -1,
                  "overflow": "hidden",
                  "padding": 0,
                  "position": "absolute",
                  "whiteSpace": "nowrap",
                  "width": 1,
                }
              }
            >
              Next
            </div>
          </div>
        </div>
      </div>
    </div>
  </div>,
  <div
    className="msla-panel-callout-content"
  >
    <div
      className="msla-trace-inputs-outputs"
    >
      <div
        className="msla-trace-inputs-outputs-header"
      >
        <div
          className="msla-trace-inputs-outputs-header-text"
        >
          Duration
        </div>
      </div>
      <div
        className="msla-trace-values"
      >
        <section
          className="msla-trace-value-label"
        >
          <label
            className="msla-trace-value-display-name"
          >
            Duration
          </label>
          <div
            className="msla-colorizer-json-body"
          >
            <div
              aria-label="Duration"
              aria-readonly={true}
              className="msla-colorizer-wrapper"
              role="textbox"
              tabIndex={0}
            >
              <div
                className="buttons"
              >
                <button
                  aria-label="Select all text in 'Duration'"
                  className="ms-Button ms-Button--icon root-120"
                  data-is-focusable={true}
                  onClick={[Function]}
                  onKeyDown={[Function]}
                  onKeyPress={[Function]}
                  onKeyUp={[Function]}
                  onMouseDown={[Function]}
                  onMouseUp={[Function]}
                  title="Select all text in 'Duration'"
                  type="button"
                >
                  <span
                    className="ms-Button-flexContainer flexContainer-111"
                    data-automationid="splitbuttonprimary"
                  >
                    <i
                      aria-hidden={true}
                      className="ms-Icon root-105 css-124 ms-Button-icon icon-121"
                      data-icon-name="SelectAll"
                      style={
                        {
                          "fontFamily": ""FabricMDL2Icons-1"",
                        }
                      }
                    >
                      
                    </i>
                  </span>
                </button>
                <button
                  aria-label="Copy the value of 'Duration' to the clipboard"
                  className="ms-Button ms-Button--icon root-120"
                  data-is-focusable={true}
                  onClick={[Function]}
                  onKeyDown={[Function]}
                  onKeyPress={[Function]}
                  onKeyUp={[Function]}
                  onMouseDown={[Function]}
                  onMouseUp={[Function]}
                  title="Copy the value of 'Duration' to the clipboard"
                  type="button"
                >
                  <span
                    className="ms-Button-flexContainer flexContainer-111"
                    data-automationid="splitbuttonprimary"
                  >
                    <i
                      aria-hidden={true}
                      className="ms-Icon root-105 css-126 ms-Button-icon icon-121"
                      data-icon-name="Copy"
                      style={
                        {
                          "fontFamily": ""FabricMDL2Icons-2"",
                        }
                      }
                    >
                      
                    </i>
                  </span>
                </button>
              </div>
              <pre
                className="prism-code language-json"
                style={
                  {
                    "backgroundColor": "#ffffff",
                    "color": "#000000",
                  }
                }
              >
                <div
                  className="token-line"
                  style={
                    {
                      "backgroundColor": undefined,
                      "color": "#000000",
                    }
                  }
                >
                  <span
                    className="token plain"
                  >
                    1 minute
                  </span>
                </div>
              </pre>
            </div>
          </div>
        </section>
        <section
          className="msla-trace-value-label"
        >
          <label
            className="msla-trace-value-display-name"
          >
            Start time
          </label>
          <div
            className="msla-colorizer-json-body"
          >
            <div
              aria-label="Start time"
              aria-readonly={true}
              className="msla-colorizer-wrapper date-time"
              role="textbox"
              tabIndex={0}
            >
              <div
                className="buttons"
              >
                <button
                  aria-label="Switch 'Start time' to the UTC time format"
                  className="ms-Button ms-Button--icon root-120"
                  data-is-focusable={true}
                  onClick={[Function]}
                  onKeyDown={[Function]}
                  onKeyPress={[Function]}
                  onKeyUp={[Function]}
                  onMouseDown={[Function]}
                  onMouseUp={[Function]}
                  title="Switch 'Start time' to the UTC time format"
                  type="button"
                >
                  <span
                    className="ms-Button-flexContainer flexContainer-111"
                    data-automationid="splitbuttonprimary"
                  >
                    <i
                      aria-hidden={true}
                      className="ms-Icon root-105 css-128 ms-Button-icon icon-121"
                      data-icon-name="DateTime"
                      style={
                        {
                          "fontFamily": ""FabricMDL2Icons-5"",
                        }
                      }
                    >
                      
                    </i>
                  </span>
                </button>
                <button
                  aria-label="Select all text in 'Start time'"
                  className="ms-Button ms-Button--icon root-120"
                  data-is-focusable={true}
                  onClick={[Function]}
                  onKeyDown={[Function]}
                  onKeyPress={[Function]}
                  onKeyUp={[Function]}
                  onMouseDown={[Function]}
                  onMouseUp={[Function]}
                  title="Select all text in 'Start time'"
                  type="button"
                >
                  <span
                    className="ms-Button-flexContainer flexContainer-111"
                    data-automationid="splitbuttonprimary"
                  >
                    <i
                      aria-hidden={true}
                      className="ms-Icon root-105 css-124 ms-Button-icon icon-121"
                      data-icon-name="SelectAll"
                      style={
                        {
                          "fontFamily": ""FabricMDL2Icons-1"",
                        }
                      }
                    >
                      
                    </i>
                  </span>
                </button>
                <button
                  aria-label="Copy the value of 'Start time' to the clipboard"
                  className="ms-Button ms-Button--icon root-120"
                  data-is-focusable={true}
                  onClick={[Function]}
                  onKeyDown={[Function]}
                  onKeyPress={[Function]}
                  onKeyUp={[Function]}
                  onMouseDown={[Function]}
                  onMouseUp={[Function]}
                  title="Copy the value of 'Start time' to the clipboard"
                  type="button"
                >
                  <span
                    className="ms-Button-flexContainer flexContainer-111"
                    data-automationid="splitbuttonprimary"
                  >
                    <i
                      aria-hidden={true}
                      className="ms-Icon root-105 css-126 ms-Button-icon icon-121"
                      data-icon-name="Copy"
                      style={
                        {
                          "fontFamily": ""FabricMDL2Icons-2"",
                        }
                      }
                    >
                      
                    </i>
                  </span>
                </button>
              </div>
              <pre
                className="prism-code language-json"
                style={
                  {
                    "backgroundColor": "#ffffff",
                    "color": "#000000",
                  }
                }
              >
                <div
                  className="token-line"
                  style={
                    {
                      "backgroundColor": undefined,
                      "color": "#000000",
                    }
                  }
                >
                  <span
                    className="token plain"
                  >
                    2/9/2022, 8:52:00 AM (Local time)
                  </span>
                </div>
              </pre>
            </div>
          </div>
        </section>
        <section
          className="msla-trace-value-label"
        >
          <label
            className="msla-trace-value-display-name"
          >
            End time
          </label>
          <div
            className="msla-colorizer-json-body"
          >
            <div
              aria-label="End time"
              aria-readonly={true}
              className="msla-colorizer-wrapper date-time"
              role="textbox"
              tabIndex={0}
            >
              <div
                className="buttons"
              >
                <button
                  aria-label="Switch 'End time' to the UTC time format"
                  className="ms-Button ms-Button--icon root-120"
                  data-is-focusable={true}
                  onClick={[Function]}
                  onKeyDown={[Function]}
                  onKeyPress={[Function]}
                  onKeyUp={[Function]}
                  onMouseDown={[Function]}
                  onMouseUp={[Function]}
                  title="Switch 'End time' to the UTC time format"
                  type="button"
                >
                  <span
                    className="ms-Button-flexContainer flexContainer-111"
                    data-automationid="splitbuttonprimary"
                  >
                    <i
                      aria-hidden={true}
                      className="ms-Icon root-105 css-128 ms-Button-icon icon-121"
                      data-icon-name="DateTime"
                      style={
                        {
                          "fontFamily": ""FabricMDL2Icons-5"",
                        }
                      }
                    >
                      
                    </i>
                  </span>
                </button>
                <button
                  aria-label="Select all text in 'End time'"
                  className="ms-Button ms-Button--icon root-120"
                  data-is-focusable={true}
                  onClick={[Function]}
                  onKeyDown={[Function]}
                  onKeyPress={[Function]}
                  onKeyUp={[Function]}
                  onMouseDown={[Function]}
                  onMouseUp={[Function]}
                  title="Select all text in 'End time'"
                  type="button"
                >
                  <span
                    className="ms-Button-flexContainer flexContainer-111"
                    data-automationid="splitbuttonprimary"
                  >
                    <i
                      aria-hidden={true}
                      className="ms-Icon root-105 css-124 ms-Button-icon icon-121"
                      data-icon-name="SelectAll"
                      style={
                        {
                          "fontFamily": ""FabricMDL2Icons-1"",
                        }
                      }
                    >
                      
                    </i>
                  </span>
                </button>
                <button
                  aria-label="Copy the value of 'End time' to the clipboard"
                  className="ms-Button ms-Button--icon root-120"
                  data-is-focusable={true}
                  onClick={[Function]}
                  onKeyDown={[Function]}
                  onKeyPress={[Function]}
                  onKeyUp={[Function]}
                  onMouseDown={[Function]}
                  onMouseUp={[Function]}
                  title="Copy the value of 'End time' to the clipboard"
                  type="button"
                >
                  <span
                    className="ms-Button-flexContainer flexContainer-111"
                    data-automationid="splitbuttonprimary"
                  >
                    <i
                      aria-hidden={true}
                      className="ms-Icon root-105 css-126 ms-Button-icon icon-121"
                      data-icon-name="Copy"
                      style={
                        {
                          "fontFamily": ""FabricMDL2Icons-2"",
                        }
                      }
                    >
                      
                    </i>
                  </span>
                </button>
              </div>
              <pre
                className="prism-code language-json"
                style={
                  {
                    "backgroundColor": "#ffffff",
                    "color": "#000000",
                  }
                }
              >
                <div
                  className="token-line"
                  style={
                    {
                      "backgroundColor": undefined,
                      "color": "#000000",
                    }
                  }
                >
                  <span
                    className="token plain"
                  >
                    2/9/2022, 8:53:00 AM (Local time)
                  </span>
                </div>
              </pre>
            </div>
          </div>
        </section>
      </div>
    </div>
    <section
      className="msla-trace-inputs-outputs"
    >
      <div
        className="msla-trace-inputs-outputs-header"
      >
        <div
          className="msla-trace-inputs-outputs-header-text"
          style={
            {
              "borderColor": "#474747B3",
            }
          }
        >
          Response
        </div>
      </div>
      <div
        className="msla-trace-values"
      >
        <div
          className="msla-trace-inputs-outputs-secured"
        >
          <div
            className="msla-trace-secured-text"
          >
            Content not shown due to security configuration.
          </div>
        </div>
      </div>
    </section>
  </div>,
]
`;<|MERGE_RESOLUTION|>--- conflicted
+++ resolved
@@ -6040,11 +6040,7 @@
                   <span
                     className="token plain"
                   >
-<<<<<<< HEAD
-                    2/9/2022, 8:53:00 AM (Local time)
-=======
                     1 minute
->>>>>>> becf7d8d
                   </span>
                 </div>
               </pre>
