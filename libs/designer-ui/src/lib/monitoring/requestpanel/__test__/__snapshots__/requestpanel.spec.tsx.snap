--- conflicted
+++ resolved
@@ -6040,11 +6040,7 @@
                   <span
                     className="token plain"
                   >
-<<<<<<< HEAD
-                    2/9/2022, 8:53:00 AM (Local time)
-=======
                     1 minute
->>>>>>> f823f336
                   </span>
                 </div>
               </pre>
