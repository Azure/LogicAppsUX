// Vitest Snapshot v1, https://vitest.dev/guide/snapshot.html

exports[`lib/card/cardfooter > should render 1`] = `null`;

exports[`lib/card/cardfooter > should render with a comment icon 1`] = `
<div
  className="msla-card-v2-footer"
>
  <div
    className="msla-badges"
  >
    <div
      aria-label=" Comment: comment"
      onBlur={[Function]}
      onFocus={[Function]}
      onPointerEnter={[Function]}
      onPointerLeave={[Function]}
    >
      <i
        aria-hidden={true}
        className="panel-card-v2-badge active root-111"
        data-icon-name="Comment"
<<<<<<< HEAD
        role="img"
=======
        role="button"
>>>>>>> becf7d8d
      >
        
      </i>
    </div>
  </div>
</div>
`;

exports[`lib/card/cardfooter > should render with a connection icon 1`] = `
<div
  className="msla-card-v2-footer"
>
  <div
    className="msla-badges"
  >
    <div
      aria-label=" Connection name: joechung@microsoft.com"
      onBlur={[Function]}
      onFocus={[Function]}
      onPointerEnter={[Function]}
      onPointerLeave={[Function]}
    >
      <i
        aria-hidden={true}
        className="panel-card-v2-badge active root-114"
        data-icon-name="Link"
<<<<<<< HEAD
        role="img"
=======
        role="button"
>>>>>>> becf7d8d
      >
        
      </i>
    </div>
  </div>
</div>
`;

exports[`lib/card/cardfooter > should render with a lock icon 1`] = `
<div
  className="msla-card-v2-footer"
>
  <div
    className="msla-badges"
  >
    <div
      aria-label=" Secure inputs or outputs enabled.: This operation has secure inputs or outputs enabled."
      onBlur={[Function]}
      onFocus={[Function]}
      onPointerEnter={[Function]}
      onPointerLeave={[Function]}
    >
      <i
        aria-hidden={true}
        className="panel-card-v2-badge active root-114"
        data-icon-name="Lock"
<<<<<<< HEAD
        role="img"
=======
        role="button"
>>>>>>> becf7d8d
      >
        
      </i>
    </div>
  </div>
</div>
`;

exports[`lib/card/cardfooter > should render with a testing icon 1`] = `
<div
  className="msla-card-v2-footer"
>
  <div
    className="msla-badges"
  >
    <div
<<<<<<< HEAD
      aria-label="This action has testing configured."
=======
      aria-label=" Testing: This action has testing configured."
>>>>>>> becf7d8d
      onBlur={[Function]}
      onFocus={[Function]}
      onPointerEnter={[Function]}
      onPointerLeave={[Function]}
    >
      <i
<<<<<<< HEAD
        aria-label="Testing: This action has testing configured."
        className="panel-card-v2-badge active root-117"
        data-icon-name="TestBeaker"
        role="img"
=======
        aria-hidden={true}
        className="panel-card-v2-badge active root-117"
        data-icon-name="TestBeaker"
        role="button"
>>>>>>> becf7d8d
      >
        
      </i>
    </div>
  </div>
</div>
`;

exports[`lib/card/cardfooter > should render with an inactive connection icon 1`] = `
<div
  className="msla-card-v2-footer"
>
  <div
    className="msla-badges"
  >
    <i
      aria-label="Connection required"
      className="panel-card-v2-badge inactive root-114"
      data-icon-name="Link"
      role="img"
      tabIndex={0}
    >
      
    </i>
  </div>
</div>
`;<|MERGE_RESOLUTION|>--- conflicted
+++ resolved
@@ -20,11 +20,8 @@
         aria-hidden={true}
         className="panel-card-v2-badge active root-111"
         data-icon-name="Comment"
-<<<<<<< HEAD
         role="img"
-=======
-        role="button"
->>>>>>> becf7d8d
+        tabIndex={0}
       >
         
       </i>
@@ -51,11 +48,8 @@
         aria-hidden={true}
         className="panel-card-v2-badge active root-114"
         data-icon-name="Link"
-<<<<<<< HEAD
         role="img"
-=======
-        role="button"
->>>>>>> becf7d8d
+        tabIndex={0}
       >
         
       </i>
@@ -82,11 +76,8 @@
         aria-hidden={true}
         className="panel-card-v2-badge active root-114"
         data-icon-name="Lock"
-<<<<<<< HEAD
         role="img"
-=======
-        role="button"
->>>>>>> becf7d8d
+        tabIndex={0}
       >
         
       </i>
@@ -103,28 +94,18 @@
     className="msla-badges"
   >
     <div
-<<<<<<< HEAD
-      aria-label="This action has testing configured."
-=======
-      aria-label=" Testing: This action has testing configured."
->>>>>>> becf7d8d
+      aria-label="This Action has testing configured."
       onBlur={[Function]}
       onFocus={[Function]}
       onPointerEnter={[Function]}
       onPointerLeave={[Function]}
     >
       <i
-<<<<<<< HEAD
-        aria-label="Testing: This action has testing configured."
+        aria-label="Testing: This Action has testing configured."
         className="panel-card-v2-badge active root-117"
         data-icon-name="TestBeaker"
         role="img"
-=======
-        aria-hidden={true}
-        className="panel-card-v2-badge active root-117"
-        data-icon-name="TestBeaker"
-        role="button"
->>>>>>> becf7d8d
+        tabIndex={0}
       >
         
       </i>
