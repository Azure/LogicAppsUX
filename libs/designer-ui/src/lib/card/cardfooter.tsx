--- conflicted
+++ resolved
@@ -9,7 +9,6 @@
 
 export type CardFooterProps = Pick<
   CardProps,
-<<<<<<< HEAD
   | 'commentBox'
   | 'connectionDisplayName'
   | 'connectionRequired'
@@ -17,9 +16,7 @@
   | 'isSecureInputsOutputs'
   | 'nodeIndex'
   | 'isLoadingDynamicData'
-=======
-  'commentBox' | 'connectionDisplayName' | 'connectionRequired' | 'staticResultsEnabled' | 'isSecureInputsOutputs' | 'nodeIndex' | 'title'
->>>>>>> 57abc464
+  | 'title'
 >;
 
 interface CardBadgeBarProps {
@@ -57,8 +54,8 @@
 };
 
 export const CardFooter: React.FC<CardFooterProps> = memo(
-<<<<<<< HEAD
   ({
+    title: cardTitle,
     commentBox,
     connectionDisplayName,
     connectionRequired,
@@ -67,9 +64,6 @@
     isLoadingDynamicData,
     nodeIndex,
   }) => {
-=======
-  ({ commentBox, title: cardTitle, connectionDisplayName, connectionRequired, staticResultsEnabled, isSecureInputsOutputs, nodeIndex }) => {
->>>>>>> 57abc464
     const intl = useIntl();
     const strings = useMemo(
       () => ({
@@ -205,42 +199,20 @@
   );
 };
 
-<<<<<<< HEAD
-const CardBadge: React.FC<CardBadgeProps> = ({ enabled, active, content, badgeContent, iconProps, title, tabIndex }) => {
+const CardBadge: React.FC<CardBadgeProps> = ({ enabled, active, content, badgeContent, iconProps, title, cardTitle, tabIndex }) => {
   if (!enabled || !content) {
     return null;
   }
 
   return active ? (
-    <Tooltip relationship={'label'} withArrow={true} content={content}>
+    <Tooltip relationship={'label'} withArrow={true} content={`${cardTitle ?? ''} ${title}: ${content}`}>
       {badgeContent ?? (
         <div>
-          <Icon className={'panel-card-v2-badge active'} {...iconProps} aria-label={`${title}: ${content}`} tabIndex={tabIndex} />
+          <Icon role="button" className={'panel-card-v2-badge active'} {...iconProps} tabIndex={tabIndex} />
         </div>
       )}
     </Tooltip>
   ) : (
     badgeContent ?? <Icon className="panel-card-v2-badge inactive" {...iconProps} aria-label={title} tabIndex={0} />
   );
-=======
-const CardBadge: React.FC<CardBadgeProps> = ({ active, content, darkBackground = false, iconProps, title, tabIndex, cardTitle }) => {
-  if (!content) {
-    return null;
-  }
-  if (active) {
-    return (
-      <Tooltip relationship={'label'} withArrow={true} content={`${cardTitle ?? ''} ${title}: ${content}`}>
-        <div>
-          <Icon
-            role="button"
-            className={css('panel-card-v2-badge', 'active', darkBackground && 'darkBackground')}
-            {...iconProps}
-            tabIndex={tabIndex}
-          />
-        </div>
-      </Tooltip>
-    );
-  }
-  return <Icon role="button" className="panel-card-v2-badge inactive" {...iconProps} aria-label={title} tabIndex={0} />;
->>>>>>> 57abc464
 };