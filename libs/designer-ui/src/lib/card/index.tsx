/* eslint-disable react/display-name */
import { StatusPill } from '../monitoring';
import { MockStatusIcon } from '../unitTesting/mockStatusIcon';
import type { OutputMock } from '../unitTesting/outputMocks';
import { CardFooter } from './cardfooter';
import { ErrorBanner } from './errorbanner';
import { useCardKeyboardInteraction } from './hooks';
import { Gripper } from './images/dynamicsvgs/gripper';
import type { CommentBoxProps } from './types';
import { getCardStyle } from './utils';
import type { MessageBarType } from '@fluentui/react';
import { Icon, css } from '@fluentui/react';
import { Spinner } from '@fluentui/react-components';
import type { LogicAppsV2 } from '@microsoft/logic-apps-shared';
import { replaceWhiteSpaceWithUnderscore } from '@microsoft/logic-apps-shared';
import type { MouseEventHandler } from 'react';
import { memo, useEffect, useMemo, useRef } from 'react';
import type { ConnectDragPreview, ConnectDragSource } from 'react-dnd';
import { useIntl } from 'react-intl';

export interface CardProps {
  active?: boolean;
  brandColor: string;
  cloned?: boolean;
  commentBox?: CommentBoxProps;
  connectionDisplayName?: string;
  connectionRequired?: boolean;
  connectorName?: string;
  drag: ConnectDragSource;
  draggable: boolean;
  dragPreview: ConnectDragPreview;
  errorLevel?: MessageBarType;
  errorMessage?: string;
  icon?: string;
  id: string;
  isDragging?: boolean;
  isMonitoringView?: boolean;
  isUnitTest?: boolean;
  isLoading?: boolean;
  nodeIndex?: number;
  readOnly?: boolean;
  rootRef?: React.RefObject<HTMLDivElement>;
  selectionMode?: 'selected' | 'pinned' | false;
  staticResultsEnabled?: boolean;
  title: string;
  onClick?(): void;
  onContextMenu?: MouseEventHandler<HTMLElement>;
  onDeleteClick?(): void;
  onCopyClick?(): void;
  runData?: LogicAppsV2.WorkflowRunAction | LogicAppsV2.WorkflowRunTrigger;
  setFocus?: boolean;
  isSecureInputsOutputs?: boolean;
<<<<<<< HEAD
  nodeMockResults?: OutputMock;
  isMockSupported?: boolean;
=======
  isLoadingDynamicData?: boolean;
>>>>>>> becf7d8d
}

export interface BadgeProps {
  additionalClassNames?: string[];
  badgeText: string;
  title: string;
}

export const Card: React.FC<CardProps> = memo(
  ({
    active = true,
    brandColor,
    cloned,
    commentBox,
    connectionDisplayName,
    connectionRequired,
    connectorName,
    drag,
    draggable,
    dragPreview,
    errorLevel,
    errorMessage,
    icon,
    id,
    isDragging,
    isMonitoringView,
    isUnitTest,
    nodeMockResults,
    isMockSupported,
    isLoading,
    nodeIndex,
    onClick,
    onDeleteClick,
    onCopyClick,
    onContextMenu,
    selectionMode,
    staticResultsEnabled,
    title,
    runData,
    setFocus,
    isSecureInputsOutputs,
    isLoadingDynamicData,
  }) => {
    const handleClick: React.MouseEventHandler<HTMLElement> = (e) => {
      e.stopPropagation();
      onClick?.();
    };
    const focusRef = useRef<HTMLElement | null>(null);
    const keyboardInteraction = useCardKeyboardInteraction(onClick, onDeleteClick, onCopyClick);

    useEffect(() => {
      if (setFocus) {
        focusRef.current?.focus();
      }
    }, [setFocus]);

    const intl = useIntl();

    const cardAltTexts = useMemo(() => {
      const cardAltTextArgs = {
        connectorName,
        operationName: title,
      };

      return {
        withConnectorOnly: intl.formatMessage(
          {
            defaultMessage: '{connectorName} connector',
            id: '6sSPNb',
            description: 'Alt text on action/trigger card when there is a connector name but no operation name',
          },
          cardAltTextArgs
        ),
        withOperationOnly: intl.formatMessage(
          {
            defaultMessage: '{operationName} operation',
            id: '96JG8I',
            description: 'Alt text on action/trigger card when there is an operation name but no connector name',
          },
          cardAltTextArgs
        ),
        withConnectorAndOperation: intl.formatMessage(
          {
            defaultMessage: '{operationName} operation, {connectorName} connector',
            id: 'ncW1Sw',
            description: 'Alt text on action/trigger card when there are both an operation name and connector name',
          },
          cardAltTextArgs
        ),
      };
    }, [connectorName, intl, title]);

    const cardAltText = connectorName
      ? title
        ? cardAltTexts.withConnectorAndOperation
        : cardAltTexts.withConnectorOnly
      : cardAltTexts.withOperationOnly;

    const cardIcon = useMemo(
      () =>
        isLoading ? (
          <Spinner className="msla-card-header-spinner" size={'tiny'} />
        ) : icon ? (
          <img className="panel-card-icon" src={icon} alt="" />
        ) : errorMessage ? (
          <div className="panel-card-icon default">
            <Icon iconName="PlugDisconnected" style={{ fontSize: '16px', textAlign: 'center' }} />
          </div>
        ) : (
          <Spinner className="msla-card-header-spinner" size={'tiny'} />
        ),
      [icon, isLoading, errorMessage]
    );

    return (
      <div
        ref={(node) => {
          dragPreview(node);
          focusRef.current = node;
          drag(node);
        }}
        role={'button'}
        id={`msla-node-${id}`}
        aria-label={cardAltText}
        className={css(
          'msla-panel-card-container',
          selectionMode === 'selected' && 'msla-panel-card-container-selected',
          !active && 'inactive',
          cloned && 'msla-card-ghost-image',
          isDragging && 'dragging'
        )}
        style={getCardStyle(brandColor)}
        data-testid={`card-${title}`}
        data-automation-id={`card-${replaceWhiteSpaceWithUnderscore(title)}`}
        onClick={handleClick}
        onContextMenu={onContextMenu}
        onKeyDown={keyboardInteraction.keyDown}
        tabIndex={nodeIndex}
        onKeyUp={keyboardInteraction.keyUp}
      >
        {isMonitoringView ? (
          <StatusPill
            id={`${title}-status`}
            status={runData?.status}
            duration={runData?.duration}
            startTime={runData?.startTime}
            endTime={runData?.endTime}
            resubmittedResults={runData?.executionMode === 'ResubmittedResults'}
          />
        ) : null}
        {isUnitTest && isMockSupported ? <MockStatusIcon id={`${title}-status`} nodeMockResults={nodeMockResults} /> : null}
        <div className={css('msla-selection-box', selectionMode)} />
        <div className="panel-card-main">
          <div className="panel-card-header" role="button">
            <div className="panel-card-content-container">
              <div className={css('panel-card-content-gripper-section', draggable && 'draggable')}>{draggable ? <Gripper /> : null}</div>
              <div className="panel-card-content-icon-section">{cardIcon}</div>
              <div className="panel-card-top-content">
                <div className="panel-msla-title">{title}</div>
              </div>
            </div>
            {errorMessage ? <ErrorBanner errorLevel={errorLevel} errorMessage={errorMessage} /> : null}
          </div>
          <CardFooter
            commentBox={commentBox}
            connectionDisplayName={connectionDisplayName}
            connectionRequired={connectionRequired}
            staticResultsEnabled={staticResultsEnabled}
            isSecureInputsOutputs={isSecureInputsOutputs}
            isLoadingDynamicData={isLoadingDynamicData}
            nodeIndex={nodeIndex}
            title={title}
          />
        </div>
      </div>
    );
  }
);<|MERGE_RESOLUTION|>--- conflicted
+++ resolved
@@ -50,12 +50,9 @@
   runData?: LogicAppsV2.WorkflowRunAction | LogicAppsV2.WorkflowRunTrigger;
   setFocus?: boolean;
   isSecureInputsOutputs?: boolean;
-<<<<<<< HEAD
   nodeMockResults?: OutputMock;
   isMockSupported?: boolean;
-=======
   isLoadingDynamicData?: boolean;
->>>>>>> becf7d8d
 }
 
 export interface BadgeProps {
