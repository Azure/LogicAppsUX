--- conflicted
+++ resolved
@@ -34,11 +34,7 @@
   icon?: string;
   id: string;
   isDragging?: boolean;
-<<<<<<< HEAD
-=======
-  isMonitoringView?: boolean;
   isUnitTest?: boolean;
->>>>>>> a4aac615
   isLoading?: boolean;
   nodeIndex?: number;
   readOnly?: boolean;
@@ -82,13 +78,9 @@
     icon,
     id,
     isDragging,
-<<<<<<< HEAD
-=======
-    isMonitoringView,
     isUnitTest,
     nodeMockResults,
     isMockSupported,
->>>>>>> a4aac615
     isLoading,
     nodeIndex,
     onClick,
