--- conflicted
+++ resolved
@@ -41,75 +41,6 @@
     onPointerLeave={[Function]}
     type="button"
   >
-<<<<<<< HEAD
-    <button
-      aria-disabled={false}
-      className="ms-Link msla-dropdown-control-button root-111"
-      data-automation-id="msla-add-all-button"
-      disabled={false}
-      onClick={[Function]}
-      type="button"
-    >
-      Add all
-    </button>
-    <div
-      hidden={true}
-      id="tooltip0"
-      style={
-        {
-          "border": 0,
-          "height": 1,
-          "margin": -1,
-          "overflow": "hidden",
-          "padding": 0,
-          "position": "absolute",
-          "whiteSpace": "nowrap",
-          "width": 1,
-        }
-      }
-    >
-      Add all tooltip
-    </div>
-  </div>
-  <div
-    className="ms-TooltipHost root-110"
-    onBlurCapture={[Function]}
-    onFocusCapture={[Function]}
-    onKeyDown={[Function]}
-    onMouseEnter={[Function]}
-    onMouseLeave={[Function]}
-    role="none"
-  >
-    <button
-      aria-disabled={false}
-      className="ms-Link msla-dropdown-control-button root-111"
-      data-automation-id="msla-remove-all-button"
-      disabled={false}
-      onClick={[Function]}
-      type="button"
-    >
-      Remove all
-    </button>
-    <div
-      hidden={true}
-      id="tooltip1"
-      style={
-        {
-          "border": 0,
-          "height": 1,
-          "margin": -1,
-          "overflow": "hidden",
-          "padding": 0,
-          "position": "absolute",
-          "whiteSpace": "nowrap",
-          "width": 1,
-        }
-      }
-    >
-      Remove all tooltip
-    </div>
-  </div>
-=======
     Add all
   </button>
   <button
@@ -126,7 +57,6 @@
   >
     Remove all
   </button>
->>>>>>> 2f6905be
 </div>
 `;
 
@@ -171,39 +101,7 @@
     onPointerLeave={[Function]}
     type="button"
   >
-<<<<<<< HEAD
-    <button
-      aria-disabled={false}
-      className="ms-Link msla-dropdown-control-button root-111"
-      data-automation-id="msla-add-all-button"
-      disabled={false}
-      onClick={[Function]}
-      type="button"
-    >
-      Add all
-    </button>
-    <div
-      hidden={true}
-      id="tooltip2"
-      style={
-        {
-          "border": 0,
-          "height": 1,
-          "margin": -1,
-          "overflow": "hidden",
-          "padding": 0,
-          "position": "absolute",
-          "whiteSpace": "nowrap",
-          "width": 1,
-        }
-      }
-    >
-      Add all tooltip
-    </div>
-  </div>
-=======
     Add all
   </button>
->>>>>>> 2f6905be
 </div>
 `;