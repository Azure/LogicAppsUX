--- conflicted
+++ resolved
@@ -19,9 +19,6 @@
   const [showAlert, setShowAlert] = useState(false);
   useEffect(() => {
     setShowAlert(true);
-<<<<<<< HEAD
-    setTimeout(() => setShowAlert(false), 2000);
-=======
 
     const timeoutId = setTimeout(() => {
       setShowAlert(false);
@@ -30,7 +27,6 @@
     return () => {
       clearTimeout(timeoutId);
     };
->>>>>>> becf7d8d
   }, [resultCount]);
 
   return showAlert ? (
