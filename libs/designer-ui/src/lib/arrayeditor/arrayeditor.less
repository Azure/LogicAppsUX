--- conflicted
+++ resolved
@@ -135,11 +135,7 @@
           overflow: hidden;
           position: absolute;
           text-overflow: ellipsis;
-<<<<<<< HEAD
-          margin-top: -75px;
-=======
           margin-top: -23px;
->>>>>>> 1a27c1fc
           margin-left: 5px;
           font-size: 15px;
           user-select: none;
