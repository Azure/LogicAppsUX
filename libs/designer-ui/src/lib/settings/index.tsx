--- conflicted
+++ resolved
@@ -10,11 +10,8 @@
   CustomValueSlider,
   SettingTextField,
   SettingToggle,
-<<<<<<< HEAD
   SettingDictionary,
-=======
   SettingTokenTextField,
->>>>>>> e7655053
 } from './settingsection';
 import type {
   MultiSelectSettingProps,
@@ -29,13 +26,9 @@
   SettingToggleProps,
   SettingDictionaryProps,
 } from './settingsection';
-<<<<<<< HEAD
 import { Separator, useTheme, Icon, IconButton, TooltipHost } from '@fluentui/react';
 import type { IIconStyles, IIconProps } from '@fluentui/react';
-=======
-import { Separator, useTheme, Icon } from '@fluentui/react';
 import type { FC } from 'react';
->>>>>>> e7655053
 import { useCallback, useState } from 'react';
 import { useIntl } from 'react-intl';
 
@@ -78,13 +71,12 @@
       settingProp: SettingToggleProps;
     }
   | {
-<<<<<<< HEAD
       settingType: 'SettingDictionary';
       settingProp: SettingDictionaryProps;
-=======
+    }
+  | {
       settingType: 'SettingTokenTextField';
       settingProp: SettingTokenTextFieldProps;
->>>>>>> e7655053
     };
 
 export interface SettingSectionProps {
@@ -180,15 +172,11 @@
             case 'SettingTextField':
               return settingProp.visible ? <SettingTextField {...settingProp} /> : null;
             case 'SettingToggle':
-<<<<<<< HEAD
               return settingProp.visible ? <SettingToggle {...settingProp} /> : null;
             case 'SettingDictionary':
               return settingProp.visible ? <SettingDictionary {...settingProp} /> : null;
-=======
-              return <SettingToggle {...settingProp} />;
             case 'SettingTokenTextField':
               return <SettingTokenTextField {...settingProp} />;
->>>>>>> e7655053
             default:
               return null;
           }
