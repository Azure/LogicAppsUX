import type { ValueSegment } from '../../editor';
import type { ChangeHandler } from '../../editor/base';
import type { TokenFieldProps } from './settingTokenField';
import { TokenField } from './settingTokenField';
import type {
  ChangeHandler as CustomEditorChangeHandler,
  ICustomEditorOptions,
  IEditorProps,
  IRenderDefaultEditorParams,
} from '@microsoft/logic-apps-shared';
import { equals } from '@microsoft/logic-apps-shared';
import { useCallback } from 'react';

export type CustomTokenFieldProps = Omit<TokenFieldProps, 'editor' | 'editorOptions'> & ICustomEditorAndOptions;

export const CustomTokenField = (props: CustomTokenFieldProps) => {
  const { EditorComponent, editor, editorOptions = {} }: ICustomEditorOptions = props.editorOptions;

  const renderDefaultEditor = useRenderDefaultEditor(props);

  const customEditorProps: IEditorProps = {
    editor,
    editorOptions,
    value: props.value,
    onValueChange: props.onValueChange as CustomEditorChangeHandler,
    renderDefaultEditor,
    disabled: props.readOnly,
  };
  return EditorComponent ? <EditorComponent {...customEditorProps} /> : <></>;
};

function useRenderDefaultEditor(tokenFieldProps: Omit<TokenFieldProps, 'editor' | 'editorOptions' | 'value' | 'onValueChange'>) {
  return useCallback(
    (props: IRenderDefaultEditorParams) => {
      return (
        <TokenField
          {...tokenFieldProps}
          editor={props.editor}
          editorOptions={props.editorOptions}
          value={props.value as ValueSegment[]}
          onValueChange={props.onValueChange as ChangeHandler}
        />
      );
    },
    [tokenFieldProps]
  );
}

// Overridden custom editors are identified by this name internally.
const customEditorName = 'internal-custom-editor';

export type ICustomEditorAndOptions = { editor: typeof customEditorName; editorOptions: ICustomEditorOptions };

export const isCustomEditor = (props: { editor?: string | undefined; editorOptions?: any }): props is ICustomEditorAndOptions => {
  const { editor, editorOptions } = props;

  return (
<<<<<<< HEAD
    editorOptions?.visibility === 'custom' ||
    (equals(editor, customEditorName) &&
      typeof editorOptions == 'object' &&
      !!editorOptions &&
      typeof (editorOptions as { EditorComponent: unknown }).EditorComponent === 'function')
=======
    equals(editor, customEditorName) &&
    typeof editorOptions === 'object' &&
    !!editorOptions &&
    typeof (editorOptions as { EditorComponent: unknown }).EditorComponent === 'function'
>>>>>>> f4e1f8bd
  );
};

export const toCustomEditorAndOptions = (options: ICustomEditorOptions) => ({
  editor: customEditorName,
  editorOptions: options,
});<|MERGE_RESOLUTION|>--- conflicted
+++ resolved
@@ -55,18 +55,11 @@
   const { editor, editorOptions } = props;
 
   return (
-<<<<<<< HEAD
     editorOptions?.visibility === 'custom' ||
     (equals(editor, customEditorName) &&
-      typeof editorOptions == 'object' &&
+      typeof editorOptions === 'object' &&
       !!editorOptions &&
       typeof (editorOptions as { EditorComponent: unknown }).EditorComponent === 'function')
-=======
-    equals(editor, customEditorName) &&
-    typeof editorOptions === 'object' &&
-    !!editorOptions &&
-    typeof (editorOptions as { EditorComponent: unknown }).EditorComponent === 'function'
->>>>>>> f4e1f8bd
   );
 };
 
