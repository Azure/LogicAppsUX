import type { SettingProps } from './settingtoggle';
import type { ITextFieldStyles } from '@fluentui/react';
import { TextField } from '@fluentui/react';
import React from 'react';
import type { FormEvent } from 'react';

export type TextInputChangeHandler = (event: FormEvent<HTMLInputElement | HTMLTextAreaElement>, newValue?: string | undefined) => void;

export interface SettingTextFieldProps extends SettingProps {
  id?: string;
<<<<<<< HEAD
  value?: string;
  label?: string;
=======
  value: string;
  defaultValue?: string;
  placeholder?: string;
  label: string;
  readOnly?: boolean;
>>>>>>> df7f1e50
  onValueChange?: TextInputChangeHandler;
}

export const SettingTextField: React.FC<SettingTextFieldProps> = ({
  value,
  id,
<<<<<<< HEAD
  readOnly,
  label,
  customLabel,
  onValueChange,
  visible,
}): JSX.Element | null => {
  const [textVal, setVal] = useState(value ?? '');
  const handleTextInputChange = (_: FormEvent<HTMLInputElement | HTMLTextAreaElement>, newValue?: string | undefined): void => {
    setVal(newValue ?? '');
    onValueChange?.(_, newValue);
  };

  const intl = useIntl();
  const textFieldAriaLabel = intl.formatMessage({
    defaultMessage: `Label setting`,
    description: 'Accessibility Label for text input field',
  });
  const settingPlaceholder = intl.formatMessage({
    defaultMessage: 'Setting Value',
    description: 'A placeholder for the setting text input field',
  });
=======
  defaultValue,
  readOnly,
  placeholder,
  label,
  onValueChange,
}): JSX.Element => {
>>>>>>> df7f1e50
  const textFieldStyles: Partial<ITextFieldStyles> = {
    fieldGroup: { height: 24, width: '100%', display: 'inline', marginRight: 8 },
    wrapper: { display: 'inline-flex', width: '100%', maxHeight: 40, alignItems: 'center', paddingLeft: 35 },
  };

  if (!visible) {
    return null;
  }

  return (
    <TextField
      className="msla-setting-section-textField"
      id={id}
      label={label}
<<<<<<< HEAD
      onRenderLabel={customLabel} //custom render fn
      ariaLabel={textFieldAriaLabel}
      value={textVal}
      placeholder={settingPlaceholder}
=======
      ariaLabel={label}
      value={value}
      defaultValue={defaultValue}
      placeholder={placeholder}
>>>>>>> df7f1e50
      styles={textFieldStyles}
      readOnly={readOnly}
      onChange={onValueChange}
    />
  );
};<|MERGE_RESOLUTION|>--- conflicted
+++ resolved
@@ -1,59 +1,37 @@
 import type { SettingProps } from './settingtoggle';
 import type { ITextFieldStyles } from '@fluentui/react';
 import { TextField } from '@fluentui/react';
-import React from 'react';
+import React, { useState } from 'react';
 import type { FormEvent } from 'react';
 
 export type TextInputChangeHandler = (event: FormEvent<HTMLInputElement | HTMLTextAreaElement>, newValue?: string | undefined) => void;
 
 export interface SettingTextFieldProps extends SettingProps {
   id?: string;
-<<<<<<< HEAD
-  value?: string;
-  label?: string;
-=======
   value: string;
   defaultValue?: string;
   placeholder?: string;
-  label: string;
+  label?: string;
   readOnly?: boolean;
->>>>>>> df7f1e50
   onValueChange?: TextInputChangeHandler;
 }
 
 export const SettingTextField: React.FC<SettingTextFieldProps> = ({
   value,
   id,
-<<<<<<< HEAD
   readOnly,
   label,
+  placeholder,
   customLabel,
   onValueChange,
   visible,
+  defaultValue,
 }): JSX.Element | null => {
   const [textVal, setVal] = useState(value ?? '');
   const handleTextInputChange = (_: FormEvent<HTMLInputElement | HTMLTextAreaElement>, newValue?: string | undefined): void => {
     setVal(newValue ?? '');
     onValueChange?.(_, newValue);
   };
-
-  const intl = useIntl();
-  const textFieldAriaLabel = intl.formatMessage({
-    defaultMessage: `Label setting`,
-    description: 'Accessibility Label for text input field',
-  });
-  const settingPlaceholder = intl.formatMessage({
-    defaultMessage: 'Setting Value',
-    description: 'A placeholder for the setting text input field',
-  });
-=======
-  defaultValue,
-  readOnly,
-  placeholder,
-  label,
-  onValueChange,
-}): JSX.Element => {
->>>>>>> df7f1e50
   const textFieldStyles: Partial<ITextFieldStyles> = {
     fieldGroup: { height: 24, width: '100%', display: 'inline', marginRight: 8 },
     wrapper: { display: 'inline-flex', width: '100%', maxHeight: 40, alignItems: 'center', paddingLeft: 35 },
@@ -68,20 +46,14 @@
       className="msla-setting-section-textField"
       id={id}
       label={label}
-<<<<<<< HEAD
-      onRenderLabel={customLabel} //custom render fn
-      ariaLabel={textFieldAriaLabel}
+      onRenderLabel={customLabel}
+      ariaLabel={label}
       value={textVal}
-      placeholder={settingPlaceholder}
-=======
-      ariaLabel={label}
-      value={value}
       defaultValue={defaultValue}
       placeholder={placeholder}
->>>>>>> df7f1e50
       styles={textFieldStyles}
       readOnly={readOnly}
-      onChange={onValueChange}
+      onChange={handleTextInputChange}
     />
   );
 };