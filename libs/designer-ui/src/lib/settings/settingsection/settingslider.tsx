import type { SettingProps } from './settingtoggle';
import { Slider } from '@fluentui/react';
import React, { useState } from 'react';

<<<<<<< HEAD
type ValueChangeHandler = (value: number) => void;
export interface CustomValueSliderProps extends SettingProps {
  value?: number;
  maxVal?: number;
  minVal?: number;
  defaultValue?: number;
  label?: string;
  onValueChange?: ValueChangeHandler;
=======
export interface CustomValueSliderProps {
  value: number;
  readOnly?: boolean;
  maxVal?: number;
  minVal?: number;
  defaultValue?: number;
  sliderLabel: string;
  onToggleLabel: string;
  offToggleLabel: string;
>>>>>>> df7f1e50
}

export const CustomValueSlider = ({
  value,
  readOnly = false,
  maxVal = 100,
  minVal = 0,
  defaultValue = (minVal + maxVal) / 2,
<<<<<<< HEAD
  customLabel,
  label,
  visible,
  onValueChange,
}: CustomValueSliderProps): JSX.Element | null => {
=======
  onToggleLabel,
  offToggleLabel,
  sliderLabel,
}: CustomValueSliderProps): JSX.Element => {
  const [checked, toggleChecked] = useBoolean(false);
  const onToggleInputChange = (e: React.MouseEvent<HTMLElement>, checked?: boolean) => {
    toggleChecked.toggle();
  };
>>>>>>> df7f1e50
  const [sliderCount, setCount] = useState(value ?? defaultValue);
  const onSliderValueChanged = (value: number): void => {
    setCount(value);
    onValueChange?.(value);
  };
<<<<<<< HEAD
  const intl = useIntl();
  const sliderAriaLabel = intl.formatMessage({
    defaultMessage: 'draggable slider bar',
    description: 'aria label for slider',
  });

  if (!visible) {
    return null;
  }

  if (customLabel) {
    return (
      <>
        {customLabel()}
        <div className="msla-setting-input">
          <Slider
            label={label}
            ariaLabel={sliderAriaLabel}
            disabled={readOnly}
            max={maxVal}
            min={minVal}
            showValue={true}
            value={sliderCount}
            onChange={onSliderValueChanged}
          />
=======

  return (
    <>
      <SettingToggle readOnly={readOnly} onToggleInputChange={onToggleInputChange} onLabel={onToggleLabel} offLabel={offToggleLabel} />
      {checked ? (
        <div>
          <div className="msla-operation-setting">
            <div className="msla-setting-label">
              <Label text={sliderLabel} />
            </div>
            <div className="msla-setting-input">
              <Slider
                ariaLabel={sliderLabel}
                defaultValue={defaultValue}
                disabled={readOnly}
                max={maxVal}
                min={minVal}
                showValue={true}
                value={sliderCount}
                onChange={onSliderValueChanged}
              />
            </div>
          </div>
>>>>>>> df7f1e50
        </div>
      </>
    );
  }

  return (
    <div className="msla-setting-input">
      <Slider
        label={label}
        ariaLabel={sliderAriaLabel}
        defaultValue={defaultValue}
        disabled={readOnly}
        max={maxVal}
        min={minVal}
        showValue={true}
        value={sliderCount}
        onChange={onSliderValueChanged}
      />
    </div>
  );
};<|MERGE_RESOLUTION|>--- conflicted
+++ resolved
@@ -2,26 +2,16 @@
 import { Slider } from '@fluentui/react';
 import React, { useState } from 'react';
 
-<<<<<<< HEAD
 type ValueChangeHandler = (value: number) => void;
 export interface CustomValueSliderProps extends SettingProps {
-  value?: number;
-  maxVal?: number;
-  minVal?: number;
-  defaultValue?: number;
-  label?: string;
-  onValueChange?: ValueChangeHandler;
-=======
-export interface CustomValueSliderProps {
   value: number;
-  readOnly?: boolean;
   maxVal?: number;
   minVal?: number;
   defaultValue?: number;
   sliderLabel: string;
   onToggleLabel: string;
   offToggleLabel: string;
->>>>>>> df7f1e50
+  onValueChange: ValueChangeHandler;
 }
 
 export const CustomValueSlider = ({
@@ -30,33 +20,16 @@
   maxVal = 100,
   minVal = 0,
   defaultValue = (minVal + maxVal) / 2,
-<<<<<<< HEAD
   customLabel,
-  label,
+  sliderLabel,
   visible,
   onValueChange,
 }: CustomValueSliderProps): JSX.Element | null => {
-=======
-  onToggleLabel,
-  offToggleLabel,
-  sliderLabel,
-}: CustomValueSliderProps): JSX.Element => {
-  const [checked, toggleChecked] = useBoolean(false);
-  const onToggleInputChange = (e: React.MouseEvent<HTMLElement>, checked?: boolean) => {
-    toggleChecked.toggle();
-  };
->>>>>>> df7f1e50
   const [sliderCount, setCount] = useState(value ?? defaultValue);
   const onSliderValueChanged = (value: number): void => {
     setCount(value);
     onValueChange?.(value);
   };
-<<<<<<< HEAD
-  const intl = useIntl();
-  const sliderAriaLabel = intl.formatMessage({
-    defaultMessage: 'draggable slider bar',
-    description: 'aria label for slider',
-  });
 
   if (!visible) {
     return null;
@@ -68,8 +41,8 @@
         {customLabel()}
         <div className="msla-setting-input">
           <Slider
-            label={label}
-            ariaLabel={sliderAriaLabel}
+            label={sliderLabel}
+            ariaLabel={sliderLabel}
             disabled={readOnly}
             max={maxVal}
             min={minVal}
@@ -77,31 +50,6 @@
             value={sliderCount}
             onChange={onSliderValueChanged}
           />
-=======
-
-  return (
-    <>
-      <SettingToggle readOnly={readOnly} onToggleInputChange={onToggleInputChange} onLabel={onToggleLabel} offLabel={offToggleLabel} />
-      {checked ? (
-        <div>
-          <div className="msla-operation-setting">
-            <div className="msla-setting-label">
-              <Label text={sliderLabel} />
-            </div>
-            <div className="msla-setting-input">
-              <Slider
-                ariaLabel={sliderLabel}
-                defaultValue={defaultValue}
-                disabled={readOnly}
-                max={maxVal}
-                min={minVal}
-                showValue={true}
-                value={sliderCount}
-                onChange={onSliderValueChanged}
-              />
-            </div>
-          </div>
->>>>>>> df7f1e50
         </div>
       </>
     );
@@ -110,8 +58,8 @@
   return (
     <div className="msla-setting-input">
       <Slider
-        label={label}
-        ariaLabel={sliderAriaLabel}
+        label={sliderLabel}
+        ariaLabel={sliderLabel}
         defaultValue={defaultValue}
         disabled={readOnly}
         max={maxVal}
