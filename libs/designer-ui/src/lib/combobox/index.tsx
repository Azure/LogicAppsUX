import type { ValueSegment } from '../editor';
import { ValueSegmentType } from '../editor';
import type { BaseEditorProps, CallbackHandler } from '../editor/base';
import { BaseEditor } from '../editor/base';
import { Change } from '../editor/base/plugins/Change';
import type {
  IButtonStyles,
  IComboBox,
  IComboBoxOption,
  IComboBoxOptionStyles,
  IComboBoxStyles,
  IIconProps,
  ITooltipHostStyles,
} from '@fluentui/react';
import { Spinner, SpinnerSize, IconButton, TooltipHost, SelectableOptionMenuItemType, ComboBox } from '@fluentui/react';
import { getIntl } from '@microsoft/intl-logic-apps';
import { guid } from '@microsoft/utils-logic-apps';
import { useRef, useState, useCallback, useMemo, useEffect } from 'react';
import { useIntl } from 'react-intl';

enum Mode {
  Default,
  Custom,
}

const comboboxStyles: Partial<IComboBoxStyles> = {
  root: {
    minHeight: '30px',
  },
  divider: {
    height: '2px',
  },
  input: {
    fontSize: '14px',
  },
};

const customValueStyles: Partial<IComboBoxOptionStyles> = {
  label: {
    color: 'blue',
  },
};

const clearIcon: IIconProps = { iconName: 'Cancel' };
const calloutProps = { gapSpace: 0 };
const hostStyles: Partial<ITooltipHostStyles> = { root: { display: 'inline-block' } };
const buttonStyles: Partial<IButtonStyles> = { root: { height: '30px', width: '30px', position: 'absolute', right: 0 } };

export interface ComboboxItem {
  disabled?: boolean;
  key: string;
  value: any;
  displayName: string;
  type?: string;
}

export interface ComboboxProps extends BaseEditorProps {
  options: ComboboxItem[];
  isLoading?: boolean;
  errorDetails?: { message: string };
  useOption?: boolean;
  onMenuOpen?: CallbackHandler;
}

export const Combobox = ({
  options,
  initialValue,
  isLoading,
  errorDetails,
  useOption = true,
  onChange,
  onMenuOpen,
  labelId,
  label,
  ...baseEditorProps
}: ComboboxProps): JSX.Element => {
  const intl = useIntl();
  const comboBoxRef = useRef<IComboBox>(null);
  const optionKey = getSelectedKey(options, initialValue, isLoading);
  const [value, setValue] = useState<ValueSegment[]>(initialValue);
  const [mode, setMode] = useState<Mode>(getMode(optionKey, initialValue, isLoading));
  const [selectedKey, setSelectedKey] = useState<string>(optionKey);
  const [searchValue, setSearchValue] = useState<string>('');
  const [canAutoFocus, setCanAutoFocus] = useState(false);
  const firstLoad = useRef(true);

  useEffect(() => {
    if ((firstLoad.current || !errorDetails) && !isLoading) {
      firstLoad.current = false;
      const updatedOptionkey = getSelectedKey(options, initialValue, isLoading);
      setSelectedKey(updatedOptionkey);
      setMode(getMode(updatedOptionkey, initialValue, isLoading));
    }
    // eslint-disable-next-line react-hooks/exhaustive-deps
  }, [isLoading]);

  const comboboxOptions = useMemo(() => {
    const loadingOption: ComboboxItem = {
      key: 'isloading',
      value: 'isloading',
      disabled: true,
      displayName: intl.formatMessage({ defaultMessage: 'Loading...', description: 'Loading text when items are being fetched' }),
      type: 'loadingrender',
    };
    const errorOption: ComboboxItem = {
      key: 'errorText',
      value: 'errorText',
      disabled: true,
      displayName: errorDetails?.message ?? '',
      type: 'errorrender',
    };
    if (searchValue) {
      const newOptions = isLoading
        ? [loadingOption]
        : errorDetails
        ? [errorOption]
        : options.filter((option) => new RegExp(searchValue.replace(/\\/g, '').toLowerCase()).test(option.value.toLowerCase()));

      if (newOptions.length === 0) {
        const noValuesLabel = intl.formatMessage({
          defaultMessage: 'No values matching your search',
          description: 'Label for when no values match search value',
        });
        newOptions.push({ key: 'header', value: noValuesLabel, disabled: true, displayName: noValuesLabel });
      }
      newOptions.push({ key: 'divider', value: '-', displayName: '-' });
      if (options.filter((option) => option.value === searchValue).length === 0 && searchValue !== '' && useOption) {
        const customValueLabel = intl.formatMessage(
          {
            defaultMessage: 'Use "{value}" as a custom value',
            description: 'Label for button to allow user to create custom value in combobox from current input',
          },
          { value: searchValue }
        );
        newOptions.push({
          key: searchValue,
          value: customValueLabel,
          displayName: customValueLabel,
          disabled: false,
          type: 'customrender',
        });
      }

      return getOptions(newOptions);
    }

    return getOptions(isLoading ? [loadingOption] : errorDetails ? [errorOption] : options);
  }, [intl, errorDetails, searchValue, isLoading, options, useOption]);

  const toggleExpand = useCallback(() => {
    comboBoxRef.current?.focus(true);
    comboBoxRef.current?.dismissMenu();
  }, []);

  const handleMenuOpen = (): void => {
    onMenuOpen?.();
  };

  const updateOptions = (value?: string): void => {
    comboBoxRef.current?.focus(true);
    setSelectedKey('');
    setSearchValue(value ?? '');
  };

  const onRenderOption = (item?: IComboBoxOption) => {
    switch (item?.data) {
      case 'customrender':
        return <span className="msla-combobox-custom-option">{item?.text}</span>;
      case 'loadingrender':
        return (
          <div className="msla-combobox-loading">
            <Spinner size={SpinnerSize.small} />
            <span className="msla-combobox-loading-text">{item?.text}</span>
          </div>
        );
      default:
        return <span className="msla-combobox-option">{item?.text}</span>;
    }
  };

  const handleOptionSelect = (option?: IComboBoxOption): void => {
    if (option?.data === 'customrender') {
      setValue([{ id: guid(), type: ValueSegmentType.LITERAL, value: option.key === 'customValue' ? '' : option.key.toString() }]);
      setMode(Mode.Custom);
      setCanAutoFocus(true);
    } else {
      if (setSelectedKey && option) {
        const currSelectedKey = option.key.toString();
        setSelectedKey(currSelectedKey);
        setMode(Mode.Default);
        onChange?.({
          value: [
            {
              id: guid(),
              type: ValueSegmentType.LITERAL,
              value: currSelectedKey ? getSelectedValue(options, currSelectedKey).toString() : '',
            },
          ],
        });
      }
    }
  };

  const clearEditor = intl.formatMessage({
    defaultMessage: 'Clear custom value',
    description: 'Label for button to clear the editor',
  });

  const handleClearClick = () => {
    setSelectedKey('');
    setSearchValue('');
    comboBoxRef.current?.focus(true);
    setMode(Mode.Default);
    onChange?.({
      value: [
        {
          id: guid(),
          type: ValueSegmentType.LITERAL,
          value: '',
        },
      ],
    });
  };

  const handleBlur = () => {
    onChange?.({ value });
  };

  return (
    <div className="msla-combobox-container">
      {mode === Mode.Custom ? (
        <div className="msla-combobox-editor-container">
          <BaseEditor
            labelId={labelId}
            readonly={baseEditorProps.readonly}
            className="msla-combobox-editor"
            BasePlugins={{ tokens: true, clearEditor: true, autoFocus: canAutoFocus }}
            initialValue={value}
            onBlur={handleBlur}
            getTokenPicker={baseEditorProps.getTokenPicker}
            placeholder={baseEditorProps.placeholder}
<<<<<<< HEAD
=======
            tokenPickerButtonEditorProps={{ showOnLeft: true }}
            dataAutomationId={baseEditorProps.dataAutomationId}
>>>>>>> 1e1eae82
          >
            <Change setValue={setValue} />
          </BaseEditor>
          <TooltipHost content={clearEditor} calloutProps={calloutProps} styles={hostStyles}>
            <IconButton styles={buttonStyles} iconProps={clearIcon} aria-label={clearEditor} onClick={() => handleClearClick()} />
          </TooltipHost>
        </div>
      ) : (
        <ComboBox
          ariaLabel={label}
          className="msla-combobox"
          selectedKey={selectedKey}
          componentRef={comboBoxRef}
          useComboBoxAsMenuWidth
          allowFreeform
          autoComplete="off"
          options={comboboxOptions}
          disabled={baseEditorProps.readonly}
          placeholder={baseEditorProps.placeholder}
          onInputValueChange={updateOptions}
          onClick={toggleExpand}
          onRenderOption={onRenderOption}
          styles={comboboxStyles}
          onItemClick={(_, o) => handleOptionSelect(o)}
          onMenuOpen={handleMenuOpen}
        />
      )}
    </div>
  );
};
const getOptions = (options: ComboboxItem[]): IComboBoxOption[] => {
  const intl = getIntl();

  const customValueLabel = intl.formatMessage({
    defaultMessage: 'Enter custom value',
    description: 'Label for button to allow user to create custom value in combobox',
  });

  return [
    ...options.map((option: ComboboxItem) => {
      const { key, displayName, disabled, type } = option;
      switch (key) {
        case 'divider':
          return { key: key, text: displayName, itemType: SelectableOptionMenuItemType.Divider, disabled: disabled, data: type };
        case 'header':
          return { key: key, text: displayName, itemType: SelectableOptionMenuItemType.Header, data: type, disabed: disabled };
        default:
          return { key: key, text: displayName, disabled: disabled, data: type };
      }
    }),
    { key: 'customValue', text: customValueLabel, styles: customValueStyles, data: 'customrender' },
  ];
};

const getMode = (selectedKey: string, initialValue: ValueSegment[], isLoading?: boolean): Mode => {
  if (isLoading) return Mode.Default;
  const hasValue = initialValue.length > 0 && initialValue[0].value;
  return hasValue ? (selectedKey ? Mode.Default : Mode.Custom) : Mode.Default;
};

const getSelectedKey = (options: ComboboxItem[], initialValue?: ValueSegment[], isLoading?: boolean): string => {
  if (isLoading) return '';
  if (initialValue?.length === 1 && initialValue[0].type === ValueSegmentType.LITERAL) {
    return (
      options.find((option) => {
        return normalizeValue(option.value) === normalizeValue(initialValue[0].value);
      })?.key ?? ''
    );
  }
  return '';
};

const getSelectedValue = (options: ComboboxItem[], key: string): any => {
  return options.find((option) => {
    return option.key === key;
  })?.value;
};

const normalizeValue = (value: any): string => {
  return typeof value !== 'string' ? JSON.stringify(value) : value;
};<|MERGE_RESOLUTION|>--- conflicted
+++ resolved
@@ -239,11 +239,7 @@
             onBlur={handleBlur}
             getTokenPicker={baseEditorProps.getTokenPicker}
             placeholder={baseEditorProps.placeholder}
-<<<<<<< HEAD
-=======
-            tokenPickerButtonEditorProps={{ showOnLeft: true }}
             dataAutomationId={baseEditorProps.dataAutomationId}
->>>>>>> 1e1eae82
           >
             <Change setValue={setValue} />
           </BaseEditor>
