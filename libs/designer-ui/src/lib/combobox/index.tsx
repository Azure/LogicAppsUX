import type { ValueSegment } from '../editor';
import { ValueSegmentType } from '../editor';
import type { BaseEditorProps, CallbackHandler } from '../editor/base';
import { EditorWrapper } from '../editor/base/EditorWrapper';
import { EditorChangePlugin } from '../editor/base/plugins/EditorChange';
import { createLiteralValueSegment, notEqual } from '../editor/base/utils/helper';
<<<<<<< HEAD
import { Combobox as FluentCombobox, Option, Button, Spinner, Tooltip } from '@fluentui/react-components';
=======
import type { IComboBox, IComboBoxOption, IComboBoxOptionStyles, IComboBoxStyles } from '@fluentui/react';
import { SelectableOptionMenuItemType, ComboBox } from '@fluentui/react';
import { Button, mergeClasses, Spinner, Tooltip } from '@fluentui/react-components';
>>>>>>> 24afeab0
import { bundleIcon, Dismiss24Filled, Dismiss24Regular } from '@fluentui/react-icons';
import { equals, getIntl } from '@microsoft/logic-apps-shared';
import { isEmptySegments } from '../editor/base/utils/parsesegments';
import { useRef, useState, useCallback, useMemo, useEffect } from 'react';
import { useIntl } from 'react-intl';
import { isComboboxItemMatch } from './helpers/isComboboxItemMatch';
import { useComboboxStyles } from './styles';

const ClearIcon = bundleIcon(Dismiss24Filled, Dismiss24Regular);

const Mode = {
  Default: 'Default',
  Custom: 'Custom',
} as const;
type Mode = (typeof Mode)[keyof typeof Mode];

interface SerializationOptions {
  valueType: string;
  separator?: string;
}

export interface ComboboxItem {
  disabled?: boolean;
  key: string;
  value: any;
  displayName: string;
  type?: string;
}

export interface ComboboxProps extends BaseEditorProps {
  options: ComboboxItem[];
  // Behavior
  isLoading?: boolean;
  multiSelect?: boolean;
  isCaseSensitive?: boolean;
  shouldSort?: boolean;
  useOption?: boolean;
  // Event Handlers
  onMenuOpen?: CallbackHandler;
  // Error Handling
  errorDetails?: { message: string };
  // Misc
  serialization?: SerializationOptions;
}

export const Combobox = ({
  initialValue,
  options,
  isLoading,
  multiSelect = false,
  isCaseSensitive,
  shouldSort = true,
  useOption = true,
  onChange,
  onMenuOpen,
  label,
  errorDetails,
  serialization,
  basePlugins,
  ...baseEditorProps
}: ComboboxProps): JSX.Element => {
  const intl = useIntl();
  const comboBoxRef = useRef<HTMLInputElement>(null);
  const optionKey = getSelectedKey(options, initialValue, isLoading, isCaseSensitive);
  const optionKeys = getSelectedKeys(options, initialValue, serialization, isCaseSensitive);
  const [value, setValue] = useState<ValueSegment[]>(initialValue);
  const [mode, setMode] = useState<Mode>(getMode(optionKey, optionKeys, initialValue, isLoading));
  const [selectedKey, setSelectedKey] = useState<string>(optionKey);
  const [selectedKeys, setSelectedKeys] = useState<string[] | undefined>(multiSelect ? optionKeys : undefined);
  const [searchValue, setSearchValue] = useState<string>('');
  const [debouncedSearchValue, setDebouncedSearchValue] = useState<string>('');
  const [canAutoFocus, setCanAutoFocus] = useState(false);
  const firstLoad = useRef(true);
  const searchTimeoutRef = useRef<NodeJS.Timeout>();

  useEffect(() => {
    if ((firstLoad.current || !errorDetails) && !isLoading) {
      firstLoad.current = false;
      const updatedOptionkey = getSelectedKey(options, initialValue, isLoading, isCaseSensitive);
      const updatedOptionKeys = getSelectedKeys(options, initialValue, serialization, isCaseSensitive);
      setSelectedKey(updatedOptionkey);
      setMode(getMode(updatedOptionkey, updatedOptionKeys, initialValue, isLoading));
    }
  }, [errorDetails, initialValue, isCaseSensitive, isLoading, options, serialization]);

  // Debounce search value to prevent excessive filtering
  useEffect(() => {
    if (searchTimeoutRef.current) {
      clearTimeout(searchTimeoutRef.current);
    }

    searchTimeoutRef.current = setTimeout(() => {
      setDebouncedSearchValue(searchValue);
    }, 150);

    return () => {
      if (searchTimeoutRef.current) {
        clearTimeout(searchTimeoutRef.current);
      }
    };
  }, [searchValue]);

  // Sort options alphabetically based on the `displayName` property
  const sortedOptions = useMemo(() => {
    if (!shouldSort || isLoading) {
      return options;
    }

    // For very large datasets, skip sorting to prevent freezing
    if (options.length > 1000) {
      console.warn('Skipping sort for large dataset to prevent performance issues:', options.length, 'items');
      return options;
    }

    // Create a shallow copy to avoid mutating the original array
    return [...options].sort((currentItem, nextItem) => {
      const currentName = currentItem?.displayName;
      const nextName = nextItem?.displayName;
      if (typeof currentName === 'number' && typeof nextName === 'number') {
        return currentName - nextName;
      }
      if (typeof currentName === 'string' && typeof nextName === 'string') {
        return currentName?.localeCompare(nextName);
      }
      return String(currentName).localeCompare(String(nextName));
    });
  }, [isLoading, options, shouldSort]);

  const comboboxOptions = useMemo(() => {
    const loadingOption: ComboboxItem = {
      key: 'isloading',
      value: 'isloading',
      disabled: true,
      displayName: intl.formatMessage({
        defaultMessage: 'Loading...',
        id: 'kM+Mr0',
        description: 'Loading text when items are being fetched',
      }),
      type: 'loadingrender',
    };
    const errorOption: ComboboxItem = {
      key: 'errorText',
      value: 'errorText',
      disabled: true,
      displayName: errorDetails?.message ?? '',
      type: 'errorrender',
    };

    // Handle loading and error states
    if (isLoading) {
      return getOptions([loadingOption]);
    }
    if (errorDetails) {
      return getOptions([errorOption]);
    }

    // For very large datasets, encourage users to search
    const isVeryLargeDataset = sortedOptions.length > 1000;

    if (debouncedSearchValue && typeof debouncedSearchValue === 'string') {
      // For large datasets, use a more performance-friendly search approach
      let filteredOptions: ComboboxItem[] = [];

      if (isVeryLargeDataset) {
        // For very large datasets, limit search results to prevent freezing
        let matchCount = 0;
        const maxResults = 50; // Reduced limit for better performance

        // Use requestAnimationFrame to prevent blocking the UI
        for (let i = 0; i < sortedOptions.length && matchCount < maxResults; i++) {
          const option = sortedOptions[i];
          if (isComboboxItemMatch(option, debouncedSearchValue)) {
            filteredOptions.push(option);
            matchCount++;
          }

          // Break early if we've processed enough items without blocking for performance
          if (i > 0 && i % 500 === 0) {
            break;
          }
        }

        if (filteredOptions.length === maxResults) {
          const moreResultsLabel = intl.formatMessage(
            {
              defaultMessage: 'Showing first {count} matches. Type more to refine search...',
              id: '189xYn',
              description: 'Message when search results are limited',
            },
            { count: maxResults }
          );
          filteredOptions.unshift({
            key: 'more_results',
            value: moreResultsLabel,
            disabled: true,
            displayName: moreResultsLabel,
            type: 'header',
          });
        }
      } else {
        filteredOptions = sortedOptions.filter((option) => isComboboxItemMatch(option, debouncedSearchValue));
      }

      if (filteredOptions.length === 0) {
        const noValuesLabel = intl.formatMessage({
          defaultMessage: 'No values match your search.',
          id: '/KRvvg',
          description: 'Label for when no values match search value.',
        });
        filteredOptions.push({ key: 'header', value: noValuesLabel, disabled: true, displayName: noValuesLabel });
      }

      filteredOptions.push({ key: 'divider', value: '-', displayName: '-' });
      if (
        sortedOptions.filter((option) => option.value === debouncedSearchValue).length === 0 &&
        debouncedSearchValue !== '' &&
        useOption
      ) {
        const customValueLabel = intl.formatMessage(
          {
            defaultMessage: 'Use "{value}" as a custom value',
            id: 'VptXzY',
            description: 'Label for button to allow user to create custom value in combobox from current input',
          },
          { value: debouncedSearchValue }
        );
        filteredOptions.push({
          key: debouncedSearchValue,
          value: customValueLabel,
          displayName: customValueLabel,
          disabled: false,
          type: 'customrender',
        });
      }

      return getOptions(filteredOptions);
    }

    // For large datasets, encourage search and show limited initial items
    if (isVeryLargeDataset) {
      const searchPromptLabel = intl.formatMessage(
        {
          defaultMessage: 'Type to search {options} items or scroll to see more...',
          id: 'c8dbb/',
          description: 'Prompt to encourage searching in large datasets',
        },
        {
          options: sortedOptions.length.toLocaleString(),
        }
      );

      const initialLimit = 200; // Show more items initially but still manageable
      const limitedOptions = [
        { key: 'search_prompt', value: searchPromptLabel, disabled: true, displayName: searchPromptLabel, type: 'header' },
        { key: 'divider', value: '-', displayName: '-' },
        ...sortedOptions.slice(0, initialLimit),
      ];

      // Add "show more" indicator if there are more items
      if (sortedOptions.length > initialLimit) {
        const remainingCount = sortedOptions.length - initialLimit;
        const moreItemsLabel = intl.formatMessage(
          {
            defaultMessage: '...and {count} more items. Type to search for specific items.',
            id: '8Ifvot',
            description: 'Message indicating more items are available',
          },
          { count: remainingCount.toLocaleString() }
        );
        limitedOptions.push({
          key: 'more_items',
          value: moreItemsLabel,
          disabled: true,
          displayName: moreItemsLabel,
          type: 'header',
        });
      }

      return getOptions(limitedOptions);
    }

    return getOptions(sortedOptions);
  }, [intl, errorDetails, debouncedSearchValue, isLoading, sortedOptions, useOption]);

  const toggleExpand = useCallback(() => {
    comboBoxRef.current?.focus();
  }, []);

  const handleMenuOpen = (): void => {
    onMenuOpen?.();
  };

  const updateOptions = useCallback((value?: string): void => {
    comboBoxRef.current?.focus();
    setSelectedKey('');
    setSearchValue(value ?? '');
  }, []);

  const onRenderOption = (item: ComboboxItem) => {
    switch (item?.type) {
      case 'customrender':
        return <span className={classes.customOption}>{item.displayName}</span>;
      case 'loadingrender':
        return (
          <div className={classes.loadingOption}>
            <Spinner size={'extra-tiny'} label={item.displayName} />
          </div>
        );
      default:
        return <span>{item.displayName}</span>;
    }
  };

  const handleOptionSelect = (optionValue: string): void => {
    const option = comboboxOptions.find((opt) => opt.key === optionValue);
    if (option?.type === 'customrender') {
      setValue([createLiteralValueSegment(option.key === 'customValue' ? '' : String(option.key))]);
      setMode(Mode.Custom);
      setCanAutoFocus(true);
    } else if (setSelectedKey && option) {
      const currSelectedKey = String(option.key);
      setSelectedKey(currSelectedKey);
      setMode(Mode.Default);
      const selectedValue = getSelectedValue(options, currSelectedKey);
      const value = typeof selectedValue === 'object' ? JSON.stringify(selectedValue) : String(selectedValue);
      onChange?.({
        value: [createLiteralValueSegment(currSelectedKey ? value : '')],
      });
    }
  };

  const handleOptionMultiSelect = (optionValue: string): void => {
    const option = comboboxOptions.find((opt) => opt.key === optionValue);
    if (option?.type === 'customrender') {
      setValue([createLiteralValueSegment(option.key === 'customValue' ? '' : option.key.toString())]);
      setMode(Mode.Custom);
      setCanAutoFocus(true);
    } else if (option && selectedKeys) {
      const isSelected = selectedKeys.includes(option.key);
      const newKeys = isSelected ? selectedKeys.filter((key: string) => key !== option.key) : [...selectedKeys, option.key as string];
      setSelectedKeys(newKeys);
      setMode(Mode.Default);
      const selectedValues = newKeys.map((key) => getSelectedValue(options, key));
      onChange?.({
        value: [
          createLiteralValueSegment(
            serialization?.valueType === 'array' ? JSON.stringify(selectedValues) : selectedValues.join(serialization?.separator)
          ),
        ],
      });
    }
  };

  const clearEditor = intl.formatMessage({
    defaultMessage: 'Clear custom value',
    id: 'zUgja+',
    description: 'Label for button to clear the editor',
  });

  const handleClearClick = () => {
    setSelectedKey('');
    setSelectedKeys([]);
    setSearchValue('');
    comboBoxRef.current?.focus();
    setMode(Mode.Default);
    onChange?.({
      value: [createLiteralValueSegment('')],
    });
  };

  const handleBlur = () => {
    if (notEqual(value, initialValue)) {
      onChange?.({ value });
    }
  };

  const handleComboBoxBlur = () => {
    setSearchValue('');
  };

  const classes = useComboboxStyles();

  return (
<<<<<<< HEAD
    <div className={classes.container}>
=======
    <div className={mergeClasses('msla-combobox-container', baseEditorProps.className)}>
>>>>>>> 24afeab0
      {mode === Mode.Custom ? (
        <div className={classes.editorContainer}>
          <EditorWrapper
            {...baseEditorProps}
            className={classes.editor}
            basePlugins={{ clearEditor: true, autoFocus: canAutoFocus, ...basePlugins }}
            initialValue={value}
            onBlur={handleBlur}
            agentParameterButtonProps={{ ...baseEditorProps.agentParameterButtonProps, shifted: true }}
            tokenPickerButtonProps={{ verticalOffSet: 19.5 }}
          >
            <EditorChangePlugin setValue={setValue} />
          </EditorWrapper>
          <Tooltip relationship="label" content={clearEditor}>
            <Button
              aria-label={clearEditor}
              appearance="subtle"
              onClick={() => handleClearClick()}
              icon={<ClearIcon />}
              className={classes.clearButton}
              disabled={baseEditorProps.readonly}
            />
          </Tooltip>
        </div>
      ) : (
        <FluentCombobox
          aria-label={label}
          className={classes.combobox}
          value={searchValue || getDisplayValue(sortedOptions, selectedKey, selectedKeys || [], multiSelect)}
          selectedOptions={multiSelect ? selectedKeys || [] : selectedKey ? [selectedKey] : []}
          disabled={baseEditorProps.readonly}
          placeholder={baseEditorProps.placeholder}
          freeform
          multiselect={multiSelect}
          onInput={(event) => updateOptions((event.target as HTMLInputElement).value)}
          onClick={toggleExpand}
          onOptionSelect={(_event, data) => {
            if (data.optionValue) {
              multiSelect ? handleOptionMultiSelect(data.optionValue) : handleOptionSelect(data.optionValue);
            }
          }}
          onOpenChange={(event, data) => {
            if (data.open) {
              handleMenuOpen();
            } else {
              handleComboBoxBlur();
            }
          }}
          ref={comboBoxRef}
        >
          {comboboxOptions.map((option) => {
            if (option.key === 'divider') {
              return <hr key={option.key} className={classes.divider} />;
            }
            if (option.key === 'header') {
              return (
                <div key={option.key} className={classes.header}>
                  {option.displayName}
                </div>
              );
            }

            return (
              <Option key={option.key} value={option.key} text={option.displayName} disabled={option.disabled}>
                {onRenderOption(option)}
              </Option>
            );
          })}
        </FluentCombobox>
      )}
    </div>
  );
};

const getOptions = (options: ComboboxItem[]): ComboboxItem[] => {
  const intl = getIntl();

  const customValueLabel = intl.formatMessage({
    defaultMessage: 'Enter custom value',
    id: 'vrYqUF',
    description: 'Label for button to allow user to create custom value in combobox',
  });

  const noOptionsExists = intl.formatMessage({
    defaultMessage: 'No items',
    id: 'tbl/ar',
    description: 'Label for when no items exist for combobox options',
  });

  return [
    ...(options.length > 0
      ? options
      : [{ key: 'noOptions', value: noOptionsExists, disabled: true, displayName: noOptionsExists, type: 'header' }]),
    { key: 'customValue', value: customValueLabel, displayName: customValueLabel, type: 'customrender' },
  ];
};

const getMode = (selectedKey: string, selectedKeys: string[], initialValue: ValueSegment[], isLoading?: boolean): Mode => {
  if (isLoading) {
    return Mode.Default;
  }
  if (selectedKeys.length > 0) {
    for (const key of selectedKeys) {
      if (!isEmptySegments(initialValue) && !key) {
        return Mode.Custom;
      }
    }
    return Mode.Default;
  }
  return isEmptySegments(initialValue) ? Mode.Default : selectedKey ? Mode.Default : Mode.Custom;
};

const getSelectedKey = (options: ComboboxItem[], initialValue?: ValueSegment[], isLoading?: boolean, isCaseSensitive = false): string => {
  if (isLoading) {
    return '';
  }
  if (initialValue?.length === 1 && initialValue[0].type === ValueSegmentType.LITERAL) {
    return (
      options.find((option) => {
        return equals(normalizeValue(option.value), normalizeValue(initialValue[0].value), !isCaseSensitive);
      })?.key ?? ''
    );
  }
  return '';
};

const getSelectedKeys = (
  options: ComboboxItem[],
  initialValue?: ValueSegment[],
  serialization?: SerializationOptions,
  isCaseSensitive = false
): string[] => {
  const returnVal: string[] = [];
  if (initialValue?.length === 1 && initialValue[0].type === ValueSegmentType.LITERAL) {
    const value = initialValue[0].value;
    const selectedValues =
      serialization?.valueType === 'array'
        ? Array.isArray(value)
          ? value
          : JSON.parse(value || '[]')
        : value.split(serialization?.separator || ',');

    for (const selectedValue of selectedValues) {
      const option = options.find((option) => {
        return equals(normalizeValue(option.value), normalizeValue(selectedValue), !isCaseSensitive);
      });

      if (option) {
        returnVal.push(option.key);
      }
    }
  }
  return returnVal;
};

const getSelectedValue = (options: ComboboxItem[], key: string): any => {
  return options.find((option) => {
    return option.key === key;
  })?.value;
};

const getDisplayValue = (options: ComboboxItem[], selectedKey: string, selectedKeys: string[] = [], multiSelect: boolean): string => {
  if (multiSelect && selectedKeys.length > 0) {
    return selectedKeys
      .map((key) => options.find((opt) => opt.key === key)?.displayName)
      .filter(Boolean)
      .join(', ');
  }

  if (selectedKey) {
    return options.find((opt) => opt.key === selectedKey)?.displayName || '';
  }

  return '';
};

const normalizeValue = (value: any): string => {
  return typeof value !== 'string' ? JSON.stringify(value) : value;
};<|MERGE_RESOLUTION|>--- conflicted
+++ resolved
@@ -4,13 +4,7 @@
 import { EditorWrapper } from '../editor/base/EditorWrapper';
 import { EditorChangePlugin } from '../editor/base/plugins/EditorChange';
 import { createLiteralValueSegment, notEqual } from '../editor/base/utils/helper';
-<<<<<<< HEAD
-import { Combobox as FluentCombobox, Option, Button, Spinner, Tooltip } from '@fluentui/react-components';
-=======
-import type { IComboBox, IComboBoxOption, IComboBoxOptionStyles, IComboBoxStyles } from '@fluentui/react';
-import { SelectableOptionMenuItemType, ComboBox } from '@fluentui/react';
-import { Button, mergeClasses, Spinner, Tooltip } from '@fluentui/react-components';
->>>>>>> 24afeab0
+import { Combobox as FluentCombobox, Option, Button, Spinner, Tooltip, mergeClasses } from '@fluentui/react-components';
 import { bundleIcon, Dismiss24Filled, Dismiss24Regular } from '@fluentui/react-icons';
 import { equals, getIntl } from '@microsoft/logic-apps-shared';
 import { isEmptySegments } from '../editor/base/utils/parsesegments';
@@ -394,11 +388,7 @@
   const classes = useComboboxStyles();
 
   return (
-<<<<<<< HEAD
-    <div className={classes.container}>
-=======
-    <div className={mergeClasses('msla-combobox-container', baseEditorProps.className)}>
->>>>>>> 24afeab0
+    <div className={mergeClasses(classes.container, baseEditorProps.className)}>
       {mode === Mode.Custom ? (
         <div className={classes.editorContainer}>
           <EditorWrapper
