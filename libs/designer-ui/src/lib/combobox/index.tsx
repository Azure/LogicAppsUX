--- conflicted
+++ resolved
@@ -220,17 +220,13 @@
         const selectedValue = getSelectedValue(options, currSelectedKey);
         const value = typeof selectedValue === 'object' ? JSON.stringify(selectedValue) : selectedValue.toString();
         onChange?.({
-<<<<<<< HEAD
           value: [
             {
               id: guid(),
               type: ValueSegmentType.LITERAL,
-              value: currSelectedKey ? value : '',
+              value: [createLiteralValueSegment(currSelectedKey ? value : '')],
             },
           ],
-=======
-          value: [createLiteralValueSegment(currSelectedKey ? getSelectedValue(options, currSelectedKey).toString() : '')],
->>>>>>> 62f82bb2
         });
       }
     }
