--- conflicted
+++ resolved
@@ -1,9 +1,6 @@
 import type { ValueSegment } from '../editor';
 import { ValueSegmentType } from '../editor';
-<<<<<<< HEAD
-import type { ChangeHandler, Segment } from '../editor/base';
-=======
->>>>>>> e3253d74
+import type { ChangeHandler } from '../editor/base';
 import { BaseEditor } from '../editor/base';
 import { Label } from '../label';
 import { CustomValue } from './plugins/CustomValue';
@@ -54,27 +51,17 @@
 }
 export interface ComboboxProps {
   options: ComboboxItem[];
-<<<<<<< HEAD
+  customValue?: ValueSegment[];
   initialValue: ValueSegment[];
-  customValue?: Segment[] | null; // Move to state
   placeholder?: string;
-=======
-  customValue: ValueSegment[] | null;
-  placeholderText?: string;
->>>>>>> e3253d74
   label?: string;
   useOption?: boolean;
   selectedKey?: string; // Move to state
   readOnly?: boolean; // TODO - Need to have readOnly version
   required?: boolean;
-<<<<<<< HEAD
   onChange?: ChangeHandler;
   setSelectedKey?: (key: string) => void; // Move to state
-  setCustomValue?: (customVal: Segment[] | null) => void; // Move to state
-=======
-  setSelectedKey?: (key: string) => void;
-  setCustomValue?: (customVal: ValueSegment[] | null) => void;
->>>>>>> e3253d74
+  setCustomValue?: (customVal: ValueSegment[] | null) => void; // Move to state
 }
 export const Combobox = ({
   customValue,
@@ -89,11 +76,7 @@
 }: ComboboxProps): JSX.Element => {
   const intl = useIntl();
   const comboBoxRef = useRef<IComboBox>(null);
-<<<<<<< HEAD
-  const [customVal, setCustomVal] = useState<Segment[] | null>(customValue as Segment[]);
-=======
-  const [customVal, setCustomVal] = useState<ValueSegment[] | null>(customValue);
->>>>>>> e3253d74
+  const [customVal, setCustomVal] = useState<ValueSegment[] | null>(customValue as ValueSegment[]);
   const [comboboxOptions, setComboBoxOptions] = useState<IComboBoxOption[]>(getOptions(options));
 
   useEffect(() => {
