import Constants from '../../constants';
import { isHighContrastBlack } from '../../utils';
import type { FunctionDefinition, SignatureInfo } from './templatefunctions';
import { FunctionGroupDefinitions } from './templatefunctions';
<<<<<<< HEAD
import { ExpressionScanner, ExpressionTokenType } from '@microsoft/logic-apps-shared';
import type { ExpressionToken } from '@microsoft/logic-apps-shared';
import { first, getPropertyValue, map } from '@microsoft/utils-logic-apps';
=======
import { ExpressionScanner, ExpressionTokenType } from '@microsoft/parsers-logic-apps';
import type { ExpressionToken } from '@microsoft/parsers-logic-apps';
import { equals, first, getPropertyValue, map } from '@microsoft/utils-logic-apps';
>>>>>>> 50e0d92a
import type { languages, editor, Position } from 'monaco-editor';

type CompletionList = languages.CompletionList;
export type CompletionItemProvider = languages.CompletionItemProvider;
type IMonarchLanguage = languages.IMonarchLanguage;
type IReadOnlyModel = editor.IReadOnlyModel;
export type IStandaloneThemeData = editor.IStandaloneThemeData;
type ParameterInformation = languages.ParameterInformation;
type ProviderResult<T> = languages.ProviderResult<T>;
export type SignatureHelpProvider = languages.SignatureHelpProvider;
type SignatureInformation = languages.SignatureInformation;
type SignatureHelpResult = languages.SignatureHelpResult;

const tokenNames = {
  FUNCTION: 'function-name',
  KEYWORD: 'keywords',
  NUMBER: 'number-literal',
  STRING: 'string-literal',
} as const;
export type TokenNames = (typeof tokenNames)[keyof typeof tokenNames];

export const CompletionItemKind = {
  Method: 0,
  Function: 1,
  Constructor: 2,
  Field: 3,
  Variable: 4,
  Class: 5,
  Struct: 6,
  Interface: 7,
  Module: 8,
  Property: 9,
  Event: 10,
  Operator: 11,
  Unit: 12,
  Value: 13,
  Constant: 14,
  Enum: 15,
  EnumMember: 16,
  Keyword: 17,
  Text: 18,
  Color: 19,
  File: 20,
  Reference: 21,
  Customcolor: 22,
  Folder: 23,
  TypeParameter: 24,
  User: 25,
  Issue: 26,
  Snippet: 27,
};

const keywords: string[] = ['null', 'true', 'false'];

export interface ExpressionInfo {
  templateFunction: FunctionDefinition;
  argumentsCovered: number;
  hasEmptyArgument: boolean;
}

interface IdentifierTokenInfo {
  name: string;
  argumentsCovered: number;
}

export function registerWorkflowLanguageProviders(
  monacoLanguages: typeof languages,
  monacoEditor: typeof editor,
  hideUTFExpressions?: boolean
): void {
  const languageName = Constants.LANGUAGE_NAMES.WORKFLOW;
  const templateFunctions = getTemplateFunctions(hideUTFExpressions);

  monacoLanguages.register({ id: languageName });

  // Register a tokens provider for the language
  monacoLanguages.setMonarchTokensProvider(languageName, createLanguageDefinition(templateFunctions));

  // Register Suggestion text for the language
  monacoLanguages.registerCompletionItemProvider(languageName, createCompletionItemProviderForFunctions(templateFunctions));
  monacoLanguages.registerCompletionItemProvider(languageName, createCompletionItemProviderForValues());

  // Register Help Provider Text Field for the language
  monacoLanguages.registerSignatureHelpProvider(languageName, createSignatureHelpProvider(map(templateFunctions, 'name')));

  monacoLanguages.setLanguageConfiguration(languageName, {
    autoClosingPairs: [
      {
        open: '(',
        close: ')',
      },
      {
        open: '[',
        close: ']',
      },
      {
        open: `'`,
        close: `'`,
      },
    ],
  });

  // Define a new theme that contains only rules that match this language
  monacoEditor.defineTheme(languageName, createThemeData(isHighContrastBlack()));
}

export function createThemeData(isInverted: boolean): IStandaloneThemeData {
  return {
    base: isInverted ? 'vs-dark' : 'vs',
    inherit: true,
    rules: [
      {
        token: tokenNames.FUNCTION,
        foreground: '110188',
        fontStyle: 'bold',
      },
      {
        token: tokenNames.STRING,
        foreground: 'a31515',
      },
      {
        token: tokenNames.NUMBER,
        foreground: '09885a',
      },
      {
        token: tokenNames.KEYWORD,
        foreground: '0000ff',
      },
    ],
    colors: {},
  };
}

export function createLanguageDefinition(templateFunctions: FunctionDefinition[]): IMonarchLanguage {
  const keywordRules = keywords.map((keyword) => ({
    regex: keyword,
    action: {
      token: tokenNames.KEYWORD,
    },
  }));

  const functionNameRules = templateFunctions.map((templateFunction) => {
    return {
      regex: templateFunction.name,
      action: {
        token: tokenNames.FUNCTION,
      },
    };
  });
  functionNameRules.sort((a, b) => b.regex.length - a.regex.length);

  const stringLiteralRule = {
    regex: /'[^']*'/g,
    action: {
      token: tokenNames.STRING,
    },
  };

  const numberLiteralRules = [
    {
      regex: /\d*\.\d+([eE][-+]?\d+)?/,
      action: {
        token: tokenNames.NUMBER,
      },
    },
    {
      regex: /\d+/,
      action: {
        token: tokenNames.NUMBER,
      },
    },
  ];

  return {
    tokenizer: {
      root: [...keywordRules, ...functionNameRules, ...numberLiteralRules, stringLiteralRule],
    },
    tokenPostfix: '',
    ignoreCase: true,
  };
}

export function createCompletionItemProviderForFunctions(templateFunctions: FunctionDefinition[]): CompletionItemProvider {
  return {
    triggerCharacters: ['.'],
    provideCompletionItems: (model: editor.ITextModel, position: Position): ProviderResult<CompletionList> => {
      const suggestions = templateFunctions.map((templateFunction) => {
        const { name: label, description: documentation, signatures } = templateFunction;
        const shouldAutoComplete = signatures.every((signature) => signature.parameters.length === 0);
        const word = model.getWordUntilPosition(position);
        return {
          label,
          kind: CompletionItemKind.Function,
          insertText: shouldAutoComplete ? `${label}()` : label,
          documentation,
          range: {
            startLineNumber: position.lineNumber,
            endLineNumber: position.lineNumber,
            startColumn: word.startColumn,
            endColumn: word.endColumn,
          },
        };
      });

      return {
        suggestions,
      };
    },
  };
}

export function createCompletionItemProviderForValues(): CompletionItemProvider {
  return {
    provideCompletionItems: (model: editor.ITextModel, position: Position): ProviderResult<CompletionList> => {
      const suggestions = keywords.map((value) => {
        const word = model.getWordUntilPosition(position);
        return {
          label: value,
          kind: CompletionItemKind.Value,
          insertText: value,
          range: {
            startLineNumber: position.lineNumber,
            endLineNumber: position.lineNumber,
            startColumn: word.startColumn,
            endColumn: word.endColumn,
          },
        };
      });

      return {
        suggestions,
      };
    },
  };
}

export function createSignatureHelpProvider(functions: Record<string, FunctionDefinition>): SignatureHelpProvider {
  return {
    signatureHelpTriggerCharacters: [',', '('],
    provideSignatureHelp(document: IReadOnlyModel, position: Position): ProviderResult<languages.SignatureHelpResult> {
      const currentValue = document.getValue();
      const expressionInfo = parseExpression(currentValue, position, functions);

      if (expressionInfo) {
        return getSignaturesInfo(expressionInfo);
      }

      return null as unknown as SignatureHelpResult;
    },
  };
}

function getSignaturesInfo(expressionInfo: ExpressionInfo): SignatureHelpResult {
  const { templateFunction, argumentsCovered: activeArgument, hasEmptyArgument } = expressionInfo;
  const signaturesWithFixedParameters = templateFunction.signatures.filter((signature) => !signatureHasVariableParameters(signature));
  const signatureWithVariableParameters = templateFunction.signatures.filter(signatureHasVariableParameters);

  const mapSignature = (signature: SignatureInfo): SignatureInformation => ({
    label: signature.definition,
    documentation: signature.documentation,
    parameters: signature.parameters.map((parameter) => ({
      label: parameter.name,
      documentation: parameter.documentation,
    })),
  });

  const allSignatures = templateFunction.signatures.map(mapSignature);

  let activeSignature: number | undefined;
  let activeParameter: number | undefined;

  for (let i = 0; i < signaturesWithFixedParameters.length; i++) {
    const numberOfArguments = signaturesWithFixedParameters[i].parameters.length;

    if ((hasEmptyArgument && numberOfArguments === 0) || (numberOfArguments > 0 && numberOfArguments > activeArgument)) {
      activeSignature = i;
      activeParameter = activeArgument;
      break;
    }
  }

  if (activeSignature !== undefined && activeParameter !== undefined) {
    return {
      dispose() {
        // eslint:disable-line: no-empty
      },
      value: {
        signatures: allSignatures,
        activeSignature,
        activeParameter,
      },
    };
  } else if (signatureWithVariableParameters.length === 1) {
    const staticSignatures = signaturesWithFixedParameters.map(mapSignature);
    const variableSignatures = generateSignaturesForVariableParameters(
      templateFunction.name,
      signatureWithVariableParameters[0],
      activeArgument
    );
    const newSignatures = [...staticSignatures, ...variableSignatures];

    return {
      dispose() {
        // eslint:disable-line: no-empty
      },
      value: {
        signatures: newSignatures,
        activeSignature: newSignatures.length - 1,
        activeParameter: activeArgument,
      },
    };
  }

  return null as unknown as languages.SignatureHelpResult;
}

/**
 * When a signature has variable number of arguments, generate the signatures with parameters based on the active argument.
 */
function generateSignaturesForVariableParameters(
  functionName: string,
  signature: SignatureInfo,
  activeArgument: number
): SignatureInformation[] {
  const numberOfParameters = activeArgument + 1;
  const defaultParameters = signature.parameters.filter((parameter) => !parameter.isVariable);
  const variableParameter = first((parameter) => parameter.isVariable ?? false, signature.parameters);
  if (!variableParameter) {
    return [];
  }
  const { name: parameterNamePrefix, documentation, type } = variableParameter;

  const staticParameters = defaultParameters.map((parameter) => ({ label: parameter.name, documentation: parameter.documentation }));
  const variableSignatures: SignatureInformation[] = [];
  const signatureLabelPrefix = `${functionName}(${defaultParameters.map((parameter) => `${parameter.name}: ${parameter.type}`).join(', ')}`;

  const parameterStartIndex = staticParameters.length + 1;
  for (let i = parameterStartIndex; i <= numberOfParameters; i++) {
    let signatureLabel = `${signatureLabelPrefix}, `;

    const variableParameters: ParameterInformation[] = [];

    for (let j = parameterStartIndex; j <= i; j++) {
      const currentParameterName = `${parameterNamePrefix}_${j}`;
      signatureLabel += `${currentParameterName}: ${type}`;
      signatureLabel += j !== i ? ', ' : ')';

      variableParameters.push({
        label: currentParameterName,
        documentation,
      });
    }

    variableSignatures.push({
      label: signatureLabel,
      documentation: signature.documentation,
      parameters: [...staticParameters, ...variableParameters],
    });
  }

  return variableSignatures;
}

// TODO: The parse function currently does not handle wrongly entered syntax,
// Need to update for invalid functions like guid()))).
function parseExpression(value: string, position: Position, templateFunctions: Record<string, FunctionDefinition>): ExpressionInfo | null {
  // parsing multi-line values
  if (position.lineNumber > 1) {
    // eslint-disable-next-line no-param-reassign
    value = value.split('\n')[position.lineNumber - 1];
  }
  const caretPosition = position.column - 1;

  const scanner = new ExpressionScanner(value, /*prefetch*/ false);

  let previousToken: ExpressionToken | undefined;
  let currentToken: ExpressionToken | undefined;
  const identifiersInfo: IdentifierTokenInfo[] = [];

  try {
    previousToken = currentToken = scanner.getNextToken();
    while (currentToken !== null && currentToken.type !== ExpressionTokenType.EndOfData) {
      const { type, startPosition, endPosition } = currentToken;

      if (caretPosition >= startPosition && caretPosition < endPosition) {
        break;
      }

      if (type === ExpressionTokenType.LeftParenthesis) {
        if (previousToken.type === ExpressionTokenType.Identifier) {
          identifiersInfo.push({
            name: previousToken.value,
            argumentsCovered: 0,
          });
        }
      } else if (type === ExpressionTokenType.Comma) {
        identifiersInfo[identifiersInfo.length - 1].argumentsCovered += 1;
      } else if (type === ExpressionTokenType.RightParenthesis) {
        identifiersInfo.pop();
      }

      previousToken = currentToken;
      currentToken = scanner.getNextToken();
    }
  } catch {
    // Note: Exceptions thrown by the scanner and proceed with recognized tokens.
  }

  if (!identifiersInfo.length) {
    return null;
  }

  const hasEmptyArgument =
    currentToken?.type === ExpressionTokenType.RightParenthesis && previousToken?.type === ExpressionTokenType.LeftParenthesis;
  const token = identifiersInfo.pop();
  if (!token) {
    return null;
  }
  const identifierName = token?.name;
  const argumentsCovered = token?.argumentsCovered;
  const templateFunction = getPropertyValue(templateFunctions, identifierName);

  if (!templateFunction) {
    return null;
  }

  return {
    templateFunction,
    argumentsCovered,
    hasEmptyArgument,
  };
}

export function getTemplateFunctions(hideUTFExpressions?: boolean): FunctionDefinition[] {
  const templateFunctions: FunctionDefinition[] = [];
  for (const functionGroup of FunctionGroupDefinitions) {
    templateFunctions.push(...(hideUTFExpressions ? removeUTFExpressions(functionGroup.functions) : functionGroup.functions));
  }

  return templateFunctions;
}

function signatureHasVariableParameters(signature: SignatureInfo): boolean {
  return signature.parameters.some((parameter) => !!parameter.isVariable);
}

export function removeUTFExpressions(functionGroupFunctions: FunctionDefinition[]): FunctionDefinition[] {
  return functionGroupFunctions.filter((func) => !equals(func.name, 'utf8Length') && !equals(func.name, 'utf16Length'));
}<|MERGE_RESOLUTION|>--- conflicted
+++ resolved
@@ -2,15 +2,9 @@
 import { isHighContrastBlack } from '../../utils';
 import type { FunctionDefinition, SignatureInfo } from './templatefunctions';
 import { FunctionGroupDefinitions } from './templatefunctions';
-<<<<<<< HEAD
 import { ExpressionScanner, ExpressionTokenType } from '@microsoft/logic-apps-shared';
 import type { ExpressionToken } from '@microsoft/logic-apps-shared';
-import { first, getPropertyValue, map } from '@microsoft/utils-logic-apps';
-=======
-import { ExpressionScanner, ExpressionTokenType } from '@microsoft/parsers-logic-apps';
-import type { ExpressionToken } from '@microsoft/parsers-logic-apps';
 import { equals, first, getPropertyValue, map } from '@microsoft/utils-logic-apps';
->>>>>>> 50e0d92a
 import type { languages, editor, Position } from 'monaco-editor';
 
 type CompletionList = languages.CompletionList;
