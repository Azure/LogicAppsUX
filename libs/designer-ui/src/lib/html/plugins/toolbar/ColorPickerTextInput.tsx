--- conflicted
+++ resolved
@@ -1,10 +1,5 @@
 import { css, useTheme } from '@fluentui/react';
-<<<<<<< HEAD
-=======
-import { useContext, useEffect, useRef } from 'react';
-import { DropDownContext } from './helper/DropdownItems';
 import constants from '../../../constants';
->>>>>>> 3cede0be
 
 type Props = Readonly<{
   'data-test-id'?: string;
