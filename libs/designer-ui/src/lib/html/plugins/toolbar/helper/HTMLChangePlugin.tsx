--- conflicted
+++ resolved
@@ -123,14 +123,9 @@
 export const canReplaceSpanWithId = (idValue: string, nodeMap: Map<string, ValueSegment>): boolean => {
   const processedId = removeAllNewlines(idValue);
   for (const [key, value] of nodeMap) {
-<<<<<<< HEAD
     const processedKey = removeAllNewlines(key);
     const encodedProcessedKey = encodeStringSegmentTokensInDomAndLexicalContext(processedKey, nodeMap);
     if ((processedId === processedKey || processedId === encodedProcessedKey) && value !== undefined) {
-=======
-    const processedKey = encodeSegmentValueInLexicalContext(removeAllNewlines(key));
-    if (processedId === processedKey && value !== undefined) {
->>>>>>> 9a4f65b2
       return true;
     }
   }
