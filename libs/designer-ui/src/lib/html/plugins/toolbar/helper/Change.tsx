import type { ValueSegment } from '../../../../editor';
import { convertStringToSegments } from '../../../../editor/base/utils/editorToSegement';
import { getChildrenNodes } from '../../../../editor/base/utils/helper';
import { cleanHtmlString } from './util';
import { $generateHtmlFromNodes } from '@lexical/html';
import { OnChangePlugin } from '@lexical/react/LexicalOnChangePlugin';
import type { EditorState, LexicalEditor } from 'lexical';
import { $getRoot } from 'lexical';

interface ChangeProps {
  setValue: (newVal: ValueSegment[]) => void;
}

export const Change = ({ setValue }: ChangeProps) => {
  const onChange = (editorState: EditorState, editor: LexicalEditor) => {
    const nodeMap = new Map<string, ValueSegment>();
    editorState.read(() => {
      getChildrenNodes($getRoot(), nodeMap);
    });
    convertEditorState(editor, nodeMap).then(setValue);
  };
  return <OnChangePlugin ignoreSelectionChange onChange={onChange} />;
};

<<<<<<< HEAD
const convertEditorState = async (editor: LexicalEditor, nodeMap: Map<string, ValueSegment>): Promise<ValueSegment[]> => {
=======
const convertEditorState = (editor: LexicalEditor, nodeMap: Map<string, ValueSegment>): Promise<ValueSegment[]> => {
>>>>>>> 449fbc6d
  return new Promise((resolve) => {
    const valueSegments: ValueSegment[] = [];
    editor.update(() => {
      const htmlEditorString = $generateHtmlFromNodes(editor);
      // Create a temporary DOM element to parse the HTML string
      const tempElement = document.createElement('div');
      tempElement.innerHTML = htmlEditorString;

      // Loop through all elements and remove unwanted attributes
      const elements = tempElement.querySelectorAll('*');
      for (let i = 0; i < elements.length; i++) {
        const element = elements[i];
        const attributes = Array.from(element.attributes);
        for (let j = 0; j < attributes.length; j++) {
          const attribute = attributes[j];
          if (attribute.name !== 'id' && attribute.name !== 'style' && attribute.name !== 'href') {
            element.removeAttribute(attribute.name);
          }
        }
      }

      // Get the cleaned HTML string
      const cleanedHtmlString = cleanHtmlString(tempElement.innerHTML);

      // Regular expression pattern to match <span id="..."></span>
      const spanIdPattern = /<span id="(.*?)"><\/span>/g;
      // Replace <span id="..."></span> with the captured "id" value if it is found in the viable ids map
      const removeTokenTags = cleanedHtmlString.replace(spanIdPattern, (match, idValue) => {
        if (nodeMap.get(idValue)) {
          return idValue;
        } else {
          return match;
        }
      });
      valueSegments.push(...convertStringToSegments(removeTokenTags, true, nodeMap));
      resolve(valueSegments);
    });
  });
};<|MERGE_RESOLUTION|>--- conflicted
+++ resolved
@@ -22,11 +22,7 @@
   return <OnChangePlugin ignoreSelectionChange onChange={onChange} />;
 };
 
-<<<<<<< HEAD
-const convertEditorState = async (editor: LexicalEditor, nodeMap: Map<string, ValueSegment>): Promise<ValueSegment[]> => {
-=======
 const convertEditorState = (editor: LexicalEditor, nodeMap: Map<string, ValueSegment>): Promise<ValueSegment[]> => {
->>>>>>> 449fbc6d
   return new Promise((resolve) => {
     const valueSegments: ValueSegment[] = [];
     editor.update(() => {
