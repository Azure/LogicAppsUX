--- conflicted
+++ resolved
@@ -1,11 +1,7 @@
 import { Modal } from '@fluentui/react';
 import { Button, Spinner } from '@fluentui/react-components';
 import type { WorkflowNodeType } from '@microsoft/logic-apps-shared';
-<<<<<<< HEAD
-import { idDisplayCase, WORKFLOW_NODE_TYPES } from '@microsoft/logic-apps-shared';
-=======
 import { WORKFLOW_NODE_TYPES } from '@microsoft/logic-apps-shared';
->>>>>>> 19473ee3
 import { useIntl } from 'react-intl';
 
 export interface DeleteNodeModalProps {
