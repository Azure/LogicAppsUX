--- conflicted
+++ resolved
@@ -1,7 +1,5 @@
 @import (reference) '../variables.less';
 
-<<<<<<< HEAD
-=======
 .msla-pager-v2-pagenumbers {
   display: flex;
   justify-content: space-between;
@@ -32,7 +30,6 @@
   }
 }
 
->>>>>>> f823f336
 .msla-pager-v2 {
   display: flex;
   justify-content: center;
