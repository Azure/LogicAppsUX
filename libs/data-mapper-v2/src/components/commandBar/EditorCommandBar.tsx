--- conflicted
+++ resolved
@@ -41,16 +41,8 @@
       try {
         const newDataMapDefinition = convertToMapDefinition(currentConnections, sourceSchema, targetSchema, targetSchemaSortArray);
 
-<<<<<<< HEAD
-=======
-        // this can be added later
-        // if (saveDraftStateCall) {
-        //   saveDraftStateCall(newDataMapDefinition);
-        // }
-
         dispatch(updateDataMapLML(newDataMapDefinition));
 
->>>>>>> cb80facb
         return newDataMapDefinition;
       } catch (error) {
         let errorMessage = '';
