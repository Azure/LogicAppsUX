import { WarningModalState, openDiscardWarningModal } from '../../core/state/ModalSlice';
import type { AppDispatch, RootState } from '../../core/state/Store';
import { Toolbar, ToolbarButton, ToolbarGroup, Switch } from '@fluentui/react-components';
import { ArrowUndo20Regular, Dismiss20Regular, Play20Regular, Save20Regular } from '@fluentui/react-icons';
import { useCallback, useContext, useEffect, useMemo } from 'react';
import { useIntl } from 'react-intl';
import { useDispatch, useSelector } from 'react-redux';
import { generateMapMetadata } from '../../mapHandling/MapMetadataSerializer';
import { DataMapperFileService, DataMapperWrappedContext } from '../../core';
import { saveDataMap, updateDataMapLML } from '../../core/state/DataMapSlice';
import { LogCategory, LogService } from '../../utils/Logging.Utils';
import { convertToMapDefinition } from '../../mapHandling/MapDefinitionSerializer';
import { toggleCodeView, toggleTestPanel } from '../../core/state/PanelSlice';
import { useStyles } from './styles';

export interface EditorCommandBarProps {
  onUndoClick: () => void;
}

export const EditorCommandBar = (props: EditorCommandBarProps) => {
  const { onUndoClick } = props;
  const intl = useIntl();
  const dispatch = useDispatch<AppDispatch>();

  const isStateDirty = useSelector((state: RootState) => state.dataMap.present.isDirty);
  const undoStack = useSelector((state: RootState) => state.dataMap.past);
  const isCodeViewOpen = useSelector((state: RootState) => state.panel.isCodeViewOpen);
  const { sourceSchema, targetSchema } = useSelector((state: RootState) => state.dataMap.present.curDataMapOperation);

  const currentConnections = useSelector((state: RootState) => state.dataMap.present.curDataMapOperation.dataMapConnections);
  const functions = useSelector((state: RootState) => state.dataMap.present.curDataMapOperation.functionNodes);
  const targetSchemaSortArray = useSelector((state: RootState) => state.dataMap.present.curDataMapOperation.targetSchemaOrdering);

  const isDiscardConfirmed = useSelector(
    (state: RootState) => state.modal.warningModalType === WarningModalState.DiscardWarning && state.modal.isOkClicked
  );

  const dataMapDefinition = useMemo<string>(() => {
    if (sourceSchema && targetSchema) {
      try {
        const newDataMapDefinition = convertToMapDefinition(currentConnections, sourceSchema, targetSchema, targetSchemaSortArray);

        dispatch(updateDataMapLML(newDataMapDefinition));

        return newDataMapDefinition;
      } catch (error) {
        let errorMessage = '';
        if (typeof error === 'string') {
          errorMessage = error;
        } else if (error instanceof Error) {
          errorMessage = error.message;
        }

        LogService.error(LogCategory.DataMapperDesigner, 'dataMapDefinition', {
          message: errorMessage,
        });

        return '';
      }
    }

    return '';
  }, [sourceSchema, targetSchema, currentConnections, targetSchemaSortArray, dispatch]);

<<<<<<< HEAD
  const onTestClick = useCallback(() => {
    dispatch(toggleTestPanel());
  }, [dispatch]);

  const onCodeViewClick = useCallback(() => {
    dispatch(toggleCodeView());
  }, [dispatch]);

  const onSaveClick = useCallback(() => {
    const mapMetadata = JSON.stringify(generateMapMetadata(functions, currentConnections));
=======
  const { canvasBounds } = useContext(DataMapperWrappedContext);

  const onSaveClick = useCallback(() => {
    //const errors = collectErrorsForMapChecker(currentConnections, flattenedTargetSchema);

    // save until we discuss error notifications
    // if (errors.length > 0) {
    //   dispatch(
    //     showNotification({
    //       type: NotificationTypes.MapHasErrorsAtSave,
    //       msgParam: errors.length,
    //       autoHideDurationMs: errorNotificationAutoHideDuration,
    //     })
    //   );
    // }
    if (!canvasBounds || !canvasBounds.width || !canvasBounds.height) {
      throw new Error('Canvas bounds are not defined, cannot save map metadata.');
    }

    const mapMetadata = JSON.stringify(
      generateMapMetadata(functions, currentConnections, { width: canvasBounds.width, height: canvasBounds.height })
    );
>>>>>>> 19de272c

    DataMapperFileService().saveMapDefinitionCall(dataMapDefinition, mapMetadata);

    dispatch(
      saveDataMap({
        sourceSchemaExtended: sourceSchema,
        targetSchemaExtended: targetSchema,
      })
    );
  }, [currentConnections, functions, dataMapDefinition, sourceSchema, targetSchema, dispatch, canvasBounds]);

  const triggerDiscardWarningModal = useCallback(() => {
    dispatch(openDiscardWarningModal());
  }, [dispatch]);

  // Tracks modal (confirmation) state
  useEffect(() => {
    if (isDiscardConfirmed) {
      console.log('Discard confirmed');
    }
  }, [dispatch, isDiscardConfirmed]);

  const Resources = useMemo(
    () => ({
      COMMAND_BAR_ARIA: intl.formatMessage({
        defaultMessage: 'Use left and right arrow keys to navigate between commands',
        id: 'rd6fai',
        description: 'Aria describing the way to control the keyboard navigation',
      }),
      SAVE: intl.formatMessage({
        defaultMessage: 'Save',
        id: 'Sh10cw',
        description: 'Button text for save the changes',
      }),
      UNDO: intl.formatMessage({
        defaultMessage: 'Undo',
        id: 'r43nMc',
        description: 'Button text for undo the last action',
      }),
      DISCARD: intl.formatMessage({
        defaultMessage: 'Discard',
        id: 'Q4TUFX',
        description: 'Button text for discard the unsaved changes',
      }),
      RUN_TEST: intl.formatMessage({
        defaultMessage: 'Test',
        id: 'iy8rNf',
        description: 'Button text for running test',
      }),
      VIEW_CODE: intl.formatMessage({
        defaultMessage: 'View Code',
        id: '/4vB3J',
        description: 'Button for View Code',
      }),
    }),
    [intl]
  );

  const toolbarStyles = useStyles();
  const bothSchemasDefined = useMemo(() => sourceSchema && targetSchema, [sourceSchema, targetSchema]);

  return (
    <Toolbar size="small" aria-label={Resources.COMMAND_BAR_ARIA} className={toolbarStyles.toolbar}>
      <ToolbarGroup className={toolbarStyles.toolbarGroup}>
        <ToolbarButton
          aria-label={Resources.SAVE}
          icon={<Save20Regular />}
          disabled={!bothSchemasDefined || !isStateDirty}
          onClick={onSaveClick}
          className={toolbarStyles.button}
        >
          {Resources.SAVE}
        </ToolbarButton>
        <ToolbarButton aria-label={Resources.UNDO} icon={<ArrowUndo20Regular />} disabled={undoStack.length === 0} onClick={onUndoClick}>
          {Resources.UNDO}
        </ToolbarButton>
        <ToolbarButton
          aria-label={Resources.DISCARD}
          icon={<Dismiss20Regular />}
          disabled={!isStateDirty}
          onClick={triggerDiscardWarningModal}
        >
          {Resources.DISCARD}
        </ToolbarButton>
        <ToolbarButton aria-label={Resources.RUN_TEST} icon={<Play20Regular />} disabled={!bothSchemasDefined} onClick={onTestClick}>
          {Resources.RUN_TEST}
        </ToolbarButton>
      </ToolbarGroup>
      <ToolbarGroup>
        <Switch label={Resources.VIEW_CODE} onChange={onCodeViewClick} checked={isCodeViewOpen} />
      </ToolbarGroup>
    </Toolbar>
  );
};<|MERGE_RESOLUTION|>--- conflicted
+++ resolved
@@ -62,7 +62,6 @@
     return '';
   }, [sourceSchema, targetSchema, currentConnections, targetSchemaSortArray, dispatch]);
 
-<<<<<<< HEAD
   const onTestClick = useCallback(() => {
     dispatch(toggleTestPanel());
   }, [dispatch]);
@@ -71,32 +70,19 @@
     dispatch(toggleCodeView());
   }, [dispatch]);
 
-  const onSaveClick = useCallback(() => {
-    const mapMetadata = JSON.stringify(generateMapMetadata(functions, currentConnections));
-=======
   const { canvasBounds } = useContext(DataMapperWrappedContext);
 
   const onSaveClick = useCallback(() => {
-    //const errors = collectErrorsForMapChecker(currentConnections, flattenedTargetSchema);
-
-    // save until we discuss error notifications
-    // if (errors.length > 0) {
-    //   dispatch(
-    //     showNotification({
-    //       type: NotificationTypes.MapHasErrorsAtSave,
-    //       msgParam: errors.length,
-    //       autoHideDurationMs: errorNotificationAutoHideDuration,
-    //     })
-    //   );
-    // }
     if (!canvasBounds || !canvasBounds.width || !canvasBounds.height) {
       throw new Error('Canvas bounds are not defined, cannot save map metadata.');
     }
 
     const mapMetadata = JSON.stringify(
-      generateMapMetadata(functions, currentConnections, { width: canvasBounds.width, height: canvasBounds.height })
+      generateMapMetadata(functions, currentConnections, {
+        width: canvasBounds.width,
+        height: canvasBounds.height,
+      })
     );
->>>>>>> 19de272c
 
     DataMapperFileService().saveMapDefinitionCall(dataMapDefinition, mapMetadata);
 
