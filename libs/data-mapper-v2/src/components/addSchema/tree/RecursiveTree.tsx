import { Tree, TreeItem, TreeItemLayout, type TreeItemOpenChangeData, mergeClasses } from '@fluentui/react-components';
<<<<<<< HEAD
import { SchemaType, type SchemaNodeExtended } from '@microsoft/logic-apps-shared';
import { useCallback, useEffect, useRef } from 'react';
import { useStyles } from './styles';
import type { Node } from 'reactflow';
import useNodePosition from './useNodePosition';
import { addReactFlowPrefix } from '../../../utils/ReactFlow.Util';
=======
import type { SchemaNodeExtended } from '@microsoft/logic-apps-shared';
import { useCallback, useLayoutEffect, useRef } from 'react';
import { useStyles } from './styles';
import type { Node } from 'reactflow';
import useNodePosition from './useNodePosition';
import { getReactFlowNodeId } from '../../../utils/Schema.Utils';
>>>>>>> 6abd885b

type RecursiveTreeProps = {
  root: SchemaNodeExtended;
  isLeftDirection: boolean;
  openKeys: Set<string>;
  setOpenKeys: React.Dispatch<React.SetStateAction<Set<string>>>;
  flattenedScehmaMap: Record<string, SchemaNodeExtended>;
  setUpdatedNode: (node: Node) => void;
};

const RecursiveTree = (props: RecursiveTreeProps) => {
  const { root, isLeftDirection, openKeys, setOpenKeys, flattenedScehmaMap, setUpdatedNode } = props;
  const { key } = root;
  const nodeRef = useRef<HTMLDivElement | null>(null);
  const styles = useStyles();

  const {
    position: { x, y } = { x: undefined, y: undefined },
  } = useNodePosition({
    key: key,
    openKeys: openKeys,
    schemaMap: flattenedScehmaMap,
    isLeftDirection: isLeftDirection,
    nodeX: nodeRef.current?.getBoundingClientRect().x,
    nodeY: nodeRef.current?.getBoundingClientRect().y,
  });

  const onOpenChange = useCallback(
    (_e: any, data: TreeItemOpenChangeData) => {
      setOpenKeys((prev) => {
        const newOpenKeys = new Set(prev);
        const value = data.value as string;
        if (newOpenKeys.has(value)) {
          newOpenKeys.delete(value);
        } else {
          newOpenKeys.add(value);
        }
        return newOpenKeys;
      });
    },
    [setOpenKeys]
  );

<<<<<<< HEAD
  useEffect(() => {
    const nodeId = addReactFlowPrefix(root.key, isLeftDirection ? SchemaType.Source : SchemaType.Target);

    setUpdatedNode({
      ...{
=======
  useLayoutEffect(() => {
    const nodeId = getReactFlowNodeId(root.key, isLeftDirection);
    if (x !== undefined && y !== undefined) {
      setUpdatedNode({
>>>>>>> 6abd885b
        id: nodeId,
        selectable: true,
        data: {
          ...root,
          isLeftDirection: isLeftDirection,
        },
        type: 'schemaNode',
        position: { x, y },
      });
    }
  }, [isLeftDirection, x, y, root, setUpdatedNode]);

  if (root.children.length === 0) {
    return (
      <TreeItem itemType="leaf" id={key} value={key} ref={nodeRef}>
        <TreeItemLayout className={isLeftDirection ? '' : styles.rightTreeItemLayout}>{root.name}</TreeItemLayout>
      </TreeItem>
    );
  }

  return (
    <TreeItem itemType="branch" id={key} value={key} ref={nodeRef} open={openKeys.has(key)} onOpenChange={onOpenChange}>
      <TreeItemLayout className={mergeClasses(styles.rootNode, isLeftDirection ? '' : styles.rightTreeItemLayout)}>
        {root.name}
      </TreeItemLayout>
      <Tree aria-label="sub-tree">
        {root.children.map((child: SchemaNodeExtended, index: number) => (
          <span key={`tree-${child.key}-${index}`}>
            <RecursiveTree
              root={child}
              isLeftDirection={isLeftDirection}
              openKeys={openKeys}
              setOpenKeys={setOpenKeys}
              flattenedScehmaMap={flattenedScehmaMap}
              setUpdatedNode={setUpdatedNode}
            />
          </span>
        ))}
      </Tree>
    </TreeItem>
  );
};

export default RecursiveTree;<|MERGE_RESOLUTION|>--- conflicted
+++ resolved
@@ -1,19 +1,10 @@
 import { Tree, TreeItem, TreeItemLayout, type TreeItemOpenChangeData, mergeClasses } from '@fluentui/react-components';
-<<<<<<< HEAD
-import { SchemaType, type SchemaNodeExtended } from '@microsoft/logic-apps-shared';
-import { useCallback, useEffect, useRef } from 'react';
-import { useStyles } from './styles';
-import type { Node } from 'reactflow';
-import useNodePosition from './useNodePosition';
-import { addReactFlowPrefix } from '../../../utils/ReactFlow.Util';
-=======
 import type { SchemaNodeExtended } from '@microsoft/logic-apps-shared';
 import { useCallback, useLayoutEffect, useRef } from 'react';
 import { useStyles } from './styles';
 import type { Node } from 'reactflow';
 import useNodePosition from './useNodePosition';
 import { getReactFlowNodeId } from '../../../utils/Schema.Utils';
->>>>>>> 6abd885b
 
 type RecursiveTreeProps = {
   root: SchemaNodeExtended;
@@ -57,18 +48,10 @@
     [setOpenKeys]
   );
 
-<<<<<<< HEAD
-  useEffect(() => {
-    const nodeId = addReactFlowPrefix(root.key, isLeftDirection ? SchemaType.Source : SchemaType.Target);
-
-    setUpdatedNode({
-      ...{
-=======
   useLayoutEffect(() => {
     const nodeId = getReactFlowNodeId(root.key, isLeftDirection);
     if (x !== undefined && y !== undefined) {
       setUpdatedNode({
->>>>>>> 6abd885b
         id: nodeId,
         selectable: true,
         data: {
