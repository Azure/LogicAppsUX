--- conflicted
+++ resolved
@@ -3,7 +3,7 @@
 import useIsInViewport from './UseInViewport.hook';
 import { useDispatch } from 'react-redux';
 import type { AppDispatch } from '../../../core/state/Store';
-import { SchemaType, type SchemaNodeExtended } from '@microsoft/logic-apps-shared';
+import type { SchemaNodeExtended } from '@microsoft/logic-apps-shared';
 import { DataMapperWrappedContext } from '../../../core';
 import { useStyles } from './styles';
 import { updateReactFlowNode } from '../../../core/state/DataMapSlice';
@@ -26,33 +26,19 @@
 };
 
 export const TreeNode = (props: TreeNodeProps) => {
-<<<<<<< HEAD
-  const { isLeftDirection, id, data, text, isLeaf } = props;
+  const { isLeftDirection, id, node, text, isLeaf } = props;
   const nodeRef = useRef<HTMLDivElement | null>(null);
   const isInViewPort = useIsInViewport(nodeRef);
-=======
-  const { isLeftDirection, id, node } = props;
-  const divRef = useRef<HTMLDivElement | null>(null);
-  const isInViewPort = useIsInViewport(divRef);
->>>>>>> 9bfc3f0e
   const dispatch = useDispatch<AppDispatch>();
   const styles = useStyles();
   const { canvasBounds } = useContext(DataMapperWrappedContext);
 
-<<<<<<< HEAD
   const nodeId = useMemo(() => `reactflow_${isLeftDirection ? 'source' : 'target'}_${id}`, [id, isLeftDirection]);
 
   const addNodeToFlow = useCallback(
     (currentRef: HTMLDivElement, canvasRect: DOMRect) => {
       const currentNodeRect = currentRef.getBoundingClientRect();
 
-=======
-  const nodeId = useMemo(() => `${isLeftDirection ? SchemaType.Source : SchemaType.Target}-${id}`, [id, isLeftDirection]);
-  const addNodeToFlow = useCallback(() => {
-    if (divRef?.current && dataMapperContext?.canvasRef?.current) {
-      const divRect = divRef.current.getBoundingClientRect();
-      const canvasRect = dataMapperContext?.canvasRef.current.getBoundingClientRect();
->>>>>>> 9bfc3f0e
       dispatch(
         updateReactFlowNode({
           node: {
@@ -72,14 +58,9 @@
           },
         })
       );
-<<<<<<< HEAD
     },
-    [isLeftDirection, nodeId, data, dispatch]
+    [isLeftDirection, nodeId, node, dispatch]
   );
-=======
-    }
-  }, [isLeftDirection, divRef, nodeId, node, dispatch, dataMapperContext?.canvasRef]);
->>>>>>> 9bfc3f0e
 
   const removeNodeFromFlow = useCallback(() => {
     dispatch(
