import { makeStyles, shorthands } from '@fluentui/react-components';

export const useStyles = makeStyles({
  functionsIcon: {
    height: '20px',
    width: '20px',
  },
  chevronButton: {
    height: 'max-content',
    paddingLeft: '0px',
    paddingRight: '0px',
    minWidth: '10px',
    marginLeft: 'auto',
  },
  functionsChevronIcon: {
    alignSelf: 'right',
    alignItems: 'right',
  },
  collapsedDataMapperFunctionPanel: {
    backgroundColor: '#E8F3FE',
    maxWidth: '40px',
    minWidth: '40px',
    width: '40px',
    ...shorthands.borderRight('1px', 'solid', '#ddd'),
    display: 'flex',
    cursor: 'pointer',
  },
  collapsedDrawerBodyWrapper: {
    paddingTop: '8px',
    display: 'flex',
    width: '100%',
  },
  root: {
    width: '240px',
  },
<<<<<<< HEAD
=======
  overlay: {
    opacity: '0.7',
    pointerEvents: 'none',
  },
>>>>>>> becf7d8d
  collapseChevronButton: {
    paddingBottom: '0px',
    paddingTop: '0px',
  },
});<|MERGE_RESOLUTION|>--- conflicted
+++ resolved
@@ -33,13 +33,10 @@
   root: {
     width: '240px',
   },
-<<<<<<< HEAD
-=======
   overlay: {
     opacity: '0.7',
     pointerEvents: 'none',
   },
->>>>>>> becf7d8d
   collapseChevronButton: {
     paddingBottom: '0px',
     paddingTop: '0px',
