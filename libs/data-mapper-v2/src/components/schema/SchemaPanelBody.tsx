import { equals, type ITreeFile, type IFileSysTreeItem, SchemaType } from '@microsoft/logic-apps-shared';
import { useCallback, useMemo } from 'react';
import { useIntl } from 'react-intl';
import { useStyles } from './styles';
import { SchemaItemView } from '../schemaView/schemaView';
import type { FileWithVsCodePath, SchemaFile } from '../../models/Schema';
import FileSelector, { type FileSelectorOption } from '../common/selector/FileSelector';
import { useSelector } from 'react-redux';
import type { RootState } from '../../core/state/Store';
import { DataMapperFileService } from '../../core';

export interface SchemaPanelBodyProps {
  schemaType: SchemaType;
  selectedSchema?: string;
  selectedSchemaFile?: SchemaFile;
  setSelectedSchemaFile: (item?: SchemaFile) => void;
  errorMessage: string;
<<<<<<< HEAD
  fileSelectorOptions: FileSelectorOption;
  setFileSelectorOptions: (option: FileSelectorOption) => void;
  setSelectSchemaVisible: (visible: boolean) => void;
  showScehmaSelection?: boolean;
=======
  uploadType: UploadSchemaTypes;
  setUploadType: (newUploadType: UploadSchemaTypes) => void;
  showSchemaSelection?: boolean;
>>>>>>> 43adca56
}

export const SchemaPanelBody = ({
  schemaType,
  selectedSchemaFile,
  setSelectedSchemaFile,
<<<<<<< HEAD
  fileSelectorOptions,
  setFileSelectorOptions,
  setSelectSchemaVisible,
  showScehmaSelection,
=======
  errorMessage,
  uploadType,
  setUploadType,
  showSchemaSelection,
>>>>>>> 43adca56
}: SchemaPanelBodyProps) => {
  const intl = useIntl();
  const styles = useStyles();
  const availableSchemaList = useSelector((state: RootState) => state.schema.availableSchemas);
  const fileService = DataMapperFileService();

  const stringResources = useMemo(
    () => ({
      ADD_NEW: intl.formatMessage({
        defaultMessage: 'Add new',
        id: 'rv0Pn+',
        description: 'Add new option',
      }),
      SELECT_EXISTING: intl.formatMessage({
        defaultMessage: 'Select existing',
        id: '2ZfzaY',
        description: 'Select existing option',
      }),
      SOURCE: intl.formatMessage({
        defaultMessage: 'Source',
        id: 'nODesn',
        description: 'Source',
      }),
      DESTINATION: intl.formatMessage({
        defaultMessage: 'Destination',
        id: 'EXEL2j',
        description: 'Destination',
      }),
      SEARCH_PROPERTIES: intl.formatMessage({
        defaultMessage: 'Search properties',
        id: 'BnkCwH',
        description: 'Seach source or target properties',
      }),
      BROWSE: intl.formatMessage({
        defaultMessage: 'Browse',
        id: 'syiNc+',
        description: 'Browse for file',
      }),
      BROWSE_MESSAGE: intl.formatMessage({
        defaultMessage: 'Select a file to upload',
        id: '2CXCOt',
        description: 'Placeholder for input to load a schema file',
      }),
    }),
    [intl]
  );

  const onSelectExistingFile = useCallback(
    (item: IFileSysTreeItem) => {
      setSelectSchemaVisible(false);
      setSelectedSchemaFile({
        name: item.name ?? '',
        path: equals(item.type, 'file') ? (item as ITreeFile).fullPath ?? '' : '',
        type: schemaType ?? SchemaType.Source,
      });
    },
    [setSelectedSchemaFile, schemaType, setSelectSchemaVisible]
  );

  const onOpenClose = useCallback(() => {
    return fileService.readCurrentSchemaOptions ? fileService.readCurrentSchemaOptions : undefined;
  }, [fileService]);

  const onUpload = useCallback(
    (files?: FileList) => {
      if (!files) {
        console.error('Files array is empty');
        return;
      }

      const schemaFile = files[0] as FileWithVsCodePath;
      if (!schemaFile.path) {
        console.log('Path property is missing from file (should only occur in browser/standalone)');
      } else if (schemaFile && schemaType) {
        setSelectSchemaVisible(false);
        setSelectedSchemaFile({
          name: schemaFile.name,
          path: schemaFile.path,
          type: schemaType,
        });
      } else {
        console.error('Missing schemaType');
      }
    },
    [schemaType, setSelectedSchemaFile, setSelectSchemaVisible]
  );

  return (
    <div className={styles.bodyWrapper}>
<<<<<<< HEAD
      {showScehmaSelection ? (
        <FileSelector
          selectedKey={fileSelectorOptions}
          options={{
            'upload-new': { text: stringResources.ADD_NEW },
            'select-existing': { text: stringResources.SELECT_EXISTING },
          }}
          onOptionChange={setFileSelectorOptions}
          upload={{
            uploadButtonText: stringResources.BROWSE,
            inputPlaceholder: stringResources.BROWSE_MESSAGE,
            acceptedExtensions: '.xsd, .json',
            fileName: selectedSchemaFile?.name,
            onUpload: onUpload,
          }}
          existing={{
            fileList: availableSchemaList,
            onSelect: onSelectExistingFile,
            onOpenClose: onOpenClose,
          }}
        />
=======
      {showSchemaSelection ? (
        <div className={styles.selectSchemaWrapper}>
          <ChoiceGroup
            className="choice-group"
            selectedKey={uploadType}
            options={uploadSchemaOptions}
            onChange={(_e, option) => onChangeUploadType(option)}
            required={true}
          />
          {uploadType === UploadSchemaTypes.UploadNew && (
            <UploadNewSchema
              acceptedSchemaFileInputExtensions={acceptedSchemaFileInputExtensions}
              selectedSchemaFile={selectedSchemaFile}
              setSelectedSchemaFile={setSelectedSchemaFile}
              schemaType={schemaType}
            />
          )}
          {uploadType === UploadSchemaTypes.SelectFrom && (
            <SelectExistingSchema
              errorMessage={errorMessage}
              schemaType={schemaType}
              setSelectedSchema={(schema: SchemaFile) => {
                setSelectedSchemaFile(schema);
              }}
            />
          )}
        </div>
>>>>>>> 43adca56
      ) : (
        <SchemaItemView schemaType={schemaType} />
      )}
    </div>
  );
};<|MERGE_RESOLUTION|>--- conflicted
+++ resolved
@@ -15,33 +15,18 @@
   selectedSchemaFile?: SchemaFile;
   setSelectedSchemaFile: (item?: SchemaFile) => void;
   errorMessage: string;
-<<<<<<< HEAD
   fileSelectorOptions: FileSelectorOption;
   setFileSelectorOptions: (option: FileSelectorOption) => void;
-  setSelectSchemaVisible: (visible: boolean) => void;
   showScehmaSelection?: boolean;
-=======
-  uploadType: UploadSchemaTypes;
-  setUploadType: (newUploadType: UploadSchemaTypes) => void;
-  showSchemaSelection?: boolean;
->>>>>>> 43adca56
 }
 
 export const SchemaPanelBody = ({
   schemaType,
   selectedSchemaFile,
   setSelectedSchemaFile,
-<<<<<<< HEAD
   fileSelectorOptions,
   setFileSelectorOptions,
-  setSelectSchemaVisible,
   showScehmaSelection,
-=======
-  errorMessage,
-  uploadType,
-  setUploadType,
-  showSchemaSelection,
->>>>>>> 43adca56
 }: SchemaPanelBodyProps) => {
   const intl = useIntl();
   const styles = useStyles();
@@ -91,14 +76,13 @@
 
   const onSelectExistingFile = useCallback(
     (item: IFileSysTreeItem) => {
-      setSelectSchemaVisible(false);
       setSelectedSchemaFile({
         name: item.name ?? '',
         path: equals(item.type, 'file') ? (item as ITreeFile).fullPath ?? '' : '',
         type: schemaType ?? SchemaType.Source,
       });
     },
-    [setSelectedSchemaFile, schemaType, setSelectSchemaVisible]
+    [setSelectedSchemaFile, schemaType]
   );
 
   const onOpenClose = useCallback(() => {
@@ -116,7 +100,6 @@
       if (!schemaFile.path) {
         console.log('Path property is missing from file (should only occur in browser/standalone)');
       } else if (schemaFile && schemaType) {
-        setSelectSchemaVisible(false);
         setSelectedSchemaFile({
           name: schemaFile.name,
           path: schemaFile.path,
@@ -126,12 +109,11 @@
         console.error('Missing schemaType');
       }
     },
-    [schemaType, setSelectedSchemaFile, setSelectSchemaVisible]
+    [schemaType, setSelectedSchemaFile]
   );
 
   return (
     <div className={styles.bodyWrapper}>
-<<<<<<< HEAD
       {showScehmaSelection ? (
         <FileSelector
           selectedKey={fileSelectorOptions}
@@ -153,35 +135,6 @@
             onOpenClose: onOpenClose,
           }}
         />
-=======
-      {showSchemaSelection ? (
-        <div className={styles.selectSchemaWrapper}>
-          <ChoiceGroup
-            className="choice-group"
-            selectedKey={uploadType}
-            options={uploadSchemaOptions}
-            onChange={(_e, option) => onChangeUploadType(option)}
-            required={true}
-          />
-          {uploadType === UploadSchemaTypes.UploadNew && (
-            <UploadNewSchema
-              acceptedSchemaFileInputExtensions={acceptedSchemaFileInputExtensions}
-              selectedSchemaFile={selectedSchemaFile}
-              setSelectedSchemaFile={setSelectedSchemaFile}
-              schemaType={schemaType}
-            />
-          )}
-          {uploadType === UploadSchemaTypes.SelectFrom && (
-            <SelectExistingSchema
-              errorMessage={errorMessage}
-              schemaType={schemaType}
-              setSelectedSchema={(schema: SchemaFile) => {
-                setSelectedSchemaFile(schema);
-              }}
-            />
-          )}
-        </div>
->>>>>>> 43adca56
       ) : (
         <SchemaItemView schemaType={schemaType} />
       )}
