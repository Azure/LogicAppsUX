import { Tree, TreeItem, TreeItemLayout, type TreeItemOpenChangeData, mergeClasses } from '@fluentui/react-components';
import type { SchemaNodeExtended } from '@microsoft/logic-apps-shared';
import { useCallback, useLayoutEffect, useMemo, useRef, useState } from 'react';
import { useStyles } from './styles';
<<<<<<< HEAD
import type { Node, XYPosition } from 'reactflow';
=======
import type { Node } from '@xyflow/react';
>>>>>>> 53b7db7a
import useNodePosition from './useNodePosition';
import { getReactFlowNodeId } from '../../../utils/Schema.Utils';
import useOnScreen from './useOnScreen';

type RecursiveTreeProps = {
  root: SchemaNodeExtended;
  isLeftDirection: boolean;
  openKeys: Set<string>;
  setOpenKeys: React.Dispatch<React.SetStateAction<Set<string>>>;
  flattenedScehmaMap: Record<string, SchemaNodeExtended>;
  setUpdatedNode: (node: Node) => void;
  treePosition?: XYPosition;
};

const RecursiveTree = (props: RecursiveTreeProps) => {
  const { root, isLeftDirection, openKeys, setOpenKeys, flattenedScehmaMap, setUpdatedNode, treePosition } = props;
  const { key } = root;
  const nodeVisble = useMemo(() => !!flattenedScehmaMap[key], [flattenedScehmaMap, key]);
  const nodeRef = useRef<HTMLDivElement | null>(null);
  const styles = useStyles();
  const onScreen = useOnScreen(nodeRef);
  const [nodePosition, setNodePosition] = useState<XYPosition>();

  const {
    position: { x, y } = { x: undefined, y: undefined },
  } = useNodePosition({
    key: key,
    openKeys: openKeys,
    onScreen: onScreen,
    schemaMap: flattenedScehmaMap,
    isLeftDirection: isLeftDirection,
    nodePosition: nodePosition,
    treePosition,
  });

  const onOpenChange = useCallback(
    (_e: any, data: TreeItemOpenChangeData) => {
      setOpenKeys((prev) => {
        const newOpenKeys = new Set(prev);
        const value = data.value as string;
        if (newOpenKeys.has(value)) {
          newOpenKeys.delete(value);
        } else {
          newOpenKeys.add(value);
        }
        return newOpenKeys;
      });
    },
    [setOpenKeys]
  );

  const handleScroll = useCallback(() => {
    if (nodeRef?.current) {
      setNodePosition({
        x: nodeRef.current.getBoundingClientRect().x,
        y: nodeRef.current.getBoundingClientRect().y,
      });
    }

    // eslint-disable-next-line react-hooks/exhaustive-deps
  }, [nodeRef, nodeRef?.current, setNodePosition]);

  useLayoutEffect(() => {
    if (nodeRef?.current) {
      nodeRef.current.addEventListener('scroll', handleScroll);
      handleScroll();
    }
    // eslint-disable-next-line react-hooks/exhaustive-deps
  }, [nodeRef, nodeRef?.current, setNodePosition]);

  useLayoutEffect(() => {
    const nodeId = getReactFlowNodeId(root.key, isLeftDirection);
    if (x !== undefined && y !== undefined) {
      setUpdatedNode({
        id: nodeId,
        selectable: true,
        data: {
          ...root,
          isLeftDirection: isLeftDirection,
        },
        type: 'schemaNode',
        position: { x, y },
      });
    }
  }, [isLeftDirection, x, y, root, setUpdatedNode]);

  if (!nodeVisble) {
    return null;
  }

  if (root.children.length === 0) {
    return (
      <TreeItem itemType="leaf" id={key} value={key} ref={nodeRef}>
        <TreeItemLayout className={isLeftDirection ? '' : styles.rightTreeItemLayout}>{root.name}</TreeItemLayout>
      </TreeItem>
    );
  }

  return (
    <TreeItem itemType="branch" id={key} value={key} ref={nodeRef} open={openKeys.has(key)} onOpenChange={onOpenChange}>
      <TreeItemLayout className={mergeClasses(styles.rootNode, isLeftDirection ? '' : styles.rightTreeItemLayout)}>
        {root.name}
      </TreeItemLayout>
      <Tree aria-label="sub-tree">
        {root.children.map((child: SchemaNodeExtended, index: number) => (
          <span key={`tree-${child.key}-${index}`}>
            <RecursiveTree
              root={child}
              isLeftDirection={isLeftDirection}
              openKeys={openKeys}
              setOpenKeys={setOpenKeys}
              flattenedScehmaMap={flattenedScehmaMap}
              setUpdatedNode={setUpdatedNode}
              treePosition={treePosition}
            />
          </span>
        ))}
      </Tree>
    </TreeItem>
  );
};
export default RecursiveTree;<|MERGE_RESOLUTION|>--- conflicted
+++ resolved
@@ -2,11 +2,7 @@
 import type { SchemaNodeExtended } from '@microsoft/logic-apps-shared';
 import { useCallback, useLayoutEffect, useMemo, useRef, useState } from 'react';
 import { useStyles } from './styles';
-<<<<<<< HEAD
-import type { Node, XYPosition } from 'reactflow';
-=======
-import type { Node } from '@xyflow/react';
->>>>>>> 53b7db7a
+import type { Node, XYPosition } from '@xyflow/react';
 import useNodePosition from './useNodePosition';
 import { getReactFlowNodeId } from '../../../utils/Schema.Utils';
 import useOnScreen from './useOnScreen';
