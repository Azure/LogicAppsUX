--- conflicted
+++ resolved
@@ -4,12 +4,7 @@
 import { useState, useMemo, useLayoutEffect, useRef, useCallback } from 'react';
 import { useIntl } from 'react-intl';
 import RecursiveTree from './RecursiveTree';
-<<<<<<< HEAD
-import { type Node, applyNodeChanges, type NodeChange } from 'reactflow';
-=======
-import { flattenSchemaNodeMap } from '../../../utils';
 import { type Node, applyNodeChanges, type NodeChange } from '@xyflow/react';
->>>>>>> 53b7db7a
 import type { AppDispatch, RootState } from '../../../core/state/Store';
 import { useDispatch, useSelector } from 'react-redux';
 import { updateReactFlowNodes } from '../../../core/state/DataMapSlice';
