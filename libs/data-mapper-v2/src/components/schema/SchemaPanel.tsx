--- conflicted
+++ resolved
@@ -286,16 +286,9 @@
           setSelectedSchemaFile={setSelectedSchemaFile}
           selectedSchemaFile={selectedSchemaFile}
           errorMessage={errorMessage}
-<<<<<<< HEAD
           fileSelectorOptions={fileSelectorOptions}
           setFileSelectorOptions={setFileSelectorOptions}
-          setSelectSchemaVisible={setSelectSchemaVisible}
           showScehmaSelection={showScehmaSelection}
-=======
-          uploadType={uploadType}
-          setUploadType={setUploadType}
-          showSchemaSelection={showScehmaSelection}
->>>>>>> 43adca56
         />
       }
     />
