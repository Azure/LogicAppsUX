import { makeStyles, shorthands, tokens } from '@fluentui/react-components';

const fnIconSize = '17px';
export const colors = {
<<<<<<< HEAD
  active: '#62AAD8',
  connected: '#C6DEEE',
  loop: '#88AEC7',
=======
  nodeActive: '#D5E4FF',
  edgeActive: '#62AAD8',
  handleActive: '#62AAD8',
  handleConnected: '#DCE6ED',
  edgeConnected: '#DCE6ED',
>>>>>>> f823f336
};

export const useStyles = makeStyles({
  wrapper: {
    marginTop: '10px',
    fontSize: '18px',
  },
  fullNode: {
    backgroundColor: tokens.colorPaletteYellowBackground3,
  },
  leftWrapper: {
    marginLeft: '23px',
  },
  rightWrapper: {
    marginRight: '23px',
  },
  rootNode: {
    fontWeight: '600',
  },
  circleNonHoveredAndNonConnected: {
    color: '#fff',
    stroke: '#ddd',
  },
  rightTreeItemLayout: {
    ...shorthands.borderLeft('23px', 'solid', 'transparent'),
  },
  rightHandle: {
    left: '-15px',
  },
  handleWrapper: {
    backgroundColor: '#fff',
    width: '14px',
    height: '14px',
    ...shorthands.border('1px', 'solid', '#ddd'),
  },
<<<<<<< HEAD
  sourceSchemaHandleWrapper: {
    left: '-8px',
  },
  targetSchemaHandleWrapper: {
    left: '-7px',
  },
  handleConnected: {
    backgroundColor: colors.connected,
    ...shorthands.border('1px', 'solid', colors.connected),
  },
=======
>>>>>>> f823f336
  nodeWrapper: {
    width: '14px',
    height: '14px',
    backgroundColor: 'transparent',
  },
  functionButton: {
    ...shorthands.borderRadius('16px'),
    height: '26px',
    minWidth: '80px',
    display: 'inline-flex',
    justifyContent: 'left',
    paddingRight: '20px',
<<<<<<< HEAD
  },
  activeFunctionButton: {
    ...shorthands.border('3px', 'solid', colors.active),
  },
  loopSourceHandle: {
    height: '22px',
    width: '22px',
    backgroundColor: colors.loop,
    display: 'flex',
    alignItems: 'center',
    justifyContent: 'center',
  },
  loopTargetHandle: {
    backgroundColor: colors.loop,
  },
  loopIcon: {
    color: 'white',
=======
    ':hover': {
      ...shorthands.borderColor(colors.handleActive),
    },
  },
  selectedHoverFunctionButton: {
    ...shorthands.border('2px', 'solid', colors.handleActive),
>>>>>>> f823f336
  },
  functionName: {
    textWrap: 'nowrap',
    display: 'inline-table',
  },
<<<<<<< HEAD
  activeHandle: {
    backgroundColor: colors.active,
    ...shorthands.border('1px', 'solid', colors.active),
=======
  selectedHoverHandle: {
    ...shorthands.border('2px', 'solid', colors.handleActive),
  },
  connectedSelectedHoverHandle: {
    backgroundColor: colors.handleActive,
  },
  connectedHandle: {
    backgroundColor: colors.handleConnected,
>>>>>>> f823f336
  },
  iconContainer: {
    display: 'inline-flex',
    height: fnIconSize,
    flexShrink: '0 !important',
    flexBasis: fnIconSize,
    ...shorthands.borderRadius(tokens.borderRadiusCircular),
    color: tokens.colorNeutralBackground1,
    justifyContent: 'center',
    alignItems: 'center',
    marginRight: '3px',
<<<<<<< HEAD
=======
  },
  temporaryCanvasNodeRoot: {
    width: '10px',
    height: '10px',
    backgroundColor: 'transparent',
  },
  temporaryCanvasNodeHandle: {
    backgroundColor: 'transparent',
    ...shorthands.border('none'),
    left: '2px',
>>>>>>> f823f336
  },
});<|MERGE_RESOLUTION|>--- conflicted
+++ resolved
@@ -2,17 +2,11 @@
 
 const fnIconSize = '17px';
 export const colors = {
-<<<<<<< HEAD
-  active: '#62AAD8',
-  connected: '#C6DEEE',
-  loop: '#88AEC7',
-=======
   nodeActive: '#D5E4FF',
   edgeActive: '#62AAD8',
   handleActive: '#62AAD8',
   handleConnected: '#DCE6ED',
   edgeConnected: '#DCE6ED',
->>>>>>> f823f336
 };
 
 export const useStyles = makeStyles({
@@ -48,19 +42,6 @@
     height: '14px',
     ...shorthands.border('1px', 'solid', '#ddd'),
   },
-<<<<<<< HEAD
-  sourceSchemaHandleWrapper: {
-    left: '-8px',
-  },
-  targetSchemaHandleWrapper: {
-    left: '-7px',
-  },
-  handleConnected: {
-    backgroundColor: colors.connected,
-    ...shorthands.border('1px', 'solid', colors.connected),
-  },
-=======
->>>>>>> f823f336
   nodeWrapper: {
     width: '14px',
     height: '14px',
@@ -73,42 +54,17 @@
     display: 'inline-flex',
     justifyContent: 'left',
     paddingRight: '20px',
-<<<<<<< HEAD
-  },
-  activeFunctionButton: {
-    ...shorthands.border('3px', 'solid', colors.active),
-  },
-  loopSourceHandle: {
-    height: '22px',
-    width: '22px',
-    backgroundColor: colors.loop,
-    display: 'flex',
-    alignItems: 'center',
-    justifyContent: 'center',
-  },
-  loopTargetHandle: {
-    backgroundColor: colors.loop,
-  },
-  loopIcon: {
-    color: 'white',
-=======
     ':hover': {
       ...shorthands.borderColor(colors.handleActive),
     },
   },
   selectedHoverFunctionButton: {
     ...shorthands.border('2px', 'solid', colors.handleActive),
->>>>>>> f823f336
   },
   functionName: {
     textWrap: 'nowrap',
     display: 'inline-table',
   },
-<<<<<<< HEAD
-  activeHandle: {
-    backgroundColor: colors.active,
-    ...shorthands.border('1px', 'solid', colors.active),
-=======
   selectedHoverHandle: {
     ...shorthands.border('2px', 'solid', colors.handleActive),
   },
@@ -117,7 +73,6 @@
   },
   connectedHandle: {
     backgroundColor: colors.handleConnected,
->>>>>>> f823f336
   },
   iconContainer: {
     display: 'inline-flex',
@@ -129,8 +84,6 @@
     justifyContent: 'center',
     alignItems: 'center',
     marginRight: '3px',
-<<<<<<< HEAD
-=======
   },
   temporaryCanvasNodeRoot: {
     width: '10px',
@@ -141,6 +94,5 @@
     backgroundColor: 'transparent',
     ...shorthands.border('none'),
     left: '2px',
->>>>>>> f823f336
   },
 });