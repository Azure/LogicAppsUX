import { Handle, Position, useEdges, useUpdateNodeInternals, type NodeProps, type Node } from '@xyflow/react';
import type { SchemaNodeReactFlowDataProps } from '../../../models/ReactFlow';
import { mergeClasses } from '@fluentui/react-components';
import { useStyles } from './styles';
import { useRef, useEffect, useMemo } from 'react';
import type { StringIndexed } from '@microsoft/logic-apps-shared';
import { useActiveNode } from '../../../core/state/selectors/selectors';
import { useDispatch } from 'react-redux';
import { setSelectedItem } from '../../../core/state/DataMapSlice';
import { ArrowClockwiseFilled } from '@fluentui/react-icons';

const SchemaNode = (props: NodeProps<Node<StringIndexed<SchemaNodeReactFlowDataProps>, 'schema'>>) => {
  const divRef = useRef<HTMLDivElement | null>(null);
  const dispatch = useDispatch();
  const { data, id } = props;
  const { isLeftDirection } = data;
  const updateNodeInternals = useUpdateNodeInternals();
  const edges = useEdges();
  const styles = useStyles();

  const isConnected = useMemo(() => edges.some((edge) => edge.source === id || edge.target === id), [edges, id]);
<<<<<<< HEAD
  const isLoop = useMemo(() => edges.some((edge) => (edge.source === id || edge.target === id) && edge.data?.isRepeating), [edges, id]);
=======

>>>>>>> f76684bb
  const isActive = useActiveNode(id);

  const styleForState = useMemo(() => {
    const directionalStyle = mergeClasses(
      styles.handleWrapper,
      isLeftDirection ? styles.sourceSchemaHandleWrapper : styles.targetSchemaHandleWrapper
    );
    if (isActive !== undefined) {
      return mergeClasses(directionalStyle, styles.activeHandle);
    }
<<<<<<< HEAD
    if (isLoop && !isLeftDirection) {
      return mergeClasses(directionalStyle, styles.loopTargetHandle);
    }
    if (isLoop && isLeftDirection) {
      return mergeClasses(directionalStyle, styles.loopSourceHandle);
    }
=======

>>>>>>> f76684bb
    if (isConnected) {
      return mergeClasses(directionalStyle, styles.handleConnected);
    }
    return directionalStyle;
  }, [isActive, isConnected, styles, isLeftDirection, isLoop]);

  const setActiveNode = () => {
    dispatch(setSelectedItem(id));
  };

  useEffect(() => {
    updateNodeInternals(id);
  }, [id, updateNodeInternals]);
  return (
    <div className={mergeClasses('nodrag', styles.nodeWrapper)} ref={divRef}>
      <Handle
        style={{ zIndex: 1000 }}
        type={isLeftDirection ? 'source' : 'target'}
        position={isLeftDirection ? Position.Left : Position.Right}
        className={styleForState}
        onMouseDown={setActiveNode}
      >
        {isLoop && isLeftDirection && <ArrowClockwiseFilled className={styles.loopIcon} />}
      </Handle>
    </div>
  );
};

export default SchemaNode;<|MERGE_RESOLUTION|>--- conflicted
+++ resolved
@@ -19,11 +19,7 @@
   const styles = useStyles();
 
   const isConnected = useMemo(() => edges.some((edge) => edge.source === id || edge.target === id), [edges, id]);
-<<<<<<< HEAD
   const isLoop = useMemo(() => edges.some((edge) => (edge.source === id || edge.target === id) && edge.data?.isRepeating), [edges, id]);
-=======
-
->>>>>>> f76684bb
   const isActive = useActiveNode(id);
 
   const styleForState = useMemo(() => {
@@ -34,16 +30,12 @@
     if (isActive !== undefined) {
       return mergeClasses(directionalStyle, styles.activeHandle);
     }
-<<<<<<< HEAD
     if (isLoop && !isLeftDirection) {
       return mergeClasses(directionalStyle, styles.loopTargetHandle);
     }
     if (isLoop && isLeftDirection) {
       return mergeClasses(directionalStyle, styles.loopSourceHandle);
     }
-=======
-
->>>>>>> f76684bb
     if (isConnected) {
       return mergeClasses(directionalStyle, styles.handleConnected);
     }
