--- conflicted
+++ resolved
@@ -27,13 +27,8 @@
 
   useEffect(() => {
     // update items when the tree is closed and reopened
-<<<<<<< HEAD
-    onDropdownOpenClose();
-  }, [showDropdownTree, onDropdownOpenClose]);
-=======
     fileService.readCurrentSchemaOptions();
   }, [showDropdownTree, fileService]);
->>>>>>> 4f7c541f
 
   const selectSchema = intl.formatMessage({
     defaultMessage: 'Select schema',
