import type { AppDispatch, RootState } from '../core/state/Store';
import { useEffect, useMemo, useRef, useCallback, useState } from 'react';
import { useDrop } from 'react-dnd';
import { useSelector, useDispatch } from 'react-redux';
import type { Connection, Node, Edge, ConnectionLineComponent } from 'reactflow';
import ReactFlow, { addEdge, useReactFlow } from 'reactflow';
import { AddSchemaDrawer } from '../components/addSchema/AddSchemaPanel';
import { SchemaType } from '@microsoft/logic-apps-shared';
import { EditorCommandBar } from '../components/commandBar/EditorCommandBar';
import { reactFlowStyle, useStaticStyles, useStyles } from './styles';
import { Panel as FunctionPanel } from '../components/functionsPanel/Panel';
import SchemaNode from '../components/common/reactflow/SchemaNode';
import ConnectionLine from '../components/common/reactflow/ConnectionLine';
import ConnectedEdge from '../components/common/reactflow/ConnectedEdge';
import type { ConnectionAction } from '../core/state/DataMapSlice';
import { makeConnection, updateReactFlowEdges, updateReactFlowNodes } from '../core/state/DataMapSlice';
import type { IDataMapperFileService } from '../core';
import { DataMapperWrappedContext, InitDataMapperFileService } from '../core';
<<<<<<< HEAD
import { FunctionConfigurationPopover } from '../components/functionConfigurationMenu/functionConfigurationPopover';
import { Button, Popover, PopoverTrigger } from '@fluentui/react-components';
=======
import { CodeView } from '../components/codeView/CodeView';
import { FunctionNode } from '../components/common/reactflow/FunctionNode';
>>>>>>> 8351389f

interface DataMapperDesignerProps {
  fileService: IDataMapperFileService;
  saveXsltCall: (dataMapXslt: string) => void;
  saveDraftStateCall?: (dataMapDefinition: string) => void;
  readCurrentCustomXsltPathOptions?: () => void;
  setIsMapStateDirty?: (isMapStateDirty: boolean) => void;
}

export const DataMapperDesigner = ({ fileService, readCurrentCustomXsltPathOptions, setIsMapStateDirty }: DataMapperDesignerProps) => {
  useStaticStyles();
  const styles = useStyles();
  const reactFlowInstance = useReactFlow();
  const ref = useRef<HTMLDivElement | null>(null);
  const [canvasBounds, setCanvasBounds] = useState<DOMRect>();
  const dispatch = useDispatch<AppDispatch>();
  const [allNodes, setAllNodes] = useState<Node[]>([]);

  const updateCanvasBounds = useCallback(() => {
    if (ref?.current) {
      setCanvasBounds(ref.current.getBoundingClientRect());
    }
  }, [ref]);

  const resizeObserver = useMemo(() => new ResizeObserver((_) => updateCanvasBounds()), [updateCanvasBounds]);

  if (fileService) {
    InitDataMapperFileService(fileService);
  }

  const { nodes, edges, functionNodes } = useSelector((state: RootState) => state.dataMap.present.curDataMapOperation);

  useEffect(() => {
    const newNodes: Node[] = Object.entries(functionNodes).map((node) => ({
      id: node[0],
      type: 'functionNode',
      data: { functionData: node[1] },
      position: node[1].position || { x: 10, y: 200 },
      draggable: true,
    }));
    setAllNodes(nodes.concat(newNodes));
  }, [nodes, functionNodes]);

  const isMapStateDirty = useSelector((state: RootState) => state.dataMap.present.isDirty);

  const nodeTypes = useMemo(
    () => ({
      schemaNode: SchemaNode,
      functionNode: FunctionNode,
    }),
    []
  );

  const edgeTypes = useMemo(
    () => ({
      connectedEdge: ConnectedEdge,
    }),
    []
  );

  const dispatchEdgesAndNodes = useCallback(
    (updatedEdges: Edge[], updatedNodes: Node[]) => {
      const allNodeIds = [...updatedEdges.map((edge) => edge.source), ...updatedEdges.map((edge) => edge.target)];

      const newNodes = [
        ...updatedNodes.map((node) => ({
          ...node,
          data: { ...node.data, isConnected: allNodeIds.indexOf(node.id) > -1 },
        })),
      ];

      dispatch(updateReactFlowEdges(updatedEdges));

      dispatch(updateReactFlowNodes(newNodes));
    },
    [dispatch]
  );

  const dispatchMakeConnection = useCallback(
    (connection: Connection) => {
      const connectionAction: ConnectionAction = {
        reactFlowSource: connection.source ?? '',
        reactFlowDestination: connection.target ?? '',
      };
      dispatch(makeConnection(connectionAction));
    },
    [dispatch]
  );

  const onEdgeConnect = useCallback(
    (connection: Connection) => {
      const newEdges = addEdge(
        {
          ...connection,
          type: 'connectedEdge',
          updatable: 'target',
          focusable: true,
          deletable: true,
        },
        edges
      );

      dispatchMakeConnection(connection);
      dispatchEdgesAndNodes(newEdges, nodes);
    },
    [edges, nodes, dispatchEdgesAndNodes, dispatchMakeConnection]
  );

  const onEdgeUpdate = useCallback(
    (oldEdge: Edge, newConnection: Connection) => {
      const newEdges = addEdge(
        {
          ...newConnection,
          type: 'connectedEdge',
          updatable: 'target',
          focusable: true,
          deletable: true,
        },
        edges.filter((edge) => edge.id !== oldEdge.id)
      );

      dispatchEdgesAndNodes(newEdges, nodes);
    },
    [edges, nodes, dispatchEdgesAndNodes]
  );

  const isValidConnection = useCallback(
    (connection: Connection) => {
      return !edges.find((edge) => edge.source === connection.source && edge.target === connection.target);
    },
    [edges]
  );

  useEffect(() => {
    if (ref?.current) {
      resizeObserver.observe(ref.current);
      updateCanvasBounds();
    }

    return () => {
      resizeObserver.disconnect();
    };
  }, [ref, resizeObserver, updateCanvasBounds]);

  useEffect(() => readCurrentCustomXsltPathOptions && readCurrentCustomXsltPathOptions(), [readCurrentCustomXsltPathOptions]);

  // NOTE: Putting this useEffect here for vis next to onSave
  useEffect(() => {
    if (setIsMapStateDirty) {
      setIsMapStateDirty(isMapStateDirty);
    }
  }, [isMapStateDirty, setIsMapStateDirty]);

  const [, drop] = useDrop(
    () => ({
      accept: 'function',
      drop: (item, monitor) => {
        const xyPosition = monitor.getClientOffset();
        if (xyPosition) {
          if (reactFlowInstance) {
            const position = reactFlowInstance.screenToFlowPosition({
              x: xyPosition.x,
              y: xyPosition.y,
            });
            // middle of node is placed where pointer is
            position.x -= 20;
            position.y -= 20;
            return { position };
          }
          return { position: xyPosition };
        }
        return { position: { x: 0, y: 0 } };
      },
    }),
    [reactFlowInstance]
  );

  return (
<<<<<<< HEAD
    <DndProvider backend={HTML5Backend}>
      <ReactFlowProvider>
        <DataMapperWrappedContext.Provider value={{ canvasRef: ref }}>
          <EditorCommandBar onUndoClick={() => {}} onTestClick={() => {}} />
          <div className={styles.dataMapperShell}>
            <FunctionPanel />
            <AddSchemaDrawer onSubmitSchemaFileSelection={(schema) => console.log(schema)} schemaType={SchemaType.Source} />
            <div>
              <Popover>
                <PopoverTrigger>
                  <Button>trigger</Button>
                </PopoverTrigger>
                <FunctionConfigurationPopover functionId="abc" />
              </Popover>
            </div>
            <div ref={ref} id="editorView" className={styles.canvasWrapper}>
              <ReactFlow
                nodes={nodes}
                edges={edges}
                nodesDraggable={false}
                selectNodesOnDrag={false}
                onlyRenderVisibleElements={false}
                zoomOnScroll={false}
                zoomOnPinch={false}
                nodesConnectable={true}
                zoomOnDoubleClick={false}
                nodeTypes={nodeTypes}
                edgeTypes={edgeTypes}
                preventScrolling={false}
                minZoom={1}
                elementsSelectable={false}
                maxZoom={1}
                autoPanOnConnect={false}
                snapToGrid={true}
                panOnScroll={false}
                panOnDrag={false}
                style={reactFlowStyle}
                proOptions={{
                  account: 'paid-sponsor',
                  hideAttribution: true,
                }}
                isValidConnection={isValidConnection}
                onConnect={onEdgeConnect}
                onEdgeUpdate={onEdgeUpdate}
                connectionLineComponent={ConnectionLine}
                translateExtent={reactFlowExtent}
              />
            </div>
            <AddSchemaDrawer onSubmitSchemaFileSelection={(schema) => console.log(schema)} schemaType={SchemaType.Target} />
          </div>
        </DataMapperWrappedContext.Provider>
      </ReactFlowProvider>
    </DndProvider>
=======
    <DataMapperWrappedContext.Provider value={{ canvasBounds: canvasBounds }}>
      <EditorCommandBar onUndoClick={() => {}} onTestClick={() => {}} />
      <div className={styles.dataMapperShell}>
        <FunctionPanel />
        <AddSchemaDrawer onSubmitSchemaFileSelection={(schema) => console.log(schema)} schemaType={SchemaType.Source} />
        <div ref={ref} id="editorView" className={styles.canvasWrapper}>
          <ReactFlow
            ref={drop}
            nodes={allNodes}
            edges={edges}
            nodesDraggable={false}
            selectNodesOnDrag={false}
            onlyRenderVisibleElements={false}
            zoomOnScroll={false}
            zoomOnPinch={false}
            nodesConnectable={true}
            zoomOnDoubleClick={false}
            nodeTypes={nodeTypes}
            edgeTypes={edgeTypes}
            preventScrolling={false}
            minZoom={1}
            elementsSelectable={false}
            maxZoom={1}
            autoPanOnConnect={false}
            snapToGrid={true}
            panOnScroll={false}
            panOnDrag={false}
            style={reactFlowStyle}
            proOptions={{
              account: 'paid-sponsor',
              hideAttribution: true,
            }}
            isValidConnection={isValidConnection}
            onConnect={onEdgeConnect}
            onEdgeUpdate={onEdgeUpdate}
            connectionLineComponent={ConnectionLine as ConnectionLineComponent | undefined}
            translateExtent={
              canvasBounds
                ? [
                    [0, 0],
                    [canvasBounds.right, canvasBounds.bottom],
                  ]
                : undefined
            }
          />
        </div>
        <AddSchemaDrawer onSubmitSchemaFileSelection={(schema) => console.log(schema)} schemaType={SchemaType.Target} />
        <CodeView />
      </div>
    </DataMapperWrappedContext.Provider>
>>>>>>> 8351389f
  );
};<|MERGE_RESOLUTION|>--- conflicted
+++ resolved
@@ -16,13 +16,10 @@
 import { makeConnection, updateReactFlowEdges, updateReactFlowNodes } from '../core/state/DataMapSlice';
 import type { IDataMapperFileService } from '../core';
 import { DataMapperWrappedContext, InitDataMapperFileService } from '../core';
-<<<<<<< HEAD
 import { FunctionConfigurationPopover } from '../components/functionConfigurationMenu/functionConfigurationPopover';
 import { Button, Popover, PopoverTrigger } from '@fluentui/react-components';
-=======
 import { CodeView } from '../components/codeView/CodeView';
 import { FunctionNode } from '../components/common/reactflow/FunctionNode';
->>>>>>> 8351389f
 
 interface DataMapperDesignerProps {
   fileService: IDataMapperFileService;
@@ -201,61 +198,6 @@
   );
 
   return (
-<<<<<<< HEAD
-    <DndProvider backend={HTML5Backend}>
-      <ReactFlowProvider>
-        <DataMapperWrappedContext.Provider value={{ canvasRef: ref }}>
-          <EditorCommandBar onUndoClick={() => {}} onTestClick={() => {}} />
-          <div className={styles.dataMapperShell}>
-            <FunctionPanel />
-            <AddSchemaDrawer onSubmitSchemaFileSelection={(schema) => console.log(schema)} schemaType={SchemaType.Source} />
-            <div>
-              <Popover>
-                <PopoverTrigger>
-                  <Button>trigger</Button>
-                </PopoverTrigger>
-                <FunctionConfigurationPopover functionId="abc" />
-              </Popover>
-            </div>
-            <div ref={ref} id="editorView" className={styles.canvasWrapper}>
-              <ReactFlow
-                nodes={nodes}
-                edges={edges}
-                nodesDraggable={false}
-                selectNodesOnDrag={false}
-                onlyRenderVisibleElements={false}
-                zoomOnScroll={false}
-                zoomOnPinch={false}
-                nodesConnectable={true}
-                zoomOnDoubleClick={false}
-                nodeTypes={nodeTypes}
-                edgeTypes={edgeTypes}
-                preventScrolling={false}
-                minZoom={1}
-                elementsSelectable={false}
-                maxZoom={1}
-                autoPanOnConnect={false}
-                snapToGrid={true}
-                panOnScroll={false}
-                panOnDrag={false}
-                style={reactFlowStyle}
-                proOptions={{
-                  account: 'paid-sponsor',
-                  hideAttribution: true,
-                }}
-                isValidConnection={isValidConnection}
-                onConnect={onEdgeConnect}
-                onEdgeUpdate={onEdgeUpdate}
-                connectionLineComponent={ConnectionLine}
-                translateExtent={reactFlowExtent}
-              />
-            </div>
-            <AddSchemaDrawer onSubmitSchemaFileSelection={(schema) => console.log(schema)} schemaType={SchemaType.Target} />
-          </div>
-        </DataMapperWrappedContext.Provider>
-      </ReactFlowProvider>
-    </DndProvider>
-=======
     <DataMapperWrappedContext.Provider value={{ canvasBounds: canvasBounds }}>
       <EditorCommandBar onUndoClick={() => {}} onTestClick={() => {}} />
       <div className={styles.dataMapperShell}>
@@ -306,6 +248,5 @@
         <CodeView />
       </div>
     </DataMapperWrappedContext.Provider>
->>>>>>> 8351389f
   );
 };