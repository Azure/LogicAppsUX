import { useCallback, useEffect, useState } from 'react';
import { EditorCommandBar } from '../components/commandBar/EditorCommandBar';
import { useStaticStyles, useStyles } from './styles';
import { FunctionPanel } from '../components/functionsPanel/FunctionPanel';
import {
  DataMapperWrappedContext,
  InitDataMapperFileService,
  type ScrollLocation,
  type ScrollProps,
  type IDataMapperFileService,
} from '../core';
import { CodeViewPanel } from '../components/codeView/CodeViewPanel';
import { ReactFlowWrapper } from '../components/canvas/ReactFlow';
import { TestPanel } from '../components/test/TestPanel';
import DialogView from './DialogView';
import { useDispatch } from 'react-redux';
import { setSelectedItem } from '../core/state/DataMapSlice';
<<<<<<< HEAD
import { MapCheckerPanel } from '../components/mapChecker/MapCheckerPanel';
=======
import type { ILoggerService } from '@microsoft/logic-apps-shared';
import { DevLogger, InitLoggerService } from '@microsoft/logic-apps-shared';
>>>>>>> e7d235ae

interface DataMapperDesignerProps {
  fileService: IDataMapperFileService;
  loggerService?: ILoggerService;
  setIsMapStateDirty?: (isMapStateDirty: boolean) => void;
}

export const DataMapperDesigner = ({ fileService, loggerService, setIsMapStateDirty }: DataMapperDesignerProps) => {
  useStaticStyles();
  const styles = useStyles();
  const [sourceScroll, setSourceScroll] = useState<ScrollProps>();
  const [targetScroll, setTargetScroll] = useState<ScrollProps>();
  const dispatch = useDispatch();

  const setScroll = useCallback(
    (scrollProps: ScrollProps, location: ScrollLocation) => {
      if (location === 'source') {
        setSourceScroll(scrollProps);
      } else if (location === 'target') {
        setTargetScroll(scrollProps);
      }
    },
    [setSourceScroll, setTargetScroll]
  );

  const loggerServices: ILoggerService[] = [];
  if (loggerService) {
    loggerServices.push(loggerService);
  }
  if (process.env.NODE_ENV !== 'production') {
    loggerServices.push(new DevLogger());
  }

  InitLoggerService(loggerServices);

  if (fileService) {
    InitDataMapperFileService(fileService);
  }

  const onContainerClick = useCallback(
    (e?: any) => {
      if (!e?.target?.dataset?.selectableid) {
        dispatch(setSelectedItem());
      }
    },
    [dispatch]
  );

  useEffect(() => {
    if (fileService) {
      fileService.readCurrentCustomXsltPathOptions();
    }
  }, [fileService]);
  return (
    <DataMapperWrappedContext.Provider
      value={{
        scroll: {
          source: sourceScroll,
          target: targetScroll,
          setScroll,
        },
      }}
    >
      <EditorCommandBar />
      <div className={styles.root} onClick={onContainerClick}>
        <DialogView />
        <FunctionPanel />
        <ReactFlowWrapper setIsMapStateDirty={setIsMapStateDirty} />
        <CodeViewPanel />
        <MapCheckerPanel />
        <TestPanel />
      </div>
    </DataMapperWrappedContext.Provider>
  );
};<|MERGE_RESOLUTION|>--- conflicted
+++ resolved
@@ -15,12 +15,9 @@
 import DialogView from './DialogView';
 import { useDispatch } from 'react-redux';
 import { setSelectedItem } from '../core/state/DataMapSlice';
-<<<<<<< HEAD
 import { MapCheckerPanel } from '../components/mapChecker/MapCheckerPanel';
-=======
 import type { ILoggerService } from '@microsoft/logic-apps-shared';
 import { DevLogger, InitLoggerService } from '@microsoft/logic-apps-shared';
->>>>>>> e7d235ae
 
 interface DataMapperDesignerProps {
   fileService: IDataMapperFileService;
