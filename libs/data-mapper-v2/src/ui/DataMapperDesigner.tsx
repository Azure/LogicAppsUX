<<<<<<< HEAD
import type { AppDispatch, RootState } from "../core/state/Store";
import { useEffect, useMemo, useCallback, useRef } from "react";
import { DndProvider } from "react-dnd";
import { HTML5Backend } from "react-dnd-html5-backend";
import { useSelector, useDispatch } from "react-redux";
import type {
  Connection,
  Node,
  Edge,
  ConnectionLineComponent,
} from "reactflow";
import ReactFlow, { ReactFlowProvider, addEdge } from "reactflow";
import { AddSchemaDrawer } from "../components/addSchema/AddSchemaPanel";
import { SchemaType } from "@microsoft/logic-apps-shared";
import { EditorCommandBar } from "../components/commandBar/EditorCommandBar";
import { reactFlowStyle, useStaticStyles, useStyles } from "./styles";
import { Panel as FunctionPanel } from "../components/functionsPanel/Panel";
import SchemaNode from "../components/common/reactflow/SchemaNode";
import ConnectionLine from "../components/common/reactflow/ConnectionLine";
import ConnectedEdge from "../components/common/reactflow/ConnectedEdge";
import type { ConnectionAction } from "../core/state/DataMapSlice";
import {
  makeConnection,
  updateReactFlowEdges,
  updateReactFlowNodes,
} from "../core/state/DataMapSlice";
import type { IDataMapperFileService } from "../core";
import { DataMapperWrappedContext, InitDataMapperFileService } from "../core";
import { CodeView } from "../components/codeView/CodeView";
import useResizeObserver from "use-resize-observer";
=======
import type { AppDispatch, RootState } from '../core/state/Store';
import { useEffect, useMemo, useRef, useCallback, useState } from 'react';
import { useDrop } from 'react-dnd';
import { useSelector, useDispatch } from 'react-redux';
import type { Connection, Node, Edge, ConnectionLineComponent } from 'reactflow';
import ReactFlow, { addEdge, useReactFlow } from 'reactflow';
import { AddSchemaDrawer } from '../components/addSchema/AddSchemaPanel';
import { SchemaType } from '@microsoft/logic-apps-shared';
import { EditorCommandBar } from '../components/commandBar/EditorCommandBar';
import { reactFlowStyle, useStaticStyles, useStyles } from './styles';
import { Panel as FunctionPanel } from '../components/functionsPanel/Panel';
import SchemaNode from '../components/common/reactflow/SchemaNode';
import ConnectionLine from '../components/common/reactflow/ConnectionLine';
import ConnectedEdge from '../components/common/reactflow/ConnectedEdge';
import type { ConnectionAction } from '../core/state/DataMapSlice';
import { makeConnection, updateReactFlowEdges, updateReactFlowNodes } from '../core/state/DataMapSlice';
import type { IDataMapperFileService } from '../core';
import { DataMapperWrappedContext, InitDataMapperFileService } from '../core';
import { CodeView } from '../components/codeView/CodeView';
import { FunctionNode } from '../components/common/reactflow/FunctionNode';
>>>>>>> 3de7c6d8

interface DataMapperDesignerProps {
  fileService: IDataMapperFileService;
  saveXsltCall: (dataMapXslt: string) => void;
  saveDraftStateCall?: (dataMapDefinition: string) => void;
  readCurrentCustomXsltPathOptions?: () => void;
  setIsMapStateDirty?: (isMapStateDirty: boolean) => void;
}

export const DataMapperDesigner = ({
  fileService,
  readCurrentCustomXsltPathOptions,
  setIsMapStateDirty,
}: DataMapperDesignerProps) => {
  useStaticStyles();
  const ref = useRef<HTMLDivElement>(null);
  const styles = useStyles();
<<<<<<< HEAD
  const dispatch = useDispatch<AppDispatch>();
  const { width = -1, height = -1 } = useResizeObserver<HTMLDivElement>({
    ref,
  });
=======
  const reactFlowInstance = useReactFlow();
  const ref = useRef<HTMLDivElement | null>(null);
  const [canvasBounds, setCanvasBounds] = useState<DOMRect>();
  const dispatch = useDispatch<AppDispatch>();
  const [allNodes, setAllNodes] = useState<Node[]>([]);
>>>>>>> 3de7c6d8

  const canvasRect = useMemo(() => ref.current?.getBoundingClientRect(), [ref]);

  if (fileService) {
    InitDataMapperFileService(fileService);
  }

<<<<<<< HEAD
  const { nodes, edges } = useSelector(
    (state: RootState) => state.dataMap.present.curDataMapOperation
  );
  const isMapStateDirty = useSelector(
    (state: RootState) => state.dataMap.present.isDirty
  );
=======
  const { nodes, edges, functionNodes } = useSelector((state: RootState) => state.dataMap.present.curDataMapOperation);

  useEffect(() => {
    const newNodes: Node[] = Object.entries(functionNodes).map((node) => ({
      id: node[0],
      type: 'functionNode',
      data: { functionData: node[1] },
      position: node[1].position || { x: 10, y: 200 },
      draggable: true,
    }));
    setAllNodes(nodes.concat(newNodes));
  }, [nodes, functionNodes]);

  const isMapStateDirty = useSelector((state: RootState) => state.dataMap.present.isDirty);
>>>>>>> 3de7c6d8

  const nodeTypes = useMemo(
    () => ({
      schemaNode: SchemaNode,
      functionNode: FunctionNode,
    }),
    []
  );

  const edgeTypes = useMemo(
    () => ({
      connectedEdge: ConnectedEdge,
    }),
    []
  );

  const dispatchEdgesAndNodes = useCallback(
    (updatedEdges: Edge[], updatedNodes: Node[]) => {
      const allNodeIds = [
        ...updatedEdges.map((edge) => edge.source),
        ...updatedEdges.map((edge) => edge.target),
      ];

      const newNodes = [
        ...updatedNodes.map((node) => ({
          ...node,
          data: { ...node.data, isConnected: allNodeIds.indexOf(node.id) > -1 },
        })),
      ];

      dispatch(updateReactFlowEdges(updatedEdges));

      dispatch(updateReactFlowNodes(newNodes));
    },
    [dispatch]
  );

  const dispatchMakeConnection = useCallback(
    (connection: Connection) => {
      const connectionAction: ConnectionAction = {
        reactFlowSource: connection.source ?? "",
        reactFlowDestination: connection.target ?? "",
      };
      dispatch(makeConnection(connectionAction));
    },
    [dispatch]
  );

  const onEdgeConnect = useCallback(
    (connection: Connection) => {
      const newEdges = addEdge(
        {
          ...connection,
          type: "connectedEdge",
          updatable: "target",
          focusable: true,
          deletable: true,
        },
        edges
      );

      dispatchMakeConnection(connection);
      dispatchEdgesAndNodes(newEdges, nodes);
    },
    [edges, nodes, dispatchEdgesAndNodes, dispatchMakeConnection]
  );

  const onEdgeUpdate = useCallback(
    (oldEdge: Edge, newConnection: Connection) => {
      const newEdges = addEdge(
        {
          ...newConnection,
          type: "connectedEdge",
          updatable: "target",
          focusable: true,
          deletable: true,
        },
        edges.filter((edge) => edge.id !== oldEdge.id)
      );

      dispatchEdgesAndNodes(newEdges, nodes);
    },
    [edges, nodes, dispatchEdgesAndNodes]
  );

  const isValidConnection = useCallback(
    (connection: Connection) => {
      return !edges.find(
        (edge) =>
          edge.source === connection.source && edge.target === connection.target
      );
    },
    [edges]
  );

  useEffect(
    () =>
      readCurrentCustomXsltPathOptions && readCurrentCustomXsltPathOptions(),
    [readCurrentCustomXsltPathOptions]
  );

  // NOTE: Putting this useEffect here for vis next to onSave
  useEffect(() => {
    if (setIsMapStateDirty) {
      setIsMapStateDirty(isMapStateDirty);
    }
  }, [isMapStateDirty, setIsMapStateDirty]);

  const [, drop] = useDrop(
    () => ({
      accept: 'function',
      drop: (item, monitor) => {
        const xyPosition = monitor.getClientOffset();
        if (xyPosition) {
          if (reactFlowInstance) {
            const position = reactFlowInstance.screenToFlowPosition({
              x: xyPosition.x,
              y: xyPosition.y,
            });
            // middle of node is placed where pointer is
            position.x -= 20;
            position.y -= 20;
            return { position };
          }
          return { position: xyPosition };
        }
        return { position: { x: 0, y: 0 } };
      },
    }),
    [reactFlowInstance]
  );

  return (
<<<<<<< HEAD
    <DndProvider backend={HTML5Backend}>
      <ReactFlowProvider>
        <DataMapperWrappedContext.Provider
          value={{
            canvasBounds: { width, height, x: canvasRect?.x, y: canvasRect?.y },
          }}
        >
          <EditorCommandBar onUndoClick={() => {}} onTestClick={() => {}} />
          <div className={styles.dataMapperShell}>
            <FunctionPanel />
            <AddSchemaDrawer
              onSubmitSchemaFileSelection={(schema) => console.log(schema)}
              schemaType={SchemaType.Source}
            />
            <div ref={ref} id="editorView" className={styles.canvasWrapper}>
              <ReactFlow
                nodes={nodes}
                edges={edges}
                nodesDraggable={false}
                selectNodesOnDrag={false}
                onlyRenderVisibleElements={false}
                zoomOnScroll={false}
                zoomOnPinch={false}
                nodesConnectable={true}
                zoomOnDoubleClick={false}
                nodeTypes={nodeTypes}
                edgeTypes={edgeTypes}
                preventScrolling={false}
                minZoom={1}
                elementsSelectable={false}
                maxZoom={1}
                autoPanOnConnect={false}
                snapToGrid={true}
                panOnScroll={false}
                panOnDrag={false}
                style={reactFlowStyle}
                proOptions={{
                  account: "paid-sponsor",
                  hideAttribution: true,
                }}
                isValidConnection={isValidConnection}
                onConnect={onEdgeConnect}
                onEdgeUpdate={onEdgeUpdate}
                connectionLineComponent={
                  ConnectionLine as ConnectionLineComponent | undefined
                }
                translateExtent={
                  canvasRect
                    ? [
                        [0, 0],
                        [canvasRect.right, canvasRect.bottom],
                      ]
                    : undefined
                }
              />
            </div>
            <AddSchemaDrawer
              onSubmitSchemaFileSelection={(schema) => console.log(schema)}
              schemaType={SchemaType.Target}
            />
            <CodeView />
          </div>
        </DataMapperWrappedContext.Provider>
      </ReactFlowProvider>
    </DndProvider>
=======
    <DataMapperWrappedContext.Provider value={{ canvasBounds: canvasBounds }}>
      <EditorCommandBar onUndoClick={() => {}} onTestClick={() => {}} />
      <div className={styles.dataMapperShell}>
        <FunctionPanel />
        <AddSchemaDrawer onSubmitSchemaFileSelection={(schema) => console.log(schema)} schemaType={SchemaType.Source} />
        <div ref={ref} id="editorView" className={styles.canvasWrapper}>
          <ReactFlow
            ref={drop}
            nodes={allNodes}
            edges={edges}
            nodesDraggable={false}
            selectNodesOnDrag={false}
            onlyRenderVisibleElements={false}
            zoomOnScroll={false}
            zoomOnPinch={false}
            nodesConnectable={true}
            zoomOnDoubleClick={false}
            nodeTypes={nodeTypes}
            edgeTypes={edgeTypes}
            preventScrolling={false}
            minZoom={1}
            elementsSelectable={false}
            maxZoom={1}
            autoPanOnConnect={false}
            snapToGrid={true}
            panOnScroll={false}
            panOnDrag={false}
            style={reactFlowStyle}
            proOptions={{
              account: 'paid-sponsor',
              hideAttribution: true,
            }}
            isValidConnection={isValidConnection}
            onConnect={onEdgeConnect}
            onEdgeUpdate={onEdgeUpdate}
            connectionLineComponent={ConnectionLine as ConnectionLineComponent | undefined}
            translateExtent={
              canvasBounds
                ? [
                    [0, 0],
                    [canvasBounds.right, canvasBounds.bottom],
                  ]
                : undefined
            }
          />
        </div>
        <AddSchemaDrawer onSubmitSchemaFileSelection={(schema) => console.log(schema)} schemaType={SchemaType.Target} />
        <CodeView />
      </div>
    </DataMapperWrappedContext.Provider>
>>>>>>> 3de7c6d8
  );
};<|MERGE_RESOLUTION|>--- conflicted
+++ resolved
@@ -1,35 +1,3 @@
-<<<<<<< HEAD
-import type { AppDispatch, RootState } from "../core/state/Store";
-import { useEffect, useMemo, useCallback, useRef } from "react";
-import { DndProvider } from "react-dnd";
-import { HTML5Backend } from "react-dnd-html5-backend";
-import { useSelector, useDispatch } from "react-redux";
-import type {
-  Connection,
-  Node,
-  Edge,
-  ConnectionLineComponent,
-} from "reactflow";
-import ReactFlow, { ReactFlowProvider, addEdge } from "reactflow";
-import { AddSchemaDrawer } from "../components/addSchema/AddSchemaPanel";
-import { SchemaType } from "@microsoft/logic-apps-shared";
-import { EditorCommandBar } from "../components/commandBar/EditorCommandBar";
-import { reactFlowStyle, useStaticStyles, useStyles } from "./styles";
-import { Panel as FunctionPanel } from "../components/functionsPanel/Panel";
-import SchemaNode from "../components/common/reactflow/SchemaNode";
-import ConnectionLine from "../components/common/reactflow/ConnectionLine";
-import ConnectedEdge from "../components/common/reactflow/ConnectedEdge";
-import type { ConnectionAction } from "../core/state/DataMapSlice";
-import {
-  makeConnection,
-  updateReactFlowEdges,
-  updateReactFlowNodes,
-} from "../core/state/DataMapSlice";
-import type { IDataMapperFileService } from "../core";
-import { DataMapperWrappedContext, InitDataMapperFileService } from "../core";
-import { CodeView } from "../components/codeView/CodeView";
-import useResizeObserver from "use-resize-observer";
-=======
 import type { AppDispatch, RootState } from '../core/state/Store';
 import { useEffect, useMemo, useRef, useCallback, useState } from 'react';
 import { useDrop } from 'react-dnd';
@@ -50,7 +18,7 @@
 import { DataMapperWrappedContext, InitDataMapperFileService } from '../core';
 import { CodeView } from '../components/codeView/CodeView';
 import { FunctionNode } from '../components/common/reactflow/FunctionNode';
->>>>>>> 3de7c6d8
+import useResizeObserver from "use-resize-observer";
 
 interface DataMapperDesignerProps {
   fileService: IDataMapperFileService;
@@ -68,18 +36,12 @@
   useStaticStyles();
   const ref = useRef<HTMLDivElement>(null);
   const styles = useStyles();
-<<<<<<< HEAD
   const dispatch = useDispatch<AppDispatch>();
   const { width = -1, height = -1 } = useResizeObserver<HTMLDivElement>({
     ref,
   });
-=======
   const reactFlowInstance = useReactFlow();
-  const ref = useRef<HTMLDivElement | null>(null);
-  const [canvasBounds, setCanvasBounds] = useState<DOMRect>();
-  const dispatch = useDispatch<AppDispatch>();
   const [allNodes, setAllNodes] = useState<Node[]>([]);
->>>>>>> 3de7c6d8
 
   const canvasRect = useMemo(() => ref.current?.getBoundingClientRect(), [ref]);
 
@@ -87,14 +49,6 @@
     InitDataMapperFileService(fileService);
   }
 
-<<<<<<< HEAD
-  const { nodes, edges } = useSelector(
-    (state: RootState) => state.dataMap.present.curDataMapOperation
-  );
-  const isMapStateDirty = useSelector(
-    (state: RootState) => state.dataMap.present.isDirty
-  );
-=======
   const { nodes, edges, functionNodes } = useSelector((state: RootState) => state.dataMap.present.curDataMapOperation);
 
   useEffect(() => {
@@ -109,7 +63,6 @@
   }, [nodes, functionNodes]);
 
   const isMapStateDirty = useSelector((state: RootState) => state.dataMap.present.isDirty);
->>>>>>> 3de7c6d8
 
   const nodeTypes = useMemo(
     () => ({
@@ -243,74 +196,7 @@
   );
 
   return (
-<<<<<<< HEAD
-    <DndProvider backend={HTML5Backend}>
-      <ReactFlowProvider>
-        <DataMapperWrappedContext.Provider
-          value={{
-            canvasBounds: { width, height, x: canvasRect?.x, y: canvasRect?.y },
-          }}
-        >
-          <EditorCommandBar onUndoClick={() => {}} onTestClick={() => {}} />
-          <div className={styles.dataMapperShell}>
-            <FunctionPanel />
-            <AddSchemaDrawer
-              onSubmitSchemaFileSelection={(schema) => console.log(schema)}
-              schemaType={SchemaType.Source}
-            />
-            <div ref={ref} id="editorView" className={styles.canvasWrapper}>
-              <ReactFlow
-                nodes={nodes}
-                edges={edges}
-                nodesDraggable={false}
-                selectNodesOnDrag={false}
-                onlyRenderVisibleElements={false}
-                zoomOnScroll={false}
-                zoomOnPinch={false}
-                nodesConnectable={true}
-                zoomOnDoubleClick={false}
-                nodeTypes={nodeTypes}
-                edgeTypes={edgeTypes}
-                preventScrolling={false}
-                minZoom={1}
-                elementsSelectable={false}
-                maxZoom={1}
-                autoPanOnConnect={false}
-                snapToGrid={true}
-                panOnScroll={false}
-                panOnDrag={false}
-                style={reactFlowStyle}
-                proOptions={{
-                  account: "paid-sponsor",
-                  hideAttribution: true,
-                }}
-                isValidConnection={isValidConnection}
-                onConnect={onEdgeConnect}
-                onEdgeUpdate={onEdgeUpdate}
-                connectionLineComponent={
-                  ConnectionLine as ConnectionLineComponent | undefined
-                }
-                translateExtent={
-                  canvasRect
-                    ? [
-                        [0, 0],
-                        [canvasRect.right, canvasRect.bottom],
-                      ]
-                    : undefined
-                }
-              />
-            </div>
-            <AddSchemaDrawer
-              onSubmitSchemaFileSelection={(schema) => console.log(schema)}
-              schemaType={SchemaType.Target}
-            />
-            <CodeView />
-          </div>
-        </DataMapperWrappedContext.Provider>
-      </ReactFlowProvider>
-    </DndProvider>
-=======
-    <DataMapperWrappedContext.Provider value={{ canvasBounds: canvasBounds }}>
+    <DataMapperWrappedContext.Provider value={{ canvasBounds: { width, height, x: canvasRect?.x, y: canvasRect?.y }, }}>
       <EditorCommandBar onUndoClick={() => {}} onTestClick={() => {}} />
       <div className={styles.dataMapperShell}>
         <FunctionPanel />
@@ -347,10 +233,10 @@
             onEdgeUpdate={onEdgeUpdate}
             connectionLineComponent={ConnectionLine as ConnectionLineComponent | undefined}
             translateExtent={
-              canvasBounds
+              canvasRect
                 ? [
                     [0, 0],
-                    [canvasBounds.right, canvasBounds.bottom],
+                    [canvasRect.right, canvasRect.bottom],
                   ]
                 : undefined
             }
@@ -360,6 +246,5 @@
         <CodeView />
       </div>
     </DataMapperWrappedContext.Provider>
->>>>>>> 3de7c6d8
   );
 };