--- conflicted
+++ resolved
@@ -26,22 +26,13 @@
   setIsMapStateDirty?: (isMapStateDirty: boolean) => void;
 }
 
-<<<<<<< HEAD
-export const DataMapperDesigner = ({
-  readCurrentCustomXsltPathOptions,
-  setIsMapStateDirty,
-  readCurrentSchemaOptions,
-}: DataMapperDesignerProps) => {
-=======
 export const DataMapperDesigner = ({ fileService, readCurrentCustomXsltPathOptions, setIsMapStateDirty }: DataMapperDesignerProps) => {
->>>>>>> 9bfc3f0e
   useStaticStyles();
   const styles = useStyles();
   const ref = useRef<HTMLDivElement | null>(null);
   const [canvasBounds, setCanvasBounds] = useState<DOMRect>();
   const dispatch = useDispatch<AppDispatch>();
 
-<<<<<<< HEAD
   const updateCanvasBounds = useCallback(() => {
     if (ref?.current) {
       setCanvasBounds(ref.current.getBoundingClientRect());
@@ -49,11 +40,9 @@
   }, [ref]);
 
   const resizeObserver = useMemo(() => new ResizeObserver((_) => updateCanvasBounds()), [updateCanvasBounds]);
-=======
   if (fileService) {
     InitDataMapperFileService(fileService);
   }
->>>>>>> 9bfc3f0e
 
   const { nodes, edges } = useSelector((state: RootState) => state.dataMap.present.curDataMapOperation);
 
@@ -169,13 +158,8 @@
   return (
     <DndProvider backend={HTML5Backend}>
       <ReactFlowProvider>
-<<<<<<< HEAD
         <DataMapperWrappedContext.Provider value={{ canvasBounds: canvasBounds }}>
-          <EditorCommandBar onSaveClick={() => {}} onUndoClick={() => {}} onTestClick={() => {}} />
-=======
-        <DataMapperWrappedContext.Provider value={{ canvasRef: ref }}>
           <EditorCommandBar onUndoClick={() => {}} onTestClick={() => {}} />
->>>>>>> 9bfc3f0e
           <div className={styles.dataMapperShell}>
             <FunctionPanel />
             <AddSchemaDrawer onSubmitSchemaFileSelection={(schema) => console.log(schema)} schemaType={SchemaType.Source} />
