--- conflicted
+++ resolved
@@ -1,8 +1,4 @@
 import { useCallback, useEffect, useState } from 'react';
-<<<<<<< HEAD
-import { SchemaPanel } from '../components/schema/SchemaPanel';
-=======
->>>>>>> f823f336
 import { EditorCommandBar } from '../components/commandBar/EditorCommandBar';
 import { useStaticStyles, useStyles } from './styles';
 import { FunctionPanel } from '../components/functionsPanel/FunctionPanel';
@@ -11,24 +7,14 @@
   InitDataMapperFileService,
   type ScrollLocation,
   type ScrollProps,
-<<<<<<< HEAD
-  type Bounds,
-=======
->>>>>>> f823f336
   type IDataMapperFileService,
 } from '../core';
 import { CodeViewPanel } from '../components/codeView/CodeViewPanel';
 import { ReactFlowWrapper } from '../components/canvas/ReactFlow';
 import { TestPanel } from '../components/test/TestPanel';
-<<<<<<< HEAD
-import { SchemaType } from '@microsoft/logic-apps-shared';
-import type { SchemaFile } from '../models/Schema';
-import DialogView from './DialogView';
-=======
 import DialogView from './DialogView';
 import { useDispatch } from 'react-redux';
 import { setSelectedItem } from '../core/state/DataMapSlice';
->>>>>>> f823f336
 
 interface DataMapperDesignerProps {
   fileService: IDataMapperFileService;
@@ -38,15 +24,9 @@
 export const DataMapperDesigner = ({ fileService, setIsMapStateDirty }: DataMapperDesignerProps) => {
   useStaticStyles();
   const styles = useStyles();
-<<<<<<< HEAD
-  const [canvasBounds, setCanvasBounds] = useState<Bounds>();
-  const [sourceScroll, setSourceScroll] = useState<ScrollProps>();
-  const [targetScroll, setTargetScroll] = useState<ScrollProps>();
-=======
   const [sourceScroll, setSourceScroll] = useState<ScrollProps>();
   const [targetScroll, setTargetScroll] = useState<ScrollProps>();
   const dispatch = useDispatch();
->>>>>>> f823f336
 
   const setScroll = useCallback(
     (scrollProps: ScrollProps, location: ScrollLocation) => {
@@ -54,8 +34,6 @@
         setSourceScroll(scrollProps);
       } else if (location === 'target') {
         setTargetScroll(scrollProps);
-<<<<<<< HEAD
-=======
       }
     },
     [setSourceScroll, setTargetScroll]
@@ -69,19 +47,11 @@
     (e?: any) => {
       if (!e?.target?.dataset?.selectableid) {
         dispatch(setSelectedItem());
->>>>>>> f823f336
       }
     },
-    [setSourceScroll, setTargetScroll]
+    [dispatch]
   );
 
-<<<<<<< HEAD
-  if (fileService) {
-    InitDataMapperFileService(fileService);
-  }
-
-=======
->>>>>>> f823f336
   useEffect(() => {
     if (fileService) {
       fileService.readCurrentCustomXsltPathOptions();
@@ -91,15 +61,6 @@
     // danielle rename back and add width and height
     <DataMapperWrappedContext.Provider
       value={{
-<<<<<<< HEAD
-        canvasBounds: {
-          x: canvasBounds?.x,
-          y: canvasBounds?.y,
-          height: canvasBounds?.height,
-          width: canvasBounds?.width,
-        },
-=======
->>>>>>> f823f336
         scroll: {
           source: sourceScroll,
           target: targetScroll,
@@ -108,19 +69,10 @@
       }}
     >
       <EditorCommandBar />
-<<<<<<< HEAD
-      <div className={styles.root}>
-        <DialogView />
-        <FunctionPanel />
-        <SchemaPanel onSubmitSchemaFileSelection={(schema: SchemaFile) => console.log(schema)} schemaType={SchemaType.Source} />
-        <ReactFlowWrapper setIsMapStateDirty={setIsMapStateDirty} updateCanvasBoundsParent={setCanvasBounds} />
-        <SchemaPanel onSubmitSchemaFileSelection={(schema: SchemaFile) => console.log(schema)} schemaType={SchemaType.Target} />
-=======
       <div className={styles.root} onClick={onContainerClick}>
         <DialogView />
         <FunctionPanel />
         <ReactFlowWrapper setIsMapStateDirty={setIsMapStateDirty} />
->>>>>>> f823f336
         <CodeViewPanel />
         <TestPanel />
       </div>
