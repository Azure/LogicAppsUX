/* eslint-disable @typescript-eslint/no-unused-vars */
//import { CodeView, minCodeViewWidth } from '../components/codeView/CodeView';
//import { EditorCommandBar } from '../components/commandBar/EditorCommandBar';
//import type { SchemaFile } from '../components/configPanel/AddOrUpdateSchemaView';
//import { SidePane, SidePanelTabValue } from '../components/sidePane/SidePane';
//import { WarningModal } from '../components/warningModal/WarningModal';
//import { saveDataMap, showNotification } from '../core/state/DataMapSlice';
import type { AppDispatch, RootState } from '../core/state/Store';

import { Stack } from '@fluentui/react';
import { makeStaticStyles, makeStyles, shorthands, tokens } from '@fluentui/react-components';
import { useEffect, useState } from 'react';
import { DndProvider } from 'react-dnd';
import { HTML5Backend } from 'react-dnd-html5-backend';
import { useDispatch, useSelector } from 'react-redux';
import { ReactFlowProvider } from 'reactflow';
import { AddSchemaDrawer } from '../components/addSchema/AddSchemaPanel';
import { SchemaType } from '@microsoft/logic-apps-shared';
import { EditorCommandBar } from '../components/commandBar/EditorCommandBar';

// danielle to strip

const centerViewId = 'centerView';

const useStaticStyles = makeStaticStyles({
  // Firefox who's trying to early-adopt a WIP CSS standard (as of 11/2/2022)
  '*': {
    scrollbarColor: `${tokens.colorScrollbarOverlay} ${tokens.colorNeutralBackground1Hover}`,
    scrollbarWidth: 'thin',
  },
  // Any WebKit browsers (essentially every other browser) - supposedly will eventually deprecate to the above
  '*::-webkit-scrollbar': {
    height: '8px',
    width: '8px',
  },
  '*::-webkit-scrollbar-track:active': {
    backgroundColor: tokens.colorNeutralBackground1Hover,
    border: `0.5px solid ${tokens.colorNeutralStroke2}`,
  },
  '*::-webkit-scrollbar-thumb': {
    backgroundClip: 'content-box',
    border: '2px solid transparent',
    borderRadius: '10000px',
    backgroundColor: tokens.colorScrollbarOverlay,
  },
  '.react-flow svg': {
    overflow: 'visible !important',
  },
  '.react-flow__minimap': {
    borderRadius: tokens.borderRadiusMedium,
    overflow: 'hidden',
    boxShadow: tokens.shadow8,
    backgroundColor: tokens.colorNeutralBackground1,
    '& svg': {
      width: '100%',
      height: '100%',
    },
  },
  '.react-flow__minimap-mask': {
    stroke: tokens.colorBrandStroke1,
    strokeWidth: '6px',
    strokeLinejoin: 'round',
    fillOpacity: '0',
  },
});

const useStyles = makeStyles({
  dataMapperShell: {
    backgroundColor: tokens.colorNeutralBackground4,
    height: '100%',
    display: 'flex',
    ...shorthands.flex(1, 1, '1px'),
  },
  canvasWrapper: {
    height: '100%',
  },
});

export interface DataMapperDesignerProps {
  saveMapDefinitionCall: (dataMapDefinition: string, mapMetadata: string) => void;
  saveXsltCall: (dataMapXslt: string) => void;
  saveDraftStateCall?: (dataMapDefinition: string) => void;
  // addSchemaFromFile?: (selectedSchemaFile: SchemaFile) => void;
  readCurrentSchemaOptions?: () => void;
  readCurrentCustomXsltPathOptions?: () => void;
  setIsMapStateDirty?: (isMapStateDirty: boolean) => void;
}

export const DataMapperDesigner = ({
  saveMapDefinitionCall,
  //saveXsltCall,
  saveDraftStateCall,
  // addSchemaFromFile,
  // readCurrentSchemaOptions,
  readCurrentCustomXsltPathOptions,
  setIsMapStateDirty,
}: DataMapperDesignerProps) => {
  const dispatch = useDispatch<AppDispatch>();
  useStaticStyles();
  const styles = useStyles();

  const isMapStateDirty = useSelector((state: RootState) => state.dataMap.present.isDirty);
  const sourceSchema = useSelector((state: RootState) => state.dataMap.present.curDataMapOperation.sourceSchema);
  const targetSchema = useSelector((state: RootState) => state.dataMap.present.curDataMapOperation.targetSchema);
  const flattenedTargetSchema = useSelector((state: RootState) => state.dataMap.present.curDataMapOperation.flattenedTargetSchema);
  const currentTargetSchemaNode = useSelector((state: RootState) => state.dataMap.present.curDataMapOperation.currentTargetSchemaNode);
  const targetSchemaSortArray = useSelector((state: RootState) => state.dataMap.present.curDataMapOperation.targetSchemaOrdering);
  const currentConnections = useSelector((state: RootState) => state.dataMap.present.curDataMapOperation.dataMapConnections);
  const functions = useSelector((state: RootState) => state.dataMap.present.curDataMapOperation.functionNodes);
  const selectedItemKey = useSelector((state: RootState) => state.dataMap.present.curDataMapOperation.selectedItemKey);

  const { centerViewHeight, centerViewWidth } = useCenterViewSize();
  const [isPropPaneExpanded, setIsPropPaneExpanded] = useState(!!selectedItemKey);
  // const [isCodeViewOpen, setIsCodeViewOpen] = useState(false);
  // const [codeViewExpandedWidth, setCodeViewExpandedWidth] = useState(minCodeViewWidth);
  const [isTestMapPanelOpen, setIsTestMapPanelOpen] = useState(false);
  const [isSidePaneExpanded, setIsSidePaneExpanded] = useState(false);

  useEffect(() => readCurrentCustomXsltPathOptions && readCurrentCustomXsltPathOptions(), [readCurrentCustomXsltPathOptions]);

<<<<<<< HEAD
=======
  // const dataMapDefinition = useMemo<string>(() => {
  //   if (sourceSchema && targetSchema) {
  //     try {
  //       const newDataMapDefinition = convertToMapDefinition(currentConnections, sourceSchema, targetSchema, targetSchemaSortArray);

  //       if (saveDraftStateCall) {
  //         saveDraftStateCall(newDataMapDefinition);
  //       }

  //       return newDataMapDefinition;
  //     } catch (error) {
  //       let errorMessage = '';
  //       if (typeof error === 'string') {
  //         errorMessage = error;
  //       } else if (error instanceof Error) {
  //         errorMessage = error.message;
  //       }

  //       LogService.error(LogCategory.DataMapperDesigner, 'dataMapDefinition', {
  //         message: errorMessage,
  //       });

  //       return '';
  //     }
  //   }

  //   return '';
  // }, [sourceSchema, targetSchema, currentConnections, targetSchemaSortArray, saveDraftStateCall]);

  // const onSubmitSchemaFileSelection = (schemaFile: SchemaFile) => {
  //   if (addSchemaFromFile) {
  //     // Will cause DM to ping VS Code to check schema file is in appropriate folder, then we will make getSchema API call
  //     addSchemaFromFile(schemaFile);
  //   }
  // };

  // const onSaveClick = useCallback(() => {
  //   const errors = collectErrorsForMapChecker(currentConnections, flattenedTargetSchema);

  //   if (errors.length > 0) {
  //     dispatch(
  //       showNotification({
  //         type: NotificationTypes.MapHasErrorsAtSave,
  //         msgParam: errors.length,
  //         autoHideDurationMs: errorNotificationAutoHideDuration,
  //       })
  //     );
  //   }

  //   const mapMetadata = JSON.stringify(generateMapMetadata(functions, currentConnections));

  //   saveMapDefinitionCall(dataMapDefinition, mapMetadata);

  //   dispatch(
  //     saveDataMap({
  //       sourceSchemaExtended: sourceSchema,
  //       targetSchemaExtended: targetSchema,
  //     })
  //   );
  // }, [
  //   currentConnections,
  //   flattenedTargetSchema,
  //   functions,
  //   saveMapDefinitionCall,
  //   dataMapDefinition,
  //   dispatch,
  //   sourceSchema,
  //   targetSchema,
  // ]);

  // NOTE: We don't have Generate anymore, this may be combined with save?
  // const onGenerateClick = useCallback(() => {
  //   const errors = collectErrorsForMapChecker(currentConnections, flattenedTargetSchema);

  //   if (errors.length > 0) {
  //     dispatch(
  //       showNotification({
  //         type: NotificationTypes.MapHasErrorsAtSave,
  //         msgParam: errors.length,
  //         autoHideDurationMs: errorNotificationAutoHideDuration,
  //       })
  //     );
  //   }

  // generateDataMapXslt(dataMapDefinition)
  //   .then((xsltStr) => {
  //     saveXsltCall(xsltStr);

  //     LogService.log(LogCategory.DataMapperDesigner, 'onGenerateClick', {
  //       message: 'Successfully generated xslt',
  //     });
  //   })
  //   .catch((error: Error) => {
  //     LogService.error(LogCategory.DataMapperDesigner, 'onGenerateClick', {
  //       message: error.message,
  //     });

  //     dispatch(
  //       showNotification({
  //         type: NotificationTypes.GenerateFailed,
  //         msgBody: error.message,
  //         autoHideDurationMs: errorNotificationAutoHideDuration,
  //       })
  //     );
  //   });
  // }, [currentConnections, flattenedTargetSchema, dispatch]);

>>>>>>> 912f5404
  // NOTE: Putting this useEffect here for vis next to onSave
  useEffect(() => {
    if (setIsMapStateDirty) {
      setIsMapStateDirty(isMapStateDirty);
    }
  }, [isMapStateDirty, setIsMapStateDirty]);

<<<<<<< HEAD
=======
  // const ctrlSPressed = useKeyPress(['Meta+s', 'ctrl+s']);
  // useEffect(() => {
  //   if (ctrlSPressed) {
  //     onSaveClick();
  //   }
  // }, [ctrlSPressed, onSaveClick]);

  // const onUndoClick = () => {
  //   dispatch(ActionCreators.undo());
  // };

  // const setTestMapPanelOpen = (toOpen: boolean) => {
  //   setIsTestMapPanelOpen(toOpen);

  //   LogService.log(LogCategory.TestMapPanel, 'openOrCloseTestMapPanel', {
  //     message: `${toOpen ? 'Opened' : 'Closed'} test map panel`,
  //   });
  // };

  // const setCodeViewOpen = (toOpen: boolean) => {
  //   setIsCodeViewOpen(toOpen);

  //   LogService.log(LogCategory.CodeView, 'openOrCloseCodeView', {
  //     message: `${toOpen ? 'Opened' : 'Closed'} code view`,
  //   });
  // };

>>>>>>> 912f5404
  const getCanvasAreaHeight = () => {
    // PropPane isn't shown when in the other views, so canvas can use full height

    if (isPropPaneExpanded) {
      return centerViewHeight;
    }
    return centerViewHeight;
  };

  return (
    <DndProvider backend={HTML5Backend}>
      <ReactFlowProvider>
        <div className={styles.dataMapperShell}>
<<<<<<< HEAD
=======
          <EditorCommandBar onSaveClick={() => {}} onUndoClick={() => {}} onTestClick={() => {}} />
>>>>>>> 912f5404
          <AddSchemaDrawer
            onSubmitSchemaFileSelection={(schema) => console.log(schema)}
            readCurrentSchemaOptions={() => console.log('')}
            schemaType={SchemaType.Source}
          />

          <div id="editorView" style={{ display: 'flex', flex: '1 1 1px' }}>
            <div id="centerViewWithBreadcrumb" style={{ display: 'flex', flexDirection: 'column', flex: '1 1 1px' }}>
              <div id={centerViewId} style={{ minHeight: 400, flex: '1 1 1px' }}>
                <div
                  style={{
                    height: getCanvasAreaHeight(),
                    marginBottom: 0,
                    boxSizing: 'border-box',
                  }}
                >
                  <Stack horizontal style={{ height: '100%' }}>
                    <div
                      className={styles.canvasWrapper}
                      style={{
                        backgroundColor: tokens.colorNeutralBackground4,
                      }}
                    ></div>
                  </Stack>
                </div>
              </div>
            </div>
          </div>

          <AddSchemaDrawer
            onSubmitSchemaFileSelection={(schema) => console.log(schema)}
            readCurrentSchemaOptions={() => console.log('')}
            schemaType={SchemaType.Target}
          />
        </div>
      </ReactFlowProvider>
    </DndProvider>
  );
};

const useCenterViewSize = () => {
  const [centerViewWidth, setCenterViewWidth] = useState(0);
  const [centerViewHeight, setCenterViewHeight] = useState(0);

  useEffect(() => {
    const centerViewElement = document.getElementById(centerViewId);

    const centerViewResizeObserver = new ResizeObserver((entries) => {
      if (entries.length && entries.length > 0) {
        setCenterViewHeight(entries[0].contentRect.height);
        setCenterViewWidth(entries[0].contentRect.width);
      }
    });

    if (centerViewElement) {
      centerViewResizeObserver.observe(centerViewElement);
    }

    return () => centerViewResizeObserver.disconnect();
  }, []);

  return { centerViewWidth, centerViewHeight };
};<|MERGE_RESOLUTION|>--- conflicted
+++ resolved
@@ -1,12 +1,5 @@
 /* eslint-disable @typescript-eslint/no-unused-vars */
-//import { CodeView, minCodeViewWidth } from '../components/codeView/CodeView';
-//import { EditorCommandBar } from '../components/commandBar/EditorCommandBar';
-//import type { SchemaFile } from '../components/configPanel/AddOrUpdateSchemaView';
-//import { SidePane, SidePanelTabValue } from '../components/sidePane/SidePane';
-//import { WarningModal } from '../components/warningModal/WarningModal';
-//import { saveDataMap, showNotification } from '../core/state/DataMapSlice';
 import type { AppDispatch, RootState } from '../core/state/Store';
-
 import { Stack } from '@fluentui/react';
 import { makeStaticStyles, makeStyles, shorthands, tokens } from '@fluentui/react-components';
 import { useEffect, useState } from 'react';
@@ -17,8 +10,6 @@
 import { AddSchemaDrawer } from '../components/addSchema/AddSchemaPanel';
 import { SchemaType } from '@microsoft/logic-apps-shared';
 import { EditorCommandBar } from '../components/commandBar/EditorCommandBar';
-
-// danielle to strip
 
 const centerViewId = 'centerView';
 
@@ -118,116 +109,6 @@
 
   useEffect(() => readCurrentCustomXsltPathOptions && readCurrentCustomXsltPathOptions(), [readCurrentCustomXsltPathOptions]);
 
-<<<<<<< HEAD
-=======
-  // const dataMapDefinition = useMemo<string>(() => {
-  //   if (sourceSchema && targetSchema) {
-  //     try {
-  //       const newDataMapDefinition = convertToMapDefinition(currentConnections, sourceSchema, targetSchema, targetSchemaSortArray);
-
-  //       if (saveDraftStateCall) {
-  //         saveDraftStateCall(newDataMapDefinition);
-  //       }
-
-  //       return newDataMapDefinition;
-  //     } catch (error) {
-  //       let errorMessage = '';
-  //       if (typeof error === 'string') {
-  //         errorMessage = error;
-  //       } else if (error instanceof Error) {
-  //         errorMessage = error.message;
-  //       }
-
-  //       LogService.error(LogCategory.DataMapperDesigner, 'dataMapDefinition', {
-  //         message: errorMessage,
-  //       });
-
-  //       return '';
-  //     }
-  //   }
-
-  //   return '';
-  // }, [sourceSchema, targetSchema, currentConnections, targetSchemaSortArray, saveDraftStateCall]);
-
-  // const onSubmitSchemaFileSelection = (schemaFile: SchemaFile) => {
-  //   if (addSchemaFromFile) {
-  //     // Will cause DM to ping VS Code to check schema file is in appropriate folder, then we will make getSchema API call
-  //     addSchemaFromFile(schemaFile);
-  //   }
-  // };
-
-  // const onSaveClick = useCallback(() => {
-  //   const errors = collectErrorsForMapChecker(currentConnections, flattenedTargetSchema);
-
-  //   if (errors.length > 0) {
-  //     dispatch(
-  //       showNotification({
-  //         type: NotificationTypes.MapHasErrorsAtSave,
-  //         msgParam: errors.length,
-  //         autoHideDurationMs: errorNotificationAutoHideDuration,
-  //       })
-  //     );
-  //   }
-
-  //   const mapMetadata = JSON.stringify(generateMapMetadata(functions, currentConnections));
-
-  //   saveMapDefinitionCall(dataMapDefinition, mapMetadata);
-
-  //   dispatch(
-  //     saveDataMap({
-  //       sourceSchemaExtended: sourceSchema,
-  //       targetSchemaExtended: targetSchema,
-  //     })
-  //   );
-  // }, [
-  //   currentConnections,
-  //   flattenedTargetSchema,
-  //   functions,
-  //   saveMapDefinitionCall,
-  //   dataMapDefinition,
-  //   dispatch,
-  //   sourceSchema,
-  //   targetSchema,
-  // ]);
-
-  // NOTE: We don't have Generate anymore, this may be combined with save?
-  // const onGenerateClick = useCallback(() => {
-  //   const errors = collectErrorsForMapChecker(currentConnections, flattenedTargetSchema);
-
-  //   if (errors.length > 0) {
-  //     dispatch(
-  //       showNotification({
-  //         type: NotificationTypes.MapHasErrorsAtSave,
-  //         msgParam: errors.length,
-  //         autoHideDurationMs: errorNotificationAutoHideDuration,
-  //       })
-  //     );
-  //   }
-
-  // generateDataMapXslt(dataMapDefinition)
-  //   .then((xsltStr) => {
-  //     saveXsltCall(xsltStr);
-
-  //     LogService.log(LogCategory.DataMapperDesigner, 'onGenerateClick', {
-  //       message: 'Successfully generated xslt',
-  //     });
-  //   })
-  //   .catch((error: Error) => {
-  //     LogService.error(LogCategory.DataMapperDesigner, 'onGenerateClick', {
-  //       message: error.message,
-  //     });
-
-  //     dispatch(
-  //       showNotification({
-  //         type: NotificationTypes.GenerateFailed,
-  //         msgBody: error.message,
-  //         autoHideDurationMs: errorNotificationAutoHideDuration,
-  //       })
-  //     );
-  //   });
-  // }, [currentConnections, flattenedTargetSchema, dispatch]);
-
->>>>>>> 912f5404
   // NOTE: Putting this useEffect here for vis next to onSave
   useEffect(() => {
     if (setIsMapStateDirty) {
@@ -235,36 +116,6 @@
     }
   }, [isMapStateDirty, setIsMapStateDirty]);
 
-<<<<<<< HEAD
-=======
-  // const ctrlSPressed = useKeyPress(['Meta+s', 'ctrl+s']);
-  // useEffect(() => {
-  //   if (ctrlSPressed) {
-  //     onSaveClick();
-  //   }
-  // }, [ctrlSPressed, onSaveClick]);
-
-  // const onUndoClick = () => {
-  //   dispatch(ActionCreators.undo());
-  // };
-
-  // const setTestMapPanelOpen = (toOpen: boolean) => {
-  //   setIsTestMapPanelOpen(toOpen);
-
-  //   LogService.log(LogCategory.TestMapPanel, 'openOrCloseTestMapPanel', {
-  //     message: `${toOpen ? 'Opened' : 'Closed'} test map panel`,
-  //   });
-  // };
-
-  // const setCodeViewOpen = (toOpen: boolean) => {
-  //   setIsCodeViewOpen(toOpen);
-
-  //   LogService.log(LogCategory.CodeView, 'openOrCloseCodeView', {
-  //     message: `${toOpen ? 'Opened' : 'Closed'} code view`,
-  //   });
-  // };
-
->>>>>>> 912f5404
   const getCanvasAreaHeight = () => {
     // PropPane isn't shown when in the other views, so canvas can use full height
 
@@ -278,10 +129,7 @@
     <DndProvider backend={HTML5Backend}>
       <ReactFlowProvider>
         <div className={styles.dataMapperShell}>
-<<<<<<< HEAD
-=======
           <EditorCommandBar onSaveClick={() => {}} onUndoClick={() => {}} onTestClick={() => {}} />
->>>>>>> 912f5404
           <AddSchemaDrawer
             onSubmitSchemaFileSelection={(schema) => console.log(schema)}
             readCurrentSchemaOptions={() => console.log('')}
@@ -304,7 +152,7 @@
                       style={{
                         backgroundColor: tokens.colorNeutralBackground4,
                       }}
-                    ></div>
+                    />
                   </Stack>
                 </div>
               </div>
