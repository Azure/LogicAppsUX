--- conflicted
+++ resolved
@@ -178,13 +178,10 @@
     setAllNodes([...unaffectedNodes, node]);
   };
 
-<<<<<<< HEAD
-=======
   const onFunctionNodeDragStop: NodeDragHandler = (event, node, _nodes) => {
     dispatch(updateFunctionPosition({ id: node.id, position: node.position }));
   };
 
->>>>>>> 19de272c
   return (
     <div ref={ref} id="editorView" className={styles.canvasWrapper}>
       <ReactFlow
@@ -226,7 +223,7 @@
               ]
             : undefined
         }
-      ></ReactFlow>
+      />
     </div>
   );
 };