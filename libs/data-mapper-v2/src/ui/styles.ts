import { makeStaticStyles, makeStyles, tokens, shorthands } from '@fluentui/react-components';

export const useStyles = makeStyles({
  root: {
    backgroundColor: tokens.colorNeutralBackground1,
    display: 'flex',
    height: '100vh',
<<<<<<< HEAD
    minHeight: 'calc(100vh - 50px)',
    maxHeight: 'calc(100vh - 40px)',
    ...shorthands.overflow('scroll'),
=======
    width: '100vw',
    minHeight: 'calc(100vh - 50px)',
    maxHeight: 'calc(100vh - 40px)',
    ...shorthands.overflow('hidden'),
>>>>>>> f823f336
    ...shorthands.flex(1, 1, '1px'),
  },
  dataMapperFunctionPanel: {
    backgroundColor: '#E8F3FE',
    maxWidth: '80px',
    minWidth: '50px',
    ...shorthands.borderRight('1px', 'solid', '#ddd'),
  },
});

export const useStaticStyles = makeStaticStyles({
  // Firefox who's trying to early-adopt a WIP CSS standard (as of 11/2/2022)
  '*': {
    scrollbarColor: `${tokens.colorScrollbarOverlay} ${tokens.colorNeutralBackground1Hover}`,
    scrollbarWidth: 'thin',
  },
  // Any WebKit browsers (essentially every other browser) - supposedly will eventually deprecate to the above
  '*::-webkit-scrollbar': {
    height: '8px',
    width: '8px',
  },
  '*::-webkit-scrollbar-track:active': {
    backgroundColor: tokens.colorNeutralBackground1Hover,
    border: `0.5px solid ${tokens.colorNeutralStroke2}`,
  },
  '*::-webkit-scrollbar-thumb': {
    backgroundClip: 'content-box',
    border: '2px solid transparent',
    borderRadius: '10000px',
    backgroundColor: tokens.colorScrollbarOverlay,
  },
  '.react-flow svg': {
    overflow: 'visible !important',
  },
  '.react-flow': {
    overflow: 'visible !important',
    zIndex: '99 !important',
  },
  '.react-flow__minimap': {
    borderRadius: tokens.borderRadiusMedium,
    overflow: 'hidden',
    boxShadow: tokens.shadow8,
    backgroundColor: tokens.colorNeutralBackground1,
    '& svg': {
      width: '100%',
      height: '100%',
    },
  },
  '.react-flow__minimap-mask': {
    stroke: tokens.colorBrandStroke1,
    strokeWidth: '6px',
    strokeLinejoin: 'round',
    fillOpacity: '0',
  },
  '.react-flow__node': {
    zIndex: '200 !important',
  },
});<|MERGE_RESOLUTION|>--- conflicted
+++ resolved
@@ -5,16 +5,10 @@
     backgroundColor: tokens.colorNeutralBackground1,
     display: 'flex',
     height: '100vh',
-<<<<<<< HEAD
-    minHeight: 'calc(100vh - 50px)',
-    maxHeight: 'calc(100vh - 40px)',
-    ...shorthands.overflow('scroll'),
-=======
     width: '100vw',
     minHeight: 'calc(100vh - 50px)',
     maxHeight: 'calc(100vh - 40px)',
     ...shorthands.overflow('hidden'),
->>>>>>> f823f336
     ...shorthands.flex(1, 1, '1px'),
   },
   dataMapperFunctionPanel: {
