import { SchemaType } from '@microsoft/logic-apps-shared';
import { createSlice } from '@reduxjs/toolkit';
import type { SchemaFile } from '../../models/Schema';
import type { PayloadAction } from '@reduxjs/toolkit';
import type { TestMapResponse } from '../services/dataMapperApiService';

export const ConfigPanelView = {
  DefaultConfig: 'defaultConfig',
  AddSchema: 'addSchema',
  UpdateSchema: 'updateSchema',
} as const;
export type ConfigPanelView = (typeof ConfigPanelView)[keyof typeof ConfigPanelView];

export type TestPanelState = {
  isOpen: boolean;
  showSelection: boolean;
  selectedFile?: SchemaFile;
  testMapInput?: string;
  testMapOutput?: TestMapResponse;
  testMapOutputError?: Error;
};

export type FunctionPanelState = {
  isOpen: boolean;
};

export type CodeViewState = {
  isOpen: boolean;
};

export interface PanelState {
  currentPanelView?: ConfigPanelView;
  schemaType?: SchemaType;
  testPanel: TestPanelState;
  codeViewPanel: CodeViewState;
  functionPanel: FunctionPanelState;
}

export interface TestMapOutput {
  response?: TestMapResponse;
  error?: Error;
}

const initialState: PanelState = {
  currentPanelView: ConfigPanelView.AddSchema,
  codeViewPanel: {
    isOpen: false,
  },
  testPanel: {
    isOpen: false,
    showSelection: true,
  },
  functionPanel: {
<<<<<<< HEAD
    isOpen: false,
=======
    isOpen: true,
>>>>>>> f823f336
  },
};

export const panelSlice = createSlice({
  name: 'panel',
  initialState,
  reducers: {
    // Also used onClickBackBtn
    openDefaultConfigPanelView: (state) => {
      state.schemaType = undefined;
      state.currentPanelView = ConfigPanelView.DefaultConfig;
    },

    toggleCodeView: (state) => {
      const newState = !state.codeViewPanel.isOpen;

      // Close other panels if code view panel is opened
      if (newState) {
        state.testPanel.isOpen = false;
        state.functionPanel.isOpen = false;
      }

      state.codeViewPanel.isOpen = newState;
    },

    toggleTestPanel: (state) => {
      const newState = !state.testPanel.isOpen;

      // Close other panels if test panel is opened
      if (newState) {
        state.codeViewPanel.isOpen = false;
        state.functionPanel.isOpen = false;
      }

      state.testPanel.isOpen = newState;
    },

    toggleFunctionPanel: (state) => {
      const newState = !state.functionPanel.isOpen;

      // Close other panels if function panel is opened
      if (newState) {
        state.codeViewPanel.isOpen = false;
        state.testPanel.isOpen = false;
      }

      state.functionPanel.isOpen = newState;
    },

    updateTestInput: (state, action: PayloadAction<string>) => {
      state.testPanel.testMapInput = action.payload;
    },

    updateTestOutput: (state, action: PayloadAction<TestMapOutput>) => {
      state.testPanel.testMapOutput = action.payload.response;
      state.testPanel.testMapOutputError = action.payload.error;
    },

    toggleShowSelection: (state) => {
      state.testPanel.showSelection = !state.testPanel.showSelection;
    },

    openAddSourceSchemaPanelView: (state) => {
      state.schemaType = SchemaType.Source;
      state.currentPanelView = ConfigPanelView.AddSchema;
    },

    openUpdateSourceSchemaPanelView: (state) => {
      state.schemaType = SchemaType.Source;
      state.currentPanelView = ConfigPanelView.UpdateSchema;
    },

    openAddTargetSchemaPanelView: (state) => {
      state.schemaType = SchemaType.Target;
      state.currentPanelView = ConfigPanelView.AddSchema;
    },

    openUpdateTargetSchemaPanelView: (state) => {
      state.schemaType = SchemaType.Target;
      state.currentPanelView = ConfigPanelView.UpdateSchema;
    },

    closePanel: (state) => {
      state.schemaType = undefined;
      state.currentPanelView = undefined;
    },

    setTestFile: (state, action: PayloadAction<SchemaFile>) => {
      state.testPanel.selectedFile = action.payload;
    },
  },
});

export const {
  openDefaultConfigPanelView,
  openAddSourceSchemaPanelView,
  openUpdateSourceSchemaPanelView,
  openAddTargetSchemaPanelView,
  openUpdateTargetSchemaPanelView,
  closePanel,
  toggleCodeView,
  toggleTestPanel,
  toggleShowSelection,
  setTestFile,
  updateTestInput,
  updateTestOutput,
  toggleFunctionPanel,
} = panelSlice.actions;

export default panelSlice.reducer;<|MERGE_RESOLUTION|>--- conflicted
+++ resolved
@@ -51,11 +51,7 @@
     showSelection: true,
   },
   functionPanel: {
-<<<<<<< HEAD
-    isOpen: false,
-=======
     isOpen: true,
->>>>>>> f823f336
   },
 };
 
