import type { ConnectionDictionary, ConnectionUnit, InputConnection } from '../../models/Connection';
import { directAccessPseudoFunctionKey, type FunctionData, type FunctionDictionary } from '../../models/Function';
import {
  applyConnectionValue,
  bringInParentSourceNodesForRepeating,
  createConnectionEntryIfNeeded,
  flattenInputs,
  generateInputHandleId,
  getConnectedSourceSchemaNodes,
  getConnectedTargetSchemaNodes,
  isConnectionUnit,
} from '../../utils/Connection.Utils';
import type { UnknownNode } from '../../utils/DataMap.Utils';
import { getParentId } from '../../utils/DataMap.Utils';
import { getConnectedSourceSchema, isFunctionData } from '../../utils/Function.Utils';
import { LogService } from '../../utils/Logging.Utils';
import {
  flattenSchemaIntoDictionary,
  flattenSchemaIntoSortArray,
  flattenSchemaNodeMap,
  isSchemaNodeExtended,
} from '../../utils/Schema.Utils';
import type { FunctionMetadata, MapMetadata, SchemaExtended, SchemaNodeDictionary, SchemaNodeExtended } from '@microsoft/logic-apps-shared';
import { SchemaNodeProperty, SchemaType } from '@microsoft/logic-apps-shared';
import type { PayloadAction } from '@reduxjs/toolkit';
import { createSlice } from '@reduxjs/toolkit';
import { convertConnectionShorthandToId, generateFunctionConnectionMetadata } from '../../mapHandling/MapMetadataSerializer';
<<<<<<< HEAD
import type { Node, Edge } from 'reactflow';
import { addFunction, greaterThanFunction } from '../../__mocks__/FunctionMock';
=======
import type { Node, Edge, XYPosition } from 'reactflow';
import { createReactFlowFunctionKey } from '../../utils/ReactFlow.Util';
>>>>>>> 8351389f

export interface DataMapState {
  curDataMapOperation: DataMapOperationState;
  pristineDataMap: DataMapOperationState;
  isDirty: boolean;
  sourceNodeConnectionBeingDrawnFromId?: string;
}

export interface DataMapOperationState {
  dataMapConnections: ConnectionDictionary;
  dataMapLML: string;
  sourceSchema?: SchemaExtended;
  flattenedSourceSchema: SchemaNodeDictionary;
  sourceSchemaOrdering: string[];
  targetSchema?: SchemaExtended;
  flattenedTargetSchema: SchemaNodeDictionary;
  targetSchemaOrdering: string[];
  currentSourceSchemaNodes: SchemaNodeExtended[];
  currentTargetSchemaNode?: SchemaNodeExtended;
  functionNodes: FunctionDictionary;
  selectedItemKey?: string;
  selectedItemConnectedNodes: ConnectionUnit[];
  xsltFilename: string;
  xsltContent: string;
  inlineFunctionInputOutputKeys: string[];
  lastAction: string;
  loadedMapMetadata?: MapMetadata;
  nodes: Node[];
  edges: Edge[];
}

const mockConnections: ConnectionDictionary = {
    'abcsdfasdf': {
      self: {
        node: {
          key: 'Add',
          maxNumberOfInputs: -1,
          functionName: 'add',
          outputValueType: 'Any',
          inputs: [
            {
              name: 'Summand',
              allowedTypes: [
                'Any'
              ],
              isOptional: false,
              allowCustomInput: true,
              placeHolder: 'The numbers to add.',
              inputEntryType: 'NotSpecified'
            }
          ],
          displayName: 'Add',
          category: 'Math',
          iconFileName: 'dm_category_math.svg',
          description: 'Returns the sum from two or more numbers.',
          children: [],
          isNewNode: true
        },
        reactFlowKey: 'Add-51AFB810-AC38-4E36-8C93-772CA03216D7'
      },
      inputs: {
   
      },
      outputs: []
    },
    'abc': {
      self: {
        node: {
          key: 'Add',
          maxNumberOfInputs: -1,
          functionName: 'add',
          outputValueType: 'Any',
          inputs: [
            {
              name: 'Summand',
              allowedTypes: [
                'Any'
              ],
              isOptional: false,
              allowCustomInput: true,
              placeHolder: 'The numbers to add.',
              //inputEntryType: 'NotSpecified'
            }
          ],
          displayName: 'Add',
          category: 'Math',
          //iconFileName: 'dm_category_math.svg',
          description: 'Returns the sum from two or more numbers.',
          children: [],
          isNewNode: true
        },
        reactFlowKey: 'Add-026E7C3F-3602-48BD-A6D1-3923C2F1CDE1'
      },
      inputs: {
        '0': [
          {
            reactFlowKey: 'source-/ns0:Root/DirectTranslation/EmployeeID',
            node: {
              key: '/ns0:Root/DirectTranslation/EmployeeID',
              name: 'EmployeeID',
              type: 'Decimal',
              properties: 'None',
              qName: 'EmployeeID',
              parentKey: '/ns0:Root/DirectTranslation',
              nodeProperties: [
                'None'
              ],
              children: [],
              pathToRoot: [
                {
                  key: '/ns0:Root',
                  name: 'Root',
                  qName: 'ns0:Root',
                  repeating: false
                },
                {
                  key: '/ns0:Root/DirectTranslation',
                  name: 'DirectTranslation',
                  qName: 'DirectTranslation',
                  repeating: false
                },
                {
                  key: '/ns0:Root/DirectTranslation/EmployeeID',
                  name: 'EmployeeID',
                  qName: 'EmployeeID',
                  repeating: false
                }
              ]
            }
          },
        ]
      },
      outputs: [
        {
          node: {
            key: '/ns0:Root/DirectTranslation/Employee',
            name: 'Employee',
            type: 'Complex',
            properties: 'None',
            children: [
              {
                key: '/ns0:Root/DirectTranslation/Employee/ID',
                name: 'ID',
                type: 'Decimal',
                properties: 'None',
                qName: 'ID',
                parentKey: '/ns0:Root/DirectTranslation/Employee',
                nodeProperties: [
                  'None'
                ],
                children: [],
                pathToRoot: [
                  {
                    key: '/ns0:Root',
                    name: 'Root',
                    qName: 'ns0:Root',
                    repeating: false
                  },
                  {
                    key: '/ns0:Root/DirectTranslation',
                    name: 'DirectTranslation',
                    qName: 'DirectTranslation',
                    repeating: false
                  },
                  {
                    key: '/ns0:Root/DirectTranslation/Employee',
                    name: 'Employee',
                    qName: 'Employee',
                    repeating: false
                  },
                  {
                    key: '/ns0:Root/DirectTranslation/Employee/ID',
                    name: 'ID',
                    qName: 'ID',
                    repeating: false
                  }
                ]
              },
              {
                key: '/ns0:Root/DirectTranslation/Employee/Name',
                name: 'Name',
                type: 'String',
                properties: 'None',
                qName: 'Name',
                parentKey: '/ns0:Root/DirectTranslation/Employee',
                nodeProperties: [
                  'None'
                ],
                children: [],
                pathToRoot: [
                  {
                    key: '/ns0:Root',
                    name: 'Root',
                    qName: 'ns0:Root',
                    repeating: false
                  },
                  {
                    key: '/ns0:Root/DirectTranslation',
                    name: 'DirectTranslation',
                    qName: 'DirectTranslation',
                    repeating: false
                  },
                  {
                    key: '/ns0:Root/DirectTranslation/Employee',
                    name: 'Employee',
                    qName: 'Employee',
                    repeating: false
                  },
                  {
                    key: '/ns0:Root/DirectTranslation/Employee/Name',
                    name: 'Name',
                    qName: 'Name',
                    repeating: false
                  }
                ]
              }
            ],
            qName: 'Employee',
            parentKey: '/ns0:Root/DirectTranslation',
            nodeProperties: [
              'None'
            ],
            pathToRoot: [
              {
                key: '/ns0:Root',
                name: 'Root',
                qName: 'ns0:Root',
                repeating: false
              },
              {
                key: '/ns0:Root/DirectTranslation',
                name: 'DirectTranslation',
                qName: 'DirectTranslation',
                repeating: false
              },
              {
                key: '/ns0:Root/DirectTranslation/Employee',
                name: 'Employee',
                qName: 'Employee',
                repeating: false
              }
            ]
          },
          reactFlowKey: 'target-/ns0:Root/DirectTranslation/Employee'
        }
      ]
    },
    'source-/ns0:Root/DirectTranslation/EmployeeID': {
      self: {
        node: {
          key: '/ns0:Root/DirectTranslation/EmployeeID',
          name: 'EmployeeID',
          type: 'Decimal',
          properties: 'None',
          qName: 'EmployeeID',
          parentKey: '/ns0:Root/DirectTranslation',
          nodeProperties: [
            'None'
          ],
          children: [],
          pathToRoot: [
            {
              key: '/ns0:Root',
              name: 'Root',
              qName: 'ns0:Root',
              repeating: false
            },
            {
              key: '/ns0:Root/DirectTranslation',
              name: 'DirectTranslation',
              qName: 'DirectTranslation',
              repeating: false
            },
            {
              key: '/ns0:Root/DirectTranslation/EmployeeID',
              name: 'EmployeeID',
              qName: 'EmployeeID',
              repeating: false
            }
          ]
        },
        reactFlowKey: 'source-/ns0:Root/DirectTranslation/EmployeeID'
      },
      inputs: {
        '0': []
      },
      outputs: [
        {
          node: {
            key: 'Add',
            maxNumberOfInputs: -1,
            functionName: 'add',
            outputValueType: 'Any',
            inputs: [
              {
                name: 'Summand',
                allowedTypes: [
                  'Any'
                ],
                isOptional: false,
                allowCustomInput: true,
                placeHolder: 'The numbers to add.',
                //inputEntryType: 'NotSpecified'
              }
            ],
            displayName: 'Add',
            category: 'Math',
            //iconFileName: 'dm_category_math.svg',
            description: 'Returns the sum from two or more numbers.',
            children: [],
            isNewNode: true,
            positions: [
              {
                targetKey: '/ns0:Root/DirectTranslation/Employee',
                position: {
                  x: 425.8510204081633,
                  y: 56.24081632653065
                }
              }
            ]
          },
          reactFlowKey: 'Add-026E7C3F-3602-48BD-A6D1-3923C2F1CDE1'
        }
      ]
    },
    'target-/ns0:Root/DirectTranslation/Employee': {
      self: {
        node: {
          key: '/ns0:Root/DirectTranslation/Employee',
          name: 'Employee',
          type: 'Complex',
          properties: 'None',
          children: [
            {
              key: '/ns0:Root/DirectTranslation/Employee/ID',
              name: 'ID',
              type: 'Decimal',
              properties: 'None',
              qName: 'ID',
              parentKey: '/ns0:Root/DirectTranslation/Employee',
              nodeProperties: [
                'None'
              ],
              children: [],
              pathToRoot: [
                {
                  key: '/ns0:Root',
                  name: 'Root',
                  qName: 'ns0:Root',
                  repeating: false
                },
                {
                  key: '/ns0:Root/DirectTranslation',
                  name: 'DirectTranslation',
                  qName: 'DirectTranslation',
                  repeating: false
                },
                {
                  key: '/ns0:Root/DirectTranslation/Employee',
                  name: 'Employee',
                  qName: 'Employee',
                  repeating: false
                },
                {
                  key: '/ns0:Root/DirectTranslation/Employee/ID',
                  name: 'ID',
                  qName: 'ID',
                  repeating: false
                }
              ]
            },
            {
              key: '/ns0:Root/DirectTranslation/Employee/Name',
              name: 'Name',
              type: 'String',
              properties: 'None',
              qName: 'Name',
              parentKey: '/ns0:Root/DirectTranslation/Employee',
              nodeProperties: [
                'None'
              ],
              children: [],
              pathToRoot: [
                {
                  key: '/ns0:Root',
                  name: 'Root',
                  qName: 'ns0:Root',
                  repeating: false
                },
                {
                  key: '/ns0:Root/DirectTranslation',
                  name: 'DirectTranslation',
                  qName: 'DirectTranslation',
                  repeating: false
                },
                {
                  key: '/ns0:Root/DirectTranslation/Employee',
                  name: 'Employee',
                  qName: 'Employee',
                  repeating: false
                },
                {
                  key: '/ns0:Root/DirectTranslation/Employee/Name',
                  name: 'Name',
                  qName: 'Name',
                  repeating: false
                }
              ]
            }
          ],
          qName: 'Employee',
          parentKey: '/ns0:Root/DirectTranslation',
          nodeProperties: [
            'None'
          ],
          pathToRoot: [
            {
              key: '/ns0:Root',
              name: 'Root',
              qName: 'ns0:Root',
              repeating: false
            },
            {
              key: '/ns0:Root/DirectTranslation',
              name: 'DirectTranslation',
              qName: 'DirectTranslation',
              repeating: false
            },
            {
              key: '/ns0:Root/DirectTranslation/Employee',
              name: 'Employee',
              qName: 'Employee',
              repeating: false
            }
          ]
        },
        reactFlowKey: 'target-/ns0:Root/DirectTranslation/Employee'
      },
      inputs: {
        '0': [
          {
            reactFlowKey: 'Add-026E7C3F-3602-48BD-A6D1-3923C2F1CDE1',
            node: {
              key: 'Add',
              maxNumberOfInputs: -1,
              functionName: 'add',
              outputValueType: 'Any',
              inputs: [
                {
                  name: 'Summand',
                  allowedTypes: [
                    'Any'
                  ],
                  isOptional: false,
                  allowCustomInput: true,
                  placeHolder: 'The numbers to add.',
                  //inputEntryType: 'NotSpecified'
                }
              ],
              displayName: 'Add',
              category: 'Math',
              //iconFileName: 'dm_category_math.svg',
              description: 'Returns the sum from two or more numbers.',
              children: [],
              isNewNode: true,
              positions: [
                {
                  targetKey: '/ns0:Root/DirectTranslation/Employee',
                  position: {
                    x: 425.8510204081633,
                    y: 56.24081632653065
                  }
                }
              ]
            }
          }
        ]
      },
      outputs: []
    }
  };


const emptyPristineState: DataMapOperationState = {
<<<<<<< HEAD
  dataMapConnections: mockConnections,
=======
  dataMapConnections: {},
  dataMapLML: '',
>>>>>>> 8351389f
  currentSourceSchemaNodes: [],
  functionNodes: {
    abc: {
      functionData: greaterThanFunction,
      functionLocations: [],
    },
  },
  flattenedSourceSchema: {},
  sourceSchemaOrdering: [],
  flattenedTargetSchema: {},
  targetSchemaOrdering: [],
  xsltFilename: '',
  xsltContent: '',
  inlineFunctionInputOutputKeys: [],
  selectedItemConnectedNodes: [],
  lastAction: 'Pristine',
  nodes: [],
  edges: [],
};

const initialState: DataMapState = {
  pristineDataMap: emptyPristineState,
  curDataMapOperation: emptyPristineState,
  isDirty: false,
};

export interface InitialSchemaAction {
  schema: SchemaExtended;
  schemaType: typeof SchemaType.Source | typeof SchemaType.Target;
}

export interface InitialDataMapAction {
  sourceSchema: SchemaExtended;
  targetSchema: SchemaExtended;
  dataMapConnections: ConnectionDictionary;
  metadata: MapMetadata | undefined;
}

export interface ReactFlowNodeAction {
  node: Node;
  removeNode?: boolean;
}

export interface ConnectionAction {
  reactFlowSource: string;
  reactFlowDestination: string;
  specificInput?: number;
}

export interface SetConnectionInputAction {
  targetNode: SchemaNodeExtended | FunctionData;
  targetNodeReactFlowKey: string;
  inputIndex?: number;
  input: InputConnection | null; // null is indicator to remove an unbounded input value
  findInputSlot?: boolean;
}

export interface DeleteConnectionAction {
  connectionKey: string;
  inputKey: string;
}

export const dataMapSlice = createSlice({
  name: 'dataMap',
  initialState,
  reducers: {
    setXsltFilename: (state, action: PayloadAction<string>) => {
      state.curDataMapOperation.xsltFilename = action.payload;
      state.pristineDataMap.xsltFilename = action.payload;
    },

    setXsltContent: (state, action: PayloadAction<string>) => {
      state.curDataMapOperation.xsltContent = action.payload;
      state.pristineDataMap.xsltContent = action.payload;
    },

    setInitialSchema: (state, action: PayloadAction<InitialSchemaAction>) => {
      const flattenedSchema = flattenSchemaIntoDictionary(action.payload.schema, action.payload.schemaType);
      const currentState = state.curDataMapOperation;

      if (action.payload.schemaType === SchemaType.Source) {
        const sourceSchemaSortArray = flattenSchemaIntoSortArray(action.payload.schema.schemaTreeRoot);
        const sourceCurrentFlattenedSchemaMap = currentState.sourceSchema
          ? flattenSchemaNodeMap(currentState.sourceSchema.schemaTreeRoot)
          : {};

        currentState.sourceSchema = action.payload.schema;
        currentState.flattenedSourceSchema = flattenedSchema;
        currentState.sourceSchemaOrdering = sourceSchemaSortArray;
        state.pristineDataMap.sourceSchema = action.payload.schema;
        state.pristineDataMap.flattenedSourceSchema = flattenedSchema;
        state.pristineDataMap.sourceSchemaOrdering = sourceSchemaSortArray;

        // NOTE: Reset ReactFlow nodes to filter out source nodes
        currentState.nodes = currentState.nodes.filter((node) => !sourceCurrentFlattenedSchemaMap[node.data.id]);
      } else {
        const targetSchemaSortArray = flattenSchemaIntoSortArray(action.payload.schema.schemaTreeRoot);
        const targetCurrentFlattenedSchemaMap = currentState.targetSchema
          ? flattenSchemaNodeMap(currentState.targetSchema.schemaTreeRoot)
          : {};

        currentState.targetSchema = action.payload.schema;
        currentState.flattenedTargetSchema = flattenedSchema;
        currentState.targetSchemaOrdering = targetSchemaSortArray;
        currentState.currentTargetSchemaNode = undefined;
        state.pristineDataMap.targetSchema = action.payload.schema;
        state.pristineDataMap.flattenedTargetSchema = flattenedSchema;
        state.pristineDataMap.targetSchemaOrdering = targetSchemaSortArray;

        // NOTE: Reset ReactFlow nodes to filter out source nodes
        currentState.nodes = currentState.nodes.filter((node) => !targetCurrentFlattenedSchemaMap[node.data.id]);
      }

      // NOTE: Reset ReactFlow edges
      currentState.edges = [];

      if (state.curDataMapOperation.sourceSchema && state.curDataMapOperation.targetSchema) {
        currentState.currentTargetSchemaNode = state.curDataMapOperation.targetSchema.schemaTreeRoot;
      }

      state.curDataMapOperation = { ...currentState };
    },

    setInitialDataMap: (state, action: PayloadAction<InitialDataMapAction>) => {
      const { sourceSchema, targetSchema, dataMapConnections, metadata } = action.payload;
      const currentState = state.curDataMapOperation;
      const flattenedSourceSchema = flattenSchemaIntoDictionary(sourceSchema, SchemaType.Source);
      const sourceSchemaSortArray = flattenSchemaIntoSortArray(sourceSchema.schemaTreeRoot);
      const flattenedTargetSchema = flattenSchemaIntoDictionary(targetSchema, SchemaType.Target);
      const targetSchemaSortArray = flattenSchemaIntoSortArray(targetSchema.schemaTreeRoot);

      //let functionNodes: FunctionDictionary = getFunctionLocationsForAllFunctions(dataMapConnections, flattenedTargetSchema);
      //functionNodes = assignFunctionNodePositionsFromMetadata(dataMapConnections, metadata?.functionNodes || [], functionNodes) || {};
      const connectedFlattenedSourceSchema = getConnectedSourceSchema(dataMapConnections, flattenedSourceSchema);

      const newState: DataMapOperationState = {
        ...currentState,
        sourceSchema,
        targetSchema,
        flattenedSourceSchema,
        sourceSchemaOrdering: sourceSchemaSortArray,
        flattenedTargetSchema,
        functionNodes: {}, //functionNodes,
        targetSchemaOrdering: targetSchemaSortArray,
        dataMapConnections: dataMapConnections ?? {},
        currentSourceSchemaNodes: Object.values(connectedFlattenedSourceSchema),
        currentTargetSchemaNode: targetSchema.schemaTreeRoot,
        loadedMapMetadata: metadata,
      };

      state.curDataMapOperation = newState;
      state.pristineDataMap = newState;
    },

    setConnectionInput: (state, action: PayloadAction<SetConnectionInputAction>) => {
      const newState: DataMapOperationState = {
        ...state.curDataMapOperation,
        dataMapConnections: { ...state.curDataMapOperation.dataMapConnections },
      };

      applyConnectionValue(newState.dataMapConnections, action.payload);

      doDataMapOperation(state, newState, 'Set connection input value');
    },

    makeConnection: (state, action: PayloadAction<ConnectionAction>) => {
      const newState: DataMapOperationState = {
        ...state.curDataMapOperation,
        dataMapConnections: { ...state.curDataMapOperation.dataMapConnections },
        functionNodes: { ...state.curDataMapOperation.functionNodes },
      };

      let sourceNode: UnknownNode;

      if (action.payload.reactFlowSource.startsWith(SchemaType.Source)) {
        sourceNode = state.curDataMapOperation.flattenedSourceSchema[action.payload.reactFlowSource];
      } else {
        sourceNode = newState.functionNodes[action.payload.reactFlowSource];
      }
      let destinationNode: UnknownNode;

      if (action.payload.reactFlowDestination.startsWith(SchemaType.Target)) {
        destinationNode = state.curDataMapOperation.flattenedTargetSchema[action.payload.reactFlowDestination];
      } else {
        destinationNode = newState.functionNodes[action.payload.reactFlowSource];
      }

      addConnection(newState.dataMapConnections, action.payload, destinationNode, sourceNode);

      if (isFunctionData(sourceNode)) {
        doDataMapOperation(state, newState, 'Updated function node locations by adding');
      }

      handleDirectAccessConnection(sourceNode, action.payload, newState, destinationNode);

      doDataMapOperation(state, newState, 'Make connection');
    },

    updateDataMapLML: (state, action: PayloadAction<string>) => {
      state.curDataMapOperation.dataMapLML = action.payload;
    },

    addFunctionNode: (state, action: PayloadAction<FunctionData | { functionData: FunctionData; newReactFlowKey: string }>) => {
      const newState: DataMapOperationState = {
        ...state.curDataMapOperation,
        functionNodes: { ...state.curDataMapOperation.functionNodes },
      };

      let fnReactFlowKey: string;
      let fnData: FunctionData;

      // Default - just provide the FunctionData and the key will be handled under the hood
      if ('newReactFlowKey' in action.payload) {
        // Alternative - specify the key you want to use (needed for adding inline Functions)
        fnData = action.payload.functionData;
        fnReactFlowKey = action.payload.newReactFlowKey;
        newState.functionNodes[fnReactFlowKey] = fnData;
      } else {
        fnData = { ...action.payload, isNewNode: true };
        fnReactFlowKey = createReactFlowFunctionKey(fnData);
        newState.functionNodes[fnReactFlowKey] = fnData;
      }

      // Create connection entry to instantiate default connection inputs
      createConnectionEntryIfNeeded(newState.dataMapConnections, fnData, fnReactFlowKey);

      doDataMapOperation(state, newState, 'Add function node');
    },

    saveDataMap: (
      state,
      action: PayloadAction<{
        sourceSchemaExtended: SchemaExtended | undefined;
        targetSchemaExtended: SchemaExtended | undefined;
      }>
    ) => {
      const sourceSchemaExtended = action.payload.sourceSchemaExtended;
      const targetSchemaExtended = action.payload.targetSchemaExtended;
      if (state.curDataMapOperation) {
        state.curDataMapOperation.sourceSchema = sourceSchemaExtended;
        state.curDataMapOperation.targetSchema = targetSchemaExtended;
      }
      state.pristineDataMap = state.curDataMapOperation;
      state.isDirty = false;
    },

    updateFunctionPosition: (state, action: PayloadAction<{ id: string; positionMetadata: XYPosition }>) => {
      const newOp = { ...state.curDataMapOperation };
      const node = newOp.functionNodes[action.payload.id];
      if (!node) {
        return;
      }
      const position = node.position;
      newOp.functionNodes[action.payload.id].position = position;

      state.curDataMapOperation = newOp;
    },

    updateReactFlowNode: (state, action: PayloadAction<ReactFlowNodeAction>) => {
      const currentState = state.curDataMapOperation;
      const { nodes } = currentState;
      const newNode = action.payload.node;
      const oldNode = nodes.find((node) => node.id === newNode.id);
      let updatedNodes = [];
      if (action.payload.removeNode) {
        updatedNodes = oldNode ? nodes.filter((node) => node.id !== newNode.id) : nodes;
      } else if (oldNode) {
        updatedNodes = nodes.map((node) => {
          if (node.id === newNode.id) {
            return newNode;
          }
          return node;
        });
      } else {
        updatedNodes = [...nodes, newNode];
      }

      const newState = {
        ...currentState,
        nodes: updatedNodes,
      };

      state.curDataMapOperation = newState;
    },
    updateReactFlowEdges: (state, action: PayloadAction<Edge[]>) => {
      const currentState = state.curDataMapOperation;
      const newState = {
        ...currentState,
        edges: action.payload,
      };

      state.curDataMapOperation = newState;
    },
    updateReactFlowNodes: (state, action: PayloadAction<Node[]>) => {
      const currentState = state.curDataMapOperation;
      const newState = {
        ...currentState,
        nodes: action.payload,
      };

      state.curDataMapOperation = newState;
    },
    changeSourceSchema: (state, action: PayloadAction<DataMapOperationState | undefined>) => {
      const incomingDataMapOperation = action.payload;

      if (incomingDataMapOperation) {
        state.curDataMapOperation = incomingDataMapOperation;
        state.isDirty = true;
      }
    },
    changeTargetSchema: (state, action: PayloadAction<DataMapOperationState | undefined>) => {
      const incomingDataMapOperation = action.payload;
      if (incomingDataMapOperation) {
        state.curDataMapOperation = incomingDataMapOperation;
        state.isDirty = true;
      }
    },
  },
});

export const {
  setXsltFilename,
  setXsltContent,
  setInitialSchema,
  setInitialDataMap,
  changeSourceSchema,
  changeTargetSchema,
  updateReactFlowNode,
  updateReactFlowEdges,
  updateReactFlowNodes,
  makeConnection,
  saveDataMap,
<<<<<<< HEAD
  setConnectionInput,
=======
  addFunctionNode,
>>>>>>> 8351389f
} = dataMapSlice.actions;

export default dataMapSlice.reducer;

/* eslint-disable no-param-reassign */
const doDataMapOperation = (state: DataMapState, newCurrentState: DataMapOperationState, action: string) => {
  newCurrentState.lastAction = action;

  if (LogService.logToConsole) {
    console.log(`Action: ${action}`);
  }

  state.curDataMapOperation = newCurrentState;
  state.isDirty = true;
};

const addConnection = (
  newConnections: ConnectionDictionary,
  nodes: ConnectionAction,
  destinationNode: SchemaNodeExtended | FunctionData,
  sourceNode: SchemaNodeExtended | FunctionData
): void => {
  applyConnectionValue(newConnections, {
    targetNode: destinationNode,
    targetNodeReactFlowKey: nodes.reactFlowDestination,
    findInputSlot: nodes.specificInput === undefined, // 0 should be counted as truthy
    inputIndex: nodes.specificInput,
    input: {
      reactFlowKey: nodes.reactFlowSource,
      node: sourceNode,
    },
  });
};

// Exported to be tested
export const deleteNodeFromConnections = (connections: ConnectionDictionary, keyToDelete: string): ConnectionDictionary => {
  const newConnections = { ...connections };

  if (newConnections[keyToDelete]) {
    // Step through all the connected inputs and delete the selected key from their outputs
    flattenInputs(newConnections[keyToDelete].inputs).forEach((input) => {
      if (isConnectionUnit(input)) {
        newConnections[input.reactFlowKey].outputs = newConnections[input.reactFlowKey].outputs.filter(
          (output) => output.reactFlowKey !== keyToDelete
        );
      }
    });

    // Step through all the outputs and delete the selected key from their inputs
    newConnections[keyToDelete].outputs.forEach((outputConnection) => {
      Object.values(newConnections[outputConnection.reactFlowKey].inputs).forEach((outputConnectionInput, index) => {
        newConnections[outputConnection.reactFlowKey].inputs[index] = outputConnectionInput.filter((input) =>
          isConnectionUnit(input) ? input.reactFlowKey !== keyToDelete : true
        );
      });
    });
  }

  delete newConnections[keyToDelete];

  return newConnections;
};

export const deleteConnectionFromConnections = (
  connections: ConnectionDictionary,
  inputKey: string,
  outputKey: string,
  port: string | undefined
) => {
  connections[inputKey].outputs = connections[inputKey].outputs.filter((output) => output.reactFlowKey !== outputKey);

  const outputNode = connections[outputKey].self.node;
  const outputNodeInputs = connections[outputKey].inputs;
  if (isFunctionData(outputNode) && outputNode.maxNumberOfInputs === -1) {
    Object.values(outputNodeInputs).forEach((input, inputIndex) =>
      input.forEach((inputValue, inputValueIndex) => {
        if (isConnectionUnit(inputValue) && inputValue.reactFlowKey === inputKey) {
          if (!port || (port && generateInputHandleId(outputNode.inputs[inputIndex].name, inputValueIndex) === port)) {
            outputNodeInputs[inputIndex][inputValueIndex] = undefined;
          }
        }
      })
    );
  } else {
    Object.entries(outputNodeInputs).forEach(
      ([key, input]) =>
        (outputNodeInputs[key] = input.filter((inputEntry) => (isConnectionUnit(inputEntry) ? inputEntry.reactFlowKey !== inputKey : true)))
    );
  }
};

export const deleteParentRepeatingConnections = (connections: ConnectionDictionary, inputKey: string /* contains prefix */) => {
  const parentId = getParentId(inputKey);
  if (parentId.endsWith(`${SchemaType.Source}-`)) {
    return;
  }

  // find connections for parent
  const allConnectionIds = Object.keys(connections);
  const parentSourceIsConnected = allConnectionIds.includes(parentId);
  if (!parentSourceIsConnected) {
    deleteParentRepeatingConnections(connections, parentId);
    return;
  }

  const parentNode = connections[parentId].self.node;
  if (isSchemaNodeExtended(parentNode) && parentNode.nodeProperties.includes(SchemaNodeProperty.Repeating)) {
    // find all connections with this parent, if any, break
    const hasAnyChildRepeatingConnections = allConnectionIds.some((id) => {
      const hasChildConnection = id.includes(parentId) && id !== parentId;
      const possibleTargetOutput = getConnectedTargetSchemaNodes([connections[id]], connections);
      const hasOutputThatReachesTarget = possibleTargetOutput.length !== 0;
      return hasChildConnection && hasOutputThatReachesTarget;
    });
    if (!hasAnyChildRepeatingConnections) {
      connections[parentId].outputs.forEach((output) => {
        if (output.reactFlowKey.includes('target')) {
          // make sure connection is direct to target, not an index or other func
          deleteConnectionFromConnections(connections, parentId, connections[parentId].outputs[0].reactFlowKey, undefined);
        }
      });

      deleteParentRepeatingConnections(connections, parentId);
    }
  }
};

export const handleDirectAccessConnection = (
  sourceNode: SchemaNodeExtended | FunctionData,
  action: ConnectionAction,
  newState: DataMapOperationState,
  destinationNode: SchemaNodeExtended | FunctionData
) => {
  // Add any repeating parent nodes as well (except for Direct Access's)
  // Get all the source nodes in case we have sources from multiple source chains
  const originalSourceNode = sourceNode;
  let actualSources: SchemaNodeExtended[];

  if (!(isFunctionData(originalSourceNode) && originalSourceNode.key === directAccessPseudoFunctionKey)) {
    if (isFunctionData(originalSourceNode)) {
      const sourceNodes = getConnectedSourceSchemaNodes([newState.dataMapConnections[action.reactFlowSource]], newState.dataMapConnections);
      actualSources = sourceNodes;
    } else {
      actualSources = [originalSourceNode];
    }

    // We'll only have one output node in this case
    const originalTargetNode = destinationNode;
    let actualTarget: SchemaNodeExtended[];
    if (isFunctionData(originalTargetNode)) {
      const targetNodes = getConnectedTargetSchemaNodes(
        [newState.dataMapConnections[action.reactFlowDestination]],
        newState.dataMapConnections
      );
      actualTarget = targetNodes;
    } else {
      actualTarget = [originalTargetNode];
    }

    actualSources.forEach((_sourceNode) => {
      if (actualTarget.length > 0) {
        // const wasNewArrayConnectionAdded = addParentConnectionForRepeatingElementsNested(
        //   sourceNode,
        //   actualTarget[0],
        //   newState.flattenedSourceSchema,
        //   newState.flattenedTargetSchema,
        //   newState.dataMapConnections
        // );

        // add back in once notifications are discussed
        // if (wasNewArrayConnectionAdded) {
        //   state.notificationData = { type: NotificationTypes.ArrayConnectionAdded };
        // }

        // Bring in correct source nodes
        // Loop through parent nodes connected to
        const parentTargetNode = newState.currentTargetSchemaNode;
        bringInParentSourceNodesForRepeating(parentTargetNode, newState);
      }
    });
  }
};

export const assignFunctionNodePositionsFromMetadata = (
  connections: ConnectionDictionary,
  metadata: FunctionMetadata[],
  functions: FunctionDictionary
) => {
  Object.keys(functions).forEach((key) => {
    // find matching metadata
    const generatedMetadata = generateFunctionConnectionMetadata(key, connections);
    const id = convertConnectionShorthandToId(generatedMetadata);
    const matchingMetadata = metadata.find((meta) => meta.connectionShorthand === id);

    // assign position data to function in store
    functions[key] = {
      ...functions[key],
      position: matchingMetadata?.position,
    };
  });
  return functions;
};<|MERGE_RESOLUTION|>--- conflicted
+++ resolved
@@ -25,13 +25,9 @@
 import type { PayloadAction } from '@reduxjs/toolkit';
 import { createSlice } from '@reduxjs/toolkit';
 import { convertConnectionShorthandToId, generateFunctionConnectionMetadata } from '../../mapHandling/MapMetadataSerializer';
-<<<<<<< HEAD
-import type { Node, Edge } from 'reactflow';
 import { addFunction, greaterThanFunction } from '../../__mocks__/FunctionMock';
-=======
 import type { Node, Edge, XYPosition } from 'reactflow';
 import { createReactFlowFunctionKey } from '../../utils/ReactFlow.Util';
->>>>>>> 8351389f
 
 export interface DataMapState {
   curDataMapOperation: DataMapOperationState;
@@ -79,16 +75,14 @@
               ],
               isOptional: false,
               allowCustomInput: true,
-              placeHolder: 'The numbers to add.',
-              inputEntryType: 'NotSpecified'
+              placeHolder: 'The numbers to add.'
             }
           ],
           displayName: 'Add',
           category: 'Math',
-          iconFileName: 'dm_category_math.svg',
           description: 'Returns the sum from two or more numbers.',
           children: [],
-          isNewNode: true
+          isNewNode: true,
         },
         reactFlowKey: 'Add-51AFB810-AC38-4E36-8C93-772CA03216D7'
       },
@@ -159,10 +153,10 @@
                   qName: 'EmployeeID',
                   repeating: false
                 }
-              ]
+              ],
             }
           },
-        ]
+        ],
       },
       outputs: [
         {
@@ -208,7 +202,7 @@
                     qName: 'ID',
                     repeating: false
                   }
-                ]
+                ],
               },
               {
                 key: '/ns0:Root/DirectTranslation/Employee/Name',
@@ -343,15 +337,7 @@
             description: 'Returns the sum from two or more numbers.',
             children: [],
             isNewNode: true,
-            positions: [
-              {
-                targetKey: '/ns0:Root/DirectTranslation/Employee',
-                position: {
-                  x: 425.8510204081633,
-                  y: 56.24081632653065
-                }
-              }
-            ]
+            
           },
           reactFlowKey: 'Add-026E7C3F-3602-48BD-A6D1-3923C2F1CDE1'
         }
@@ -487,7 +473,7 @@
                   ],
                   isOptional: false,
                   allowCustomInput: true,
-                  placeHolder: 'The numbers to add.',
+                  placeHolder: 'The numbers to add.'
                   //inputEntryType: 'NotSpecified'
                 }
               ],
@@ -497,18 +483,10 @@
               description: 'Returns the sum from two or more numbers.',
               children: [],
               isNewNode: true,
-              positions: [
-                {
-                  targetKey: '/ns0:Root/DirectTranslation/Employee',
-                  position: {
-                    x: 425.8510204081633,
-                    y: 56.24081632653065
-                  }
-                }
-              ]
-            }
           }
+        }
         ]
+      
       },
       outputs: []
     }
@@ -516,18 +494,13 @@
 
 
 const emptyPristineState: DataMapOperationState = {
-<<<<<<< HEAD
   dataMapConnections: mockConnections,
-=======
-  dataMapConnections: {},
   dataMapLML: '',
->>>>>>> 8351389f
   currentSourceSchemaNodes: [],
   functionNodes: {
-    abc: {
-      functionData: greaterThanFunction,
-      functionLocations: [],
-    },
+    abc: 
+       greaterThanFunction
+  ,
   },
   flattenedSourceSchema: {},
   sourceSchemaOrdering: [],
@@ -854,11 +827,8 @@
   updateReactFlowNodes,
   makeConnection,
   saveDataMap,
-<<<<<<< HEAD
   setConnectionInput,
-=======
   addFunctionNode,
->>>>>>> 8351389f
 } = dataMapSlice.actions;
 
 export default dataMapSlice.reducer;
