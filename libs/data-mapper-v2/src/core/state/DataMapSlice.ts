--- conflicted
+++ resolved
@@ -12,24 +12,10 @@
   isConnectionUnit,
 } from '../../utils/Connection.Utils';
 import type { UnknownNode } from '../../utils/DataMap.Utils';
-<<<<<<< HEAD
-import { addParentConnectionForRepeatingElementsNested, getParentId, isIdForFunctionNode } from '../../utils/DataMap.Utils';
-import { createFunctionDictionary, isFunctionData } from '../../utils/Function.Utils';
-import { LogService } from '../../utils/Logging.Utils';
-import {
-  flattenSchemaIntoDictionary,
-  flattenSchemaNode,
-  getChildParentSchemaMapping,
-  isSchemaNodeExtended,
-  flattenSchemaIntoSortArray,
-  getUpdatedStateConnections,
-} from '../../utils/Schema.Utils';
-=======
 import { addParentConnectionForRepeatingElementsNested, getParentId } from '../../utils/DataMap.Utils';
 import { createFunctionDictionary, isFunctionData } from '../../utils/Function.Utils';
 import { LogService } from '../../utils/Logging.Utils';
 import { flattenSchemaIntoDictionary, flattenSchemaNode, isSchemaNodeExtended, flattenSchemaIntoSortArray } from '../../utils/Schema.Utils';
->>>>>>> f823f336
 import type {
   FunctionMetadata,
   MapMetadataV2,
@@ -37,17 +23,6 @@
   SchemaNodeDictionary,
   SchemaNodeExtended,
 } from '@microsoft/logic-apps-shared';
-<<<<<<< HEAD
-import { SchemaNodeProperty, SchemaType } from '@microsoft/logic-apps-shared';
-import type { PayloadAction } from '@reduxjs/toolkit';
-import { createSlice } from '@reduxjs/toolkit';
-import { convertConnectionShorthandToId, generateFunctionConnectionMetadata } from '../../mapHandling/MapMetadataSerializer';
-import type { Node, XYPosition } from '@xyflow/react';
-import { createReactFlowFunctionKey, isSourceNode } from '../../utils/ReactFlow.Util';
-import { UnboundedInput } from '../../constants/FunctionConstants';
-import { splitEdgeId } from '../../utils/Edge.Utils';
-import cloneDeep from 'lodash/cloneDeep';
-=======
 import { emptyCanvasRect, guid, SchemaNodeProperty, SchemaType } from '@microsoft/logic-apps-shared';
 import type { PayloadAction } from '@reduxjs/toolkit';
 import { createSlice } from '@reduxjs/toolkit';
@@ -56,7 +31,6 @@
 import { createReactFlowFunctionKey, isFunctionNode, isSourceNode, isTargetNode } from '../../utils/ReactFlow.Util';
 import { UnboundedInput } from '../../constants/FunctionConstants';
 import { splitEdgeId } from '../../utils/Edge.Utils';
->>>>>>> f823f336
 
 export interface DataMapState {
   curDataMapOperation: DataMapOperationState;
@@ -66,8 +40,6 @@
   targetInEditState: boolean;
   sourceNodeConnectionBeingDrawnFromId?: string;
   lastAction: string;
-<<<<<<< HEAD
-=======
 }
 
 interface HoverState {
@@ -102,7 +74,6 @@
   visibleNodes: SchemaNodeExtended[];
   startIndex: number;
   endIndex: number;
->>>>>>> f823f336
 }
 
 export interface DataMapOperationState {
@@ -120,31 +91,11 @@
   xsltContent: string;
   inlineFunctionInputOutputKeys: string[];
   loadedMapMetadata?: MapMetadataV2;
-<<<<<<< HEAD
-  // Save the temporary state of edges to be used for rendering when tree node is expanded/collapsed
-  // This info is not saved in LML which is why it is stored separately in the store
-  sourceStateConnections: Record<string, Record<string, boolean>>;
-  targetStateConnections: Record<string, Record<string, boolean>>;
-  // Generic reactflow node mapping for each node in the scehma
-  sourceNodesMap: Record<string, Node>;
-  targetNodesMap: Record<string, Node>;
-  // Child Parent mapping stores the list of parent nodes for each child node up until the root
-  sourceChildParentMapping: Record<string, string[]>;
-  targetChildParentMapping: Record<string, string[]>;
-  // Parent child edgeId mapping stores the list of edges for each parent node for its children
-  sourceParentChildEdgeMapping: Record<string, Record<string, boolean>>;
-  targetParentChildEdgeMapping: Record<string, Record<string, boolean>>;
-=======
->>>>>>> f823f336
   // Track open nodes in the scehma Tree
   sourceOpenKeys: Record<string, boolean>;
   targetOpenKeys: Record<string, boolean>;
   // Mapping used to store which connection is a loop
   edgeLoopMapping: Record<string, boolean>;
-<<<<<<< HEAD
-  // This is used to store the temporary state of the edge for which popover is visible
-  edgePopOverId?: string;
-=======
   // Temporary Nodes for when the scrolling is happening and the tree-nodes are not in view
   // For each corner of the canvas
   nodesForScroll: Record<string, string>;
@@ -153,7 +104,6 @@
   targetSchemaTreeData: SchemaTreeDataProps;
   edgePopOverId?: string;
   state?: ComponentState;
->>>>>>> f823f336
 }
 
 const emptyPristineState: DataMapOperationState = {
@@ -167,19 +117,6 @@
   xsltContent: '',
   inlineFunctionInputOutputKeys: [],
   selectedItemConnectedNodes: {},
-<<<<<<< HEAD
-  sourceNodesMap: {},
-  targetNodesMap: {},
-  sourceChildParentMapping: {},
-  targetChildParentMapping: {},
-  sourceParentChildEdgeMapping: {},
-  targetParentChildEdgeMapping: {},
-  sourceOpenKeys: {},
-  targetOpenKeys: {},
-  sourceStateConnections: {},
-  targetStateConnections: {},
-  edgeLoopMapping: {},
-=======
   sourceOpenKeys: {},
   targetOpenKeys: {},
   edgeLoopMapping: {},
@@ -195,7 +132,6 @@
     visibleNodes: [],
   },
   nodesForScroll: getIntermedateScrollNodeHandles(guid()),
->>>>>>> f823f336
 };
 
 const initialState: DataMapState = {
@@ -221,13 +157,7 @@
 
 export interface ReactFlowNodeAction {
   isSource: boolean;
-<<<<<<< HEAD
-  id: string;
-  node?: Node;
-  removeNode?: boolean;
-=======
   handles: any[];
->>>>>>> f823f336
 }
 
 export interface ConnectionAction {
@@ -256,11 +186,6 @@
   inputKey: string;
 }
 
-type ReactFlowNodesUpdateProps = {
-  isSource: boolean;
-  nodes: Record<string, Node>;
-};
-
 export const dataMapSlice = createSlice({
   name: 'dataMap',
   initialState,
@@ -283,11 +208,6 @@
         const flattenedSourceSchema = flattenSchemaNode(action.payload.schema.schemaTreeRoot);
 
         currentState.sourceSchema = action.payload.schema;
-<<<<<<< HEAD
-        currentState.sourceChildParentMapping = getChildParentSchemaMapping(action.payload.schema);
-        currentState.sourceParentChildEdgeMapping = {};
-=======
->>>>>>> f823f336
         currentState.sourceOpenKeys = flattenedSourceSchema
           .filter((node) => node.children.length > 0)
           .reduce((acc: Record<string, boolean>, node: SchemaNodeExtended) => {
@@ -295,31 +215,17 @@
             return acc;
           }, {});
         currentState.flattenedSourceSchema = flattenedSchema;
-<<<<<<< HEAD
-        state.pristineDataMap.sourceSchema = action.payload.schema;
-        state.pristineDataMap.flattenedSourceSchema = flattenedSchema;
-
-        // NOTE: Reset ReactFlow nodes to filter out source nodes
-        currentState.sourceNodesMap = {};
-        state.sourceInEditState = false;
-=======
         currentState.sourceSchemaTreeData.visibleNodes = [];
         state.pristineDataMap.sourceSchema = action.payload.schema;
         state.pristineDataMap.flattenedSourceSchema = flattenedSchema;
 
         state.sourceInEditState = false;
 
->>>>>>> f823f336
         state.lastAction = 'Set initial Source schema';
       } else {
         const flattenedTargetSchema = flattenSchemaNode(action.payload.schema.schemaTreeRoot);
         const targetSchemaSortArray = flattenedTargetSchema.map((node) => node.key);
         currentState.targetSchema = action.payload.schema;
-<<<<<<< HEAD
-        currentState.targetChildParentMapping = getChildParentSchemaMapping(action.payload.schema);
-        currentState.targetParentChildEdgeMapping = {};
-=======
->>>>>>> f823f336
         currentState.targetOpenKeys = flattenedTargetSchema
           .filter((node) => node.children.length > 0)
           .reduce((acc: Record<string, boolean>, node: SchemaNodeExtended) => {
@@ -328,19 +234,11 @@
           }, {});
         currentState.flattenedTargetSchema = flattenedSchema;
         currentState.targetSchemaOrdering = targetSchemaSortArray;
-<<<<<<< HEAD
-=======
         currentState.targetSchemaTreeData.visibleNodes = [];
->>>>>>> f823f336
         state.pristineDataMap.targetSchema = action.payload.schema;
         state.pristineDataMap.flattenedTargetSchema = flattenedSchema;
         state.pristineDataMap.targetSchemaOrdering = targetSchemaSortArray;
 
-<<<<<<< HEAD
-        // NOTE: Reset ReactFlow nodes to filter out source nodes
-        currentState.targetNodesMap = {};
-=======
->>>>>>> f823f336
         state.targetInEditState = false;
         state.lastAction = 'Set initial Target schema';
       }
@@ -357,11 +255,6 @@
 
       const functionNodes: FunctionDictionary = createFunctionDictionary(dataMapConnections, flattenedTargetSchema);
 
-<<<<<<< HEAD
-      // Todo: Add connections to edge-mapping for already loaded connections
-
-=======
->>>>>>> f823f336
       assignFunctionNodePositionsFromMetadata(dataMapConnections, metadata?.functionNodes ?? [], functionNodes);
 
       const newState: DataMapOperationState = {
@@ -373,10 +266,7 @@
         functionNodes,
         targetSchemaOrdering: targetSchemaSortArray,
         dataMapConnections: dataMapConnections ?? {},
-<<<<<<< HEAD
-=======
         handlePosition: {},
->>>>>>> f823f336
         loadedMapMetadata: metadata,
         sourceSchemaTreeData: {
           startIndex: -1,
@@ -409,29 +299,8 @@
       };
       newState.curDataMapOperation.dataMapConnections[action.payload].inputs[0].push(undefined);
 
-<<<<<<< HEAD
-    createInputSlotForUnboundedInput: (state, action: PayloadAction<string>) => {
-=======
       doDataMapOperation(state, newState, 'Set connection input value');
     },
-    setConnectionInput: (state, action: PayloadAction<SetConnectionInputAction>) => {
->>>>>>> f823f336
-      const newState: DataMapState = {
-        ...state,
-        curDataMapOperation: {
-          ...state.curDataMapOperation,
-          dataMapConnections: {
-            ...state.curDataMapOperation.dataMapConnections,
-          },
-        },
-      };
-
-<<<<<<< HEAD
-      newState.curDataMapOperation.dataMapConnections[action.payload].inputs[0].push(undefined);
-
-      doDataMapOperation(state, newState, 'Set connection input value');
-    },
-
     setConnectionInput: (state, action: PayloadAction<SetConnectionInputAction>) => {
       const newState: DataMapState = {
         ...state,
@@ -446,23 +315,12 @@
       applyConnectionValue(newState.curDataMapOperation.dataMapConnections, action.payload);
 
       newState.curDataMapOperation.selectedItemConnectedNodes = getActiveNodes(
-        newState.curDataMapOperation.dataMapConnections,
-        {},
-=======
-      applyConnectionValue(newState.curDataMapOperation.dataMapConnections, action.payload);
-
-      newState.curDataMapOperation.selectedItemConnectedNodes = getActiveNodes(
         newState.curDataMapOperation,
->>>>>>> f823f336
         state.curDataMapOperation.selectedItemKey
       );
 
       doDataMapOperation(state, newState, 'Set connection input value');
     },
-<<<<<<< HEAD
-
-=======
->>>>>>> f823f336
     makeConnectionFromMap: (state, action: PayloadAction<ConnectionAction>) => {
       const newState: DataMapState = {
         ...state,
@@ -472,50 +330,26 @@
             ...state.curDataMapOperation.dataMapConnections,
           },
           functionNodes: { ...state.curDataMapOperation.functionNodes },
-<<<<<<< HEAD
-          sourceParentChildEdgeMapping: {
-            ...state.curDataMapOperation.sourceParentChildEdgeMapping,
-          },
-          targetParentChildEdgeMapping: {
-            ...state.curDataMapOperation.targetParentChildEdgeMapping,
-          },
-=======
->>>>>>> f823f336
         },
       };
 
       const { reactFlowSource, reactFlowDestination } = action.payload;
-<<<<<<< HEAD
-      const isSourceNodeFromSchema = reactFlowSource.startsWith(SchemaType.Source);
-      const isTargetNodeFromSchema = reactFlowDestination.startsWith(SchemaType.Target);
-=======
       const isSourceNodeFromSchema = isSourceNode(reactFlowSource);
       const isTargetNodeFromSchema = isTargetNode(reactFlowDestination);
->>>>>>> f823f336
       const sourceNode: UnknownNode = isSourceNodeFromSchema
         ? state.curDataMapOperation.flattenedSourceSchema[reactFlowSource]
         : newState.curDataMapOperation.functionNodes[reactFlowSource];
       const destinationNode: UnknownNode = isTargetNodeFromSchema
         ? state.curDataMapOperation.flattenedTargetSchema[reactFlowDestination]
         : newState.curDataMapOperation.functionNodes[action.payload.reactFlowDestination];
-<<<<<<< HEAD
-      const sourceNodeKey = sourceNode.key;
-      const targetNodeKey = destinationNode.key;
-=======
->>>>>>> f823f336
 
       // Add any repeating parent nodes as well (except for Direct Access's)
       // Get all the source nodes in case we have sources from multiple source chains
       const originalSourceNodeId = action.payload.reactFlowSource;
       let schemaSources: SchemaNodeExtended[];
 
-<<<<<<< HEAD
-      if (!(isIdForFunctionNode(originalSourceNodeId) && originalSourceNodeId === directAccessPseudoFunctionKey)) {
-        if (isIdForFunctionNode(originalSourceNodeId)) {
-=======
       if (!(isFunctionNode(originalSourceNodeId) && originalSourceNodeId === directAccessPseudoFunctionKey)) {
         if (isFunctionNode(originalSourceNodeId)) {
->>>>>>> f823f336
           const sourceNodes = getConnectedSourceSchemaNodes(
             [newState.curDataMapOperation.dataMapConnections[action.payload.reactFlowSource]],
             newState.curDataMapOperation.dataMapConnections
@@ -528,11 +362,7 @@
         // We'll only have one output node in this case
         const originalTargetNodeId = action.payload.reactFlowDestination;
         let actualTarget: SchemaNodeExtended[];
-<<<<<<< HEAD
-        if (isIdForFunctionNode(originalTargetNodeId)) {
-=======
         if (isFunctionNode(originalTargetNodeId)) {
->>>>>>> f823f336
           const targetNodes = getConnectedTargetSchemaNodes(
             [newState.curDataMapOperation.dataMapConnections[action.payload.reactFlowDestination]],
             newState.curDataMapOperation.dataMapConnections
@@ -542,9 +372,6 @@
           actualTarget = [state.curDataMapOperation.flattenedTargetSchema[originalTargetNodeId]];
         }
 
-<<<<<<< HEAD
-        schemaSources.forEach((sourceNode) => {
-=======
         const countSlashes = (inputString: string) => {
           let count = 0;
           for (const character of inputString) {
@@ -557,7 +384,6 @@
 
         const sortedSources = schemaSources.sort((a, b) => (countSlashes(a.key) < countSlashes(b.key) ? 1 : -1)); // to prevent connection out of order
         sortedSources.forEach((sourceNode) => {
->>>>>>> f823f336
           if (actualTarget.length > 0) {
             addParentConnectionForRepeatingElementsNested(
               sourceNode,
@@ -570,41 +396,6 @@
         });
       }
 
-<<<<<<< HEAD
-      if (isSourceNodeFromSchema) {
-        // Get all the parents of the source node
-        const allParents = newState.curDataMapOperation.sourceChildParentMapping[sourceNodeKey] ?? [];
-        for (const parentKey of allParents) {
-          if (!newState.curDataMapOperation.sourceParentChildEdgeMapping[parentKey]) {
-            newState.curDataMapOperation.sourceParentChildEdgeMapping[parentKey] = {};
-          }
-          // Map parents to the target node to store temporary edges
-          newState.curDataMapOperation.sourceParentChildEdgeMapping[parentKey][targetNodeKey] = true;
-        }
-        state.curDataMapOperation.sourceParentChildEdgeMapping = newState.curDataMapOperation.sourceParentChildEdgeMapping;
-      }
-
-      if (isTargetNodeFromSchema) {
-        // Get all the parents of the target node
-        const allParents = newState.curDataMapOperation.targetChildParentMapping[targetNodeKey] ?? [];
-        for (const parentKey of allParents) {
-          if (!newState.curDataMapOperation.targetParentChildEdgeMapping[parentKey]) {
-            newState.curDataMapOperation.targetParentChildEdgeMapping[parentKey] = {};
-          }
-          // Map parents to the source node to store temporary edges
-          newState.curDataMapOperation.targetParentChildEdgeMapping[parentKey][sourceNodeKey] = true;
-        }
-        state.curDataMapOperation.targetParentChildEdgeMapping = newState.curDataMapOperation.targetParentChildEdgeMapping;
-      } else if ((destinationNode as any)?.maxNumberOfInputs === UnboundedInput) {
-        action.payload.specificInput = 0;
-      }
-
-      addConnection(newState.curDataMapOperation.dataMapConnections, action.payload, destinationNode, sourceNode);
-
-      newState.curDataMapOperation.selectedItemConnectedNodes = getActiveNodes(
-        newState.curDataMapOperation.dataMapConnections,
-        {},
-=======
       if (!isTargetNodeFromSchema && (destinationNode as any)?.maxNumberOfInputs === UnboundedInput) {
         action.payload.specificInput = 0;
       }
@@ -613,7 +404,6 @@
 
       newState.curDataMapOperation.selectedItemConnectedNodes = getActiveNodes(
         newState.curDataMapOperation,
->>>>>>> f823f336
         state.curDataMapOperation.selectedItemKey
       );
 
@@ -655,45 +445,8 @@
       // Create connection entry to instantiate default connection inputs
       createConnectionEntryIfNeeded(newState.curDataMapOperation.dataMapConnections, fnData, fnReactFlowKey);
 
-<<<<<<< HEAD
-    updateDataMapLML: (state, action: PayloadAction<string>) => {
-      state.curDataMapOperation.dataMapLML = action.payload;
-    },
-
-    addFunctionNode: (state, action: PayloadAction<FunctionData | { functionData: FunctionData; newReactFlowKey: string }>) => {
-      const newState: DataMapState = {
-        ...state,
-        curDataMapOperation: {
-          ...state.curDataMapOperation,
-          functionNodes: { ...state.curDataMapOperation.functionNodes },
-        },
-      };
-
-      let fnReactFlowKey: string;
-      let fnData: FunctionData;
-
-      // Default - just provide the FunctionData and the key will be handled under the hood
-      if ('newReactFlowKey' in action.payload) {
-        // Alternative - specify the key you want to use (needed for adding inline Functions)
-        fnData = action.payload.functionData;
-        fnReactFlowKey = action.payload.newReactFlowKey;
-        newState.curDataMapOperation.functionNodes[fnReactFlowKey] = fnData;
-      } else {
-        fnData = { ...action.payload, isNewNode: true };
-        fnReactFlowKey = createReactFlowFunctionKey(fnData);
-        newState.curDataMapOperation.functionNodes[fnReactFlowKey] = fnData;
-      }
-
-      // Create connection entry to instantiate default connection inputs
-      createConnectionEntryIfNeeded(newState.curDataMapOperation.dataMapConnections, fnData, fnReactFlowKey);
-
       doDataMapOperation(state, newState, 'Add function node');
     },
-
-=======
-      doDataMapOperation(state, newState, 'Add function node');
-    },
->>>>>>> f823f336
     saveDataMap: (
       state,
       action: PayloadAction<{
@@ -711,7 +464,6 @@
       state.isDirty = false;
       state.sourceInEditState = false;
       state.targetInEditState = false;
-<<<<<<< HEAD
     },
     updateFunctionPosition: (state, action: PayloadAction<{ id: string; position: XYPosition }>) => {
       const newOp = { ...state.curDataMapOperation };
@@ -725,7 +477,6 @@
       };
       state.curDataMapOperation = newOp;
     },
-
     deleteFunction: (state, action: PayloadAction<string>) => {
       const reactFlowKey = action.payload;
       const currentDataMap = state.curDataMapOperation;
@@ -754,74 +505,6 @@
         return;
       }
     },
-    updateReactFlowNode: (state, action: PayloadAction<ReactFlowNodeAction>) => {
-      const newState = { ...state.curDataMapOperation };
-      const sourceNodesMap = { ...newState.sourceNodesMap };
-      const targetNodesMap = { ...newState.targetNodesMap };
-      if (action.payload.isSource) {
-        if (action.payload.removeNode) {
-          delete sourceNodesMap[action.payload.id];
-        } else if (action.payload.node) {
-          sourceNodesMap[action.payload.id] = action.payload.node;
-        }
-      } else if (action.payload.removeNode) {
-        delete targetNodesMap[action.payload.id];
-      } else if (action.payload.node) {
-        targetNodesMap[action.payload.id] = action.payload.node;
-      }
-
-      state.curDataMapOperation = {
-        ...newState,
-        sourceNodesMap,
-        targetNodesMap,
-      };
-    },
-    updateReactFlowNodes: (state, action: PayloadAction<ReactFlowNodesUpdateProps>) => {
-      const currentState = state.curDataMapOperation;
-      const newState = {
-        ...currentState,
-=======
-    },
-    updateFunctionPosition: (state, action: PayloadAction<{ id: string; position: XYPosition }>) => {
-      const newOp = { ...state.curDataMapOperation };
-      const node = newOp.functionNodes[action.payload.id];
-      if (!node) {
-        return;
-      }
-      newOp.functionNodes[action.payload.id] = {
-        ...node,
-        position: action.payload.position,
-      };
-      state.curDataMapOperation = newOp;
-    },
-    deleteFunction: (state, action: PayloadAction<string>) => {
-      const reactFlowKey = action.payload;
-      const currentDataMap = state.curDataMapOperation;
-      const functionNode = currentDataMap.functionNodes[reactFlowKey];
-      const newFunctionsState = { ...currentDataMap.functionNodes };
-
-      if (functionNode) {
-        delete newFunctionsState[reactFlowKey];
-
-        const newConnections = deleteNodeFromConnections(currentDataMap.dataMapConnections, reactFlowKey);
-
-        doDataMapOperation(
-          state,
-          {
-            ...state,
-            curDataMapOperation: {
-              ...currentDataMap,
-              functionNodes: newFunctionsState,
-              dataMapConnections: newConnections,
-              selectedItemConnectedNodes: {},
-              selectedItemKey: '',
-            },
-          },
-          'Delete function by key'
-        );
-        return;
-      }
-    },
     setSelectedItem: (state, action: PayloadAction<string | undefined>) => {
       const key = action.payload;
       state.curDataMapOperation.selectedItemKey = key;
@@ -859,7 +542,6 @@
           functionNodes: newFunctionsState,
         },
         lastAction: 'Update function nodes',
->>>>>>> f823f336
       };
     },
     updateEdgePopOverId: (state, action: PayloadAction<string | undefined>) => {
@@ -890,110 +572,6 @@
           'Delete edge by key'
         );
 
-<<<<<<< HEAD
-      if (action.payload.isSource) {
-        newState.sourceNodesMap = action.payload.nodes;
-      } else {
-        newState.targetNodesMap = action.payload.nodes;
-      }
-
-      state.curDataMapOperation = newState;
-    },
-
-    setSelectedItem: (state, action: PayloadAction<string | undefined>) => {
-      const connections = state.curDataMapOperation.dataMapConnections;
-      const key = action.payload;
-      state.curDataMapOperation.selectedItemKey = key;
-
-      state.curDataMapOperation.selectedItemConnectedNodes = key
-        ? getActiveNodes(
-            connections,
-            isSourceNode(key)
-              ? cloneDeep(state.curDataMapOperation.sourceStateConnections[key])
-              : cloneDeep(state.curDataMapOperation.targetStateConnections[key]),
-            key
-          )
-        : {};
-    },
-    toggleNodeExpandCollapse: (state, action: PayloadAction<ExpandCollapseAction>) => {
-      const newState = { ...state.curDataMapOperation };
-      const { keys, isExpanded } = action.payload;
-
-      for (const key of keys) {
-        if (action.payload.isSourceSchema) {
-          newState.sourceOpenKeys[key] = isExpanded;
-          const [updatedSourceStateConnections, updatedTargetStateConnections] = getUpdatedStateConnections(
-            key,
-            newState.targetOpenKeys,
-            isExpanded,
-            Object.keys(newState.sourceParentChildEdgeMapping[key] ?? {}),
-            newState.targetChildParentMapping,
-            cloneDeep(newState.sourceStateConnections),
-            cloneDeep(newState.targetStateConnections)
-          );
-
-          newState.sourceStateConnections = updatedSourceStateConnections;
-          newState.targetStateConnections = updatedTargetStateConnections;
-        } else {
-          newState.targetOpenKeys[key] = isExpanded;
-          const [updatedTargetStateConnections, updatedSourceStateConnections] = getUpdatedStateConnections(
-            key,
-            newState.sourceOpenKeys,
-            isExpanded,
-            Object.keys(newState.targetParentChildEdgeMapping[key] ?? {}),
-            newState.sourceChildParentMapping,
-            cloneDeep(newState.targetStateConnections),
-            cloneDeep(newState.sourceStateConnections)
-          );
-          newState.sourceStateConnections = updatedSourceStateConnections;
-          newState.targetStateConnections = updatedTargetStateConnections;
-        }
-      }
-
-      doDataMapOperation(state, { ...state, curDataMapOperation: newState }, 'Toggle Node Expand/Collapse');
-    },
-    updateFunctionNodesPosition: (state, action: PayloadAction<Record<string, XYPosition>>) => {
-      const newFunctionsState = { ...state.curDataMapOperation.functionNodes };
-      for (const [key, position] of Object.entries(action.payload)) {
-        if (newFunctionsState[key]) {
-          newFunctionsState[key].position = position;
-        }
-      }
-      state = {
-        ...state,
-        curDataMapOperation: {
-          ...state.curDataMapOperation,
-          functionNodes: newFunctionsState,
-        },
-        lastAction: 'Update function nodes',
-      };
-    },
-    updateEdgePopOverId: (state, action: PayloadAction<string | undefined>) => {
-      state.curDataMapOperation.edgePopOverId = action.payload;
-    },
-    deleteEdge: (state, action: PayloadAction<string>) => {
-      const edgeId = action.payload;
-      const splitId = splitEdgeId(edgeId);
-      if (splitId.length === 2) {
-        const updatedConnections = {
-          ...state.curDataMapOperation.dataMapConnections,
-        };
-        deleteConnectionFromConnections(updatedConnections, splitId[0], splitId[1], undefined);
-
-        doDataMapOperation(
-          state,
-          {
-            ...state,
-            curDataMapOperation: {
-              ...state.curDataMapOperation,
-              dataMapConnections: updatedConnections,
-            },
-          },
-          'Delete edge by key'
-        );
-      } else {
-        //Throw error
-=======
         // Reset selected state
         state.curDataMapOperation.selectedItemConnectedNodes = getActiveNodes(
           state.curDataMapOperation,
@@ -1058,28 +636,7 @@
         state.curDataMapOperation.targetSchemaTreeData = {
           ...action.payload.data,
         };
->>>>>>> f823f336
-      }
-    },
-    toggleSourceEditState: (state, action: PayloadAction<boolean>) => {
-      doDataMapOperation(
-        state,
-        {
-          ...state,
-          sourceInEditState: action.payload,
-        },
-        'Edit source schema'
-      );
-    },
-    toggleTargetEditState: (state, action: PayloadAction<boolean>) => {
-      doDataMapOperation(
-        state,
-        {
-          ...state,
-          targetInEditState: action.payload,
-        },
-        'Edit target schema'
-      );
+      }
     },
   },
 });
@@ -1090,11 +647,6 @@
   setInitialSchema,
   setInitialDataMap,
   setSelectedItem,
-<<<<<<< HEAD
-  updateReactFlowNodes,
-  updateReactFlowNode,
-=======
->>>>>>> f823f336
   makeConnectionFromMap,
   updateDataMapLML,
   saveDataMap,
@@ -1109,14 +661,11 @@
   deleteEdge,
   toggleSourceEditState,
   toggleTargetEditState,
-<<<<<<< HEAD
-=======
   setHoverState,
   updateCanvasDimensions,
   updateHandlePosition,
   updateFunctionConnectionInputs,
   updateTreeData,
->>>>>>> f823f336
 } = dataMapSlice.actions;
 
 export default dataMapSlice.reducer;
