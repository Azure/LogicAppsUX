--- conflicted
+++ resolved
@@ -13,16 +13,13 @@
 import { getParentId } from '../../utils/DataMap.Utils';
 import { createFunctionDictionary, isFunctionData } from '../../utils/Function.Utils';
 import { LogService } from '../../utils/Logging.Utils';
-<<<<<<< HEAD
 import {
   flattenSchemaIntoDictionary,
   flattenSchemaNode,
   getChildParentSchemaMapping,
   isSchemaNodeExtended,
+  flattenSchemaIntoSortArray,
 } from '../../utils/Schema.Utils';
-=======
-import { flattenSchemaIntoDictionary, flattenSchemaIntoSortArray, isSchemaNodeExtended } from '../../utils/Schema.Utils';
->>>>>>> 6d6efec5
 import type {
   FunctionMetadata,
   MapMetadataV2,
@@ -34,7 +31,7 @@
 import type { PayloadAction } from '@reduxjs/toolkit';
 import { createSlice } from '@reduxjs/toolkit';
 import { convertConnectionShorthandToId, generateFunctionConnectionMetadata } from '../../mapHandling/MapMetadataSerializer';
-import type { Node, Edge, XYPosition } from '@xyflow/react';
+import type { Node, XYPosition } from '@xyflow/react';
 import { createReactFlowFunctionKey } from '../../utils/ReactFlow.Util';
 import { UnboundedInput } from '../../constants/FunctionConstants';
 export interface DataMapState {
@@ -49,10 +46,10 @@
   dataMapLML: string;
   sourceSchema?: SchemaExtended;
   flattenedSourceSchema: SchemaNodeDictionary;
-  sourceSchemaOrdering: SchemaNodeExtended[];
+  sourceSchemaOrdering: string[];
   targetSchema?: SchemaExtended;
   flattenedTargetSchema: SchemaNodeDictionary;
-  targetSchemaOrdering: SchemaNodeExtended[];
+  targetSchemaOrdering: string[];
   functionNodes: FunctionDictionary;
   selectedItemKey?: string;
   selectedItemConnectedNodes: ConnectionUnit[];
@@ -61,8 +58,6 @@
   inlineFunctionInputOutputKeys: string[];
   lastAction: string;
   loadedMapMetadata?: MapMetadataV2;
-<<<<<<< HEAD
-  edges: Edge[];
   // Save the temporary state of edges to be used for rendering when tree node is expanded/collapsed
   // This info is not saved in LML which is why it is stored separately in the store
   sourceTemporaryStateConnections: Record<string, Record<string, boolean>>;
@@ -79,9 +74,6 @@
   // Track open nodes in the scehma Tree
   sourceOpenKeys: Record<string, boolean>;
   targetOpenKeys: Record<string, boolean>;
-=======
-  nodes: Node[];
->>>>>>> 6d6efec5
 }
 
 const emptyPristineState: DataMapOperationState = {
@@ -97,7 +89,6 @@
   inlineFunctionInputOutputKeys: [],
   selectedItemConnectedNodes: [],
   lastAction: 'Pristine',
-<<<<<<< HEAD
   sourceNodesMap: {},
   targetNodesMap: {},
   sourceChildParentMapping: {},
@@ -108,10 +99,6 @@
   targetOpenKeys: {},
   sourceTemporaryStateConnections: {},
   targetTemporaryStateConnections: {},
-  edges: [],
-=======
-  nodes: [],
->>>>>>> 6d6efec5
 };
 
 const initialState: DataMapState = {
@@ -188,11 +175,8 @@
       const currentState = state.curDataMapOperation;
 
       if (action.payload.schemaType === SchemaType.Source) {
-<<<<<<< HEAD
         const flattenedSourceSchema = flattenSchemaNode(action.payload.schema.schemaTreeRoot);
-=======
-        const sourceSchemaSortArray = flattenSchemaIntoSortArray(action.payload.schema.schemaTreeRoot);
->>>>>>> 6d6efec5
+        const sourceSchemaSortArray = flattenedSourceSchema.map((node) => node.key);
 
         currentState.sourceSchema = action.payload.schema;
         currentState.sourceChildParentMapping = getChildParentSchemaMapping(action.payload.schema);
@@ -203,22 +187,16 @@
             return acc;
           }, {});
         currentState.flattenedSourceSchema = flattenedSchema;
-        currentState.sourceSchemaOrdering = flattenedSourceSchema;
+        currentState.sourceSchemaOrdering = sourceSchemaSortArray;
         state.pristineDataMap.sourceSchema = action.payload.schema;
         state.pristineDataMap.flattenedSourceSchema = flattenedSchema;
-<<<<<<< HEAD
-        state.pristineDataMap.sourceSchemaOrdering = flattenedSourceSchema;
+        state.pristineDataMap.sourceSchemaOrdering = sourceSchemaSortArray;
 
         // NOTE: Reset ReactFlow nodes to filter out source nodes
         currentState.sourceNodesMap = {};
       } else {
         const flattenedTargetSchema = flattenSchemaNode(action.payload.schema.schemaTreeRoot);
-
-=======
-        state.pristineDataMap.sourceSchemaOrdering = sourceSchemaSortArray;
-      } else {
-        const targetSchemaSortArray = flattenSchemaIntoSortArray(action.payload.schema.schemaTreeRoot);
->>>>>>> 6d6efec5
+        const targetSchemaSortArray = flattenedTargetSchema.map((node) => node.key);
         currentState.targetSchema = action.payload.schema;
         currentState.targetChildParentMapping = getChildParentSchemaMapping(action.payload.schema);
         currentState.targetOpenKeys = flattenedTargetSchema
@@ -228,17 +206,13 @@
             return acc;
           }, {});
         currentState.flattenedTargetSchema = flattenedSchema;
-        currentState.targetSchemaOrdering = flattenedTargetSchema;
+        currentState.targetSchemaOrdering = targetSchemaSortArray;
         state.pristineDataMap.targetSchema = action.payload.schema;
         state.pristineDataMap.flattenedTargetSchema = flattenedSchema;
-<<<<<<< HEAD
-        state.pristineDataMap.targetSchemaOrdering = flattenedTargetSchema;
+        state.pristineDataMap.targetSchemaOrdering = targetSchemaSortArray;
 
         // NOTE: Reset ReactFlow nodes to filter out source nodes
         currentState.targetNodesMap = {};
-=======
-        state.pristineDataMap.targetSchemaOrdering = targetSchemaSortArray;
->>>>>>> 6d6efec5
       }
 
       state.curDataMapOperation = { ...currentState };
@@ -248,28 +222,24 @@
       const { sourceSchema, targetSchema, dataMapConnections, metadata } = action.payload;
       const currentState = state.curDataMapOperation;
       const flattenedSourceSchema = flattenSchemaIntoDictionary(sourceSchema, SchemaType.Source);
-      const sourceSchemaSortArray = flattenSchemaNode(sourceSchema.schemaTreeRoot);
+      const sourceSchemaSortArray = flattenSchemaIntoSortArray(sourceSchema.schemaTreeRoot);
       const flattenedTargetSchema = flattenSchemaIntoDictionary(targetSchema, SchemaType.Target);
-<<<<<<< HEAD
-      const targetSchemaSortArray = flattenSchemaNode(targetSchema.schemaTreeRoot);
-=======
       const targetSchemaSortArray = flattenSchemaIntoSortArray(targetSchema.schemaTreeRoot);
 
       const functionNodes: FunctionDictionary = createFunctionDictionary(dataMapConnections, flattenedTargetSchema);
       assignFunctionNodePositionsFromMetadata(dataMapConnections, metadata?.functionNodes ?? [], functionNodes);
 
-      const addedNodes = Object.entries(functionNodes).map((funcTuple) => {
-        const func = funcTuple[1];
-        const id = funcTuple[0];
-        const node: Node = {
-          id: id,
-          type: 'function',
-          position: func.position || { x: 100, y: 100 }, // find layout if none found
-          data: { id, func },
-        };
-        return node;
-      });
->>>>>>> 6d6efec5
+      // const addedNodes = Object.entries(functionNodes).map((funcTuple) => {
+      //   const func = funcTuple[1];
+      //   const id = funcTuple[0];
+      //   const node: Node = {
+      //     id: id,
+      //     type: 'function',
+      //     position: func.position || { x: 100, y: 100 }, // find layout if none found
+      //     data: { id, func },
+      //   };
+      //   return node;
+      // });
 
       const newState: DataMapOperationState = {
         ...currentState,
@@ -282,7 +252,6 @@
         targetSchemaOrdering: targetSchemaSortArray,
         dataMapConnections: dataMapConnections ?? {},
         loadedMapMetadata: metadata,
-        nodes: [...state.curDataMapOperation.nodes, ...addedNodes],
       };
 
       state.curDataMapOperation = newState;
@@ -360,14 +329,10 @@
 
         state.curDataMapOperation.targetParentChildEdgeMapping = newState.targetParentChildEdgeMapping;
       } else {
-<<<<<<< HEAD
-        destinationNode = newState.functionNodes[reactFlowDestination];
-=======
         destinationNode = newState.functionNodes[action.payload.reactFlowDestination];
         if (destinationNode.maxNumberOfInputs === UnboundedInput) {
           action.payload.specificInput = 0;
         }
->>>>>>> 6d6efec5
       }
 
       addConnection(newState.dataMapConnections, action.payload, destinationNode, sourceNode);
@@ -462,16 +427,6 @@
         );
         return;
       }
-    },
-
-    updateReactFlowEdges: (state, action: PayloadAction<Edge[]>) => {
-      const currentState = state.curDataMapOperation;
-      const newState = {
-        ...currentState,
-        edges: action.payload,
-      };
-
-      state.curDataMapOperation = newState;
     },
     updateReactFlowNode: (state, action: PayloadAction<ReactFlowNodeAction>) => {
       const newState = { ...state.curDataMapOperation };
@@ -622,14 +577,9 @@
   setInitialDataMap,
   changeSourceSchema,
   changeTargetSchema,
-  updateReactFlowEdges,
   updateReactFlowNodes,
-<<<<<<< HEAD
   updateReactFlowNode,
-  makeConnection,
-=======
   makeConnectionFromMap,
->>>>>>> 6d6efec5
   updateDataMapLML,
   saveDataMap,
   createInputSlotForUnboundedInput,
