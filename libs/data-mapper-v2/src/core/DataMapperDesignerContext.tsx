import { createContext } from 'react';

export type Bounds = {
  x?: number;
  y?: number;
  height?: number;
  width?: number;
};

export type ScrollProps = {
  scrollTop: number;
  scrollHeight: number;
  onScroll: (scrollTop: number) => void;
  preventScroll?: boolean;
};

export type ScrollLocation = 'source' | 'target' | 'canvas';
export interface DataMapperDesignerContext {
  readOnly?: boolean;
<<<<<<< HEAD
  canvasBounds?: Bounds;
  scroll: {
=======
  scroll?: {
>>>>>>> f823f336
    source?: ScrollProps;
    target?: ScrollProps;
    canvas?: ScrollProps;
    setScroll: (scrollProps: ScrollProps, location: ScrollLocation) => void;
  };
}

export const DataMapperWrappedContext = createContext<DataMapperDesignerContext>({
  scroll: { setScroll: (_s, _l) => {} },
});<|MERGE_RESOLUTION|>--- conflicted
+++ resolved
@@ -17,12 +17,7 @@
 export type ScrollLocation = 'source' | 'target' | 'canvas';
 export interface DataMapperDesignerContext {
   readOnly?: boolean;
-<<<<<<< HEAD
-  canvasBounds?: Bounds;
-  scroll: {
-=======
   scroll?: {
->>>>>>> f823f336
     source?: ScrollProps;
     target?: ScrollProps;
     canvas?: ScrollProps;
