<<<<<<< HEAD
import { ReactFlowProvider } from 'reactflow';
=======
//import { MapDefinitionDeserializer } from '../mapDefinitions';
import { ReactFlowProvider } from '@xyflow/react';
>>>>>>> 53b7db7a
import type { FunctionData } from '../models/Function';
import { convertSchemaToSchemaExtended } from '../utils/Schema.Utils';
import { DataMapperWrappedContext } from './DataMapperDesignerContext';
import { changeTheme } from './state/AppSlice';
import { setInitialSchema, setXsltContent, setXsltFilename } from './state/DataMapSlice';
import { loadCustomXsltFilePaths, loadFunctions } from './state/FunctionSlice';
import { setAvailableSchemas } from './state/SchemaSlice';
import type { AppDispatch } from './state/Store';
import type { MapMetadata, MapDefinitionEntry, DataMapSchema, IFileSysTreeItem } from '@microsoft/logic-apps-shared';
import { Theme as ThemeType, SchemaType } from '@microsoft/logic-apps-shared';
import type React from 'react';
import { useContext, useEffect, useMemo } from 'react';
import { useDispatch } from 'react-redux';

export interface DataMapDataProviderProps {
  xsltFilename?: string;
  xsltContent: string;
  mapDefinition?: MapDefinitionEntry;
  dataMapMetadata?: MapMetadata;
  sourceSchema?: DataMapSchema;
  targetSchema?: DataMapSchema;
  availableSchemas?: IFileSysTreeItem[];
  customXsltPaths?: string[];
  fetchedFunctions?: FunctionData[];
  theme?: ThemeType;
  children?: React.ReactNode;
}

const DataProviderInner = ({
  xsltFilename,
  xsltContent,
  sourceSchema,
  targetSchema,
  availableSchemas,
  fetchedFunctions,
  customXsltPaths,
  theme = ThemeType.Light,
  children,
}: DataMapDataProviderProps) => {
  const dispatch = useDispatch<AppDispatch>();

  const extendedSourceSchema = useMemo(() => sourceSchema && convertSchemaToSchemaExtended(sourceSchema), [sourceSchema]);
  const extendedTargetSchema = useMemo(() => targetSchema && convertSchemaToSchemaExtended(targetSchema), [targetSchema]);

  useEffect(() => {
    dispatch(changeTheme(theme));
  }, [dispatch, theme]);

  useEffect(() => {
    dispatch(setXsltFilename(xsltFilename ?? ''));
    dispatch(setXsltContent(xsltContent ?? ''));
  }, [dispatch, xsltFilename, xsltContent]);

  useEffect(() => {
    if (extendedSourceSchema) {
      dispatch(
        setInitialSchema({
          schema: extendedSourceSchema,
          schemaType: SchemaType.Source,
        })
      );
    }
  }, [dispatch, extendedSourceSchema]);

  useEffect(() => {
    if (extendedTargetSchema) {
      dispatch(
        setInitialSchema({
          schema: extendedTargetSchema,
          schemaType: SchemaType.Target,
        })
      );
    }
  }, [dispatch, extendedTargetSchema]);

  useEffect(() => {
    if (availableSchemas) {
      dispatch(setAvailableSchemas(availableSchemas));
    }
  }, [dispatch, availableSchemas]);

  useEffect(() => {
    if (fetchedFunctions) {
      dispatch(loadFunctions(fetchedFunctions ?? []));
    }
  }, [dispatch, fetchedFunctions]);

  useEffect(() => {
    if (customXsltPaths) {
      dispatch(loadCustomXsltFilePaths(customXsltPaths ?? []));
    }
  }, [dispatch, customXsltPaths]);

  return <>{children}</>;
};

export const DataMapDataProvider = (props: DataMapDataProviderProps) => {
  const wrapped = useContext(DataMapperWrappedContext);
  if (!wrapped) {
    throw new Error('DataMapDataProvider must be used inside of a DataMapperWrappedContext');
  }

  return (
    <ReactFlowProvider>
      <DataProviderInner {...props} />
    </ReactFlowProvider>
  );
};<|MERGE_RESOLUTION|>--- conflicted
+++ resolved
@@ -1,22 +1,26 @@
-<<<<<<< HEAD
-import { ReactFlowProvider } from 'reactflow';
-=======
-//import { MapDefinitionDeserializer } from '../mapDefinitions';
-import { ReactFlowProvider } from '@xyflow/react';
->>>>>>> 53b7db7a
-import type { FunctionData } from '../models/Function';
-import { convertSchemaToSchemaExtended } from '../utils/Schema.Utils';
-import { DataMapperWrappedContext } from './DataMapperDesignerContext';
-import { changeTheme } from './state/AppSlice';
-import { setInitialSchema, setXsltContent, setXsltFilename } from './state/DataMapSlice';
-import { loadCustomXsltFilePaths, loadFunctions } from './state/FunctionSlice';
-import { setAvailableSchemas } from './state/SchemaSlice';
-import type { AppDispatch } from './state/Store';
-import type { MapMetadata, MapDefinitionEntry, DataMapSchema, IFileSysTreeItem } from '@microsoft/logic-apps-shared';
-import { Theme as ThemeType, SchemaType } from '@microsoft/logic-apps-shared';
-import type React from 'react';
-import { useContext, useEffect, useMemo } from 'react';
-import { useDispatch } from 'react-redux';
+import { ReactFlowProvider } from "reactflow";
+import type { FunctionData } from "../models/Function";
+import { convertSchemaToSchemaExtended } from "../utils/Schema.Utils";
+import { DataMapperWrappedContext } from "./DataMapperDesignerContext";
+import { changeTheme } from "./state/AppSlice";
+import {
+  setInitialSchema,
+  setXsltContent,
+  setXsltFilename,
+} from "./state/DataMapSlice";
+import { loadCustomXsltFilePaths, loadFunctions } from "./state/FunctionSlice";
+import { setAvailableSchemas } from "./state/SchemaSlice";
+import type { AppDispatch } from "./state/Store";
+import type {
+  MapMetadata,
+  MapDefinitionEntry,
+  DataMapSchema,
+  IFileSysTreeItem,
+} from "@microsoft/logic-apps-shared";
+import { Theme as ThemeType, SchemaType } from "@microsoft/logic-apps-shared";
+import type React from "react";
+import { useContext, useEffect, useMemo } from "react";
+import { useDispatch } from "react-redux";
 
 export interface DataMapDataProviderProps {
   xsltFilename?: string;
@@ -45,16 +49,22 @@
 }: DataMapDataProviderProps) => {
   const dispatch = useDispatch<AppDispatch>();
 
-  const extendedSourceSchema = useMemo(() => sourceSchema && convertSchemaToSchemaExtended(sourceSchema), [sourceSchema]);
-  const extendedTargetSchema = useMemo(() => targetSchema && convertSchemaToSchemaExtended(targetSchema), [targetSchema]);
+  const extendedSourceSchema = useMemo(
+    () => sourceSchema && convertSchemaToSchemaExtended(sourceSchema),
+    [sourceSchema]
+  );
+  const extendedTargetSchema = useMemo(
+    () => targetSchema && convertSchemaToSchemaExtended(targetSchema),
+    [targetSchema]
+  );
 
   useEffect(() => {
     dispatch(changeTheme(theme));
   }, [dispatch, theme]);
 
   useEffect(() => {
-    dispatch(setXsltFilename(xsltFilename ?? ''));
-    dispatch(setXsltContent(xsltContent ?? ''));
+    dispatch(setXsltFilename(xsltFilename ?? ""));
+    dispatch(setXsltContent(xsltContent ?? ""));
   }, [dispatch, xsltFilename, xsltContent]);
 
   useEffect(() => {
@@ -103,7 +113,9 @@
 export const DataMapDataProvider = (props: DataMapDataProviderProps) => {
   const wrapped = useContext(DataMapperWrappedContext);
   if (!wrapped) {
-    throw new Error('DataMapDataProvider must be used inside of a DataMapperWrappedContext');
+    throw new Error(
+      "DataMapDataProvider must be used inside of a DataMapperWrappedContext"
+    );
   }
 
   return (
