import { ReactFlowProvider } from '@xyflow/react';
import type { FunctionData } from '../models/Function';
import { convertSchemaToSchemaExtended } from '../utils/Schema.Utils';
import { DataMapperWrappedContext } from './DataMapperDesignerContext';
import { changeTheme } from './state/AppSlice';
import { setInitialSchema, setXsltContent, setXsltFilename } from './state/DataMapSlice';
import { loadCustomXsltFilePaths, loadFunctions } from './state/FunctionSlice';
import { setAvailableSchemas } from './state/SchemaSlice';
import type { AppDispatch } from './state/Store';
import type { MapDefinitionEntry, DataMapSchema, IFileSysTreeItem, MapMetadataV2 } from '@microsoft/logic-apps-shared';
import { Theme as ThemeType, SchemaType } from '@microsoft/logic-apps-shared';
import type React from 'react';
import { useContext, useEffect, useMemo } from 'react';
import { useDispatch } from 'react-redux';

export interface DataMapDataProviderProps {
  xsltFilename?: string;
  xsltContent: string;
  mapDefinition?: MapDefinitionEntry;
  dataMapMetadata?: MapMetadataV2;
  sourceSchema?: DataMapSchema;
  targetSchema?: DataMapSchema;
  availableSchemas?: IFileSysTreeItem[];
  customXsltPaths?: string[];
  fetchedFunctions?: FunctionData[];
  theme?: ThemeType;
  children?: React.ReactNode;
}

const DataProviderInner = ({
  xsltFilename,
  xsltContent,
  sourceSchema,
  targetSchema,
  availableSchemas,
  fetchedFunctions,
  customXsltPaths,
  dataMapMetadata,
  theme = ThemeType.Light,
  children,
}: DataMapDataProviderProps) => {
  const dispatch = useDispatch<AppDispatch>();
  const extendedSourceSchema = useMemo(() => sourceSchema && convertSchemaToSchemaExtended(sourceSchema), [sourceSchema]);
  const extendedTargetSchema = useMemo(() => targetSchema && convertSchemaToSchemaExtended(targetSchema), [targetSchema]);

  useEffect(() => {
    dispatch(changeTheme(theme));
  }, [dispatch, theme]);

  useEffect(() => {
    dispatch(setXsltFilename(xsltFilename ?? ''));
    dispatch(setXsltContent(xsltContent ?? ''));
  }, [dispatch, xsltFilename, xsltContent]);

  useEffect(() => {
<<<<<<< HEAD
=======
    if (extendedSourceSchema && extendedTargetSchema && fetchedFunctions && mapDefinition) {
      const mapDefinitionDeserializer = new MapDefinitionDeserializer(
        mapDefinition,
        extendedSourceSchema,
        extendedTargetSchema,
        fetchedFunctions
      );
      const connections = mapDefinitionDeserializer.convertFromMapDefinition();
      dispatch(
        setInitialDataMap({
          sourceSchema: extendedSourceSchema,
          targetSchema: extendedTargetSchema,
          dataMapConnections: connections,
          metadata: dataMapMetadata,
        })
      );
    }
  }, [dispatch, extendedSourceSchema, extendedTargetSchema, fetchedFunctions, mapDefinition, dataMapMetadata]);

  useEffect(() => {
>>>>>>> 6d6efec5
    if (extendedSourceSchema) {
      dispatch(
        setInitialSchema({
          schema: extendedSourceSchema,
          schemaType: SchemaType.Source,
        })
      );
    }
  }, [dispatch, extendedSourceSchema]);

  useEffect(() => {
    if (extendedTargetSchema) {
      dispatch(
        setInitialSchema({
          schema: extendedTargetSchema,
          schemaType: SchemaType.Target,
        })
      );
    }
  }, [dispatch, extendedTargetSchema]);

  useEffect(() => {
    if (availableSchemas) {
      dispatch(setAvailableSchemas(availableSchemas));
    }
  }, [dispatch, availableSchemas]);

  useEffect(() => {
    if (fetchedFunctions) {
      dispatch(loadFunctions(fetchedFunctions ?? []));
    }
  }, [dispatch, fetchedFunctions]);

  useEffect(() => {
    if (customXsltPaths) {
      dispatch(loadCustomXsltFilePaths(customXsltPaths ?? []));
    }
  }, [dispatch, customXsltPaths]);

  return <>{children}</>;
};

export const DataMapDataProvider = (props: DataMapDataProviderProps) => {
  const wrapped = useContext(DataMapperWrappedContext);
  if (!wrapped) {
    throw new Error('DataMapDataProvider must be used inside of a DataMapperWrappedContext');
  }

  return (
    <ReactFlowProvider>
      <DataProviderInner {...props} />
    </ReactFlowProvider>
  );
};<|MERGE_RESOLUTION|>--- conflicted
+++ resolved
@@ -3,7 +3,7 @@
 import { convertSchemaToSchemaExtended } from '../utils/Schema.Utils';
 import { DataMapperWrappedContext } from './DataMapperDesignerContext';
 import { changeTheme } from './state/AppSlice';
-import { setInitialSchema, setXsltContent, setXsltFilename } from './state/DataMapSlice';
+import { setInitialDataMap, setInitialSchema, setXsltContent, setXsltFilename } from './state/DataMapSlice';
 import { loadCustomXsltFilePaths, loadFunctions } from './state/FunctionSlice';
 import { setAvailableSchemas } from './state/SchemaSlice';
 import type { AppDispatch } from './state/Store';
@@ -12,6 +12,7 @@
 import type React from 'react';
 import { useContext, useEffect, useMemo } from 'react';
 import { useDispatch } from 'react-redux';
+import { MapDefinitionDeserializer } from '../mapHandling/MapDefinitionDeserializer';
 
 export interface DataMapDataProviderProps {
   xsltFilename?: string;
@@ -35,6 +36,7 @@
   availableSchemas,
   fetchedFunctions,
   customXsltPaths,
+  mapDefinition,
   dataMapMetadata,
   theme = ThemeType.Light,
   children,
@@ -53,8 +55,6 @@
   }, [dispatch, xsltFilename, xsltContent]);
 
   useEffect(() => {
-<<<<<<< HEAD
-=======
     if (extendedSourceSchema && extendedTargetSchema && fetchedFunctions && mapDefinition) {
       const mapDefinitionDeserializer = new MapDefinitionDeserializer(
         mapDefinition,
@@ -75,7 +75,6 @@
   }, [dispatch, extendedSourceSchema, extendedTargetSchema, fetchedFunctions, mapDefinition, dataMapMetadata]);
 
   useEffect(() => {
->>>>>>> 6d6efec5
     if (extendedSourceSchema) {
       dispatch(
         setInitialSchema({
