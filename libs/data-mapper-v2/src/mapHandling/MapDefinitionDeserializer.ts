--- conflicted
+++ resolved
@@ -320,13 +320,9 @@
       this._createdNodes
     ) as FunctionData;
     const funcKey = createReactFlowFunctionKey(func);
-<<<<<<< HEAD
-    this.handleSingleValueOrFunction('', functionMetadata.inputs[0], { ...func, key: funcKey }, connections);
-=======
     //func.key = funcKey;
 
     this.handleSingleValueOrFunction('', functionMetadata.inputs[0], func, connections);
->>>>>>> 6d6efec5
     this.getFunctionForKey(funcKey);
     this._conditional = funcKey;
   };
