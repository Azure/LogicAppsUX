--- conflicted
+++ resolved
@@ -54,11 +54,7 @@
     this._mapDefinition = mapDefinition;
     this._sourceSchema = sourceSchema;
     this._targetSchema = targetSchema;
-<<<<<<< HEAD
-    this._functions = functions;
-=======
     this._functionsMetadata = functions;
->>>>>>> f823f336
     this._conditional = {
       key: '',
       needsConnection: false,
@@ -162,13 +158,10 @@
 
     let sourceSchemaNode = findNodeForKey(key, this._sourceSchema.schemaTreeRoot, false) as SchemaNodeExtended | undefined;
 
-<<<<<<< HEAD
-=======
     if (!sourceSchemaNode && funcMetadata?.type === 'SingleValueMetadata') {
       sourceSchemaNode = findNodeForKey(funcMetadata.value, this._sourceSchema.schemaTreeRoot, false) as SchemaNodeExtended | undefined;
     }
 
->>>>>>> f823f336
     if (this._loop.length > 0 && !sourceSchemaNode) {
       if (!sourceSchemaNode) {
         sourceSchemaNode = this.getSourceNodeForRelativeKeyInLoop(key, connections, targetNode);
@@ -338,13 +331,10 @@
 
       this.addLoopConnectionIfNeeded(connections, targetNode as SchemaNodeExtended);
       this.addConnectionFromConditionalToTargetIfNeeded(connections, targetNode);
-<<<<<<< HEAD
-=======
 
       if (parentTargetNode?.name === '<ArrayItem>') {
         targetNode = parentTargetNode.children.find((child) => child.qName === leftSideKey) as SchemaNodeExtended;
       }
->>>>>>> f823f336
 
       // if right side is string- process it, if object, process all children
       if (typeof rightSideStringOrObject === 'string') {
@@ -413,11 +403,7 @@
       const lowestCommonParent = this.getLowestCommonParentForConditional(this._conditional.children);
       if (lowestCommonParent) {
         applyConnectionValue(connections, {
-<<<<<<< HEAD
-          targetNode: this.getFunctionForKey(this._conditional.key) as FunctionData,
-=======
           targetNode: this.getFunctionMetadataForKey(this._conditional.key) as FunctionData,
->>>>>>> f823f336
           targetNodeReactFlowKey: this._conditional.key,
           inputIndex: 1,
           input: {
@@ -446,11 +432,7 @@
     const funcKey = createReactFlowFunctionKey(func);
 
     this.handleSingleValueOrFunction('', functionMetadata.inputs[0], { ...func, key: funcKey }, connections);
-<<<<<<< HEAD
-    this.getFunctionForKey(funcKey);
-=======
     this.getFunctionMetadataForKey(funcKey);
->>>>>>> f823f336
     this._conditional.key = funcKey;
     this._conditional.needsConnection = true;
   };
@@ -597,10 +579,6 @@
 
       this.handleSingleValueOrFunction('', idk.term, targetNode, connections);
     } else if (targetNode) {
-<<<<<<< HEAD
-      //danielle temporary to unblock
-=======
->>>>>>> f823f336
       this._conditional.children.push(key);
 
       applyConnectionValue(connections, {
