--- conflicted
+++ resolved
@@ -38,11 +38,7 @@
     });
 
     describe('convertFromMapDefinition', () => {
-<<<<<<< HEAD
-      it('processes schemas with an sName', () => {
-=======
       it('processes schemas with a specific namespace', () => {
->>>>>>> f823f336
         const customerTarget = convertSchemaToSchemaExtended(customerSchema as any as DataMapSchema);
         const customerSource = customerTarget;
         simpleMap['/tns:PROJECT_REQUEST_ROOT'] = {
@@ -58,8 +54,6 @@
         resultEntries.sort();
       });
 
-<<<<<<< HEAD
-=======
       it('processes schemas with a specific namespace with a loop', () => {
         const customerTarget = convertSchemaToSchemaExtended(customerSchema as any as DataMapSchema);
         const customerSource = customerTarget;
@@ -102,7 +96,6 @@
         expect(resultEntries.length).toEqual(4);
       });
 
->>>>>>> f823f336
       it('creates a simple connection between one source and target node', () => {
         simpleMap['ns0:Root'] = {
           DirectTranslation: {
@@ -557,8 +550,6 @@
         expect((resultEntries[7][1].inputs[0][0] as ConnectionUnit).reactFlowKey).toEqual('source-/ns0:Root/ConditionalMapping/ItemPrice');
       });
 
-<<<<<<< HEAD
-=======
       it.skip('creates two conditional property connections with two separate if functions', () => {
         simpleMap['ns0:Root'] = {
           ConditionalMapping: {
@@ -617,7 +608,6 @@
         expect((resultEntries[7][1].inputs[0][0] as ConnectionUnit).reactFlowKey).toEqual('source-/ns0:Root/ConditionalMapping/ItemPrice');
       });
 
->>>>>>> f823f336
       it('creates a simple conditional object connection', () => {
         simpleMap['ns0:Root'] = {
           '$if(is-greater-than(/ns0:Root/ConditionalMapping/ItemQuantity, 200))': {
