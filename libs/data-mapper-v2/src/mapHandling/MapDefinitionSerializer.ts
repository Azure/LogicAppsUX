/* eslint-disable no-param-reassign */
import { mapDefinitionVersion, mapNodeParams, reservedMapDefinitionKeys } from '../constants/MapDefinitionConstants';
import { sourcePrefix, targetPrefix } from '../constants/ReactFlowConstants';
import type { Connection, ConnectionDictionary, NodeConnection, InputConnection } from '../models/Connection';
import { directAccessPseudoFunctionKey, ifPseudoFunctionKey, indexPseudoFunctionKey } from '../models/Function';
import { findLast } from '../utils/Array.Utils';
import {
  collectTargetNodesForConnectionChain,
  flattenInputs,
  isConnectionUnit,
  isCustomValueConnection,
  isEmptyConnection,
} from '../utils/Connection.Utils';
import {
  collectConditionalValues,
  collectFunctionValue,
  collectSequenceValue,
  extractScopeFromLoop,
  getInputValues,
  getSourceKeyOfLastLoop,
} from '../utils/DataMap.Utils';
import { formatDirectAccess, getIndexValueForCurrentConnection, isFunctionData } from '../utils/Function.Utils';
import { addTargetReactFlowPrefix } from '../utils/ReactFlow.Util';
import { isObjectType, isSchemaNodeExtended } from '../utils/Schema.Utils';
import type { MapDefinitionEntry, PathItem, SchemaExtended, SchemaNodeExtended } from '@microsoft/logic-apps-shared';
import { extend, SchemaNodeProperty } from '@microsoft/logic-apps-shared';
import yaml from 'js-yaml';

interface OutputPathItem {
  key: string;
  value?: string;
  arrayIndex?: number;
}

export type MetaMapDefinition = FailedMapDefinition | SuccessfulMapDefinition;

interface FailedMapDefinition {
  isSuccess: false;
  errorNodes: [string, Connection][];
}

interface SuccessfulMapDefinition {
  isSuccess: true;
  definition: string;
}

export const convertToMapDefinition = (
  // danielle can you make the map definition an array instead of an object?
  connections: ConnectionDictionary,
  sourceSchema: SchemaExtended | undefined,
  targetSchema: SchemaExtended | undefined,
  targetSchemaSortArray: string[],
  generateHeader = true
): MetaMapDefinition => {
  //const invalidFunctionNodes = invalidFunctions(connections);
  if (sourceSchema && targetSchema) {
    const mapDefinition: MapDefinitionEntry = {};

    if (generateHeader) {
      generateMapDefinitionHeader(mapDefinition, sourceSchema, targetSchema);
    }

    generateMapDefinitionBody(mapDefinition, connections);

    // Custom values directly on target nodes need to have extra single quotes stripped out
    const map = createYamlFromMap(mapDefinition, targetSchemaSortArray);

    return { isSuccess: true, definition: map };
  }

  return { isSuccess: false, errorNodes: [] };
};

export const createYamlFromMap = (mapDefinition: MapDefinitionEntry, targetSchemaSortArray: string[]) => {
  // Custom values directly on target nodes need to have extra single quotes stripped out
  const map = yaml
    .dump(mapDefinition, {
      replacer: yamlReplacer,
      noRefs: true,
      sortKeys: (keyA, keyB) => sortMapDefinition(keyA, keyB, targetSchemaSortArray, mapDefinition), // danielle pass map definition here to sort
    })
    .replaceAll(/'"|"'/g, '"');
  return map;
};

const yamlReplacer = (key: string, value: any) => {
  if (typeof value === 'string' && key === reservedMapDefinitionKeys.version) {
    return Number.parseFloat(value);
  }

  return value;
};

// Exported for testing purposes
export const generateMapDefinitionHeader = (
  mapDefinition: MapDefinitionEntry,
  sourceSchema: SchemaExtended,
  targetSchema: SchemaExtended
): void => {
  mapDefinition[reservedMapDefinitionKeys.version] = mapDefinitionVersion;
  mapDefinition[reservedMapDefinitionKeys.sourceFormat] = sourceSchema.type;
  mapDefinition[reservedMapDefinitionKeys.targetFormat] = targetSchema.type;
  mapDefinition[reservedMapDefinitionKeys.sourceSchemaName] = sourceSchema.name;
  mapDefinition[reservedMapDefinitionKeys.targetSchemaName] = targetSchema.name;

  if (sourceSchema.namespaces && Object.keys(sourceSchema.namespaces).length > 0) {
    mapDefinition[reservedMapDefinitionKeys.sourceNamespaces] = sourceSchema.namespaces;
  }

  if (targetSchema.namespaces && Object.keys(targetSchema.namespaces).length > 0) {
    mapDefinition[reservedMapDefinitionKeys.targetNamespaces] = targetSchema.namespaces;
  }
};

const getConnectionsToTargetNodes = (connections: ConnectionDictionary) => {
  return Object.entries(connections).filter(([key, connection]) => {
    const selfNode = connection.self.node;
    if (key.startsWith(targetPrefix) && isSchemaNodeExtended(selfNode)) {
      return selfNode.nodeProperties.every((property) => property !== SchemaNodeProperty.Repeating);
    }
    return false;
  });
};

// Exported for testing purposes
export const generateMapDefinitionBody = (mapDefinition: MapDefinitionEntry, connections: ConnectionDictionary): void => {
  // Filter to just the target node connections, all the rest will be picked up be traversing up the chain
  const targetSchemaConnections = getConnectionsToTargetNodes(connections);

  targetSchemaConnections.forEach(([_key, connection]) => {
    const flattenedInputs = flattenInputs(connection?.inputs);
    flattenedInputs.forEach((input) => {
      const selfNode = connection.self.node;
      if (input && isSchemaNodeExtended(selfNode)) {
        const pathToCreate = createNewPathItems(input, selfNode, connections);
        applyValueAtPath(mapDefinition, pathToCreate);
      }
    });
  });
};

const createSourcePath = (
  newPath: OutputPathItem[],
  isFinalPath: boolean,
  pathItem: PathItem,
  connections: ConnectionDictionary,
  input: InputConnection,
  array: PathItem[]
): string => {
  if (isFinalPath) {
    // Handle custom values, source schema nodes, or Functions applied to the current target schema node
    let value = '';
    if (input && !isEmptyConnection(input)) {
      if (isCustomValueConnection(input)) {
        value = input.value;
      } else if (isSchemaNodeExtended(input.node)) {
        value = input.node.key;
      } else if (input.node.key.startsWith(ifPseudoFunctionKey)) {
        const values = collectConditionalValues(connections[input.reactFlowKey], connections);
        value = values[1];
      } else if (input.node.key.startsWith(directAccessPseudoFunctionKey)) {
        const functionValues = getInputValues(connections[input.reactFlowKey], connections, false);
        value = formatDirectAccess(functionValues[0], functionValues[1], functionValues[2]);
      } else {
        value = collectFunctionValue(
          input.node,
          connections[input.reactFlowKey],
          connections,
          array.some((arrayItems) => arrayItems.repeating)
        );
      }
    }
    return value;

    // Still have objects to traverse down
  }
  newPath.push({ key: pathItem.qName.startsWith('@') ? `$${pathItem.qName}` : pathItem.qName });
  return '';
};

const getSrcPathRelativeToLoop = (newPath: OutputPathItem[]) => {
  const valueToTrim = newPath
    .map((pathItem) => (pathItem.key.startsWith(mapNodeParams.for) ? getSourceKeyOfLastLoop(pathItem.key) : ''))
    .filter((path) => path !== '')
    .join('/');
  return valueToTrim;
};

const getPathForSrcSchemaNode = (sourceNode: NodeConnection, formattedLmlSnippetForTarget: string) => {
  const res = findLast(
    (sourceNode.node as SchemaNodeExtended).pathToRoot,
    (pathItem) => pathItem.repeating && pathItem.key !== formattedLmlSnippetForTarget
  )?.key;
  return res;
};

const createNewPathItems = (input: InputConnection, targetNode: SchemaNodeExtended, connections: ConnectionDictionary) => {
  const newPath: OutputPathItem[] = [];
  const isTargetObjectType = targetNode.nodeProperties.some((property) => property === SchemaNodeProperty.Complex);

  // build the target section of the yml starting with 'root' going down to the target node
  const lastLoop = { loop: '' };
  targetNode.pathToRoot.forEach((targetPath, index, pathToRoot) => {
    const connectionsIntoCurrentTargetPath = connections[addTargetReactFlowPrefix(targetPath.key)];

    // If there is no rootTargetConnection that means there is a looping node in the source structure, but we aren't using it
    // Probably used for direct index access
    if (targetPath.repeating && connectionsIntoCurrentTargetPath) {
      // Looping schema node
      addLoopingForToNewPathItems(targetPath, connectionsIntoCurrentTargetPath, connections, newPath, lastLoop);
    } else {
      if (connectionsIntoCurrentTargetPath) {
        // Conditionals
        const rootSourceNodes = connectionsIntoCurrentTargetPath.inputs[0];
        const sourceNode = rootSourceNodes; // danielle test
        if (sourceNode && isConnectionUnit(sourceNode) && sourceNode.node.key.startsWith(ifPseudoFunctionKey)) {
          addConditionalToNewPathItems(connections[sourceNode.reactFlowKey], connections, newPath);
        }
      }

      const isFinalPath = targetNode.key === targetPath.key;

      let formattedLmlSnippetForSource = createSourcePath(newPath, isFinalPath, targetPath, connections, input, pathToRoot);

      // construct source side of LML for connection
      if (isFinalPath) {
        const connectionsToTarget = connections[addTargetReactFlowPrefix(targetPath.key)];
        const inputNode = connectionsToTarget.inputs[0];
        if (inputNode && isConnectionUnit(inputNode)) {
          if (isFunctionData(inputNode.node)) {
            const valueToTrim = getSrcPathRelativeToLoop(newPath);

            if (valueToTrim) {
              // Need local variables for functions
              if (formattedLmlSnippetForSource === valueToTrim) {
                formattedLmlSnippetForSource = '';
              } else {
                formattedLmlSnippetForSource = formattedLmlSnippetForSource.replaceAll(`${valueToTrim}/`, '');

                // Handle dot access
                if (!formattedLmlSnippetForSource.includes('[') && !formattedLmlSnippetForSource.includes(']')) {
                  formattedLmlSnippetForSource = formattedLmlSnippetForSource.replaceAll(`${valueToTrim}`, '.');
                }
              }
            }
          } else {
            // Need local variables for non-functions
            const valueToTrim = getPathForSrcSchemaNode(inputNode, formattedLmlSnippetForSource);
            if (
              formattedLmlSnippetForSource === inputNode.node.key &&
              inputNode.node.nodeProperties.includes(SchemaNodeProperty.Repeating)
            ) {
              formattedLmlSnippetForSource = '.';
            } else if (valueToTrim) {
              // account for source elements at different level of loop
              let backoutValue = '';
              if (valueToTrim !== lastLoop.loop && !valueToTrim.includes('/*')) {
                // second condition is temporary fix for json arrays
                const loopDifference = lastLoop.loop.replace(valueToTrim || ' ', '');
                for (const i of loopDifference) {
                  if (i === '/') {
                    backoutValue += '../';
                  }
                }
              }
              formattedLmlSnippetForSource = backoutValue + formattedLmlSnippetForSource.replace(`${valueToTrim}/`, '');
            }

            formattedLmlSnippetForSource = formattedLmlSnippetForSource.startsWith('@')
              ? `./${formattedLmlSnippetForSource}`
              : formattedLmlSnippetForSource;
          }
        }

        if (isTargetObjectType) {
          // $Value
          newPath.push({ key: targetPath.qName.startsWith('@') ? `$${targetPath.qName}` : targetPath.qName });
          newPath.push({ key: mapNodeParams.value, value: formattedLmlSnippetForSource });
        } else {
          // Standard property to value
          newPath.push({
            key: targetPath.qName.startsWith('@') ? `$${targetPath.qName}` : targetPath.qName,
            value: formattedLmlSnippetForSource && !isObjectType(targetNode.type) ? formattedLmlSnippetForSource : undefined,
          });
        }
      }
    }
  });

  return newPath;
};

const addConditionalToNewPathItems = (ifConnection: Connection, connections: ConnectionDictionary, newPath: OutputPathItem[]) => {
  const values = collectConditionalValues(ifConnection, connections);

  // Handle relative paths for (potentially nested) loops
  let valueToTrim = '';
  newPath.forEach((pathItem) => {
    if (pathItem.key.startsWith(mapNodeParams.for)) {
      valueToTrim += `${getSourceKeyOfLastLoop(pathItem.key)}/`;
    }
  });
  const ifContents = values[0].replaceAll(valueToTrim, '');

  // If entry
  newPath.push({ key: `${mapNodeParams.if}(${ifContents})` });
};

const addLoopingForToNewPathItems = (
  pathItem: PathItem,
  rootTargetConnection: Connection,
  connections: ConnectionDictionary,
  newPath: OutputPathItem[],
  currentLoop: { loop: string }
) => {
  const rootSourceNodes = [...rootTargetConnection.inputs];

  rootSourceNodes.sort((nodeA, nodeB) => {
    if (isConnectionUnit(nodeA) && isConnectionUnit(nodeB)) {
      let nodeAToUse = nodeA;
      let nodeBToUse = nodeB;

      // If we are using indices, we want to instead sort off of the schema node, not the index
      // That way if we have layered index pseudo functions they are sorted correctly
      if (nodeA.node.key === indexPseudoFunctionKey) {
        const sourceInput = connections[nodeA.reactFlowKey].inputs[0];
        if (isConnectionUnit(sourceInput)) {
          nodeAToUse = sourceInput;
        }
      }

      if (nodeB.node.key === indexPseudoFunctionKey) {
        const sourceInput = connections[nodeB.reactFlowKey].inputs[0];
        if (isConnectionUnit(sourceInput)) {
          nodeBToUse = sourceInput;
        }
      }

      return nodeAToUse.reactFlowKey.localeCompare(nodeBToUse.reactFlowKey);
    }
    return 0;
  });

  let prevPathItemWasConditional = false;
  rootSourceNodes.forEach((sourceNode) => {
    let loopValue = '';

    if (sourceNode && isConnectionUnit(sourceNode)) {
      if (isFunctionData(sourceNode.node)) {
        if (sourceNode.node.key === ifPseudoFunctionKey) {
          const sourceSchemaNodeConnection = connections[sourceNode.reactFlowKey].inputs[1]; // danielle why 1?
          const sourceSchemaNodeReactFlowKey =
            (isConnectionUnit(sourceSchemaNodeConnection) && sourceSchemaNodeConnection.reactFlowKey) || '';

          const indexFunctions = collectTargetNodesForConnectionChain(connections[sourceSchemaNodeReactFlowKey], connections).filter(
            (connection) => connection.node.key === indexPseudoFunctionKey
          );

          if (indexFunctions.length > 0) {
            const indexConnection = connections[indexFunctions[0].reactFlowKey];
            const inputConnection = indexConnection.inputs[0];
            const inputKey = isConnectionUnit(inputConnection) && inputConnection.node.key;

            loopValue = `${mapNodeParams.for}(${inputKey}, ${getIndexValueForCurrentConnection(indexConnection, connections)})`;
          } else {
            loopValue = `${mapNodeParams.for}(${sourceSchemaNodeReactFlowKey.replace(sourcePrefix, '')})`;
          }

          // For entry
          newPath.push({ key: loopValue });

          addConditionalToNewPathItems(connections[sourceNode.reactFlowKey], connections, newPath);
          prevPathItemWasConditional = true;
        } else {
          // Loop with an index
          if (!prevPathItemWasConditional) {
            const functionKey = sourceNode.reactFlowKey;
            const functionConnection = connections[functionKey];
            const sequenceValueResult = collectSequenceValue(sourceNode.node, functionConnection, connections, true);

            newPath.forEach((pathItem) => {
              const extractedScope = extractScopeFromLoop(pathItem.key);

              if (extractedScope) {
                sequenceValueResult.sequenceValue = sequenceValueResult.sequenceValue.replaceAll(`${extractedScope}/`, '');
              }
            });

            if (sequenceValueResult.hasIndex) {
              loopValue = `${mapNodeParams.for}(${sequenceValueResult.sequenceValue}, ${getIndexValueForCurrentConnection(
                functionConnection,
                connections
              )})`;
            } else {
              loopValue = `${mapNodeParams.for}(${sequenceValueResult.sequenceValue})`;
            }

            // For entry
            newPath.push({ key: loopValue });
          }

          prevPathItemWasConditional = false;
        }
      } else {
        // Normal loop
        if (!prevPathItemWasConditional) {
          loopValue = sourceNode.node.key;
          const valueToTrim = findLast(sourceNode.node.pathToRoot, (pathItem) => pathItem.repeating && pathItem.key !== loopValue)?.key;
          if (valueToTrim) {
            loopValue = loopValue.replace(`${valueToTrim}/`, '');
          }

          loopValue = `${mapNodeParams.for}(${loopValue})`;

          // For entry
          newPath.push({ key: loopValue });
          currentLoop.loop = sourceNode.node.key;
        }

        prevPathItemWasConditional = false;
      }
    }
  });

  const selfNode = rootTargetConnection.self.node;
  const isSchemaNode = isSchemaNodeExtended(selfNode);

  // Object within the loop
  // Skipping ArrayItem items for now, they will come into play with direct access arrays
  if (isSchemaNode && !selfNode.nodeProperties.find((prop) => prop === SchemaNodeProperty.ArrayItem)) {
    newPath.push({
      key: pathItem.qName.startsWith('@') ? `$${pathItem.qName}` : pathItem.qName,
      arrayIndex: isSchemaNodeExtended(selfNode) ? selfNode.arrayItemIndex : undefined,
    });
  }
};

const applyValueAtPath = (mapDefinition: MapDefinitionEntry, path: OutputPathItem[]) => {
  path.every((pathItem, pathIndex) => {
    if (pathItem.arrayIndex !== undefined) {
      // When dealing with the map definition we need to access the previous path item, instead of the current
      // this gives us the parent, to put the current node in its parent
      const curPathItem = path[pathIndex - 1];
      const curItem = mapDefinition[curPathItem.key];
      let newArray: (any | undefined)[] = curItem && Array.isArray(curItem) ? curItem : Array(pathItem.arrayIndex + 1).fill(undefined);
      newArray = newArray.fill(undefined, newArray.length, pathItem.arrayIndex + 1);

      const arrayItem: MapDefinitionEntry = {};
      applyValueAtPath(arrayItem, path.slice(pathIndex + 1));

      const combinedArrayItem = extend({}, newArray[pathItem.arrayIndex], arrayItem);

      newArray[pathItem.arrayIndex] = combinedArrayItem;
      mapDefinition[curPathItem.key] = newArray;

      // Return false to break loop
      return false;
    }
    if (!mapDefinition[pathItem.key]) {
      mapDefinition[pathItem.key] = {};
    }

    if (pathItem.value) {
      mapDefinition[pathItem.key] = pathItem.value;
    }

    // Look ahead to see if we need to stay in our current location
    const nextPathItem = path[pathIndex + 1];
    if (!nextPathItem || nextPathItem.arrayIndex === undefined) {
      mapDefinition = mapDefinition[pathItem.key] as MapDefinitionEntry;
    }

    return true;
  });
};

<<<<<<< HEAD
export const sortMapDefinition = (nameA: any, nameB: any, targetSchemaSortArray: string[]): number => {
  const potentialKeyObjects = targetSchemaSortArray.filter((node, _index, origArray) => {
    if (node.endsWith(nameA)) {
      const trimmedNode = node.substring(0, node.indexOf(nameA) - 1);
      const hasNodeB = origArray.find((nodeB) => nodeB === `${trimmedNode}/${nameB}`);
=======
const findKeyInMap = (mapDefinition: MapDefinitionEntry, key: string): string | undefined => {
  if (mapDefinition[key]) {
    return key;
  }
>>>>>>> 230c7762

  const keys = Object.keys(mapDefinition);
  for (const currentKey of keys) {
    if (typeof mapDefinition[currentKey] === 'object') {
      const foundKey = findKeyInMap(mapDefinition[currentKey] as MapDefinitionEntry, key);
      if (foundKey) {
        const childKey = Object.keys((mapDefinition[currentKey] as MapDefinitionEntry)[foundKey])[0];
        return childKey;
      }
    }
  }

  return undefined;
};

const sortMapDefinition = (nameA: any, nameB: any, targetSchemaSortArray: string[], mapDefinition: MapDefinitionEntry): number => {
  let targetForA = nameA;
  if (nameA.startsWith(mapNodeParams.for) || nameA.startsWith(mapNodeParams.if)) {
    // find 'A' in the mapDefintion and find the first child
    targetForA = findKeyInMap(mapDefinition, nameA) ?? '';
  }
  let targetForB = nameB;
  if (nameB.startsWith(mapNodeParams.for) || nameB.startsWith(mapNodeParams.if)) {
    // find 'B' in the mapDefintion and find the first child
    targetForB = findKeyInMap(mapDefinition, nameB) ?? '';
  }

  const potentialKeyObjectsA = targetSchemaSortArray.findIndex((node, _index) => {
    if (node.endsWith(targetForA)) {
      const trimmedNode = node.substring(0, node.indexOf(targetForA) - 1);
      return trimmedNode;
    }
    return false;
  });

  // this does not work 100%, we need full path in next iteration

  const potentialKeyObjectsB = targetSchemaSortArray.findIndex((node, _index) => {
    if (node.endsWith(targetForB)) {
      const trimmedNode = node.substring(0, node.indexOf(targetForB) - 1);
      return trimmedNode;
    }
    return false;
  });

  return potentialKeyObjectsA - potentialKeyObjectsB;
};<|MERGE_RESOLUTION|>--- conflicted
+++ resolved
@@ -474,18 +474,16 @@
   });
 };
 
-<<<<<<< HEAD
-export const sortMapDefinition = (nameA: any, nameB: any, targetSchemaSortArray: string[]): number => {
-  const potentialKeyObjects = targetSchemaSortArray.filter((node, _index, origArray) => {
-    if (node.endsWith(nameA)) {
-      const trimmedNode = node.substring(0, node.indexOf(nameA) - 1);
-      const hasNodeB = origArray.find((nodeB) => nodeB === `${trimmedNode}/${nameB}`);
-=======
+// export const sortMapDefinition = (nameA: any, nameB: any, targetSchemaSortArray: string[]): number => {
+//   const potentialKeyObjects = targetSchemaSortArray.filter((node, _index, origArray) => {
+//     if (node.endsWith(nameA)) {
+//       const trimmedNode = node.substring(0, node.indexOf(nameA) - 1);
+//       const hasNodeB = origArray.find((nodeB) => nodeB === `${trimmedNode}/${nameB}`);
+
 const findKeyInMap = (mapDefinition: MapDefinitionEntry, key: string): string | undefined => {
   if (mapDefinition[key]) {
     return key;
   }
->>>>>>> 230c7762
 
   const keys = Object.keys(mapDefinition);
   for (const currentKey of keys) {
