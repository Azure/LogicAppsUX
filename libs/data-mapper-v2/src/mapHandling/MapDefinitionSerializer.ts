--- conflicted
+++ resolved
@@ -1,29 +1,15 @@
 /* eslint-disable no-param-reassign */
-import { constant } from "lodash";
-import {
-  mapDefinitionVersion,
-  mapNodeParams,
-  reservedMapDefinitionKeys,
-} from "../constants/MapDefinitionConstants";
-import { sourcePrefix, targetPrefix } from "../constants/ReactFlowConstants";
-import type {
-  Connection,
-  ConnectionDictionary,
-  NodeConnection,
-  InputConnection,
-} from "../models/Connection";
-import {
-  directAccessPseudoFunctionKey,
-  ifPseudoFunctionKey,
-  indexPseudoFunctionKey,
-} from "../models/Function";
-import { findLast } from "../utils/Array.Utils";
+import { mapDefinitionVersion, mapNodeParams, reservedMapDefinitionKeys } from '../constants/MapDefinitionConstants';
+import { sourcePrefix, targetPrefix } from '../constants/ReactFlowConstants';
+import type { Connection, ConnectionDictionary, NodeConnection, InputConnection } from '../models/Connection';
+import { directAccessPseudoFunctionKey, ifPseudoFunctionKey, indexPseudoFunctionKey } from '../models/Function';
+import { findLast } from '../utils/Array.Utils';
 import {
   collectTargetNodesForConnectionChain,
   isNodeConnection,
   isCustomValueConnection,
   isEmptyConnection,
-} from "../utils/Connection.Utils";
+} from '../utils/Connection.Utils';
 import {
   collectConditionalValues,
   collectFunctionValue,
@@ -31,28 +17,13 @@
   extractScopeFromLoop,
   getInputValues,
   getSourceKeyOfLastLoop,
-} from "../utils/DataMap.Utils";
-import {
-  formatDirectAccess,
-  getIndexValueForCurrentConnection,
-  isFunctionData,
-} from "../utils/Function.Utils";
-import { addTargetReactFlowPrefix } from "../utils/ReactFlow.Util";
-import { isObjectType, isSchemaNodeExtended } from "../utils/Schema.Utils";
-import type {
-  MapDefinitionEntry,
-  MapDefinitionValue,
-  PathItem,
-  SchemaExtended,
-  SchemaNodeExtended,
-} from "@microsoft/logic-apps-shared";
-import {
-  extend,
-  guid,
-  isAGuid,
-  SchemaNodeProperty,
-} from "@microsoft/logic-apps-shared";
-import yaml from "js-yaml";
+} from '../utils/DataMap.Utils';
+import { formatDirectAccess, getIndexValueForCurrentConnection, isFunctionData } from '../utils/Function.Utils';
+import { addTargetReactFlowPrefix } from '../utils/ReactFlow.Util';
+import { isObjectType, isSchemaNodeExtended } from '../utils/Schema.Utils';
+import type { MapDefinitionEntry, MapDefinitionValue, PathItem, SchemaExtended, SchemaNodeExtended } from '@microsoft/logic-apps-shared';
+import { extend, guid, isAGuid, SchemaNodeProperty } from '@microsoft/logic-apps-shared';
+import yaml from 'js-yaml';
 
 interface OutputPathItem {
   key: string;
@@ -90,11 +61,7 @@
     }
 
     const mapDefinitionBody: MapDefinitionEntry = {};
-    generateMapDefinitionBody(
-      mapDefinitionBody,
-      connections,
-      targetSchema.schemaTreeRoot.qName
-    );
+    generateMapDefinitionBody(mapDefinitionBody, connections, targetSchema.schemaTreeRoot.qName);
 
     // Custom values directly on target nodes need to have extra single quotes stripped out
     const map = createYamlFromMap(mapDefinition, targetSchemaSortArray);
@@ -107,26 +74,22 @@
   return { isSuccess: false, errorNodes: [] };
 };
 
-export const createYamlFromMap = (
-  mapDefinition: MapDefinitionEntry,
-  targetSchemaSortArray: string[]
-) => {
+export const createYamlFromMap = (mapDefinition: MapDefinitionEntry, targetSchemaSortArray: string[]) => {
   // Custom values directly on target nodes need to have extra single quotes stripped out
   const map = yaml
     .dump(mapDefinition, {
       replacer: yamlReplacer,
       noRefs: true,
       noArrayIndent: true,
-      sortKeys: (keyA, keyB) =>
-        sortMapDefinition(keyA, keyB, targetSchemaSortArray, mapDefinition), // danielle pass map definition here to sort
+      sortKeys: (keyA, keyB) => sortMapDefinition(keyA, keyB, targetSchemaSortArray, mapDefinition), // danielle pass map definition here to sort
     })
     .replaceAll(/'"|"'/g, '"')
-    .replaceAll("- ", "  ");
+    .replaceAll('- ', '  ');
   return map;
 };
 
 const yamlReplacer = (key: string, value: any) => {
-  if (typeof value === "string" && key === reservedMapDefinitionKeys.version) {
+  if (typeof value === 'string' && key === reservedMapDefinitionKeys.version) {
     return Number.parseFloat(value);
   }
 
@@ -134,10 +97,7 @@
     const modifiedArr = value.map((item) => {
       const newItem: Object = {};
       const key = Object.keys(item)[0];
-      if (
-        key.length > 32 &&
-        isAGuid(key.substring(key.length - 32, key.length))
-      ) {
+      if (key.length > 32 && isAGuid(key.substring(key.length - 32, key.length))) {
         const newKey = key.substring(0, key.length - 33);
         newItem[newKey] = item[key];
         return newItem;
@@ -162,20 +122,12 @@
   mapDefinition[reservedMapDefinitionKeys.sourceSchemaName] = sourceSchema.name;
   mapDefinition[reservedMapDefinitionKeys.targetSchemaName] = targetSchema.name;
 
-  if (
-    sourceSchema.namespaces &&
-    Object.keys(sourceSchema.namespaces).length > 0
-  ) {
-    mapDefinition[reservedMapDefinitionKeys.sourceNamespaces] =
-      sourceSchema.namespaces;
-  }
-
-  if (
-    targetSchema.namespaces &&
-    Object.keys(targetSchema.namespaces).length > 0
-  ) {
-    mapDefinition[reservedMapDefinitionKeys.targetNamespaces] =
-      targetSchema.namespaces;
+  if (sourceSchema.namespaces && Object.keys(sourceSchema.namespaces).length > 0) {
+    mapDefinition[reservedMapDefinitionKeys.sourceNamespaces] = sourceSchema.namespaces;
+  }
+
+  if (targetSchema.namespaces && Object.keys(targetSchema.namespaces).length > 0) {
+    mapDefinition[reservedMapDefinitionKeys.targetNamespaces] = targetSchema.namespaces;
   }
 };
 
@@ -183,9 +135,7 @@
   return Object.entries(connections).filter(([key, connection]) => {
     const selfNode = connection.self.node;
     if (key.startsWith(targetPrefix) && isSchemaNodeExtended(selfNode)) {
-      return selfNode.nodeProperties.every(
-        (property) => property !== SchemaNodeProperty.Repeating
-      );
+      return selfNode.nodeProperties.every((property) => property !== SchemaNodeProperty.Repeating);
     }
     return false;
   });
@@ -216,15 +166,13 @@
   if (!rootNode) {
     return;
   }
-  convertToArray(rootNode, newArrPath), console.log(newArrPath);
+  convertToArray(rootNode, newArrPath);
+  console.log(newArrPath);
   mapDefinition[rootNodeKey] = newArrPath;
 };
 
-const convertToArray = (
-  mapPartial: MapDefinitionValue,
-  newMapArray: MapDefinitionEntry[]
-): MapDefinitionEntry[] | string => {
-  if (typeof mapPartial === "string") {
+const convertToArray = (mapPartial: MapDefinitionValue, newMapArray: MapDefinitionEntry[]): MapDefinitionEntry[] | string => {
+  if (typeof mapPartial === 'string') {
     return mapPartial;
   }
   if (!Array.isArray(mapPartial)) {
@@ -249,29 +197,18 @@
 ): string | undefined => {
   if (isFinalPath) {
     // Handle custom values, source schema nodes, or Functions applied to the current target schema node
-    let value: string | undefined = "";
+    let value: string | undefined = '';
     if (input && !isEmptyConnection(input)) {
       if (isCustomValueConnection(input)) {
         value = input.value;
       } else if (isSchemaNodeExtended(input.node)) {
         value = input.node.key;
       } else if (input.node.key.startsWith(ifPseudoFunctionKey)) {
-        const values = collectConditionalValues(
-          connections[input.reactFlowKey],
-          connections
-        );
+        const values = collectConditionalValues(connections[input.reactFlowKey], connections);
         value = values[1];
       } else if (input.node.key.startsWith(directAccessPseudoFunctionKey)) {
-        const functionValues = getInputValues(
-          connections[input.reactFlowKey],
-          connections,
-          false
-        );
-        value = formatDirectAccess(
-          functionValues[0],
-          functionValues[1],
-          functionValues[2]
-        );
+        const functionValues = getInputValues(connections[input.reactFlowKey], connections, false);
+        value = formatDirectAccess(functionValues[0], functionValues[1], functionValues[2]);
       } else {
         value = collectFunctionValue(
           input.node,
@@ -288,90 +225,54 @@
     // Still have objects to traverse down
   }
   newPath.push({
-    key: pathItem.qName.startsWith("@") ? `$${pathItem.qName}` : pathItem.qName,
-  });
-  return "";
+    key: pathItem.qName.startsWith('@') ? `$${pathItem.qName}` : pathItem.qName,
+  });
+  return '';
 };
 
 const getSrcPathRelativeToLoop = (newPath: OutputPathItem[]) => {
   const valueToTrim = newPath
-    .map((pathItem) =>
-      pathItem.key.startsWith(mapNodeParams.for)
-        ? getSourceKeyOfLastLoop(pathItem.key)
-        : ""
-    )
-    .filter((path) => path !== "")
-    .join("/");
+    .map((pathItem) => (pathItem.key.startsWith(mapNodeParams.for) ? getSourceKeyOfLastLoop(pathItem.key) : ''))
+    .filter((path) => path !== '')
+    .join('/');
   return valueToTrim;
 };
 
-const getPathForSrcSchemaNode = (
-  sourceNode: NodeConnection,
-  formattedLmlSnippetForTarget: string
-) => {
+const getPathForSrcSchemaNode = (sourceNode: NodeConnection, formattedLmlSnippetForTarget: string) => {
   const res = findLast(
     (sourceNode.node as SchemaNodeExtended).pathToRoot,
-    (pathItem) =>
-      pathItem.repeating && pathItem.key !== formattedLmlSnippetForTarget
+    (pathItem) => pathItem.repeating && pathItem.key !== formattedLmlSnippetForTarget
   )?.key;
   return res;
 };
 
-const createNewPathItems = (
-  input: InputConnection,
-  targetNode: SchemaNodeExtended,
-  connections: ConnectionDictionary
-) => {
+const createNewPathItems = (input: InputConnection, targetNode: SchemaNodeExtended, connections: ConnectionDictionary) => {
   const newPath: OutputPathItem[] = [];
-  const isTargetObjectType = targetNode.nodeProperties.some(
-    (property) => property === SchemaNodeProperty.Complex
-  );
+  const isTargetObjectType = targetNode.nodeProperties.some((property) => property === SchemaNodeProperty.Complex);
 
   // build the target section of the yml starting with 'root' going down to the target node
-  const lastLoop = { loop: "" };
+  const lastLoop = { loop: '' };
   targetNode.pathToRoot.forEach((targetPath, _index, pathToRoot) => {
-    const connectionsIntoCurrentTargetPath =
-      connections[addTargetReactFlowPrefix(targetPath.key)];
+    const connectionsIntoCurrentTargetPath = connections[addTargetReactFlowPrefix(targetPath.key)];
 
     // If there is no rootTargetConnection that means there is a looping node in the source structure, but we aren't using it
     // Probably used for direct index access
     if (targetPath.repeating && connectionsIntoCurrentTargetPath) {
       // Looping schema node
-      addLoopingForToNewPathItems(
-        targetPath,
-        connectionsIntoCurrentTargetPath,
-        connections,
-        newPath,
-        lastLoop
-      );
+      addLoopingForToNewPathItems(targetPath, connectionsIntoCurrentTargetPath, connections, newPath, lastLoop);
     } else {
       if (connectionsIntoCurrentTargetPath) {
         // Conditionals
         const rootSourceNodes = connectionsIntoCurrentTargetPath.inputs[0];
         const sourceNode = rootSourceNodes;
-        if (
-          sourceNode &&
-          isNodeConnection(sourceNode) &&
-          sourceNode.node.key.startsWith(ifPseudoFunctionKey)
-        ) {
-          addConditionalToNewPathItems(
-            connections[sourceNode.reactFlowKey],
-            connections,
-            newPath
-          );
+        if (sourceNode && isNodeConnection(sourceNode) && sourceNode.node.key.startsWith(ifPseudoFunctionKey)) {
+          addConditionalToNewPathItems(connections[sourceNode.reactFlowKey], connections, newPath);
         }
       }
 
       const isFinalPath = targetNode.key === targetPath.key;
 
-      let formattedLmlSnippetForSource = createSourcePath(
-        newPath,
-        isFinalPath,
-        targetPath,
-        connections,
-        input,
-        pathToRoot
-      );
+      let formattedLmlSnippetForSource = createSourcePath(newPath, isFinalPath, targetPath, connections, input, pathToRoot);
 
       if (formattedLmlSnippetForSource === undefined) {
         return;
@@ -379,8 +280,7 @@
 
       // construct source side of LML for connection
       if (isFinalPath) {
-        const connectionsToTarget =
-          connections[addTargetReactFlowPrefix(targetPath.key)];
+        const connectionsToTarget = connections[addTargetReactFlowPrefix(targetPath.key)];
         const inputNode = connectionsToTarget.inputs[0];
         if (inputNode && isNodeConnection(inputNode)) {
           if (isFunctionData(inputNode.node)) {
@@ -389,76 +289,49 @@
             if (valueToTrim) {
               // Need local variables for functions
               if (formattedLmlSnippetForSource === valueToTrim) {
-                formattedLmlSnippetForSource = "";
+                formattedLmlSnippetForSource = '';
               } else {
-                formattedLmlSnippetForSource =
-                  formattedLmlSnippetForSource.replaceAll(
-                    `${valueToTrim}/`,
-                    ""
-                  );
+                formattedLmlSnippetForSource = formattedLmlSnippetForSource.replaceAll(`${valueToTrim}/`, '');
 
                 // Handle dot access
-                if (
-                  !formattedLmlSnippetForSource.includes("[") &&
-                  !formattedLmlSnippetForSource.includes("]")
-                ) {
-                  formattedLmlSnippetForSource =
-                    formattedLmlSnippetForSource.replaceAll(
-                      `${valueToTrim}`,
-                      "."
-                    );
+                if (!formattedLmlSnippetForSource.includes('[') && !formattedLmlSnippetForSource.includes(']')) {
+                  formattedLmlSnippetForSource = formattedLmlSnippetForSource.replaceAll(`${valueToTrim}`, '.');
                 }
               }
             }
           } else {
             // Need local variables for non-functions
-            const valueToTrim = getPathForSrcSchemaNode(
-              inputNode,
-              formattedLmlSnippetForSource
-            );
+            const valueToTrim = getPathForSrcSchemaNode(inputNode, formattedLmlSnippetForSource);
             if (
               formattedLmlSnippetForSource === inputNode.node.key &&
-              inputNode.node.nodeProperties.includes(
-                SchemaNodeProperty.Repeating
-              )
+              inputNode.node.nodeProperties.includes(SchemaNodeProperty.Repeating)
             ) {
-              formattedLmlSnippetForSource = ".";
+              formattedLmlSnippetForSource = '.';
             } else if (valueToTrim) {
               // account for source elements at different level of loop
-              let backoutValue = "";
-              if (
-                valueToTrim !== lastLoop.loop &&
-                !valueToTrim.includes("/*")
-              ) {
+              let backoutValue = '';
+              if (valueToTrim !== lastLoop.loop && !valueToTrim.includes('/*')) {
                 // second condition is temporary fix for json arrays
-                const loopDifference = lastLoop.loop.replace(
-                  valueToTrim || " ",
-                  ""
-                );
+                const loopDifference = lastLoop.loop.replace(valueToTrim || ' ', '');
                 for (const i of loopDifference) {
-                  if (i === "/") {
-                    backoutValue += "../";
+                  if (i === '/') {
+                    backoutValue += '../';
                   }
                 }
               }
-              formattedLmlSnippetForSource =
-                backoutValue +
-                formattedLmlSnippetForSource.replace(`${valueToTrim}/`, "");
+              formattedLmlSnippetForSource = backoutValue + formattedLmlSnippetForSource.replace(`${valueToTrim}/`, '');
             }
 
-            formattedLmlSnippetForSource =
-              formattedLmlSnippetForSource.startsWith("@")
-                ? `./${formattedLmlSnippetForSource}`
-                : formattedLmlSnippetForSource;
+            formattedLmlSnippetForSource = formattedLmlSnippetForSource.startsWith('@')
+              ? `./${formattedLmlSnippetForSource}`
+              : formattedLmlSnippetForSource;
           }
         }
 
         if (isTargetObjectType) {
           // $Value
           newPath.push({
-            key: targetPath.qName.startsWith("@")
-              ? `$${targetPath.qName}`
-              : targetPath.qName,
+            key: targetPath.qName.startsWith('@') ? `$${targetPath.qName}` : targetPath.qName,
           });
           newPath.push({
             key: mapNodeParams.value,
@@ -467,13 +340,8 @@
         } else {
           // Standard property to value
           newPath.push({
-            key: targetPath.qName.startsWith("@")
-              ? `$${targetPath.qName}`
-              : targetPath.qName,
-            value:
-              formattedLmlSnippetForSource && !isObjectType(targetNode.type)
-                ? formattedLmlSnippetForSource
-                : undefined,
+            key: targetPath.qName.startsWith('@') ? `$${targetPath.qName}` : targetPath.qName,
+            value: formattedLmlSnippetForSource && !isObjectType(targetNode.type) ? formattedLmlSnippetForSource : undefined,
           });
         }
       }
@@ -483,21 +351,17 @@
   return newPath;
 };
 
-const addConditionalToNewPathItems = (
-  ifConnection: Connection,
-  connections: ConnectionDictionary,
-  newPath: OutputPathItem[]
-) => {
+const addConditionalToNewPathItems = (ifConnection: Connection, connections: ConnectionDictionary, newPath: OutputPathItem[]) => {
   const values = collectConditionalValues(ifConnection, connections);
 
   // Handle relative paths for (potentially nested) loops
-  let valueToTrim = "";
+  let valueToTrim = '';
   newPath.forEach((pathItem) => {
     if (pathItem.key.startsWith(mapNodeParams.for)) {
       valueToTrim += `${getSourceKeyOfLastLoop(pathItem.key)}/`;
     }
   });
-  const ifContents = values[0].replaceAll(valueToTrim, "");
+  const ifContents = values[0].replaceAll(valueToTrim, '');
 
   // If entry
   newPath.push({ key: `${mapNodeParams.if}(${ifContents})` });
@@ -540,51 +404,33 @@
 
   let prevPathItemWasConditional = false;
   rootSourceNodes.forEach((sourceNode) => {
-    let loopValue = "";
+    let loopValue = '';
 
     if (sourceNode && isNodeConnection(sourceNode)) {
       if (isFunctionData(sourceNode.node)) {
         if (sourceNode.node.key === ifPseudoFunctionKey) {
-          const sourceSchemaNodeConnection =
-            connections[sourceNode.reactFlowKey].inputs[1];
+          const sourceSchemaNodeConnection = connections[sourceNode.reactFlowKey].inputs[1];
           const sourceSchemaNodeReactFlowKey =
-            (isNodeConnection(sourceSchemaNodeConnection) &&
-              sourceSchemaNodeConnection.reactFlowKey) ||
-            "";
-
-          const indexFunctions = collectTargetNodesForConnectionChain(
-            connections[sourceSchemaNodeReactFlowKey],
-            connections
-          ).filter(
+            (isNodeConnection(sourceSchemaNodeConnection) && sourceSchemaNodeConnection.reactFlowKey) || '';
+
+          const indexFunctions = collectTargetNodesForConnectionChain(connections[sourceSchemaNodeReactFlowKey], connections).filter(
             (connection) => connection.node.key === indexPseudoFunctionKey
           );
 
           if (indexFunctions.length > 0) {
             const indexConnection = connections[indexFunctions[0].reactFlowKey];
             const inputConnection = indexConnection.inputs[0];
-            const inputKey =
-              isNodeConnection(inputConnection) && inputConnection.node.key;
-
-            loopValue = `${
-              mapNodeParams.for
-            }(${inputKey}, ${getIndexValueForCurrentConnection(
-              indexConnection,
-              connections
-            )})`;
+            const inputKey = isNodeConnection(inputConnection) && inputConnection.node.key;
+
+            loopValue = `${mapNodeParams.for}(${inputKey}, ${getIndexValueForCurrentConnection(indexConnection, connections)})`;
           } else {
-            loopValue = `${
-              mapNodeParams.for
-            }(${sourceSchemaNodeReactFlowKey.replace(sourcePrefix, "")})`;
+            loopValue = `${mapNodeParams.for}(${sourceSchemaNodeReactFlowKey.replace(sourcePrefix, '')})`;
           }
 
           // For entry
           newPath.push({ key: loopValue });
 
-          addConditionalToNewPathItems(
-            connections[sourceNode.reactFlowKey],
-            connections,
-            newPath
-          );
+          addConditionalToNewPathItems(connections[sourceNode.reactFlowKey], connections, newPath);
           prevPathItemWasConditional = true;
         } else {
           // Loop with an index or sequence
@@ -603,18 +449,12 @@
               const extractedScope = extractScopeFromLoop(pathItem.key);
 
               if (extractedScope) {
-                sequenceValueResult.sequenceValue =
-                  sequenceValueResult.sequenceValue.replaceAll(
-                    `${extractedScope}/`,
-                    ""
-                  );
+                sequenceValueResult.sequenceValue = sequenceValueResult.sequenceValue.replaceAll(`${extractedScope}/`, '');
               }
             });
 
             if (sequenceValueResult.hasIndex) {
-              loopValue = `${mapNodeParams.for}(${
-                sequenceValueResult.sequenceValue
-              }, ${getIndexValueForCurrentConnection(
+              loopValue = `${mapNodeParams.for}(${sequenceValueResult.sequenceValue}, ${getIndexValueForCurrentConnection(
                 functionConnection,
                 connections
               )})`;
@@ -634,12 +474,9 @@
         // Normal loop
         if (!prevPathItemWasConditional) {
           loopValue = sourceNode.node.key;
-          const valueToTrim = findLast(
-            sourceNode.node.pathToRoot,
-            (pathItem) => pathItem.repeating && pathItem.key !== loopValue
-          )?.key;
+          const valueToTrim = findLast(sourceNode.node.pathToRoot, (pathItem) => pathItem.repeating && pathItem.key !== loopValue)?.key;
           if (valueToTrim) {
-            loopValue = loopValue.replace(`${valueToTrim}/`, "");
+            loopValue = loopValue.replace(`${valueToTrim}/`, '');
           }
 
           loopValue = `${mapNodeParams.for}(${loopValue})`;
@@ -659,55 +496,32 @@
 
   // Object within the loop
   // Skipping ArrayItem items for now, they will come into play with direct access arrays
-  if (
-    isSchemaNode &&
-    !selfNode.nodeProperties.find(
-      (prop) => prop === SchemaNodeProperty.ArrayItem
-    )
-  ) {
+  if (isSchemaNode && !selfNode.nodeProperties.find((prop) => prop === SchemaNodeProperty.ArrayItem)) {
     newPath.push({
-      key: pathItem.qName.startsWith("@")
-        ? `$${pathItem.qName}`
-        : pathItem.qName,
-      arrayIndex: isSchemaNodeExtended(selfNode)
-        ? selfNode.arrayItemIndex
-        : undefined,
+      key: pathItem.qName.startsWith('@') ? `$${pathItem.qName}` : pathItem.qName,
+      arrayIndex: isSchemaNodeExtended(selfNode) ? selfNode.arrayItemIndex : undefined,
     });
   }
 };
 
-const generatePostfix = (path: string) => {
+const generatePostfix = () => {
   return `-${guid()}`;
 };
 
-const applyValueAtPath = (
-  mapDefinition: MapDefinitionEntry,
-  path: OutputPathItem[]
-) => {
+const applyValueAtPath = (mapDefinition: MapDefinitionEntry, path: OutputPathItem[]) => {
   path.every((pathItem, pathIndex) => {
     if (pathItem.arrayIndex !== undefined) {
       // When dealing with the map definition we need to access the previous path item, instead of the current
       // this gives us the parent, to put the current node in its parent
       const curPathItem = path[pathIndex - 1];
       const curItem = mapDefinition[curPathItem.key];
-      let newArray: (any | undefined)[] =
-        curItem && Array.isArray(curItem)
-          ? curItem
-          : Array(pathItem.arrayIndex + 1).fill(undefined);
-      newArray = newArray.fill(
-        undefined,
-        newArray.length,
-        pathItem.arrayIndex + 1
-      );
+      let newArray: (any | undefined)[] = curItem && Array.isArray(curItem) ? curItem : Array(pathItem.arrayIndex + 1).fill(undefined);
+      newArray = newArray.fill(undefined, newArray.length, pathItem.arrayIndex + 1);
 
       const arrayItem: MapDefinitionEntry = {};
       applyValueAtPath(arrayItem, path.slice(pathIndex + 1));
 
-      const combinedArrayItem = extend(
-        {},
-        newArray[pathItem.arrayIndex],
-        arrayItem
-      );
+      const combinedArrayItem = extend({}, newArray[pathItem.arrayIndex], arrayItem);
 
       newArray[pathItem.arrayIndex] = combinedArrayItem;
       mapDefinition[curPathItem.key] = newArray;
@@ -717,18 +531,15 @@
     }
 
     let nextKey = pathItem.key;
-    if (
-      (pathItem.key.includes("if") ||
-        (pathItem.key.includes("for") && mapDefinition[pathItem.key])) 
-    ) {
-      const keyWithPostfix= generatePostfix(pathItem.key);
+    if (pathItem.key.includes('if') || (pathItem.key.includes('for') && mapDefinition[pathItem.key])) {
+      const keyWithPostfix = generatePostfix(pathItem.key);
       pathItem.key = keyWithPostfix;
       mapDefinition[keyWithPostfix] = {};
-      nextKey = keyWithPostfix
+      nextKey = keyWithPostfix;
     } else if (pathItem.value) {
       mapDefinition[pathItem.key] = pathItem.value;
     } else {
-      mapDefinition[pathItem.key] = {};  // this is for child elements of if/for
+      mapDefinition[pathItem.key] = {}; // this is for child elements of if/for
     }
 
     // Look ahead to see if we need to stay in our current location
@@ -741,34 +552,18 @@
   });
 };
 
-<<<<<<< HEAD
-const findKeyInMap = (
-  mapDefinition: MapDefinitionEntry,
-  key: string
-): string | undefined => {
-=======
 // this gets the first child of 'if' or 'for' to determine order
 // key always starts with 'if' or 'for'
 const findKeyInMap = (mapDefinition: MapDefinitionEntry, key: string): string | undefined => {
->>>>>>> d7e9bb4b
   if (mapDefinition[key]) {
     return key;
   }
 
   const keys = Object.keys(mapDefinition);
   for (const currentKey of keys) {
-    if (typeof mapDefinition[currentKey] === "object") {
-      const foundKey = findKeyInMap(
-        mapDefinition[currentKey] as MapDefinitionEntry,
-        key
-      );
+    if (typeof mapDefinition[currentKey] === 'object') {
+      const foundKey = findKeyInMap(mapDefinition[currentKey] as MapDefinitionEntry, key);
       if (foundKey) {
-<<<<<<< HEAD
-        const childKey = Object.keys(
-          (mapDefinition[currentKey] as MapDefinitionEntry)[foundKey]
-        )[0];
-        return childKey;
-=======
         if (mapDefinition[currentKey] && Object.keys((mapDefinition[currentKey] as MapDefinitionEntry)[foundKey])) {
           const childKey = Object.keys((mapDefinition[currentKey] as MapDefinitionEntry)[foundKey])[0];
           if (!childKey) {
@@ -776,7 +571,6 @@
           }
           return childKey;
         }
->>>>>>> d7e9bb4b
       }
       return foundKey;
     }
@@ -785,50 +579,35 @@
   return undefined;
 };
 
-const sortMapDefinition = (
-  nameA: any,
-  nameB: any,
-  targetSchemaSortArray: string[],
-  mapDefinition: MapDefinitionEntry
-): number => {
+const sortMapDefinition = (nameA: any, nameB: any, targetSchemaSortArray: string[], mapDefinition: MapDefinitionEntry): number => {
   let targetForA = nameA;
-  if (
-    nameA.startsWith(mapNodeParams.for) ||
-    nameA.startsWith(mapNodeParams.if)
-  ) {
+  if (nameA.startsWith(mapNodeParams.for) || nameA.startsWith(mapNodeParams.if)) {
     // find 'A' in the mapDefintion and find the first child
-    targetForA = findKeyInMap(mapDefinition, nameA) ?? "";
+    targetForA = findKeyInMap(mapDefinition, nameA) ?? '';
   }
   let targetForB = nameB;
-  if (
-    nameB.startsWith(mapNodeParams.for) ||
-    nameB.startsWith(mapNodeParams.if)
-  ) {
+  if (nameB.startsWith(mapNodeParams.for) || nameB.startsWith(mapNodeParams.if)) {
     // find 'B' in the mapDefintion and find the first child
-    targetForB = findKeyInMap(mapDefinition, nameB) ?? "";
-  }
-
-  const potentialKeyObjectsA = targetSchemaSortArray.findIndex(
-    (node, _index) => {
-      if (node.endsWith(targetForA)) {
-        const trimmedNode = node.substring(0, node.indexOf(targetForA) - 1);
-        return trimmedNode;
-      }
-      return false;
-    }
-  );
+    targetForB = findKeyInMap(mapDefinition, nameB) ?? '';
+  }
+
+  const potentialKeyObjectsA = targetSchemaSortArray.findIndex((node, _index) => {
+    if (node.endsWith(targetForA)) {
+      const trimmedNode = node.substring(0, node.indexOf(targetForA) - 1);
+      return trimmedNode;
+    }
+    return false;
+  });
 
   // this does not work 100%, we need full path in next iteration
 
-  const potentialKeyObjectsB = targetSchemaSortArray.findIndex(
-    (node, _index) => {
-      if (node.endsWith(targetForB)) {
-        const trimmedNode = node.substring(0, node.indexOf(targetForB) - 1);
-        return trimmedNode;
-      }
-      return false;
-    }
-  );
+  const potentialKeyObjectsB = targetSchemaSortArray.findIndex((node, _index) => {
+    if (node.endsWith(targetForB)) {
+      const trimmedNode = node.substring(0, node.indexOf(targetForB) - 1);
+      return trimmedNode;
+    }
+    return false;
+  });
 
   return potentialKeyObjectsA - potentialKeyObjectsB;
 };