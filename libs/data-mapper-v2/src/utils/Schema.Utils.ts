--- conflicted
+++ resolved
@@ -10,14 +10,9 @@
   SchemaNodeDictionary,
   SchemaNodeExtended,
 } from '@microsoft/logic-apps-shared';
-<<<<<<< HEAD
-import { NormalizedDataType, SchemaNodeProperty, SchemaType } from '@microsoft/logic-apps-shared';
-import { addReactFlowPrefix } from './ReactFlow.Util';
-=======
 import { guid, NormalizedDataType, SchemaNodeProperty, SchemaType } from '@microsoft/logic-apps-shared';
 import { addReactFlowPrefix } from './ReactFlow.Util';
 import type { Node } from '@xyflow/react';
->>>>>>> f823f336
 
 export const getReactFlowNodeId = (key: string, isLeftDirection: boolean) =>
   addReactFlowPrefix(key, isLeftDirection ? SchemaType.Source : SchemaType.Target);
@@ -255,70 +250,6 @@
   return splitID[1];
 };
 
-<<<<<<< HEAD
-/* This is to update the temporary connections when a tree item is expanded/collapsed
-  Source and target are used interchangeably here. as the logic is same for both sides
-  Source becomes the side where node is collapsed/expanded and Target becomes the other side
-*/
-export const getUpdatedStateConnections = (
-  key: string,
-  targetOpenKeys: Record<string, boolean>,
-  itemExpanded: boolean,
-  sourceParentChildEdgeMapping: string[],
-  targetChildParentMapping: Record<string, string[]>,
-  sourceStateConnections: Record<string, Record<string, boolean>>,
-  targetStateConnections: Record<string, Record<string, boolean>>
-) => {
-  if (itemExpanded) {
-    const connectedTargetNodes = sourceStateConnections[key] ?? {};
-    for (const targetNode of Object.keys(connectedTargetNodes)) {
-      if (targetStateConnections[targetNode]) {
-        delete targetStateConnections[targetNode][key];
-      }
-    }
-    delete sourceStateConnections[key];
-  } else {
-    // Get all the nodes to which children are connected
-    for (const child of sourceParentChildEdgeMapping) {
-      // Get parents of the child connected to
-      const parents = targetChildParentMapping[child] ?? [];
-
-      // Fetch the first parent which is collapsed
-      let i = 0;
-      while (i < parents.length) {
-        if (!targetOpenKeys[parents[i]]) {
-          break;
-        }
-        ++i;
-      }
-
-      // Get the node to which temporary node needs to be connected to
-      let connectToChild = child;
-      if (i < parents.length) {
-        connectToChild = parents[i];
-      }
-
-      // Update Source-Target edge mapping
-      if (!sourceStateConnections[key]) {
-        sourceStateConnections[key] = {};
-      }
-      if (!Object.prototype.hasOwnProperty.call(sourceStateConnections[key], connectToChild)) {
-        sourceStateConnections[key][connectToChild] = true;
-      }
-
-      // Update Target-Source edge mapping
-      if (!targetStateConnections[connectToChild]) {
-        targetStateConnections[connectToChild] = {};
-      }
-
-      if (!Object.prototype.hasOwnProperty.call(targetStateConnections[connectToChild], key)) {
-        targetStateConnections[connectToChild][key] = true;
-      }
-    }
-  }
-
-  return [sourceStateConnections, targetStateConnections];
-=======
 export const nodeScrollDirections = ['top-left', 'top-right', 'bottom-left', 'bottom-right'] as const;
 export type NodeScrollDirectionType = (typeof nodeScrollDirections)[number];
 
@@ -347,5 +278,4 @@
 
 export const getNodeIdForScroll = (ids: string[], direction: NodeScrollDirectionType) => {
   return ids.find((id) => id.startsWith(direction));
->>>>>>> f823f336
 };