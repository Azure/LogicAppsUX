--- conflicted
+++ resolved
@@ -555,10 +555,6 @@
   dataMapConnections: ConnectionDictionary
 ): boolean => {
   if (sourceNode && sourceNode.parentKey) {
-<<<<<<< HEAD
-    const firstTargetNodeWithRepeatingPathItem = findLast(targetNode.pathToRoot, (pathItem) => pathItem.repeating);
-    const firstSourceNodeWithRepeatingPathItem = findLast(sourceNode.pathToRoot, (pathItem) => pathItem.repeating);
-=======
     if (targetNode.parentKey === undefined || sourceNode.parentKey === undefined) {
       return false;
     }
@@ -566,7 +562,6 @@
     const parentSourceNode = flattenedSourceSchema[addSourceReactFlowPrefix(sourceNode.parentKey)];
     const firstTargetNodeWithRepeatingPathItem = findLast(parentTargetNode.pathToRoot, (pathItem) => pathItem.repeating);
     const firstSourceNodeWithRepeatingPathItem = findLast(parentSourceNode.pathToRoot, (pathItem) => pathItem.repeating);
->>>>>>> f823f336
 
     if (firstSourceNodeWithRepeatingPathItem && firstTargetNodeWithRepeatingPathItem) {
       const prefixedSourceKey = addReactFlowPrefix(firstSourceNodeWithRepeatingPathItem.key, SchemaType.Source);
