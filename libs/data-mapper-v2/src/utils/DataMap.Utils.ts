--- conflicted
+++ resolved
@@ -550,7 +550,6 @@
   flattenedTargetSchema: SchemaNodeDictionary,
   dataMapConnections: ConnectionDictionary
 ): boolean => {
-<<<<<<< HEAD
   if (sourceNode && sourceNode.parentKey) {
     if (targetNode.parentKey === undefined || sourceNode.parentKey === undefined) {
       return false;
@@ -559,11 +558,6 @@
     const parentSourceNode = flattenedSourceSchema[addSourceReactFlowPrefix(sourceNode.parentKey)];
     const firstTargetNodeWithRepeatingPathItem = findLast(parentTargetNode.pathToRoot, (pathItem) => pathItem.repeating);
     const firstSourceNodeWithRepeatingPathItem = findLast(parentSourceNode.pathToRoot, (pathItem) => pathItem.repeating);
-=======
-  if (sourceNode?.parentKey && targetNode?.pathToRoot) {
-    const firstTargetNodeWithRepeatingPathItem = findLast(targetNode.pathToRoot, (pathItem) => pathItem.repeating);
-    const firstSourceNodeWithRepeatingPathItem = findLast(sourceNode.pathToRoot, (pathItem) => pathItem.repeating);
->>>>>>> 1e491540
 
     if (firstSourceNodeWithRepeatingPathItem && firstTargetNodeWithRepeatingPathItem) {
       const prefixedSourceKey = addReactFlowPrefix(firstSourceNodeWithRepeatingPathItem.key, SchemaType.Source);
