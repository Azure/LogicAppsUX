--- conflicted
+++ resolved
@@ -2,10 +2,7 @@
 import * as PF from 'pathfinding';
 import type { Node as ReactFlowNode, XYPosition } from '@xyflow/react';
 import { Position } from '@xyflow/react';
-<<<<<<< HEAD
-=======
 import { guid } from '@microsoft/logic-apps-shared';
->>>>>>> becf7d8d
 
 interface BoundingBox {
   width: number;
@@ -69,11 +66,8 @@
 };
 
 export const createEdgeId = (sourceId: string, targetId: string) => `${sourceId}__edge__${targetId}`;
-<<<<<<< HEAD
-=======
 export const createTemporaryEdgeId = (sourceId: string, targetId: string) => `${sourceId}__edge__${targetId}__edge__${guid()}`; //When scrolled out or parent collapsed
 
->>>>>>> becf7d8d
 export const splitEdgeId = (edgeId: string) => edgeId.split('__edge__');
 
 const getNextPointFromPosition = (curPoint: XYPosition, position: Position): XYPosition => {
