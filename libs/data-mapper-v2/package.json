{
  "name": "@microsoft/logic-apps-data-mapper-v2",
<<<<<<< HEAD
  "version": "5.53.7",
=======
  "version": "5.60.0",
>>>>>>> 8d744cf4
  "dependencies": {
    "@fluentui/azure-themes": "8.5.70",
    "@fluentui/react": "8.110.2",
    "@fluentui/react-components": "9.50.0",
    "@fluentui/react-hooks": "8.6.20",
    "@fluentui/react-icons": "2.0.224",
    "@fluentui/react-list-preview": "^0.3.2",
    "@fluentui/react-migration-v8-v9": "^9.2.16",
    "@fluentui/react-portal-compat": "^9.0.60",
    "@fluentui/react-search": "^9.0.3",
    "@microsoft/applicationinsights-react-js": "3.4.0",
    "@microsoft/applicationinsights-web": "2.8.9",
    "@microsoft/designer-ui": "workspace:*",
    "@microsoft/logic-apps-shared": "workspace:*",
    "@react-hookz/web": "22.0.0",
    "@reduxjs/toolkit": "1.8.5",
    "@xyflow/react": "^12.3.5",
    "elkjs": "0.9.1",
    "fuse.js": "6.6.2",
    "immer": "9.0.15",
    "js-yaml": "4.1.0",
    "lodash": "^4.17.21",
    "pathfinding": "0.4.18",
    "react-arborist": "^3.4.0",
    "react-dnd": "16.0.1",
    "react-dnd-html5-backend": "16.0.1",
    "react-draggable-list": "^4.2.1",
    "react-icons": "4.8.0",
    "react-intl": "6.3.0",
    "react-redux": "8.0.2",
    "react-virtualized-tree": "^3.4.1",
    "redux-thunk": "2.4.2",
    "redux-undo": "1.1.0",
    "use-resize-observer": "^9.1.0"
  },
  "devDependencies": {
    "@types/js-yaml": "^4.0.9",
    "@types/lodash": "^4.17.7",
    "@types/pathfinding": "^0.0.9"
  },
  "engines": {
    "node": ">=12"
  },
  "exports": {
    ".": {
      "types": "./src/index.ts",
      "import": "./src/index.ts",
      "default": "./src/index.ts"
    },
    "./package.json": "./package.json"
  },
  "files": [
    "build/lib/**/*",
    "src"
  ],
  "license": "MIT",
  "main": "src/index.ts",
  "module": "src/index.ts",
  "peerDependencies": {
    "@tanstack/react-query": "4.36.1",
    "@tanstack/react-query-devtools": "4.36.1",
    "react": "^16.4.0 || ^17.0.0 || ^18.0.0",
    "react-dom": "^16.4.0 || ^17.0.0 || ^18.0.0"
  },
  "publishConfig": {
    "main": "build/lib/index.cjs",
    "module": "build/lib/index.js",
    "types": "build/lib/index.d.ts",
    "exports": {
      ".": {
        "types:": "./build/lib/index.d.ts",
        "import": "./build/lib/index.js",
        "default": "./build/lib/index.cjs"
      },
      "./package.json": "./package.json",
      "./build/lib/index.css": "./build/lib/index.css"
    }
  },
  "scripts": {
    "build:lib": "tsup && tsc --emitDeclarationOnly",
    "publish:local": "pnpm unpublish --force && pnpm publish --no-git-checks --registry http://localhost:4873",
    "test:lib": "vitest run --retry=3",
    "unpublish:local": "pnpm unpublish --force"
  },
  "sideEffects": false,
  "type": "module",
  "types": "src/index.ts"
}<|MERGE_RESOLUTION|>--- conflicted
+++ resolved
@@ -1,10 +1,6 @@
 {
   "name": "@microsoft/logic-apps-data-mapper-v2",
-<<<<<<< HEAD
-  "version": "5.53.7",
-=======
   "version": "5.60.0",
->>>>>>> 8d744cf4
   "dependencies": {
     "@fluentui/azure-themes": "8.5.70",
     "@fluentui/react": "8.110.2",
