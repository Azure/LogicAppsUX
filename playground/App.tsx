import React from 'react';
<<<<<<< HEAD
import { ThemeProvider } from '@fluentui/react';
import { AzureThemeLight } from '../azure-themes';
import { IntlProvider } from 'react-intl';
import { ReactFlowFromWorkflow } from './playground-entries/react-flow-from-workflow';
const theme = AzureThemeLight;
function App() {
  return (
    <ThemeProvider theme={theme}>
      <IntlProvider locale="en">
        <div style={{ width: '100vw', height: '100vh' }}>
          <ReactFlowFromWorkflow />
        </div>
      </IntlProvider>
    </ThemeProvider>
=======
import { DesignerProvider } from '@designer/core/DesignerProvider';
import { BJSWorkflowProvider } from '@designer/core';

function App() {
  return (
    <DesignerProvider locale="en">
      <BJSWorkflowProvider workflow={{} as any}>
        <div>Hello World</div>
      </BJSWorkflowProvider>
    </DesignerProvider>
>>>>>>> fb7a1f9c
  );
}

export default App;<|MERGE_RESOLUTION|>--- conflicted
+++ resolved
@@ -1,20 +1,4 @@
 import React from 'react';
-<<<<<<< HEAD
-import { ThemeProvider } from '@fluentui/react';
-import { AzureThemeLight } from '../azure-themes';
-import { IntlProvider } from 'react-intl';
-import { ReactFlowFromWorkflow } from './playground-entries/react-flow-from-workflow';
-const theme = AzureThemeLight;
-function App() {
-  return (
-    <ThemeProvider theme={theme}>
-      <IntlProvider locale="en">
-        <div style={{ width: '100vw', height: '100vh' }}>
-          <ReactFlowFromWorkflow />
-        </div>
-      </IntlProvider>
-    </ThemeProvider>
-=======
 import { DesignerProvider } from '@designer/core/DesignerProvider';
 import { BJSWorkflowProvider } from '@designer/core';
 
@@ -25,7 +9,6 @@
         <div>Hello World</div>
       </BJSWorkflowProvider>
     </DesignerProvider>
->>>>>>> fb7a1f9c
   );
 }
 
