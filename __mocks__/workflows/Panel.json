--- conflicted
+++ resolved
@@ -2,25 +2,6 @@
   "definition": {
     "$schema": "https://schema.management.azure.com/providers/Microsoft.Logic/schemas/2016-06-01/workflowdefinition.json#",
     "actions": {
-<<<<<<< HEAD
-      "Parse_JSON": {
-        "inputs": {
-          "content": "@triggerBody()",
-
-          "schema": {
-            "properties": {
-              "a": {
-                "type": "string"
-              },
-
-              "number": {
-                "type": "integer"
-              }
-            },
-
-            "type": "object"
-          }
-=======
       "For_each": {
         "actions": {
           "Set_variable": {
@@ -47,21 +28,8 @@
               "value": "sdfsdf"
             }
           ]
->>>>>>> 77db16df
         },
-
         "runAfter": {},
-<<<<<<< HEAD
-
-        "type": "ParseJson"
-      },
-
-      "Response": {
-        "inputs": {
-          "body": "@triggerBody()",
-
-          "statusCode": 200
-=======
         "type": "InitializeVariable"
       },
       "Join": {
@@ -88,17 +56,8 @@
             },
             "type": "object"
           }
->>>>>>> 77db16df
         },
-
-        "kind": "http",
-
         "runAfter": {
-<<<<<<< HEAD
-          "Parse_JSON": ["Succeeded"]
-        },
-
-=======
           "Initialize_variable": ["Succeeded"]
         },
         "type": "ParseJson"
@@ -112,7 +71,6 @@
         "runAfter": {
           "Join": ["Succeeded"]
         },
->>>>>>> 77db16df
         "type": "Response"
       }
     },
