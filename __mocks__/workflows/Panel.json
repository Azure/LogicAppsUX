{
  "definition": {
    "$schema": "https://schema.management.azure.com/providers/Microsoft.Logic/schemas/2016-06-01/workflowdefinition.json#",
    "actions": {
      "Initialize_ArrayVariable": {
        "type": "InitializeVariable",
        "inputs": {
          "variables": [
            {
              "name": "ArrayVariable",
              "type": "array",
              "value": [
                {
                  "document": "A",
                  "min": 7500001,
                  "policy": "X"
                },
                {
                  "document": "B",
                  "min": 7500001,
                  "policy": "Y"
                },
                {
                  "document": "C",
                  "min": 7500001,
                  "policy": "Z"
                }
              ]
            }
          ]
        },
        "runAfter": {}
      },
      "Parse_JSON": {
        "type": "ParseJson",
        "inputs": {
          "content": "@triggerBody()?['string']",
          "schema": {
            "type": "array",
            "items": {
              "type": "object",
              "properties": {
                "document": {
                  "type": "string"
                },
                "min": {
                  "type": "integer"
                },
                "policy": {
                  "type": "string"
                }
              },
              "required": ["document", "min", "policy"]
            }
          }
        },
        "runAfter": {
          "Initialize_ArrayVariable": ["SUCCEEDED"]
        }
      },
      "Filter_array": {
        "type": "Query",
        "inputs": {
          "from": "@body('Parse_JSON')",
<<<<<<< HEAD
          "where": "@equals(test,triggerBody()?['string'])"
=======
          "where": "@notcontains(length(split(item(), '|')?[0]),length(split(item(), '|')?[0]))"
>>>>>>> 0466e2b6
        },
        "runAfter": {
          "Parse_JSON": ["SUCCEEDED"]
        }
      }
    },
    "contentVersion": "1.0.0.0",
    "outputs": {},
    "triggers": {
      "manual": {
        "type": "Request",
        "kind": "Http",
        "inputs": {
          "schema": {
            "type": "object",
            "properties": {
              "array": {
                "type": "array",
                "items": {
                  "type": "object",
                  "properties": {
                    "item1": {
                      "type": "string"
                    }
                  },
                  "required": ["item1"]
                }
              },
              "string": {
                "type": "string"
              },
              "number": {
                "type": "integer"
              }
            }
          }
        }
      }
    }
  },
  "connectionReferences": {},
  "parameters": {}
}<|MERGE_RESOLUTION|>--- conflicted
+++ resolved
@@ -62,11 +62,7 @@
         "type": "Query",
         "inputs": {
           "from": "@body('Parse_JSON')",
-<<<<<<< HEAD
-          "where": "@equals(test,triggerBody()?['string'])"
-=======
           "where": "@notcontains(length(split(item(), '|')?[0]),length(split(item(), '|')?[0]))"
->>>>>>> 0466e2b6
         },
         "runAfter": {
           "Parse_JSON": ["SUCCEEDED"]
